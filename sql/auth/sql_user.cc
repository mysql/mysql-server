/* Copyright (c) 2000, 2018, Oracle and/or its affiliates. All rights reserved.
   This program is free software; you can redistribute it and/or modify
   it under the terms of the GNU General Public License, version 2.0,
   as published by the Free Software Foundation.

   This program is also distributed with certain software (including
   but not limited to OpenSSL) that is licensed under separate terms,
   as designated in a particular file or component or in included license
   documentation.  The authors of MySQL hereby grant you an additional
   permission to link the program and your derivative works with the
   separately licensed software that they have included with MySQL.

   This program is distributed in the hope that it will be useful,
   but WITHOUT ANY WARRANTY; without even the implied warranty of
   MERCHANTABILITY or FITNESS FOR A PARTICULAR PURPOSE.  See the
   GNU General Public License, version 2.0, for more details.

   You should have received a copy of the GNU General Public License
   along with this program; if not, write to the Free Software
   Foundation, Inc., 51 Franklin St, Fifth Floor, Boston, MA 02110-1301  USA */

#include <stdio.h>
#include <string.h>
#include <sys/types.h>
#include <algorithm>
#include <memory>
#include <set>
#include <string>
#include <unordered_map>
#include <utility>
#include <vector>

#include "lex_string.h"
#include "m_ctype.h"
#include "m_string.h"
#include "map_helpers.h"
#include "my_alloc.h"
#include "my_base.h"
#include "my_compiler.h"
#include "my_dbug.h"
#include "my_inttypes.h"
#include "my_loglevel.h"
#include "my_sqlcommand.h"
#include "my_sys.h"
#include "my_time.h"
#include "mysql/components/services/log_builtins.h"
#include "mysql/components/services/log_shared.h"
#include "mysql/mysql_lex_string.h"
#include "mysql/plugin.h"
#include "mysql/plugin_audit.h"
#include "mysql/plugin_auth.h"
#include "mysql/psi/mysql_mutex.h"
#include "mysql/psi/psi_base.h"
#include "mysql_com.h"
#include "mysql_time.h"
#include "mysqld_error.h"
#include "password.h" /* my_make_scrambled_password */
#include "sql/auth/auth_acls.h"
#include "sql/auth/auth_common.h"
#include "sql/auth/dynamic_privilege_table.h"
#include "sql/auth/sql_security_ctx.h"
#include "sql/field.h"
#include "sql/handler.h"
#include "sql/item.h"
#include "sql/key.h"
#include "sql/log_event.h" /* append_query_string */
#include "sql/protocol.h"
#include "sql/sql_audit.h"
#include "sql/sql_class.h"
#include "sql/sql_connect.h"
#include "sql/sql_const.h"
#include "sql/sql_error.h"
#include "sql/sql_lex.h"
#include "sql/sql_list.h"
#include "sql/sql_parse.h"  /* check_access */
#include "sql/sql_plugin.h" /* lock_plugin_data etc. */
#include "sql/sql_plugin_ref.h"
#include "sql/system_variables.h"
#include "sql/table.h"
#include "sql/thd_raii.h"
#include "sql_string.h"
#include "violite.h"
/* key_restore */

#include "prealloced_array.h"
#include "sql/auth/auth_internal.h"
#include "sql/auth/sql_auth_cache.h"
#include "sql/auth/sql_authentication.h"
#include "sql/auth/sql_user_table.h"
#include "sql/current_thd.h"
#include "sql/derror.h" /* ER_THD */
#include "sql/log.h"
#include "sql/mysqld.h"

/**
  Auxiliary function for constructing a  user list string.
  This function is used for error reporting and logging.

  @param thd     Thread context
  @param str     A String to store the user list.
  @param user    A LEX_USER which will be appended into user list.
  @param comma   If true, append a ',' before the the user.
 */
void log_user(THD *thd, String *str, LEX_USER *user, bool comma = true) {
  String from_user(user->user.str, user->user.length, system_charset_info);
  String from_plugin(user->plugin.str, user->plugin.length,
                     system_charset_info);
  String from_auth(user->auth.str, user->auth.length, system_charset_info);
  String from_host(user->host.str, user->host.length, system_charset_info);

  if (comma) str->append(',');
  append_query_string(thd, system_charset_info, &from_user, str);
  str->append(STRING_WITH_LEN("@"));
  append_query_string(thd, system_charset_info, &from_host, str);
}

<<<<<<< HEAD
void append_user_new(THD *thd, String *str, LEX_USER *user, bool comma = true) {
=======
void append_user_new(THD *thd, String *str, LEX_USER *user, bool comma,
                     bool hide_password_hash)
{
>>>>>>> 9a65c73c
  String from_user(user->user.str, user->user.length, system_charset_info);
  String from_plugin(user->plugin.str, user->plugin.length,
                     system_charset_info);
  String default_plugin(default_auth_plugin_name.str,
                        default_auth_plugin_name.length, system_charset_info);
  String from_auth(user->auth.str, user->auth.length, system_charset_info);
  String from_host(user->host.str, user->host.length, system_charset_info);

  if (comma) str->append(',');
  append_query_string(thd, system_charset_info, &from_user, str);
  str->append(STRING_WITH_LEN("@"));
  append_query_string(thd, system_charset_info, &from_host, str);

  /* CREATE USER is always rewritten with IDENTIFIED WITH .. AS */
  if (thd->lex->sql_command == SQLCOM_CREATE_USER) {
    str->append(STRING_WITH_LEN(" IDENTIFIED WITH "));
    if (user->plugin.length > 0)
      append_query_string(thd, system_charset_info, &from_plugin, str);
    else
      append_query_string(thd, system_charset_info, &default_plugin, str);
    if (user->auth.length > 0) {
      str->append(STRING_WITH_LEN(" AS "));
      if (thd->lex->contains_plaintext_password) {
        str->append("'");
        str->append(STRING_WITH_LEN("<secret>"));
        str->append("'");
      } else
        append_query_string(thd, system_charset_info, &from_auth, str);
    }
  } else {
    if (user->uses_identified_by_clause || user->uses_identified_with_clause) {
      str->append(STRING_WITH_LEN(" IDENTIFIED WITH "));
      if (user->plugin.length > 0)
        append_query_string(thd, system_charset_info, &from_plugin, str);
      else
        append_query_string(thd, system_charset_info, &default_plugin, str);
      if (user->auth.length > 0) {
        str->append(STRING_WITH_LEN(" AS "));
<<<<<<< HEAD
        if (thd->lex->contains_plaintext_password) {
=======
        if (thd->lex->contains_plaintext_password ||
            hide_password_hash)
        {
>>>>>>> 9a65c73c
          str->append("'");
          str->append(STRING_WITH_LEN("<secret>"));
          str->append("'");
        } else
          append_query_string(thd, system_charset_info, &from_auth, str);
      }
    }
  }
}

extern bool initialized;

/*
 Enumeration of various ACL's and Hashes used in handle_grant_struct()
*/
enum enum_acl_lists {
  USER_ACL = 0,
  DB_ACL,
  COLUMN_PRIVILEGES_HASH,
  PROC_PRIVILEGES_HASH,
  FUNC_PRIVILEGES_HASH,
  PROXY_USERS_ACL
};

int check_change_password(THD *thd, const char *host, const char *user) {
  Security_context *sctx;
  if (!initialized) {
    my_error(ER_OPTION_PREVENTS_STATEMENT, MYF(0), "--skip-grant-tables");
    return (1);
  }

  sctx = thd->security_context();
  if (!thd->slave_thread &&
      (strcmp(sctx->user().str, user) ||
       my_strcasecmp(system_charset_info, host, sctx->priv_host().str))) {
    if (sctx->password_expired()) {
      my_error(ER_MUST_CHANGE_PASSWORD, MYF(0));
      return (1);
    }
    if (check_access(thd, UPDATE_ACL, "mysql", NULL, NULL, 1, 0)) return (1);
  }
  if (!thd->slave_thread && likely((get_server_state() == SERVER_OPERATING)) &&
      !strcmp(thd->security_context()->priv_user().str, "")) {
    my_error(ER_PASSWORD_ANONYMOUS_USER, MYF(0));
    return (1);
  }

  return (0);
}

/**
  Auxiliary function for constructing CREATE USER sql for a given user.

  @param thd          Thread context
  @param user_name    user for which the sql should be constructed.

  @retval
    0         OK.
    1         Error.
 */

<<<<<<< HEAD
bool mysql_show_create_user(THD *thd, LEX_USER *user_name) {
  int error = 0;
=======
bool mysql_show_create_user(THD *thd, LEX_USER *user_name,
                            bool are_both_users_same)
{
  int error= 0;
>>>>>>> 9a65c73c
  ACL_USER *acl_user;
  LEX *lex = thd->lex;
  Protocol *protocol = thd->get_protocol();
  USER_RESOURCES tmp_user_resource;
  enum SSL_type ssl_type;
  char *ssl_cipher, *x509_issuer, *x509_subject;
  char buff[256];
  Item_string *field = NULL;
  List<Item> field_list;
  String sql_text(buff, sizeof(buff), system_charset_info);
  LEX_ALTER alter_info;
<<<<<<< HEAD
  List_of_auth_id_refs default_roles;
  List<LEX_USER> *old_default_roles = lex->default_roles;

  DBUG_ENTER("mysql_show_create_user");
  Acl_cache_lock_guard acl_cache_lock(thd, Acl_cache_lock_mode::READ_MODE);
  if (!acl_cache_lock.lock()) DBUG_RETURN(true);
=======
  bool hide_password_hash= false;

  DBUG_ENTER("mysql_show_create_user");
  if (are_both_users_same)
  {
    TABLE_LIST t1;
    t1.init_one_table(C_STRING_WITH_LEN("mysql"), C_STRING_WITH_LEN("user"),
                      "user", TL_READ);
    hide_password_hash= check_table_access(thd, SELECT_ACL, &t1, false,
                                           UINT_MAX, true);
  }
>>>>>>> 9a65c73c

  if (!(acl_user =
            find_acl_user(user_name->host.str, user_name->user.str, true))) {
    String wrong_users;
    log_user(thd, &wrong_users, user_name, wrong_users.length() > 0);
    my_error(ER_CANNOT_USER, MYF(0), "SHOW CREATE USER",
             wrong_users.c_ptr_safe());
    DBUG_RETURN(true);
  }
  /* fill in plugin, auth_str from acl_user */
  user_name->auth.str = acl_user->auth_string.str;
  user_name->auth.length = acl_user->auth_string.length;
  user_name->plugin = acl_user->plugin;
  user_name->uses_identified_by_clause = true;
  user_name->uses_identified_with_clause = false;
  user_name->uses_authentication_string_clause = false;

  /* make a copy of user resources, ssl and password expire attributes */
  tmp_user_resource = lex->mqh;
  lex->mqh = acl_user->user_resource;

  /* Set specified_limits flags so user resources are shown properly. */
  if (lex->mqh.user_conn)
    lex->mqh.specified_limits |= USER_RESOURCES::USER_CONNECTIONS;
  if (lex->mqh.questions)
    lex->mqh.specified_limits |= USER_RESOURCES::QUERIES_PER_HOUR;
  if (lex->mqh.updates)
    lex->mqh.specified_limits |= USER_RESOURCES::UPDATES_PER_HOUR;
  if (lex->mqh.conn_per_hour)
    lex->mqh.specified_limits |= USER_RESOURCES::CONNECTIONS_PER_HOUR;

  ssl_type = lex->ssl_type;
  ssl_cipher = lex->ssl_cipher;
  x509_issuer = lex->x509_issuer;
  x509_subject = lex->x509_subject;

  lex->ssl_type = acl_user->ssl_type;
  lex->ssl_cipher = const_cast<char *>(acl_user->ssl_cipher);
  lex->x509_issuer = const_cast<char *>(acl_user->x509_issuer);
  lex->x509_subject = const_cast<char *>(acl_user->x509_subject);

  alter_info = lex->alter_password;

  lex->alter_password.update_password_expired_column =
      acl_user->password_expired;
  lex->alter_password.use_default_password_lifetime =
      acl_user->use_default_password_lifetime;
  lex->alter_password.expire_after_days = acl_user->password_lifetime;
  lex->alter_password.update_account_locked_column = true;
  lex->alter_password.account_locked = acl_user->account_locked;
  lex->alter_password.update_password_expired_fields = true;

  lex->alter_password.password_history_length =
      acl_user->password_history_length;
  lex->alter_password.use_default_password_history =
      acl_user->use_default_password_history;
  lex->alter_password.update_password_history =
      !acl_user->use_default_password_history;

  lex->alter_password.password_reuse_interval =
      acl_user->password_reuse_interval;
  lex->alter_password.use_default_password_reuse_interval =
      acl_user->use_default_password_reuse_interval;
  lex->alter_password.update_password_reuse_interval =
      !acl_user->use_default_password_reuse_interval;

  /* send the metadata to client */
  field = new Item_string("", 0, &my_charset_latin1);
  field->max_length = 256;
  strxmov(buff, "CREATE USER for ", user_name->user.str, "@",
          user_name->host.str, NullS);
  field->item_name.set(buff);
  field_list.push_back(field);
  if (thd->send_result_metadata(&field_list,
                                Protocol::SEND_NUM_ROWS | Protocol::SEND_EOF)) {
    error = 1;
    goto err;
  }
  sql_text.length(0);
  if (lex->sql_command == SQLCOM_SHOW_CREATE_USER ||
      lex->sql_command == SQLCOM_CREATE_USER) {
    /*
      Recreate LEX for default roles given an ACL_USER. This will later be used
      by rewrite_default_roles() called from mysql_rewrite_create_alter_user()
      below.
    */
    get_default_roles(create_authid_from(acl_user), default_roles);
    if (default_roles.size() > 0) {
      LEX_STRING *tmp_user = nullptr;
      LEX_STRING *tmp_host = nullptr;
      /*
        Make sure we reallocate the default_roles list when using it outside of
        parser code so it has the same mem root as its items.
      */
      lex->default_roles = new (thd->mem_root) List<LEX_USER>;
      for (auto &&role : default_roles) {
        if (!(tmp_user = thd->make_lex_string(tmp_user, role.first.str,
                                              role.first.length, true)) ||
            !(tmp_host = thd->make_lex_string(tmp_host, role.second.str,
                                              role.second.length, true))) {
          error = 1;
          goto err;
        }
        LEX_USER *lex_role = LEX_USER::alloc(thd, tmp_user, tmp_host);
        if (lex_role == 0) {
          error = 1;
          goto err;
        }
        lex->default_roles->push_back(lex_role);
      }
    }
  }
  lex->users_list.push_back(user_name);
  mysql_rewrite_create_alter_user(thd, &sql_text, NULL, hide_password_hash);
  /* send the result row to client */
  protocol->start_row();
  protocol->store(sql_text.ptr(), sql_text.length(), sql_text.charset());
  if (protocol->end_row()) {
    error = 1;
    goto err;
  }

err:
  lex->default_roles = old_default_roles;
  /* restore user resources, ssl and password expire attributes */
  lex->mqh = tmp_user_resource;
  lex->ssl_type = ssl_type;
  lex->ssl_cipher = ssl_cipher;
  lex->x509_issuer = x509_issuer;
  lex->x509_subject = x509_subject;

  lex->alter_password = alter_info;
  my_eof(thd);
  DBUG_RETURN(error);
}

#include "sql/tztime.h"  // Time_zone

/**
  Perform credentials history check and update the password history table

  Note that the data for the checks are extracted from LEX_USER. So these
  need to be up to date in all cases.

  How credential history checks are performed:
  ~~~
  count= 0;
  FOR SELECT * FROM mysql.password_history ORDER BY USER,HOST,TS DESC
    WHERE USER=::current_user AND HOST=::current_host
  {
     if (count >= ::password_history && (NOW() - ts) > ::password_reuse_time)
     {
       delete row;
       continue;
     }

     if (CRED was produced by ::password)
       signal("wrong password");

     count = count + 1;
  }

  INSERT INTO mysql.password_history (USER,HOST,TS,CRED)
    VALUES (::current_user, ::current_host, NOW(), ::hashed_password);
  ~~~

  @param thd      The current thread
  @param user     The user account user to operate on
  @param host     The user acount host to operate on
  @param password_history The effective password history value
  @param password_reuse_interval The effective password reuse interval value
  @param auth     auth plugin to use for verification
  @param cleartext  the clear text password supplied
  @param cleartext_length length of cleartext password
  @param cred_hash hash of the credential to be inserted into the history
  @param cred_hash_length length of cred_hash
  @param history_table  The opened history table
  @param what_to_set   The mask of what to set
  @retval false   Password is OK
  @retval true    Password is not OK
*/
static bool auth_verify_password_history(
    THD *thd, LEX_CSTRING *user, LEX_CSTRING *host, uint32 password_history,
    long password_reuse_interval, st_mysql_auth *auth, const char *cleartext,
    unsigned int cleartext_length, const char *cred_hash,
    unsigned int cred_hash_length, TABLE_LIST *history_table,
    ulong what_to_set) {
  TABLE *table = history_table->table;
  uchar user_key[MAX_KEY_LENGTH];
  uint key_prefix_length;
  int error;
  Field *user_field, *host_field, *ts_field, *cred_field;
  bool result = false;

  Acl_table_intact intact(thd);

  if (!table) {
    if ((password_history || password_reuse_interval) && cred_hash_length) {
      /* fail if there's no history table and we need to update it */
      my_error(ER_NO_SUCH_TABLE, MYF(0), "mysql", "password_history");
      return true;
    }
    /* threat missing table as absent and empty otherwise */
    return false;
  }

  /* all good: we don't handle empty passwords in history */
  if (!cleartext_length && !cred_hash_length) return false;

  /* invalid table causes verification to fail */
  if (intact.check(history_table->table, ACL_TABLES::TABLE_PASSWORD_HISTORY))
    return true;

  user_field = table->field[MYSQL_PASSWORD_HISTORY_FIELD_USER];
  host_field = table->field[MYSQL_PASSWORD_HISTORY_FIELD_HOST];
  ts_field = table->field[MYSQL_PASSWORD_HISTORY_FIELD_PASSWORD_TIMESTAMP];
  cred_field = table->field[MYSQL_PASSWORD_HISTORY_FIELD_PASSWORD];

  table->use_all_columns();

  /* create the search key on user and host */
  user_field->store(user->str, user->length, system_charset_info);
  host_field->store(host->str, host->length, system_charset_info);
  key_prefix_length = (table->key_info->key_part[0].store_length +
                       table->key_info->key_part[1].store_length);
  key_copy(user_key, table->record[0], table->key_info, key_prefix_length);

  uint32 count = 0;

  int rc = table->file->ha_index_init(0, true);

  if (rc) {
    table->file->print_error(rc, MYF(0));
    result = true;
    goto end;
  }

  /* find the first matching record by the first 2 fields of a key */
  error = table->file->ha_index_read_idx_map(
      table->record[0], 0, user_key, (key_part_map)((1L << 0) | (1L << 1)),
      HA_READ_KEY_EXACT);

  /* fetch the current day */
  MYSQL_TIME tm_now;
  long now_day;
  thd->time_zone()->gmt_sec_to_TIME(&tm_now, thd->query_start_timeval_trunc(6));
  now_day = calc_daynr(tm_now.year, tm_now.month, tm_now.day);

  /* iterate over the password history rows for the user */
  while (!error) {
    MYSQL_TIME ts_val;
    char outbuf[MAX_FIELD_WIDTH] = {0};
    long ts_day, date_diff;
    String cred_val(&outbuf[0], sizeof(outbuf), &my_charset_bin);
    int is_error = 0;

    /* fetch the recorded time */
    if (ts_field->get_date(&ts_val, 0)) goto get_next_row;

    /* convert to a day number */
    ts_day = calc_daynr(ts_val.year, ts_val.month, ts_val.day);

    /* get the difference in days */
    date_diff = now_day - ts_day;

    count++;

    /*
       We check everything that's in any range, including the last row(s)
    */
    if (count <= password_history || date_diff < password_reuse_interval) {
      /* fetch the cred field */
      cred_field->val_str(&cred_val);

      /*
        Check if the password matches the stored hash.
        There can't possibly be a match when we're altering the plugin
        used. So we check for that and just delete the rows in this case.
        But we still check the validity of the hash in case someone has
        tampered with the history table manually.
      */
      if (cleartext_length && cleartext &&
          0 == (what_to_set & DIFFERENT_PLUGIN_ATTR) &&
          (auth->authentication_flags & AUTH_FLAG_USES_INTERNAL_STORAGE) &&
          auth->validate_authentication_string &&
          !auth->validate_authentication_string(cred_val.c_ptr_safe(),
                                                (unsigned)cred_val.length()) &&
          auth->compare_password_with_hash &&
          !auth->compare_password_with_hash(
              cred_val.c_ptr_safe(), (unsigned long)cred_val.length(),
              cleartext, (unsigned long)cleartext_length, &is_error) &&
          !is_error) {
        my_error(ER_CREDENTIALS_CONTRADICT_TO_HISTORY, MYF(0), user->length,
                 user->str, host->length, host->str);
        /* password found in history */
        result = true;
        goto end;
      }
    }

    /*
      Delete all rows outside all check ranges, including the last row in
      history range count, since we're to add another one.
    */
    if ((count >= password_history &&
         (!password_reuse_interval || date_diff > password_reuse_interval)) ||
        0L != (what_to_set & DIFFERENT_PLUGIN_ATTR)) {
      int ignore_error;
      /* delete and go on, even if there's an error deleting */
      if (0 != (ignore_error = table->file->ha_delete_row(table->record[0])))
        table->file->print_error(ignore_error, MYF(0));
      goto get_next_row;
    }

  get_next_row:
    error = table->file->ha_index_next_same(table->record[0], user_key,
                                            key_prefix_length);
  }

  /* something went wrong reading */
  if (error != HA_ERR_KEY_NOT_FOUND && error != HA_ERR_END_OF_FILE) {
    table->file->print_error(error, MYF(0));
    result = true;
    goto end;
  }

  /* Update the history if a hash is supplied and the plugin supports it */
  if ((password_history || password_reuse_interval) && cred_hash_length &&
      (auth->authentication_flags & AUTH_FLAG_USES_INTERNAL_STORAGE)) {
    /* add history if needed */
    restore_record(table, s->default_values);
    table->field[MYSQL_PASSWORD_HISTORY_FIELD_USER]->store(
        user->str, user->length, system_charset_info);
    table->field[MYSQL_PASSWORD_HISTORY_FIELD_HOST]->store(
        host->str, host->length, system_charset_info);
    table->field[MYSQL_PASSWORD_HISTORY_FIELD_PASSWORD_TIMESTAMP]->store_time(
        &tm_now);
    table->field[MYSQL_PASSWORD_HISTORY_FIELD_PASSWORD]->store(
        cred_hash, cred_hash_length, &my_charset_utf8_bin);
    table->field[MYSQL_PASSWORD_HISTORY_FIELD_PASSWORD]->set_notnull();

    if (0 != (error = table->file->ha_write_row(table->record[0]))) {
      table->file->print_error(error, MYF(0));
      result = true;
    }
  }
end:
  if (table->file->inited != handler::NONE) {
    int rc = table->file->ha_index_end();

    if (rc) {
      /* purecov: begin inspected */
      table->file->print_error(rc, MYF(ME_ERRORLOG));
      DBUG_ASSERT(false);
      /* purecov: end */
    }
  }
  return result;
}

/**
  Updates the password history table for cases of deleting or renaming users

  This function, unline the other "update" functions does not handle the
  addition of new data. That's done by auth_verify_password_history().
  The function only handles renames and deletes of user accounts.
  It does not go via the normal non-mysql.user handle_grant_data() route
  since there is a (partial) key on user/host and hence no need to do a
  full table scan.

  @param thd the execution context
  @param tables the list of opened ACL tables
  @param drop true if it's a drop operation
  @param user_from the user to rename from or the user to drop
  @param user_to the user to rename to or the user to add
  @param[out] row_existed set to true if row matching user_from existed
  @retval true operation failed
  @retval false success
*/

static bool handle_password_history_table(THD *thd, TABLE_LIST *tables,
                                          bool drop, LEX_USER *user_from,
                                          LEX_USER *user_to,
                                          bool *row_existed) {
  bool result = false;
  TABLE *table = tables[ACL_TABLES::TABLE_PASSWORD_HISTORY].table;
  uchar user_key[MAX_KEY_LENGTH];
  uint key_prefix_length;
  int error;
  Field *user_field, *host_field;

  Acl_table_intact table_intact(thd);

  *row_existed = false;

  if (!table) {
    /* table not preset is considered empty if not adding to it */
    return false;
  }

  if (table_intact.check(table, ACL_TABLES::TABLE_PASSWORD_HISTORY)) {
    result = true;
    goto end;
  }

  user_field = table->field[MYSQL_PASSWORD_HISTORY_FIELD_USER];
  host_field = table->field[MYSQL_PASSWORD_HISTORY_FIELD_HOST];

  table->use_all_columns();

  /* create the search key on user and host */
  user_field->store(user_from->user.str, user_from->user.length,
                    system_charset_info);
  host_field->store(user_from->host.str, user_from->host.length,
                    system_charset_info);
  key_prefix_length = (table->key_info->key_part[0].store_length +
                       table->key_info->key_part[1].store_length);
  key_copy(user_key, table->record[0], table->key_info, key_prefix_length);

  int rc;

  rc = table->file->ha_index_init(0, true);

  if (rc) {
    table->file->print_error(rc, MYF(0));
    result = true;
    goto end;
  }

  /* find the first matching record by host/user key prefix */
  error = table->file->ha_index_read_idx_map(
      table->record[0], 0, user_key, (key_part_map)((1L << 0) | (1L << 1)),
      HA_READ_KEY_EXACT);

  /* iterate over the password history rows for the user */
  while (!error) {
    /* found at least 1 row */
    if (!*row_existed) {
      *row_existed = true;
      /* no need to look for more rows if not updating */
      if (!drop && !user_to) {
        /* mark the cursor as being at end */
        error = HA_ERR_KEY_NOT_FOUND;
        break;
      }
    }

    if (drop) {
      /* if we're dropping, delete the row */
      if (0 != (error = table->file->ha_delete_row(table->record[0]))) break;
    } else if (user_to) {
      /* we're renaming, set the new user/host values */
      store_record(table, record[1]);
      table->field[MYSQL_PASSWORD_HISTORY_FIELD_USER]->store(
          user_to->user.str, user_to->user.length, system_charset_info);
      table->field[MYSQL_PASSWORD_HISTORY_FIELD_HOST]->store(
          user_to->host.str, user_to->host.length, system_charset_info);
      error = table->file->ha_update_row(table->record[1], table->record[0]);
      if (error) break;
    }
    error = table->file->ha_index_next_same(table->record[0], user_key,
                                            key_prefix_length);
  }
  /* something went wrong reading */
  if (error != HA_ERR_KEY_NOT_FOUND && error != HA_ERR_END_OF_FILE) {
    table->file->print_error(error, MYF(0));
    result = true;
  }

end:
  if (table->file->inited != handler::NONE) {
    int rc = table->file->ha_index_end();

    if (rc) {
      /* purecov: begin inspected */
      table->file->print_error(rc, MYF(ME_ERRORLOG));
      DBUG_ASSERT(false);
      /* purecov: end */
    }
  }
  return result;
}

/**
   This function does following:
   1. Convert plain text password to hash and update the same in
      user definition.
   2. Validate hash string if specified in user definition.
   3. Identify what all fields needs to be updated in mysql.user
      table based on user definition.

   If the is_role flag is set, the password validation is not used.

  @param thd          Thread context
  @param Str          user on which attributes has to be applied
  @param what_to_set  User attributes
  @param is_privileged_user     Whether caller has CREATE_USER_ACL
                                or UPDATE_ACL over mysql.*
  @param is_role      CREATE ROLE was used to create the authid.
  @param history_table          The table to verify history against.
  @param[out] history_check_done  Set to on if the history table is updated
  @param cmd          Command information

  @retval 0 ok
  @retval 1 ERROR;
*/

bool set_and_validate_user_attributes(THD *thd, LEX_USER *Str,
                                      ulong &what_to_set,
                                      bool is_privileged_user, bool is_role,
                                      TABLE_LIST *history_table,
                                      bool *history_check_done,
                                      const char *cmd) {
  bool user_exists = false;
  ACL_USER *acl_user;
  plugin_ref plugin = NULL;
  char outbuf[MAX_FIELD_WIDTH] = {0};
  unsigned int buflen = MAX_FIELD_WIDTH, inbuflen;
  const char *inbuf;
  char *password = NULL;
  enum_sql_command command = thd->lex->sql_command;

  what_to_set = 0;
  if (history_check_done) *history_check_done = false;
  /* update plugin,auth str attributes */
  if (Str->uses_identified_by_clause || Str->uses_identified_with_clause ||
      Str->uses_authentication_string_clause)
    what_to_set |= PLUGIN_ATTR;
  else
    what_to_set |= DEFAULT_AUTH_ATTR;

  /* update ssl attributes */
  if (thd->lex->ssl_type != SSL_TYPE_NOT_SPECIFIED) what_to_set |= SSL_ATTR;
  /* update connection attributes */
  if (thd->lex->mqh.specified_limits) what_to_set |= RESOURCE_ATTR;

  if ((acl_user = find_acl_user(Str->host.str, Str->user.str, true)))
    user_exists = true;

  /* copy password expire attributes to individual user */
  Str->alter_status = thd->lex->alter_password;

  if (command == SQLCOM_GRANT || command == SQLCOM_REVOKE) {
    what_to_set |= NONE_ATTR;
    if (command == SQLCOM_GRANT && !user_exists) {
      my_error(ER_CANT_CREATE_USER_WITH_GRANT, MYF(0));
      return true;
    }
    return false;
  }

  mysql_mutex_lock(&LOCK_password_history);
  Str->alter_status.password_history_length =
      Str->alter_status.use_default_password_history
          ? global_password_history
          : Str->alter_status.password_history_length;
  mysql_mutex_unlock(&LOCK_password_history);
  mysql_mutex_lock(&LOCK_password_reuse_interval);
  Str->alter_status.password_reuse_interval =
      Str->alter_status.use_default_password_reuse_interval
          ? global_password_reuse_interval
          : Str->alter_status.password_reuse_interval;
  mysql_mutex_unlock(&LOCK_password_reuse_interval);

  /* update password expire attributes */
  if (Str->alter_status.update_password_expired_column ||
      !Str->alter_status.use_default_password_lifetime ||
      Str->alter_status.expire_after_days)
    what_to_set |= PASSWORD_EXPIRE_ATTR;

  /* update account lock attribute */
  if (Str->alter_status.update_account_locked_column)
    what_to_set |= ACCOUNT_LOCK_ATTR;

  if (Str->plugin.length) optimize_plugin_compare_by_pointer(&Str->plugin);

  if (user_exists) {
    switch (command) {
      case SQLCOM_CREATE_USER: {
        /*
          Since user exists, we are likely going to fail
          unless IF NOT EXISTS is specified. In that case
          we need to use default plugin to generate password
          so that binlog entry is correct.
        */
        if (!Str->uses_identified_with_clause)
          Str->plugin = default_auth_plugin_name;
        break;
      }
      case SQLCOM_ALTER_USER: {
        if (!Str->uses_identified_with_clause) {
          /* If no plugin is given, get existing plugin */
          Str->plugin = acl_user->plugin;
        } else if (!(Str->uses_identified_by_clause ||
                     Str->uses_authentication_string_clause) &&
                   auth_plugin_supports_expiration(Str->plugin.str)) {
          /*
            This is an attempt to change existing users authentication plugin
            without specifying any password. In such cases, expire user's
            password so we can force password change on next login
          */
          Str->alter_status.update_password_expired_column = true;
          what_to_set |= PASSWORD_EXPIRE_ATTR;
        }
        /*
          always check for password expire/interval attributes as there is no
          way to differentiate NEVER EXPIRE and EXPIRE DEFAULT scenario
        */
        if (Str->alter_status.update_password_expired_fields)
          what_to_set |= PASSWORD_EXPIRE_ATTR;

        /* detect changes in the plugin name */
        if (Str->plugin.str != acl_user->plugin.str)
          what_to_set |= DIFFERENT_PLUGIN_ATTR;

        break;
      }
      default: {
        /*
          If we are here, authentication related information can be provided
          only if GRANT statement was used to change user's credentials.
        */

        if (!Str->uses_identified_with_clause) {
          /* if IDENTIFIED WITH is not specified set plugin from cache */
          Str->plugin = acl_user->plugin;
          /* set auth str from cache when not specified for existing user */
          if (!(Str->uses_identified_by_clause ||
                Str->uses_authentication_string_clause)) {
            Str->auth.str = acl_user->auth_string.str;
            Str->auth.length = acl_user->auth_string.length;
          }
        } else if (!(Str->uses_identified_by_clause ||
                     Str->uses_authentication_string_clause) &&
                   auth_plugin_supports_expiration(Str->plugin.str)) {
          /*
            This is an attempt to change existing users authentication plugin
            without specifying any password. In such cases, expire user's
            password so we can force password change on next login
          */
          Str->alter_status.update_password_expired_column = true;
          what_to_set |= PASSWORD_EXPIRE_ATTR;
        }
      }
    };

    /* if we don't update password history take the user's password history */
    if (!Str->alter_status.update_password_history) {
      if (acl_user->use_default_password_history) {
        mysql_mutex_lock(&LOCK_password_history);
        Str->alter_status.password_history_length = global_password_history;
        mysql_mutex_unlock(&LOCK_password_history);
      } else
        Str->alter_status.password_history_length =
            acl_user->password_history_length;
    }
    /* if we don't update password reuse interval take the user's interval */
    if (!Str->alter_status.update_password_reuse_interval) {
      if (acl_user->use_default_password_reuse_interval) {
        mysql_mutex_lock(&LOCK_password_reuse_interval);
        Str->alter_status.password_reuse_interval =
            global_password_reuse_interval;
        mysql_mutex_unlock(&LOCK_password_reuse_interval);
      } else
        Str->alter_status.password_reuse_interval =
            acl_user->password_reuse_interval;
    }
  } else {
    /* set default plugin for new users if not specified */
    if (!Str->uses_identified_with_clause)
      Str->plugin = default_auth_plugin_name;
  }

  optimize_plugin_compare_by_pointer(&Str->plugin);

  /*
    Check if non-default password expiraition option
    is passed to a plugin that does not support it and raise
    and error if it is.
  */
  if (Str->alter_status.update_password_expired_fields &&
      !Str->alter_status.use_default_password_lifetime &&
      Str->alter_status.expire_after_days != 0 &&
      !auth_plugin_supports_expiration(Str->plugin.str)) {
    my_error(ER_PASSWORD_EXPIRATION_NOT_SUPPORTED_BY_AUTH_METHOD, MYF(0),
             Str->plugin.length, Str->plugin.str);
    return 1;
  }

  plugin = my_plugin_lock_by_name(0, Str->plugin, MYSQL_AUTHENTICATION_PLUGIN);

  /* check if plugin is loaded */
  if (!plugin) {
    my_error(ER_PLUGIN_IS_NOT_LOADED, MYF(0), Str->plugin.str);
    return (1);
  }

  st_mysql_auth *auth = (st_mysql_auth *)plugin_decl(plugin)->info;

  if (user_exists && (what_to_set & PLUGIN_ATTR)) {
    if (auth->authentication_flags &
        AUTH_FLAG_PRIVILEGED_USER_FOR_PASSWORD_CHANGE) {
      if (!is_privileged_user &&
          (command == SQLCOM_ALTER_USER || command == SQLCOM_GRANT)) {
        /*
          An external plugin that prevents user
          to change authentication_string information
          unless user is privileged.
        */
        what_to_set = NONE_ATTR;
        my_error(ER_ACCESS_DENIED_ERROR, MYF(0),
                 thd->security_context()->priv_user().str,
                 thd->security_context()->priv_host().str,
                 thd->password ? ER_THD(thd, ER_YES) : ER_THD(thd, ER_NO));
        plugin_unlock(0, plugin);
        return (1);
      }
    }

    if (!(auth->authentication_flags & AUTH_FLAG_USES_INTERNAL_STORAGE)) {
      if (command == SQLCOM_SET_PASSWORD) {
        /*
          A plugin that does not use internal storage and
          hence does not support SET PASSWORD
        */
        char warning_buffer[MYSQL_ERRMSG_SIZE];
        snprintf(warning_buffer, sizeof(warning_buffer),
                 "SET PASSWORD has no significance for user '%s'@'%s' as "
                 "authentication plugin does not support it.",
                 Str->user.str, Str->host.str);
        warning_buffer[MYSQL_ERRMSG_SIZE - 1] = '\0';
        push_warning(thd, Sql_condition::SL_NOTE, ER_SET_PASSWORD_AUTH_PLUGIN,
                     warning_buffer);
        plugin_unlock(0, plugin);
        what_to_set = NONE_ATTR;
        return (0);
      }
    }
  }

  if (!(auth->authentication_flags & AUTH_FLAG_USES_INTERNAL_STORAGE)) {
    if (Str->alter_status.password_history_length ||
        Str->alter_status.password_reuse_interval) {
      /*
        A plugin that does not use internal storage and
        hence does not support password history is passed a password history
      */
      if (Str->alter_status.update_password_history ||
          Str->alter_status.update_password_reuse_interval)
        push_warning_printf(
            thd, Sql_condition::SL_WARNING,
            ER_WARNING_PASSWORD_HISTORY_CLAUSES_VOID,
            ER_THD(thd, ER_WARNING_PASSWORD_HISTORY_CLAUSES_VOID),
            Str->user.str, Str->host.str, plugin_decl(plugin)->name);
      /* reset back the password history clauses for that user */
      Str->alter_status.password_history_length = 0;
      Str->alter_status.password_reuse_interval = 0;
      Str->alter_status.update_password_history = true;
      Str->alter_status.update_password_reuse_interval = true;
      Str->alter_status.use_default_password_history = true;
      Str->alter_status.use_default_password_reuse_interval = true;
    }
  }
  /*
    If auth string is specified, change it to hash.
    Validate empty credentials for new user ex: CREATE USER u1;
    We skip authentication string generation if the issued statement was
    CREATE ROLE.
  */
  if (!is_role && (Str->uses_identified_by_clause ||
                   (Str->auth.length == 0 && !user_exists))) {
    st_mysql_auth *auth = (st_mysql_auth *)plugin_decl(plugin)->info;
    inbuf = Str->auth.str;
    inbuflen = (unsigned)Str->auth.length;
    if (auth->generate_authentication_string(outbuf, &buflen, inbuf,
                                             inbuflen) ||
        auth_verify_password_history(thd, &Str->user, &Str->host,
                                     Str->alter_status.password_history_length,
                                     Str->alter_status.password_reuse_interval,
                                     auth, inbuf, inbuflen, outbuf, buflen,
                                     history_table, what_to_set)) {
      plugin_unlock(0, plugin);

      /*
        generate_authentication_string may return error status
        without setting actual error.
      */
      if (!thd->is_error()) {
        String error_user;
        log_user(thd, &error_user, Str, false);
        my_error(ER_CANNOT_USER, MYF(0), cmd, error_user.c_ptr_safe());
      }
      return (1);
    }
    if (history_check_done) *history_check_done = true;
    if (buflen) {
      password = (char *)thd->alloc(buflen);
      memcpy(password, outbuf, buflen);
    } else
      password = const_cast<char *>("");
    /* erase in memory copy of plain text password */
    if (Str->auth.length > 0)
      memset((char *)(Str->auth.str), 0, Str->auth.length);
    /* Use the authentication_string field as password */
    Str->auth.str = password;
    Str->auth.length = buflen;
    thd->lex->contains_plaintext_password = false;
  }

  /* Validate hash string */
  if (Str->uses_authentication_string_clause) {
    /*
      The statement CREATE ROLE calls mysql_create_user() with a set of
      lexicographic parameters: users_identified_by_password_caluse= false etc
      It also sets is_role= true. We don't have to check this parameter here
      since we're already know that the above parameters will be false
      but we place an extra assert here to remind us about the complex
      interdependencies if mysql_create_user() is refactored.
    */
    DBUG_ASSERT(!is_role);
    st_mysql_auth *auth = (st_mysql_auth *)plugin_decl(plugin)->info;
    if (auth->validate_authentication_string((char *)Str->auth.str,
                                             (unsigned)Str->auth.length)) {
      my_error(ER_PASSWORD_FORMAT, MYF(0));
      plugin_unlock(0, plugin);
      return (1);
    }
    /*
      Call the password history validation so that it can store the incoming
      hash into the password history table.
      Here we can't check if the password was used since we don't have the
      cleartext password, but we still want to record it into the history table.
      Covers replication scenario too since the IDENTIFIED BY will get
      rewritten to IDENTIFIED ... WITH ... AS
    */
    if (auth_verify_password_history(thd, &Str->user, &Str->host,
                                     Str->alter_status.password_history_length,
                                     Str->alter_status.password_reuse_interval,
                                     auth, NULL, 0, Str->auth.str,
                                     (unsigned)Str->auth.length, history_table,
                                     what_to_set)) {
      /* we should have an error generated here already */
      plugin_unlock(0, plugin);
      return (1);
    }
    if (history_check_done) *history_check_done = true;
  }
  plugin_unlock(0, plugin);
  return (0);
}

/**
  Change a password hash for a user.

  @param thd Thread handle
  @param host Hostname
  @param user User name
  @param new_password New password hash for host\@user

  Note : it will also reset the change_password flag.
  This is safe to do unconditionally since the simple userless form
  SET PASSWORD = 'text' will be the only allowed form when
  this flag is on. So we don't need to check user names here.


  @see set_var_password::update(THD *thd)

  @return Error code
   @retval 0 ok
   @retval 1 ERROR; In this case the error is sent to the client.
*/

bool change_password(THD *thd, const char *host, const char *user,
                     char *new_password) {
  TABLE_LIST tables[ACL_TABLES::LAST_ENTRY];
  TABLE *table;
  LEX_USER *combo = NULL;
  std::set<LEX_USER *> users;
  ulong what_to_set = 0;
  size_t new_password_len = strlen(new_password);
  bool transactional_tables;
  bool result = false;
  bool commit_result = false;
  std::string authentication_plugin;
  bool is_role;
  int ret;

  DBUG_ENTER("change_password");
  DBUG_PRINT("enter", ("host: '%s'  user: '%s'  new_password: '%s'", host, user,
                       new_password));
  DBUG_ASSERT(host != 0);  // Ensured by parent

  if (check_change_password(thd, host, user)) DBUG_RETURN(true);

  Acl_cache_lock_guard acl_cache_lock(thd, Acl_cache_lock_mode::WRITE_MODE);
  if (!acl_cache_lock.lock()) {
    DBUG_RETURN(true);
  }

  /*
    This statement will be replicated as a statement, even when using
    row-based replication.  The binlog state will be cleared here to
    statement based replication and will be reset to the originals
    values when we are out of this function scope
  */
  Save_and_Restore_binlog_format_state binlog_format_state(thd);

  if ((ret = open_grant_tables(thd, tables, &transactional_tables)))
    DBUG_RETURN(ret != 1);

  table = tables[ACL_TABLES::TABLE_USER].table;

  ACL_USER *acl_user;
  if (!(acl_user = find_acl_user(host, user, true))) {
    my_error(ER_PASSWORD_NO_MATCH, MYF(0));
    commit_and_close_mysql_tables(thd);
    DBUG_RETURN(true);
  }

  DBUG_ASSERT(acl_user->plugin.length != 0);
  is_role = acl_user->is_role;

  if (!(combo = (LEX_USER *)thd->alloc(sizeof(LEX_USER)))) DBUG_RETURN(true);

  combo->user.str = user;
  combo->host.str = host;
  combo->user.length = strlen(user);
  combo->host.length = strlen(host);

  thd->make_lex_string(&combo->user, combo->user.str, strlen(combo->user.str),
                       0);
  thd->make_lex_string(&combo->host, combo->host.str, strlen(combo->host.str),
                       0);

  combo->plugin = EMPTY_CSTR;
  combo->auth.str = new_password;
  combo->auth.length = new_password_len;
  combo->uses_identified_by_clause = true;
  combo->uses_identified_with_clause = false;
  combo->uses_authentication_string_clause = false;
  /* set default values */
  thd->lex->ssl_type = SSL_TYPE_NOT_SPECIFIED;
  memset(&(thd->lex->mqh), 0, sizeof(thd->lex->mqh));
  thd->lex->alter_password.cleanup();

  if (set_and_validate_user_attributes(
          thd, combo, what_to_set, true, false,
          &tables[ACL_TABLES::TABLE_PASSWORD_HISTORY], NULL, "SET PASSWORD")) {
    authentication_plugin.assign(combo->plugin.str);
    result = 1;
    goto end;
  }
  authentication_plugin.assign(combo->plugin.str);
  ret = replace_user_table(thd, table, combo, 0, false, true, what_to_set);
  if (ret) {
    result = 1;
    goto end;
  }
  if (!update_sctx_cache(thd->security_context(), acl_user, false) &&
      thd->security_context()->password_expired()) {
    /* the current user is not the same as the user we operate on */
    my_error(ER_MUST_CHANGE_PASSWORD, MYF(0));
    result = 1;
    goto end;
  }

  result = 0;
  users.insert(combo);

end:
  commit_result = log_and_commit_acl_ddl(thd, transactional_tables, &users,
                                         false, !result, false);

  mysql_audit_notify(thd,
                     AUDIT_EVENT(MYSQL_AUDIT_AUTHENTICATION_CREDENTIAL_CHANGE),
                     thd->is_error() || result, user, host,
                     authentication_plugin.c_str(), is_role, NULL, NULL);

  DBUG_RETURN(result || commit_result);
}

namespace {

// No need for a return value; the matcher sets its own state.
template <class T, class Matcher>
void search_for_matching_grant(const T *hash, Matcher &matches) {
  for (auto it = hash->begin(); it != hash->end(); ++it) {
    const GRANT_NAME *grant_name = it->second.get();
    if (matches(grant_name->user, grant_name->host.get_host())) return;
  }
}

template <class T, class Matcher>
void remove_matching_grants(T *hash, Matcher &matches) {
  for (auto it = hash->begin(); it != hash->end();) {
    const GRANT_NAME *grant_name = it->second.get();
    if (matches(grant_name->user, grant_name->host.get_host()))
      it = hash->erase(it);
    else
      ++it;
  }
}

template <class T, class Matcher>
bool rename_matching_grants(T *hash, Matcher &matches, LEX_USER *user_to) {
  DBUG_ENTER("rename_matching_grants");

  using Elem = typename T::value_type::second_type::element_type;

  /*
    Inserting while traversing a hash table is not valid procedure and
    hence we save pointers to GRANT_NAME objects for later processing.

    Prealloced_array can't hold unique_ptr, so we'll need to take them
    in and out here.
  */
  Prealloced_array<Elem *, 16> acl_grant_name(PSI_INSTRUMENT_ME);
  for (auto it = hash->begin(); it != hash->end();) {
    Elem *grant_name = it->second.get();
    if (matches(grant_name->user, grant_name->host.get_host())) {
      if (acl_grant_name.push_back(it->second.release())) DBUG_RETURN(true);
      it = hash->erase(it);
    } else
      ++it;
  }

  /*
    Update the grant structures with the new user name and host name,
    then insert them back.
  */
  for (Elem *grant_name : acl_grant_name) {
    grant_name->set_user_details(user_to->host.str, grant_name->db,
                                 user_to->user.str, grant_name->tname, true);
    hash->emplace(grant_name->hash_key,
                  unique_ptr_destroy_only<Elem>(grant_name));
  }
  DBUG_RETURN(false);
}

}  // namespace

/**
  Handle an in-memory privilege structure.

  @param struct_no  The number of the structure to handle (0..5).
  @param drop       If user_from is to be dropped.
  @param user_from  The the user to be searched/dropped/renamed.
  @param user_to    The new name for the user if to be renamed, NULL otherwise.

  @note
    Scan through all elements in an in-memory grant structure and apply
    the requested operation.
    Delete from grant structure if drop is true.
    Update in grant structure if drop is false and user_to is not NULL.
    Search in grant structure if drop is false and user_to is NULL.
    Structures are enumerated as follows:
    0 ACL_USER
    1 ACL_DB
    2 COLUMN_PRIVILIGES_HASH
    3 PROC_PRIVILEGES_HASH
    4 FUNC_PRIVILEGES_HASH
    5 ACL_PROXY_USERS

  @retval > 0  At least one element matched.
  @retval 0    OK, but no element matched.
  @retval -1   Wrong arguments to function or Out of Memory.
*/

static int handle_grant_struct(enum enum_acl_lists struct_no, bool drop,
                               LEX_USER *user_from, LEX_USER *user_to) {
  DBUG_ENTER("handle_grant_struct");
  DBUG_PRINT("info", ("scan struct: %u  search: '%s'@'%s'", struct_no,
                      user_from->user.str, user_from->host.str));

  int result = 0;
  auto matches = [user_from, &result](const char *user, const char *host) {
    if (!user) user = "";
    if (!host) host = "";
    bool match =
        strcmp(user_from->user.str, user) == 0 &&
        my_strcasecmp(system_charset_info, user_from->host.str, host) == 0;
    if (match) result = 1;
    return match;
  };

  DBUG_ASSERT(assert_acl_cache_write_lock(current_thd));

  switch (struct_no) {
    case USER_ACL:
      for (uint idx = 0; idx < acl_users->size(); idx++) {
        ACL_USER *acl_user = &acl_users->at(idx);
        if (!matches(acl_user->user, acl_user->host.get_host())) continue;

        if (drop) {
          acl_users->erase(idx);
          /*
             - If we are iterating through an array then we just have moved all
             elements after the current element one position closer to its head.
             This means that we have to take another look at the element at
             current position as it is a new element from the array's tail.
             - This is valid for case USER_ACL, DB_ACL and PROXY_USERS_ACL.
           */
          idx--;
        } else if (user_to) {
          acl_user->user = strdup_root(&global_acl_memory, user_to->user.str);
          acl_user->host.update_hostname(
              strdup_root(&global_acl_memory, user_to->host.str));
        } else {
          /* If search is requested, we do not need to search further. */
          break;
        }
      }
      break;

    case DB_ACL:
      for (uint idx = 0; idx < acl_dbs->size(); idx++) {
        ACL_DB *acl_db = &acl_dbs->at(idx);
        if (!matches(acl_db->user, acl_db->host.get_host())) continue;

        if (drop) {
          acl_dbs->erase(idx);
          idx--;
        } else if (user_to) {
          acl_db->user = strdup_root(&global_acl_memory, user_to->user.str);
          acl_db->host.update_hostname(
              strdup_root(&global_acl_memory, user_to->host.str));
        } else {
          /* If search is requested, we do not need to search further. */
          break;
        }
      }
      break;

    case COLUMN_PRIVILEGES_HASH:
      if (drop)
        remove_matching_grants(column_priv_hash.get(), matches);
      else if (user_to) {
        if (rename_matching_grants(column_priv_hash.get(), matches, user_to))
          DBUG_RETURN(-1);
      } else
        search_for_matching_grant(column_priv_hash.get(), matches);
      break;

    case PROC_PRIVILEGES_HASH:
      if (drop)
        remove_matching_grants(proc_priv_hash.get(), matches);
      else if (user_to) {
        if (rename_matching_grants(proc_priv_hash.get(), matches, user_to))
          DBUG_RETURN(-1);
      } else
        search_for_matching_grant(proc_priv_hash.get(), matches);
      break;

    case FUNC_PRIVILEGES_HASH:
      if (drop)
        remove_matching_grants(func_priv_hash.get(), matches);
      else if (user_to) {
        if (rename_matching_grants(func_priv_hash.get(), matches, user_to))
          DBUG_RETURN(-1);
      } else
        search_for_matching_grant(func_priv_hash.get(), matches);
      break;

    case PROXY_USERS_ACL:
      for (uint idx = 0; idx < acl_proxy_users->size(); idx++) {
        ACL_PROXY_USER *acl_proxy_user = &acl_proxy_users->at(idx);
        if (!matches(acl_proxy_user->get_user(),
                     acl_proxy_user->host.get_host()))
          continue;

        if (drop) {
          acl_proxy_users->erase(idx);
          idx--;
        } else if (user_to) {
          acl_proxy_user->set_user(&global_acl_memory, user_to->user.str);
          acl_proxy_user->host.update_hostname(
              (user_to->host.str && *user_to->host.str)
                  ? strdup_root(&global_acl_memory, user_to->host.str)
                  : NULL);
        } else {
          /* If search is requested, we do not need to search further. */
          break;
        }
      }
      break;

    default:
      DBUG_RETURN(-1);
  }

#ifdef EXTRA_DEBUG
  DBUG_PRINT("loop", ("scan struct: %u  result %d", struct_no, result));
#endif

  DBUG_RETURN(result);
}

/**
  Handle all privilege tables and in-memory privilege structures.
    @param  thd                 Thread handle
    @param  tables              The array with the seven open tables.
    @param  drop                If user_from is to be dropped.
    @param  user_from           The the user to be searched/dropped/renamed.
    @param  user_to             The new name for the user if to be renamed,
                                NULL otherwise.

  @note
    Go through all grant tables and in-memory grant structures and apply
    the requested operation.
    Delete from grant data if drop is true.
    Update in grant data if drop is false and user_to is not NULL.
    Search in grant data if drop is false and user_to is NULL.

  @return  operation result
    @retval > 0  At least one element matched.
    @retval 0  OK, but no element matched.
    @retval < 0  System error (OOM, error from storage engine).
*/

static int handle_grant_data(THD *thd, TABLE_LIST *tables, bool drop,
                             LEX_USER *user_from, LEX_USER *user_to) {
  int result = 0;
  int found;
  int ret;
  Acl_table_intact table_intact(thd);
  DBUG_ENTER("handle_grant_data");

  if (drop) {
    /*
      Tables are defined by open_grant_tables()
      index 6 := mysql.role_edges
      index 7 := mysql.default_roles
    */
    if (revoke_all_roles_from_user(
            thd, tables[ACL_TABLES::TABLE_ROLE_EDGES].table,
            tables[ACL_TABLES::TABLE_DEFAULT_ROLES].table, user_from)) {
      DBUG_RETURN(-1);
    }
    /* Remove all associated dynamic privileges on a best effort basis */
    Update_dynamic_privilege_table update_table(
        thd, tables[ACL_TABLES::TABLE_DYNAMIC_PRIV].table);
    result = revoke_all_dynamic_privileges(user_from->user, user_from->host,
                                           update_table);
  }

  /* Handle user table. */
  if ((found = handle_grant_table(thd, tables, ACL_TABLES::TABLE_USER, drop,
                                  user_from, user_to)) < 0) {
    /* Handle of table failed, don't touch the in-memory array. */
    DBUG_RETURN(-1);
  } else {
    /* Handle user array. */
    if ((ret = handle_grant_struct(USER_ACL, drop, user_from, user_to) > 0) ||
        found) {
      result = 1; /* At least one record/element found. */
      /* If search is requested, we do not need to search further. */
      if (!drop && !user_to) goto end;
    } else if (ret < 0) {
      result = -1;
      goto end;
    }
  }

  /* Handle db table. */
  if ((found = handle_grant_table(thd, tables, ACL_TABLES::TABLE_DB, drop,
                                  user_from, user_to)) < 0) {
    /* Handle of table failed, don't touch the in-memory array. */
    DBUG_RETURN(-1);
  } else {
    /* Handle db array. */
    if ((((ret = handle_grant_struct(DB_ACL, drop, user_from, user_to) > 0) &&
          !result) ||
         found) &&
        !result) {
      result = 1; /* At least one record/element found. */
      /* If search is requested, we do not need to search further. */
      if (!drop && !user_to) goto end;
    } else if (ret < 0) {
      result = -1;
      goto end;
    }
  }

  DBUG_EXECUTE_IF("mysql_handle_grant_data_fail_on_routine_table",
                  DBUG_SET("+d,wl7158_handle_grant_table_2"););

  /* Handle stored routines table. */
  if ((found = handle_grant_table(thd, tables, ACL_TABLES::TABLE_PROCS_PRIV,
                                  drop, user_from, user_to)) < 0) {
    /* Handle of table failed, don't touch in-memory array. */
    DBUG_EXECUTE_IF("mysql_handle_grant_data_fail_on_routine_table",
                    DBUG_SET("-d,wl7158_handle_grant_table_2"););
    DBUG_RETURN(-1);
  } else {
    /* Handle procs array. */
    if ((((ret = handle_grant_struct(PROC_PRIVILEGES_HASH, drop, user_from,
                                     user_to) > 0) &&
          !result) ||
         found) &&
        !result) {
      result = 1; /* At least one record/element found. */
      /* If search is requested, we do not need to search further. */
      if (!drop && !user_to) goto end;
    } else if (ret < 0) {
      result = -1;
      goto end;
    }
    /* Handle funcs array. */
    if ((((ret = handle_grant_struct(FUNC_PRIVILEGES_HASH, drop, user_from,
                                     user_to) > 0) &&
          !result) ||
         found) &&
        !result) {
      result = 1; /* At least one record/element found. */
      /* If search is requested, we do not need to search further. */
      if (!drop && !user_to) goto end;
    } else if (ret < 0) {
      result = -1;
      goto end;
    }
  }

  DBUG_EXECUTE_IF("mysql_handle_grant_data_fail_on_tables_table",
                  DBUG_SET("+d,wl7158_handle_grant_table_2"););

  /* Handle tables table. */
  if ((found = handle_grant_table(thd, tables, ACL_TABLES::TABLE_TABLES_PRIV,
                                  drop, user_from, user_to)) < 0) {
    DBUG_EXECUTE_IF("mysql_handle_grant_data_fail_on_tables_table",
                    DBUG_SET("-d,wl7158_handle_grant_table_2"););
    /* Handle of table failed, don't touch columns and in-memory array. */
    DBUG_RETURN(-1);
  } else {
    if (found && !result) {
      result = 1; /* At least one record found. */
      /* If search is requested, we do not need to search further. */
      if (!drop && !user_to) goto end;
    }

    DBUG_EXECUTE_IF("mysql_handle_grant_data_fail_on_columns_table",
                    DBUG_SET("+d,wl7158_handle_grant_table_2"););

    /* Handle columns table. */
    if ((found = handle_grant_table(thd, tables, ACL_TABLES::TABLE_COLUMNS_PRIV,
                                    drop, user_from, user_to)) < 0) {
      DBUG_EXECUTE_IF("mysql_handle_grant_data_fail_on_columns_table",
                      DBUG_SET("-d,wl7158_handle_grant_table_2"););
      /* Handle of table failed, don't touch the in-memory array. */
      DBUG_RETURN(-1);
    } else {
      /* Handle columns hash. */
      if ((((ret = handle_grant_struct(COLUMN_PRIVILEGES_HASH, drop, user_from,
                                       user_to) > 0) &&
            !result) ||
           found) &&
          !result)
        result = 1; /* At least one record/element found. */
      else if (ret < 0)
        result = -1;
    }
  }

  /* Handle proxies_priv table. */
  if (tables[ACL_TABLES::TABLE_PROXIES_PRIV].table) {
    DBUG_EXECUTE_IF("mysql_handle_grant_data_fail_on_proxies_priv_table",
                    DBUG_SET("+d,wl7158_handle_grant_table_2"););

    if (table_intact.check(tables[ACL_TABLES::TABLE_PROXIES_PRIV].table,
                           ACL_TABLES::TABLE_PROXIES_PRIV)) {
      result = -1;
      goto end;
    }

    if ((found = handle_grant_table(thd, tables, ACL_TABLES::TABLE_PROXIES_PRIV,
                                    drop, user_from, user_to)) < 0) {
      DBUG_EXECUTE_IF("mysql_handle_grant_data_fail_on_proxies_priv_table",
                      DBUG_SET("-d,wl7158_handle_grant_table_2"););
      /* Handle of table failed, don't touch the in-memory array. */
      DBUG_RETURN(-1);
    } else {
      /* Handle proxies_priv array. */
      if (((ret = handle_grant_struct(PROXY_USERS_ACL, drop, user_from,
                                      user_to) > 0) &&
           !result) ||
          found)
        result = 1; /* At least one record/element found. */
      else if (ret < 0)
        result = -1;
    }
  }

  {
    bool row_existed;
    if (handle_password_history_table(thd, tables, drop, user_from, user_to,
                                      &row_existed))
      DBUG_RETURN(-1);
    else if (row_existed)
      DBUG_RETURN(1);
  }
end:
  DBUG_RETURN(result);
}

/*
  Create a list of users.

  SYNOPSIS
    mysql_create_user()
    thd                         The current thread.
    list                        The users to create.

  RETURN
    false       OK.
    true        Error.
*/

bool mysql_create_user(THD *thd, List<LEX_USER> &list, bool if_not_exists,
                       bool is_role) {
  int result = 0;
  String wrong_users;
  LEX_USER *user_name, *tmp_user_name;
  List_iterator<LEX_USER> user_list(list);
  TABLE_LIST tables[ACL_TABLES::LAST_ENTRY];
  bool transactional_tables;
  ulong what_to_update = 0;
  bool is_anonymous_user = false;
  std::set<LEX_USER *> extra_users;
  std::set<LEX_USER *> reset_users;
  DBUG_ENTER("mysql_create_user");

  Acl_cache_lock_guard acl_cache_lock(thd, Acl_cache_lock_mode::WRITE_MODE);
  if (!acl_cache_lock.lock()) {
    DBUG_RETURN(true);
  }

  /*
    This statement will be replicated as a statement, even when using
    row-based replication.  The binlog state will be cleared here to
    statement based replication and will be reset to the originals
    values when we are out of this function scope
  */
  Save_and_Restore_binlog_format_state binlog_format_state(thd);

  /* CREATE USER may be skipped on replication client. */
  if ((result = open_grant_tables(thd, tables, &transactional_tables)))
    DBUG_RETURN(result != 1);

  while ((tmp_user_name = user_list++)) {
    bool history_check_done = false;
    /*
      Ignore the current user as it already exists.
    */
    if (!(user_name = get_current_user(thd, tmp_user_name))) {
      result = 1;
      log_user(thd, &wrong_users, user_name, wrong_users.length() > 0);
      continue;
    }
    if (set_and_validate_user_attributes(
            thd, user_name, what_to_update, true, is_role,
            &tables[ACL_TABLES::TABLE_PASSWORD_HISTORY], &history_check_done,
            "CREATE USER")) {
      result = 1;
      log_user(thd, &wrong_users, user_name, wrong_users.length() > 0);
      continue;
    }
    if (!strcmp(user_name->user.str, "") &&
        (what_to_update & PASSWORD_EXPIRE_ATTR)) {
      is_anonymous_user = true;
      result = 1;
      continue;
    }

    /*
      Search all in-memory structures and grant tables
      for a mention of the new user name.
      We may not need to process the password history here since it may have
      already been processed in set_and_validate_user_attributes().
      Hence we check the flag and temporarily set the history table
      to unopened state and then restore it back.
    */
    int ret;
    TABLE *history_tbl = tables[ACL_TABLES::TABLE_PASSWORD_HISTORY].table;
    if (history_check_done)
      tables[ACL_TABLES::TABLE_PASSWORD_HISTORY].table = NULL;
    ret = handle_grant_data(thd, tables, 0, user_name, NULL);
    if (history_check_done)
      tables[ACL_TABLES::TABLE_PASSWORD_HISTORY].table = history_tbl;
    if (ret) {
      if (ret < 0) {
        result = 1;
        break;
      }
      if (if_not_exists) {
        String warn_user;
        log_user(thd, &warn_user, user_name, false);
        push_warning_printf(thd, Sql_condition::SL_NOTE, ER_USER_ALREADY_EXISTS,
                            ER_THD(thd, ER_USER_ALREADY_EXISTS),
                            warn_user.c_ptr_safe());
        try {
          extra_users.insert(user_name);
        } catch (...) {
          LogErr(WARNING_LEVEL,
                 ER_USER_NOT_IN_EXTRA_USERS_BINLOG_POSSIBLY_INCOMPLETE,
                 warn_user.c_ptr_safe());
        }
        continue;
      } else {
        log_user(thd, &wrong_users, user_name, wrong_users.length() > 0);
        result = 1;
      }
      continue;
    }

    ret = replace_user_table(thd, tables[ACL_TABLES::TABLE_USER].table,
                             user_name, 0, 0, 1, what_to_update);
    if (ret) {
      result = 1;
      if (ret < 0) break;

      log_user(thd, &wrong_users, user_name, wrong_users.length() > 0);

      continue;
    }

    /*
      Update default roles if any were specified. If roles doesn't exist we
      fail the statement. If the role exists but isn't granted, this statement
      performs an implicit GRANT.
    */
    if (thd->lex->default_roles != 0 &&
        thd->lex->sql_command == SQLCOM_CREATE_USER) {
      List_of_auth_id_refs default_roles;
      List_iterator<LEX_USER> role_it(*(thd->lex->default_roles));
      LEX_USER *role;
      while ((role = role_it++) && result == 0) {
        ACL_USER *acl_user;
        ACL_USER *acl_role = nullptr;
        bool not_granted = !is_granted_role(
            tmp_user_name->user, tmp_user_name->host, role->user, role->host);
        if (not_granted) {
          acl_role = find_acl_user(role->host.str, role->user.str, true);
          acl_user = find_acl_user(tmp_user_name->host.str,
                                   tmp_user_name->user.str, true);
          if (acl_role == nullptr) {
            std::string authid = create_authid_str_from(role);
            my_error(ER_USER_DOES_NOT_EXIST, MYF(0), authid.c_str());
            result = 1;
          } else if (acl_user == nullptr) {
            std::string authid = create_authid_str_from(tmp_user_name);
            my_error(ER_USER_DOES_NOT_EXIST, MYF(0), authid.c_str());
            result = 1;
          } else if (!has_grant_role_privilege(thd, role->user, role->host)) {
            my_error(ER_SPECIFIC_ACCESS_DENIED_ERROR, MYF(0),
                     "WITH ADMIN, ROLE_ADMIN, SUPER");
            result = 1;
          }
        }  // end if not_granted

        if (result == 0 && not_granted) {
          grant_role(acl_role, acl_user, false);
          Auth_id_ref from_user = create_authid_from(role);
          Auth_id_ref to_user = create_authid_from(tmp_user_name);
          result = modify_role_edges_in_table(
              thd, tables[ACL_TABLES::TABLE_ROLE_EDGES].table, from_user,
              to_user, false, false);
        }

        default_roles.push_back(create_authid_from(role));
      }

      if (result == 0)
        result = alter_user_set_default_roles(
            thd, tables[ACL_TABLES::TABLE_DEFAULT_ROLES].table, tmp_user_name,
            default_roles);
    }

    /* For connection resources */
    reset_users.insert(tmp_user_name);

  }  // END while tmp_user_name= user_lists++
  /* In case of SE error, we would have raised error before reaching here. */
  if (result && !thd->is_error()) {
    my_error(ER_CANNOT_USER, MYF(0), (is_role ? "CREATE ROLE" : "CREATE USER"),
             is_anonymous_user ? "anonymous user" : wrong_users.c_ptr_safe());
  }

  result = log_and_commit_acl_ddl(thd, transactional_tables, &extra_users);

  {
    if (!result) {
      LEX_USER *reset_user;
      for (LEX_USER *one_user : reset_users)
        if ((reset_user = get_current_user(thd, one_user))) {
          reset_mqh(thd, reset_user, 0);
        }
    }
  }

  DBUG_RETURN(result);
}

/*
  Drop a list of users and all their privileges.

  SYNOPSIS
    mysql_drop_user()
    thd                         The current thread.
    list                        The users to drop.

  RETURN
    false       OK.
    true       Error.
*/

bool mysql_drop_user(THD *thd, List<LEX_USER> &list, bool if_exists) {
  int result = 0;
  String wrong_users;
  LEX_USER *user_name, *tmp_user_name;
  List_iterator<LEX_USER> user_list(list);
  TABLE_LIST tables[ACL_TABLES::LAST_ENTRY];
  sql_mode_t old_sql_mode = thd->variables.sql_mode;
  bool transactional_tables;
  std::set<LEX_USER *> audit_users;
  DBUG_ENTER("mysql_drop_user");

  /*
    Make sure that none of the authids we're about to drop is used as a
    mandatory role. Mandatory roles needs to be disabled first before the
    authid can be dropped.
  */
  LEX_USER *user;
  std::vector<Role_id> mandatory_roles;

  Acl_cache_lock_guard acl_cache_lock(thd, Acl_cache_lock_mode::WRITE_MODE);
  if (!acl_cache_lock.lock()) {
    DBUG_RETURN(true);
  }

  /*
    This statement will be replicated as a statement, even when using
    row-based replication.  The binlog state will be cleared here to
    statement based replication and will be reset to the originals
    values when we are out of this function scope
  */
  Save_and_Restore_binlog_format_state binlog_format_state(thd);

  /* DROP USER may be skipped on replication client. */
  if ((result = open_grant_tables(thd, tables, &transactional_tables)))
    DBUG_RETURN(result != 1);

  get_mandatory_roles(&mandatory_roles);
  while ((user = user_list++) != 0) {
    if (std::find_if(mandatory_roles.begin(), mandatory_roles.end(),
                     [&](Role_id &id) -> bool {
                       Role_id id2(user->user, user->host);
                       return id == id2;
                     }) != mandatory_roles.end()) {
      Role_id authid(user->user, user->host);
      std::string out;
      authid.auth_str(&out);
      my_error(ER_MANDATORY_ROLE, MYF(0), out.c_str());
      DBUG_RETURN(true);
    }
  }
  user_list.rewind();
  thd->variables.sql_mode &= ~MODE_PAD_CHAR_TO_FULL_LENGTH;

  while ((tmp_user_name = user_list++)) {
    if (!(user_name = get_current_user(thd, tmp_user_name))) {
      result = 1;
      continue;
    }

    audit_users.insert(tmp_user_name);

    int ret = handle_grant_data(thd, tables, 1, user_name, NULL);
    if (ret <= 0) {
      if (ret < 0) {
        result = 1;
        break;
      }
      if (if_exists) {
        String warn_user;
        log_user(thd, &warn_user, user_name, false);
        push_warning_printf(thd, Sql_condition::SL_NOTE, ER_USER_DOES_NOT_EXIST,
                            ER_THD(thd, ER_USER_DOES_NOT_EXIST),
                            warn_user.c_ptr_safe());
      } else {
        log_user(thd, &wrong_users, user_name, wrong_users.length() > 0);
        result = 1;
      }
      continue;
    }
  }

  /* Rebuild 'acl_check_hosts' since 'acl_users' has been modified */
  rebuild_check_host();

  if (result && !thd->is_error()) {
    String operation_str;
    if (thd->query_plan.get_command() == SQLCOM_DROP_ROLE) {
      operation_str.append("DROP ROLE");
    } else {
      operation_str.append("DROP USER");
    }
    my_error(ER_CANNOT_USER, MYF(0), operation_str.c_ptr_quick(),
             wrong_users.c_ptr_safe());
  }

  if (!thd->is_error())
    result =
        populate_roles_caches(thd, (tables + ACL_TABLES::TABLE_ROLE_EDGES));

  result = log_and_commit_acl_ddl(thd, transactional_tables);

  {
    /* Notify audit plugin. We will ignore the return value. */
    LEX_USER *audit_user;
    for (LEX_USER *one_user : audit_users) {
      if ((audit_user = get_current_user(thd, one_user)))
        mysql_audit_notify(
            thd, AUDIT_EVENT(MYSQL_AUDIT_AUTHENTICATION_AUTHID_DROP),
            thd->is_error(), audit_user->user.str, audit_user->host.str,
            audit_user->plugin.str, is_role_id(audit_user), NULL, NULL);
    }
  }

  thd->variables.sql_mode = old_sql_mode;
  DBUG_RETURN(result);
}

/*
  Rename a user.

  SYNOPSIS
    mysql_rename_user()
    thd                         The current thread.
    list                        The user name pairs: (from, to).

  RETURN
    false       OK.
    true        Error.
*/

bool mysql_rename_user(THD *thd, List<LEX_USER> &list) {
  int result = 0;
  String wrong_users;
  LEX_USER *user_from, *tmp_user_from;
  LEX_USER *user_to, *tmp_user_to;
  List_iterator<LEX_USER> user_list(list);
  TABLE_LIST tables[ACL_TABLES::LAST_ENTRY];
  bool transactional_tables;
  DBUG_ENTER("mysql_rename_user");

  Acl_cache_lock_guard acl_cache_lock(thd, Acl_cache_lock_mode::WRITE_MODE);
  if (!acl_cache_lock.lock()) DBUG_RETURN(true);

  /* Is this auth id a role id? */
  {
    List_iterator<LEX_USER> authid_list_iterator(list);
    LEX_USER *authid;
    while ((authid = authid_list_iterator++)) {
      if (!(authid = get_current_user(thd, authid))) {
        /*
          This user is not a role.
        */
        continue;
      }
      if (is_role_id(authid)) {
        my_error(ER_RENAME_ROLE, MYF(0));
        DBUG_RETURN(true);
      }
    }
  }

  /*
    This statement will be replicated as a statement, even when using
    row-based replication.  The binlog state will be cleared here to
    statement based replication and will be reset to the originals
    values when we are out of this function scope
  */
  Save_and_Restore_binlog_format_state binlog_format_state(thd);

  /* RENAME USER may be skipped on replication client. */
  if ((result = open_grant_tables(thd, tables, &transactional_tables)))
    DBUG_RETURN(result != 1);

  while ((tmp_user_from = user_list++)) {
    if (!(user_from = get_current_user(thd, tmp_user_from))) {
      result = 1;
      continue;
    }
    tmp_user_to = user_list++;
    if (!(user_to = get_current_user(thd, tmp_user_to))) {
      result = 1;
      continue;
    }
    DBUG_ASSERT(user_to != 0); /* Syntax enforces pairs of users. */

    /*
      Search all in-memory structures and grant tables
      for a mention of the new user name.
    */
    int ret = handle_grant_data(thd, tables, 0, user_to, NULL);

    if (ret != 0) {
      if (ret < 0) {
        result = 1;
        break;
      }

      log_user(thd, &wrong_users, user_from, wrong_users.length() > 0);
      result = 1;
      continue;
    }

    ret = handle_grant_data(thd, tables, 0, user_from, user_to);

    if (ret <= 0) {
      if (ret < 0) {
        result = 1;
        break;
      }

      log_user(thd, &wrong_users, user_from, wrong_users.length() > 0);
      result = 1;
      continue;
    }

    Update_dynamic_privilege_table update_table(
        thd, tables[ACL_TABLES::TABLE_DYNAMIC_PRIV].table);
    if (rename_dynamic_grant(user_from->user, user_from->host, user_to->user,
                             user_to->host, update_table)) {
      result = 1;
      break;
    }
    roles_rename_authid(thd, tables[ACL_TABLES::TABLE_ROLE_EDGES].table,
                        tables[ACL_TABLES::TABLE_DEFAULT_ROLES].table,
                        user_from, user_to);
  }

  /* Rebuild 'acl_check_hosts' since 'acl_users' has been modified */
  rebuild_check_host();

  if (result && !thd->is_error())
    my_error(ER_CANNOT_USER, MYF(0), "RENAME USER", wrong_users.c_ptr_safe());

  if (!thd->is_error())
    result =
        populate_roles_caches(thd, (tables + ACL_TABLES::TABLE_ROLE_EDGES));

  result = log_and_commit_acl_ddl(thd, transactional_tables);

  {
    /* Notify audit plugin. We will ignore the return value. */
    LEX_USER *user_from, *user_to;
    List_iterator<LEX_USER> audit_user_list(list);
    LEX_USER *audit_user_from, *audit_user_to;
    while ((audit_user_from = audit_user_list++)) {
      audit_user_to = audit_user_list++;

      if ((((user_from = get_current_user(thd, audit_user_from)) &&
            ((user_to = get_current_user(thd, audit_user_to))))))
        mysql_audit_notify(
            thd, AUDIT_EVENT(MYSQL_AUDIT_AUTHENTICATION_AUTHID_RENAME),
            thd->is_error(), user_from->user.str, user_from->host.str,
            user_from->plugin.str, is_role_id(user_from), user_to->user.str,
            user_to->user.str);
    }
  }

  DBUG_RETURN(result);
}

/*
  Alter user list.

  SYNOPSIS
    mysql_alter_user()
    thd                         The current thread.
    list                        The user names.

  RETURN
    false       OK.
    true        Error.
*/

bool mysql_alter_user(THD *thd, List<LEX_USER> &list, bool if_exists) {
  int result = 0;
  bool is_anonymous_user = false;
  String wrong_users;
  LEX_USER *user_from, *tmp_user_from;
  List_iterator<LEX_USER> user_list(list);
  TABLE_LIST tables[ACL_TABLES::LAST_ENTRY];
  bool transactional_tables;
  bool is_privileged_user = false;
  std::set<LEX_USER *> extra_users;
  ACL_USER *self = NULL;
  bool password_expire_undo = false;
  std::set<LEX_USER *> audit_users;
  std::set<LEX_USER *> reset_users;

  DBUG_ENTER("mysql_alter_user");

  Acl_cache_lock_guard acl_cache_lock(thd, Acl_cache_lock_mode::WRITE_MODE);
  if (!acl_cache_lock.lock()) {
    DBUG_RETURN(true);
  }

  /*
    This statement will be replicated as a statement, even when using
    row-based replication.  The binlog state will be cleared here to
    statement based replication and will be reset to the originals
    values when we are out of this function scope
  */
  Save_and_Restore_binlog_format_state binlog_format_state(thd);

  if ((result = open_grant_tables(thd, tables, &transactional_tables)))
    DBUG_RETURN(result != 1);

  is_privileged_user = is_privileged_user_for_credential_change(thd);

  while ((tmp_user_from = user_list++)) {
    int ret;
    ACL_USER *acl_user;
    ulong what_to_alter = 0;
    bool history_check_done = false;
    TABLE *history_tbl = nullptr;
    bool dummy_row_existed = false;

    /* add the defaults where needed */
    if (!(user_from = get_current_user(thd, tmp_user_from))) {
      log_user(thd, &wrong_users, tmp_user_from, wrong_users.length() > 0);
      result = 1;
      continue;
    }

    /* copy password expire attributes to individual lex user */
    user_from->alter_status = thd->lex->alter_password;

    if (set_and_validate_user_attributes(
            thd, user_from, what_to_alter, is_privileged_user, false,
            &tables[ACL_TABLES::TABLE_PASSWORD_HISTORY], &history_check_done,
            "ALTER USER")) {
      result = 1;
      continue;
    }

    /*
      Check if the user's authentication method supports expiration only
      if PASSWORD EXPIRE attribute is specified
    */
    if (user_from->alter_status.update_password_expired_column &&
        !auth_plugin_supports_expiration(user_from->plugin.str)) {
      result = 1;
      log_user(thd, &wrong_users, user_from, wrong_users.length() > 0);
      continue;
    }

    if (!strcmp(user_from->user.str, "") &&
        (what_to_alter & PASSWORD_EXPIRE_ATTR) &&
        user_from->alter_status.update_password_expired_column) {
      result = 1;
      is_anonymous_user = true;
      continue;
    }

    acl_user = find_acl_user(user_from->host.str, user_from->user.str, true);

    if (history_check_done) {
      /*
        If the history check is already done we pretend there's no
        history table so we can turn off the eventual check here.
      */
      history_tbl = tables[ACL_TABLES::TABLE_PASSWORD_HISTORY].table;
      tables[ACL_TABLES::TABLE_PASSWORD_HISTORY].table = NULL;
    }
    ret = handle_grant_data(thd, tables, false, user_from, NULL);

    /* purge the password history if plugin is different */
    if ((what_to_alter & DIFFERENT_PLUGIN_ATTR) &&
        handle_password_history_table(thd, tables, true, user_from, NULL,
                                      &dummy_row_existed)) {
      /* can't delete stuff from password history */
      result = 1;
      break;
    }

    if (history_check_done) {
      tables[ACL_TABLES::TABLE_PASSWORD_HISTORY].table = history_tbl;
    }

    if (!acl_user || ret <= 0) {
      if (ret < 0) {
        result = 1;
        break;
      }

      if (if_exists) {
        String warn_user;
        log_user(thd, &warn_user, user_from, false);
        push_warning_printf(thd, Sql_condition::SL_NOTE, ER_USER_DOES_NOT_EXIST,
                            ER_THD(thd, ER_USER_DOES_NOT_EXIST),
                            warn_user.c_ptr_safe());
        try {
          extra_users.insert(tmp_user_from);
        } catch (...) {
          LogErr(WARNING_LEVEL,
                 ER_USER_NOT_IN_EXTRA_USERS_BINLOG_POSSIBLY_INCOMPLETE,
                 warn_user.c_ptr_safe());
        }
      } else {
        log_user(thd, &wrong_users, user_from, wrong_users.length() > 0);
        result = 1;
      }
      continue;
    }

    /* update the mysql.user table */
    ret = replace_user_table(thd, tables[ACL_TABLES::TABLE_USER].table,
                             user_from, 0, false, true, what_to_alter);
    if (ret) {
      if (ret < 0) {
        result = 1;
        break;
      }
      if (if_exists) {
        String warn_user;
        log_user(thd, &warn_user, user_from, false);
        push_warning_printf(thd, Sql_condition::SL_NOTE, ER_USER_DOES_NOT_EXIST,
                            ER_THD(thd, ER_USER_DOES_NOT_EXIST),
                            warn_user.c_ptr_safe());
        try {
          extra_users.insert(user_from);
        } catch (...) {
          LogErr(WARNING_LEVEL,
                 ER_USER_NOT_IN_EXTRA_USERS_BINLOG_POSSIBLY_INCOMPLETE,
                 warn_user.c_ptr_safe());
        }
      } else {
        log_user(thd, &wrong_users, user_from, wrong_users.length() > 0);
        result = 1;
      }
      continue;
    }
    if (update_sctx_cache(
            thd->security_context(), acl_user,
            user_from->alter_status.update_password_expired_column)) {
      self = acl_user;
      password_expire_undo =
          !user_from->alter_status.update_password_expired_column;
    }

    /*
      If there is change related to authentication plugin,
      we would like to notify interested audit plugins.
    */
    if (what_to_alter & PLUGIN_ATTR) audit_users.insert(tmp_user_from);

    if (what_to_alter & RESOURCE_ATTR) reset_users.insert(tmp_user_from);
  }

  clear_and_init_db_cache();  // Clear locked hostname cache

  if (result && self)
    update_sctx_cache(thd->security_context(), self, password_expire_undo);

  if (result && !thd->is_error()) {
    if (is_anonymous_user)
      my_error(ER_PASSWORD_EXPIRE_ANONYMOUS_USER, MYF(0));
    else
      my_error(ER_CANNOT_USER, MYF(0), "ALTER USER", wrong_users.c_ptr_safe());
  }

  result = log_and_commit_acl_ddl(thd, transactional_tables, &extra_users);

  {
    /* Notify audit plugin. We will ignore the return value. */
    LEX_USER *audit_user;
    for (LEX_USER *one_user : audit_users) {
      if ((audit_user = get_current_user(thd, one_user)))
        mysql_audit_notify(
            thd, AUDIT_EVENT(MYSQL_AUDIT_AUTHENTICATION_CREDENTIAL_CHANGE),
            thd->is_error(), audit_user->user.str, audit_user->host.str,
            audit_user->plugin.str, is_role_id(audit_user), NULL, NULL);
    }

    if (!result) {
      LEX_USER *extra_user;
      for (LEX_USER *one_user : reset_users) {
        if ((extra_user = get_current_user(thd, one_user))) {
          reset_mqh(thd, extra_user, 0);
        }
      }
    }
  }

  DBUG_RETURN(result);
}<|MERGE_RESOLUTION|>--- conflicted
+++ resolved
@@ -114,13 +114,8 @@
   append_query_string(thd, system_charset_info, &from_host, str);
 }
 
-<<<<<<< HEAD
-void append_user_new(THD *thd, String *str, LEX_USER *user, bool comma = true) {
-=======
 void append_user_new(THD *thd, String *str, LEX_USER *user, bool comma,
-                     bool hide_password_hash)
-{
->>>>>>> 9a65c73c
+                     bool hide_password_hash) {
   String from_user(user->user.str, user->user.length, system_charset_info);
   String from_plugin(user->plugin.str, user->plugin.length,
                      system_charset_info);
@@ -159,13 +154,7 @@
         append_query_string(thd, system_charset_info, &default_plugin, str);
       if (user->auth.length > 0) {
         str->append(STRING_WITH_LEN(" AS "));
-<<<<<<< HEAD
-        if (thd->lex->contains_plaintext_password) {
-=======
-        if (thd->lex->contains_plaintext_password ||
-            hide_password_hash)
-        {
->>>>>>> 9a65c73c
+        if (thd->lex->contains_plaintext_password || hide_password_hash) {
           str->append("'");
           str->append(STRING_WITH_LEN("<secret>"));
           str->append("'");
@@ -227,15 +216,9 @@
     1         Error.
  */
 
-<<<<<<< HEAD
-bool mysql_show_create_user(THD *thd, LEX_USER *user_name) {
+bool mysql_show_create_user(THD *thd, LEX_USER *user_name,
+                            bool are_both_users_same) {
   int error = 0;
-=======
-bool mysql_show_create_user(THD *thd, LEX_USER *user_name,
-                            bool are_both_users_same)
-{
-  int error= 0;
->>>>>>> 9a65c73c
   ACL_USER *acl_user;
   LEX *lex = thd->lex;
   Protocol *protocol = thd->get_protocol();
@@ -247,26 +230,21 @@
   List<Item> field_list;
   String sql_text(buff, sizeof(buff), system_charset_info);
   LEX_ALTER alter_info;
-<<<<<<< HEAD
   List_of_auth_id_refs default_roles;
   List<LEX_USER> *old_default_roles = lex->default_roles;
+  bool hide_password_hash = false;
 
   DBUG_ENTER("mysql_show_create_user");
-  Acl_cache_lock_guard acl_cache_lock(thd, Acl_cache_lock_mode::READ_MODE);
-  if (!acl_cache_lock.lock()) DBUG_RETURN(true);
-=======
-  bool hide_password_hash= false;
-
-  DBUG_ENTER("mysql_show_create_user");
-  if (are_both_users_same)
-  {
+  if (are_both_users_same) {
     TABLE_LIST t1;
     t1.init_one_table(C_STRING_WITH_LEN("mysql"), C_STRING_WITH_LEN("user"),
                       "user", TL_READ);
-    hide_password_hash= check_table_access(thd, SELECT_ACL, &t1, false,
-                                           UINT_MAX, true);
-  }
->>>>>>> 9a65c73c
+    hide_password_hash =
+        check_table_access(thd, SELECT_ACL, &t1, false, UINT_MAX, true);
+  }
+
+  Acl_cache_lock_guard acl_cache_lock(thd, Acl_cache_lock_mode::READ_MODE);
+  if (!acl_cache_lock.lock()) DBUG_RETURN(true);
 
   if (!(acl_user =
             find_acl_user(user_name->host.str, user_name->user.str, true))) {
@@ -380,7 +358,8 @@
     }
   }
   lex->users_list.push_back(user_name);
-  mysql_rewrite_create_alter_user(thd, &sql_text, NULL, hide_password_hash);
+  mysql_rewrite_create_alter_user(thd, &sql_text, NULL, false,
+                                  hide_password_hash);
   /* send the result row to client */
   protocol->start_row();
   protocol->store(sql_text.ptr(), sql_text.length(), sql_text.charset());
