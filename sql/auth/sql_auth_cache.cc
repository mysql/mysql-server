--- conflicted
+++ resolved
@@ -58,18 +58,18 @@
 #include "sql/error_handler.h"  // Internal_error_handler
 #include "sql/field.h"          // Field
 #include "sql/handler.h"
+#include "sql/iterators/row_iterator.h"
 #include "sql/key.h"
 #include "sql/mdl.h"
 #include "sql/mysqld.h"          // my_localhost
 #include "sql/psi_memory_key.h"  // key_memory_acl_mem
-#include "sql/records.h"         // unique_ptr_destroy_only<RowIterator>
-#include "sql/row_iterator.h"
 #include "sql/set_var.h"
 #include "sql/sql_audit.h"
 #include "sql/sql_base.h"   // open_and_lock_tables
 #include "sql/sql_class.h"  // THD
 #include "sql/sql_const.h"
 #include "sql/sql_error.h"
+#include "sql/sql_executor.h"  // unique_ptr_destroy_only<RowIterator>
 #include "sql/sql_lex.h"
 #include "sql/sql_plugin.h"  // my_plugin_lock_by_name
 #include "sql/sql_plugin_ref.h"
@@ -365,6 +365,7 @@
   password_reuse_interval = 0;
   use_default_password_reuse_interval = false;
   password_require_current = Lex_acl_attrib_udyn::DEFAULT;
+  m_mfa = nullptr;
   /* Acl_credentials is initialized by its constructor */
 }
 
@@ -474,6 +475,7 @@
   dst->host.update_hostname(safe_strdup_root(root, host.get_host()));
   dst->password_require_current = password_require_current;
   dst->password_locked_state = password_locked_state;
+  dst->set_mfa(root, m_mfa);
   return dst;
 }
 
@@ -483,6 +485,24 @@
 
 void ACL_USER::set_host(MEM_ROOT *mem, const char *host_arg) {
   set_hostname(&host, host_arg, mem);
+}
+
+void ACL_USER::set_mfa(MEM_ROOT *mem, I_multi_factor_auth *m) {
+  if (mem && m) {
+    m_mfa = new (mem) Multi_factor_auth_list(mem);
+    Multi_factor_auth_list *auth_list = m->get_multi_factor_auth_list();
+    /*
+      iterate over list of auth factors and make a new copy of each
+      individual auth factors
+    */
+    for (auto m_it : auth_list->get_mfa_list()) {
+      Multi_factor_auth_info *af = m_it->get_multi_factor_auth_info();
+      m_mfa->add_factor(new (mem)
+                            Multi_factor_auth_info(mem, af->get_lex_mfa()));
+    }
+  } else {
+    m_mfa = m;
+  }
 }
 
 void ACL_PROXY_USER::init(const char *host_arg, const char *user_arg,
@@ -583,17 +603,14 @@
                              grant->proxied_host.get_host());
 }
 
-void ACL_PROXY_USER::print_grant(String *str) {
-  str->append(STRING_WITH_LEN("GRANT PROXY ON '"));
-  if (proxied_user) str->append(proxied_user, strlen(proxied_user));
-  str->append(STRING_WITH_LEN("'@'"));
-  if (proxied_host.get_host())
-    str->append(proxied_host.get_host(), strlen(proxied_host.get_host()));
-  str->append(STRING_WITH_LEN("' TO '"));
-  if (user) str->append(user, strlen(user));
-  str->append(STRING_WITH_LEN("'@'"));
-  if (host.get_host()) str->append(host.get_host(), strlen(host.get_host()));
-  str->append(STRING_WITH_LEN("'"));
+void ACL_PROXY_USER::print_grant(THD *thd, String *str) {
+  str->append(STRING_WITH_LEN("GRANT PROXY ON "));
+  append_auth_id_string(thd, proxied_user, get_proxied_user_length(),
+                        proxied_host.get_host(), proxied_host.get_host_len(),
+                        str);
+  str->append(STRING_WITH_LEN(" TO "));
+  append_auth_id_string(thd, user, get_user_length(), host.get_host(),
+                        host.get_host_len(), str);
   if (with_grant) str->append(STRING_WITH_LEN(" WITH GRANT OPTION"));
 }
 
@@ -645,6 +662,9 @@
                                                       system_charset_info))
     return true;
 
+  my_timeval tm = table->in_use->query_start_timeval_trunc(0);
+  table->field[MYSQL_PROXIES_PRIV_TIMESTAMP]->store_timestamp(&tm);
+
   return false;
 }
 
@@ -665,8 +685,6 @@
 }
 
 /**
-<<<<<<< HEAD
-=======
   Append the authorization id for the user
 
   @param [in]       thd      The THD to find the SQL mode
@@ -699,7 +717,6 @@
 }
 
 /**
->>>>>>> fbdaa4de
   Performs wildcard matching, aka globbing, on the input string with
   the given wildcard pattern, and the specified wildcard characters.
   This method does case insensitive comparisons.
@@ -980,7 +997,7 @@
     cols = 0;
 }
 
-GRANT_TABLE::~GRANT_TABLE() {}
+GRANT_TABLE::~GRANT_TABLE() = default;
 
 bool GRANT_TABLE::init(TABLE *col_privs) {
   int error;
@@ -1839,7 +1856,7 @@
   /*
     Prepare reading from the mysql.db table
   */
-  iterator = init_table_iterator(thd, table = tables[1].table, nullptr,
+  iterator = init_table_iterator(thd, table = tables[1].table,
                                  /*ignore_not_found_rows=*/false,
                                  /*count_examined_rows=*/false);
   if (iterator == nullptr) goto end;
@@ -1896,7 +1913,7 @@
   acl_proxy_users->clear();
 
   if (tables[2].table) {
-    iterator = init_table_iterator(thd, table = tables[2].table, nullptr,
+    iterator = init_table_iterator(thd, table = tables[2].table,
                                    /*ignore_not_found_rows=*/false,
                                    /*count_examined_rows=*/false);
     if (iterator == nullptr) goto end;
@@ -1978,7 +1995,7 @@
       acl_cache_initialized = false;
     }
   }
-  free_root(&global_acl_memory, MYF(0));
+  global_acl_memory.Clear();
 }
 
 bool check_engine_type_for_acl_table(THD *thd, bool mdl_locked) {
@@ -2271,7 +2288,7 @@
     delete old_dyn_priv_map;
     // Delete the old role caches
     delete_old_role_cache();
-    free_root(&old_mem, MYF(0));
+    old_mem.Clear();
   }
 
 end:
@@ -2287,8 +2304,10 @@
 void acl_insert_proxy_user(ACL_PROXY_USER *new_value) {
   DBUG_TRACE;
   assert(assert_acl_cache_write_lock(current_thd));
-  acl_proxy_users->push_back(*new_value);
-  std::sort(acl_proxy_users->begin(), acl_proxy_users->end(), ACL_compare());
+  auto upper_bound =
+      std::upper_bound(acl_proxy_users->begin(), acl_proxy_users->end(),
+                       *new_value, ACL_compare());
+  acl_proxy_users->insert(upper_bound, *new_value);
 }
 
 struct Free_grant_table {
@@ -2304,7 +2323,7 @@
   column_priv_hash.reset();
   proc_priv_hash.reset();
   func_priv_hash.reset();
-  free_root(&memex, MYF(0));
+  memex.Clear();
 }
 
 /**
@@ -2681,11 +2700,11 @@
                            &tables[2])))) {  // Error. Revert to old hash
       DBUG_PRINT("error", ("Reverting to old privileges"));
       column_priv_hash = move(old_column_priv_hash); /* purecov: deadcode */
-      free_root(&memex, MYF(0));
+      memex.Clear();
       memex = move(old_mem); /* purecov: deadcode */
     } else {                 // Reload successful
       old_column_priv_hash.reset();
-      free_root(&old_mem, MYF(0));
+      old_mem.Clear();
       grant_version++;
       get_global_acl_cache()->increase_version();
     }
@@ -2707,7 +2726,8 @@
                      const MYSQL_TIME &password_change_time,
                      const LEX_ALTER &password_life, Restrictions &restrictions,
                      acl_table::Pod_user_what_to_update &what_to_update,
-                     uint failed_login_attempts, int password_lock_time) {
+                     uint failed_login_attempts, int password_lock_time,
+                     const I_multi_factor_auth *mfa) {
   DBUG_TRACE;
   assert(assert_acl_cache_write_lock(current_thd));
   for (ACL_USER *acl_user = acl_users->begin(); acl_user != acl_users->end();
@@ -2850,7 +2870,8 @@
           acl_user->password_require_current =
               password_life.update_password_require_current;
         }
-
+        /* get details of Multi factor authentication */
+        acl_user->set_mfa(nullptr, const_cast<I_multi_factor_auth *>(mfa));
         /* search complete: */
         break;
       }
@@ -2867,8 +2888,8 @@
                        const MYSQL_TIME &password_change_time,
                        const LEX_ALTER &password_life, bool add_role_vertex,
                        Restrictions &restrictions, uint failed_login_attempts,
-                       int password_lock_time,
-                       THD *thd MY_ATTRIBUTE((unused))) {
+                       int password_lock_time, const I_multi_factor_auth *mfa,
+                       THD *thd [[maybe_unused]]) {
   DBUG_TRACE;
   ACL_USER acl_user;
 
@@ -2956,6 +2977,9 @@
 
   acl_user.password_locked_state.set_parameters(password_lock_time,
                                                 failed_login_attempts);
+  /* get details of Multi factor authentication */
+  acl_user.set_mfa(nullptr, const_cast<I_multi_factor_auth *>(mfa));
+
   acl_users->push_back(acl_user);
   if (acl_user.host.check_allow_all_hosts())
     allow_all_hosts = true;  // Anyone can connect /* purecov: tested */
@@ -2968,7 +2992,7 @@
   }
 }
 
-void acl_insert_user(THD *thd MY_ATTRIBUTE((unused)), const char *user,
+void acl_insert_user(THD *thd [[maybe_unused]], const char *user,
                      const char *host, enum SSL_type ssl_type,
                      const char *ssl_cipher, const char *x509_issuer,
                      const char *x509_subject, USER_RESOURCES *mqh,
@@ -2976,13 +3000,20 @@
                      const LEX_CSTRING &auth,
                      const MYSQL_TIME &password_change_time,
                      const LEX_ALTER &password_life, Restrictions &restrictions,
-                     uint failed_login_attempts, int password_lock_time) {
+                     uint failed_login_attempts, int password_lock_time,
+                     const I_multi_factor_auth *mfa) {
   DBUG_TRACE;
   acl_users_add_one(user, host, ssl_type, ssl_cipher, x509_issuer, x509_subject,
                     mqh, privileges, plugin, auth, EMPTY_CSTR,
                     password_change_time, password_life, true, restrictions,
-                    failed_login_attempts, password_lock_time, thd);
-  std::sort(acl_users->begin(), acl_users->end(), ACL_USER_compare());
+                    failed_login_attempts, password_lock_time, mfa, thd);
+  /*
+    acl_users_add_one() has added new entry as the last element in array,
+    let us move it to the position which is correct according to sort order.
+  */
+  auto upper_bound = std::upper_bound(acl_users->begin(), acl_users->end() - 1,
+                                      acl_users->back(), ACL_USER_compare());
+  std::rotate(upper_bound, acl_users->end() - 1, acl_users->end());
   rebuild_cached_acl_users_for_name();
   /* Rebuild 'acl_check_hosts' since 'acl_users' has been modified */
   rebuild_check_host();
@@ -3056,8 +3087,9 @@
   acl_db.db = strdup_root(&global_acl_memory, db);
   acl_db.access = privileges;
   acl_db.sort = get_sort(3, acl_db.host.get_host(), acl_db.db, acl_db.user);
-  acl_dbs->push_back(acl_db);
-  std::sort(acl_dbs->begin(), acl_dbs->end(), ACL_compare());
+  auto upper_bound =
+      std::upper_bound(acl_dbs->begin(), acl_dbs->end(), acl_db, ACL_compare());
+  acl_dbs->insert(upper_bound, acl_db);
 }
 
 void get_mqh(THD *thd, const char *user, const char *host, USER_CONN *uc) {
@@ -3438,11 +3470,11 @@
     @param [in] msg           Message string. Unused.
   */
 
-  bool handle_condition(THD *thd MY_ATTRIBUTE((unused)), uint sql_errno,
-                        const char *sqlstate MY_ATTRIBUTE((unused)),
+  bool handle_condition(THD *thd [[maybe_unused]], uint sql_errno,
+                        const char *sqlstate [[maybe_unused]],
                         Sql_condition::enum_severity_level *level
-                            MY_ATTRIBUTE((unused)),
-                        const char *msg MY_ATTRIBUTE((unused))) override {
+                        [[maybe_unused]],
+                        const char *msg [[maybe_unused]]) override {
     return (sql_errno == ER_LOCK_DEADLOCK ||
             sql_errno == ER_LOCK_WAIT_TIMEOUT ||
             sql_errno == ER_QUERY_INTERRUPTED || sql_errno == ER_QUERY_TIMEOUT);
