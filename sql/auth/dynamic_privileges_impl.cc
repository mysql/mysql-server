--- conflicted
+++ resolved
@@ -39,7 +39,8 @@
 #include "sql/auth/sql_auth_cache.h"
 #include "sql/auth/sql_security_ctx.h"
 #include "sql/current_thd.h"
-#include "sql/sql_thd_internal_api.h"  // create_thd
+#include "sql/mysqld_thd_manager.h"
+#include "sql/sql_thd_internal_api.h"  // create_internal_thd
 
 class THD;
 
@@ -61,8 +62,10 @@
         Initiate a THD without plugins,
         without attaching to the Global_THD_manager, and without setting
         an OS thread ID.
+        The global THD manager is still needed to create the thread through.
       */
-      m_tmp_thd = create_thd(false, true, false, PSI_NOT_INSTRUMENTED);
+      assert(Global_THD_manager::is_initialized());
+      m_tmp_thd = create_internal_thd();
       return m_tmp_thd;
     } else if (m_thd == nullptr) {
       return m_tmp_thd;
@@ -75,7 +78,7 @@
   */
   ~Thd_creator() {
     if (m_thd == nullptr && m_tmp_thd != nullptr) {
-      destroy_thd(m_tmp_thd);
+      destroy_internal_thd(m_tmp_thd);
     }
   }
 
@@ -99,15 +102,17 @@
 
 DEFINE_BOOL_METHOD(dynamic_privilege_services_impl::register_privilege,
                    (const char *privilege_str, size_t privilege_str_len)) {
-  Thd_creator get_thd(current_thd);
   try {
-    Acl_cache_lock_guard acl_cache_lock(get_thd(),
-                                        Acl_cache_lock_mode::WRITE_MODE);
-    Dynamic_privilege_register *reg = get_dynamic_privilege_register();
     std::string priv;
     const char *c = &privilege_str[0];
     for (size_t i = 0; i < privilege_str_len; ++i, ++c)
       priv.append(1, static_cast<char>(toupper(*c)));
+
+    Thd_creator get_thd(current_thd);
+    Acl_cache_lock_guard acl_cache_lock(get_thd(),
+                                        Acl_cache_lock_mode::WRITE_MODE);
+    acl_cache_lock.lock();
+    Dynamic_privilege_register *reg = get_dynamic_privilege_register();
     if (reg->find(priv) != reg->end()) {
       /* If the privilege ID already is registered; report success */
       return false;
@@ -133,15 +138,26 @@
 
 DEFINE_BOOL_METHOD(dynamic_privilege_services_impl::unregister_privilege,
                    (const char *privilege_str, size_t privilege_str_len)) {
-  Thd_creator get_thd(current_thd);
   try {
-    Acl_cache_lock_guard acl_cache_lock(get_thd(),
-                                        Acl_cache_lock_mode::WRITE_MODE);
     std::string priv;
     const char *c = &privilege_str[0];
     for (size_t i = 0; i < privilege_str_len; ++i, ++c)
       priv.append(1, static_cast<char>(toupper(*c)));
-    return (get_dynamic_privilege_register()->erase(priv) == 0);
+
+    /*
+      This function may be called after the thd manager is gone, e.g.
+      from component deinitialization.
+      In this case it can just remove the priv from the global list
+      without taking locks.
+    */
+    if (Global_THD_manager::is_initialized()) {
+      Thd_creator get_thd(current_thd);
+      Acl_cache_lock_guard acl_cache_lock(get_thd(),
+                                          Acl_cache_lock_mode::WRITE_MODE);
+      acl_cache_lock.lock();
+      return (get_dynamic_privilege_register()->erase(priv) == 0);
+    } else
+      return (get_dynamic_privilege_register()->erase(priv) == 0);
   } catch (...) {
     return true;
   }
@@ -223,8 +239,6 @@
       ret +=
           service->register_privilege(STRING_WITH_LEN("FLUSH_USER_RESOURCES"));
       ret += service->register_privilege(STRING_WITH_LEN("FLUSH_TABLES"));
-<<<<<<< HEAD
-=======
       ret += service->register_privilege(
           STRING_WITH_LEN("GROUP_REPLICATION_STREAM"));
       ret += service->register_privilege(
@@ -233,7 +247,6 @@
           STRING_WITH_LEN("PASSWORDLESS_USER_ADMIN"));
       ret += service->register_privilege(
           STRING_WITH_LEN("SENSITIVE_VARIABLES_OBSERVER"));
->>>>>>> fbdaa4de
     }
   }  // exist scope
   mysql_plugin_registry_release(r);
