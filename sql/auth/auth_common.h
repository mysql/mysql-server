--- conflicted
+++ resolved
@@ -104,9 +104,9 @@
 */
 class ACL_internal_table_access {
  public:
-  ACL_internal_table_access() {}
-
-  virtual ~ACL_internal_table_access() {}
+  ACL_internal_table_access() = default;
+
+  virtual ~ACL_internal_table_access() = default;
 
   /**
     Check access to an internal table.
@@ -142,9 +142,9 @@
 */
 class ACL_internal_schema_access {
  public:
-  ACL_internal_schema_access() {}
-
-  virtual ~ACL_internal_schema_access() {}
+  ACL_internal_schema_access() = default;
+
+  virtual ~ACL_internal_schema_access() = default;
 
   /**
     Check access to an internal schema.
@@ -190,9 +190,9 @@
 */
 class IS_internal_schema_access : public ACL_internal_schema_access {
  public:
-  IS_internal_schema_access() {}
-
-  ~IS_internal_schema_access() override {}
+  IS_internal_schema_access() = default;
+
+  ~IS_internal_schema_access() override = default;
 
   ACL_internal_access_result check(ulong want_access, ulong *save_priv,
                                    bool any_combination_will_do) const override;
@@ -427,7 +427,7 @@
   // Added in 8.0.14
   virtual uint user_attributes_idx() = 0;
 
-  virtual ~User_table_schema() {}
+  virtual ~User_table_schema() = default;
 };
 
 /*
@@ -693,7 +693,7 @@
   }
 
   virtual bool is_old_user_table_schema(TABLE *table);
-  virtual ~User_table_schema_factory() {}
+  virtual ~User_table_schema_factory() = default;
 };
 
 extern bool mysql_user_table_is_in_short_password_format;
@@ -771,6 +771,8 @@
 bool check_acl_tables_intact(THD *thd, TABLE_LIST *tables);
 void notify_flush_event(THD *thd);
 bool wildcard_db_grant_exists();
+void append_auth_id_string(const THD *thd, const char *user, size_t user_len,
+                           const char *host, size_t host_len, String *str);
 
 /* sql_authorization */
 bool skip_grant_tables();
@@ -1108,15 +1110,20 @@
 static constexpr int USER_HOST_BUFF_SIZE =
     HOSTNAME_LENGTH + USERNAME_LENGTH + 2;
 
+struct random_password_info {
+  std::string user;
+  std::string host;
+  std::string password;
+  unsigned int authentication_factor;
+};
+
 void generate_random_password(std::string *password, uint32_t);
-typedef std::list<std::vector<std::string>> Userhostpassword_list;
+typedef std::list<random_password_info> Userhostpassword_list;
 bool send_password_result_set(THD *thd,
                               const Userhostpassword_list &generated_passwords);
 bool lock_and_get_mandatory_roles(std::vector<Role_id> *mandatory_roles);
 bool mysql_alter_user_comment(THD *thd, const List<LEX_USER> *users,
                               const std::string &json_blob, bool expect_text);
-<<<<<<< HEAD
-=======
 
 /* helper method to check if sandbox mode should be turned off or not */
 bool turn_off_sandbox_mode(THD *thd, LEX_USER *user);
@@ -1131,5 +1138,4 @@
                              RSA *private_key);
 #endif /* OPENSSL_VERSION_NUMBER >= 0x30000000L */
 
->>>>>>> fbdaa4de
 #endif /* AUTH_COMMON_INCLUDED */