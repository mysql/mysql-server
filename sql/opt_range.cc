--- conflicted
+++ resolved
@@ -1,9 +1,4 @@
-<<<<<<< HEAD
 /* Copyright (c) 2000, 2016, Oracle and/or its affiliates. All rights reserved.
-=======
-/* Copyright (c) 2000, 2016, Oracle and/or its affiliates. All rights
- * reserved.
->>>>>>> 974f5a7c
 
    This program is free software; you can redistribute it and/or modify
    it under the terms of the GNU General Public License as published by
@@ -5436,14 +5431,9 @@
   if (!info->is_covering)
   {
     Cost_estimate sweep_cost;
-<<<<<<< HEAD
     JOIN *join= info->param->thd->lex->select_lex->join;
-    const bool is_interrupted= join && join->tables == 1;
-
-=======
-    JOIN *join= info->param->thd->lex->select_lex.join;
     const bool is_interrupted= join && join->tables != 1;
->>>>>>> 974f5a7c
+
     get_sweep_read_cost(info->param->table, double2rows(info->out_rows),
                         is_interrupted, &sweep_cost);
     info->total_cost+= sweep_cost;
