--- conflicted
+++ resolved
@@ -1037,15 +1037,9 @@
     table_list->next_local= 0;
     context->resolve_in_table_list_only(table_list);
 
-<<<<<<< HEAD
-    if (!(res= check_insert_fields(thd, context->table_list, fields, *values,
-                                 !insert_into_view, &map) ||
-          setup_fields(thd, 0, *values, MARK_COLUMNS_READ, 0, 0)) 
-        && duplic == DUP_UPDATE)
-=======
     res= check_insert_fields(thd, context->table_list, fields, *values,
                              !insert_into_view, &map) ||
-      setup_fields(thd, 0, *values, 0, 0, 0);
+      setup_fields(thd, 0, *values, MARK_COLUMNS_READ, 0, 0)
 
     if (!res && check_fields)
     {
@@ -1059,7 +1053,6 @@
     }
 
     if (!res && duplic == DUP_UPDATE)
->>>>>>> 830c134e
     {
       select_lex->no_wrap_view_item= TRUE;
       res= check_update_fields(thd, context->table_list, update_fields, &map);
