/* Copyright (C) 2000 MySQL AB & MySQL Finland AB & TCX DataKonsult AB

   This program is free software; you can redistribute it and/or modify
   it under the terms of the GNU General Public License as published by
   the Free Software Foundation; either version 2 of the License, or
   (at your option) any later version.

   This program is distributed in the hope that it will be useful,
   but WITHOUT ANY WARRANTY; without even the implied warranty of
   MERCHANTABILITY or FITNESS FOR A PARTICULAR PURPOSE.  See the
   GNU General Public License for more details.

   You should have received a copy of the GNU General Public License
   along with this program; if not, write to the Free Software
   Foundation, Inc., 59 Temple Place, Suite 330, Boston, MA  02111-1307  USA */


/* Insert of records */

/*
  INSERT DELAYED

  Insert delayed is distinguished from a normal insert by lock_type ==
  TL_WRITE_DELAYED instead of TL_WRITE. It first tries to open a
  "delayed" table (delayed_get_table()), but falls back to
  open_and_lock_tables() on error and proceeds as normal insert then.

  Opening a "delayed" table means to find a delayed insert thread that
  has the table open already. If this fails, a new thread is created and
  waited for to open and lock the table.

  If accessing the thread succeeded, in
  delayed_insert::get_local_table() the table of the thread is copied
  for local use. A copy is required because the normal insert logic
  works on a target table, but the other threads table object must not
  be used. The insert logic uses the record buffer to create a record.
  And the delayed insert thread uses the record buffer to pass the
  record to the table handler. So there must be different objects. Also
  the copied table is not included in the lock, so that the statement
  can proceed even if the real table cannot be accessed at this moment.

  Copying a table object is not a trivial operation. Besides the TABLE
  object there are the field pointer array, the field objects and the
  record buffer. After copying the field objects, their pointers into
  the record must be "moved" to point to the new record buffer.

  After this setup the normal insert logic is used. Only that for
  delayed inserts write_delayed() is called instead of write_record().
  It inserts the rows into a queue and signals the delayed insert thread
  instead of writing directly to the table.

  The delayed insert thread awakes from the signal. It locks the table,
  inserts the rows from the queue, unlocks the table, and waits for the
  next signal. It does normally live until a FLUSH TABLES or SHUTDOWN.

*/

#include "mysql_priv.h"
#include "sp_head.h"
#include "sql_trigger.h"
#include "sql_select.h"
#include "sql_show.h"

static int check_null_fields(THD *thd,TABLE *entry);
#ifndef EMBEDDED_LIBRARY
static TABLE *delayed_get_table(THD *thd,TABLE_LIST *table_list);
static int write_delayed(THD *thd, TABLE *table, enum_duplicates dup,
                         LEX_STRING query, bool ignore, bool log_on);
static void end_delayed_insert(THD *thd);
pthread_handler_t handle_delayed_insert(void *arg);
static void unlink_blobs(register TABLE *table);
#endif
static bool check_view_insertability(THD *thd, TABLE_LIST *view);

/* Define to force use of my_malloc() if the allocated memory block is big */

#ifndef HAVE_ALLOCA
#define my_safe_alloca(size, min_length) my_alloca(size)
#define my_safe_afree(ptr, size, min_length) my_afree(ptr)
#else
#define my_safe_alloca(size, min_length) ((size <= min_length) ? my_alloca(size) : my_malloc(size,MYF(0)))
#define my_safe_afree(ptr, size, min_length) if (size > min_length) my_free(ptr,MYF(0))
#endif


/*
  Check if insert fields are correct.

  SYNOPSIS
    check_insert_fields()
    thd                         The current thread.
    table                       The table for insert.
    fields                      The insert fields.
    values                      The insert values.
    check_unique                If duplicate values should be rejected.

  NOTE
    Clears TIMESTAMP_AUTO_SET_ON_INSERT from table->timestamp_field_type
    or leaves it as is, depending on if timestamp should be updated or
    not.

  RETURN
    0           OK
    -1          Error
*/

static int check_insert_fields(THD *thd, TABLE_LIST *table_list,
                               List<Item> &fields, List<Item> &values,
                               bool check_unique)
{
  TABLE *table= table_list->table;

  if (!table_list->updatable)
  {
    my_error(ER_NON_UPDATABLE_TABLE, MYF(0), table_list->alias, "INSERT");
    return -1;
  }

  if (fields.elements == 0 && values.elements != 0)
  {
    if (!table)
    {
      my_error(ER_VIEW_NO_INSERT_FIELD_LIST, MYF(0),
               table_list->view_db.str, table_list->view_name.str);
      return -1;
    }
    if (values.elements != table->s->fields)
    {
      my_error(ER_WRONG_VALUE_COUNT_ON_ROW, MYF(0), 1L);
      return -1;
    }
#ifndef NO_EMBEDDED_ACCESS_CHECKS
    if (grant_option)
    {
      Field_iterator_table fields;
      fields.set_table(table);
      if (check_grant_all_columns(thd, INSERT_ACL, &table->grant,
                                  table->s->db.str, table->s->table_name.str,
                                  &fields))
        return -1;
    }
#endif
    clear_timestamp_auto_bits(table->timestamp_field_type,
                              TIMESTAMP_AUTO_SET_ON_INSERT);
    /*
      No fields are provided so all fields must be provided in the values.
      Thus we set all bits in the write set.
    */
    bitmap_set_all(table->write_set);
  }
  else
  {						// Part field list
    SELECT_LEX *select_lex= &thd->lex->select_lex;
    Name_resolution_context *context= &select_lex->context;
    Name_resolution_context_state ctx_state;
    int res;

    if (fields.elements != values.elements)
    {
      my_error(ER_WRONG_VALUE_COUNT_ON_ROW, MYF(0), 1L);
      return -1;
    }

    thd->dup_field= 0;
    select_lex->no_wrap_view_item= TRUE;

    /* Save the state of the current name resolution context. */
    ctx_state.save_state(context, table_list);

    /*
      Perform name resolution only in the first table - 'table_list',
      which is the table that is inserted into.
    */
    table_list->next_local= 0;
    context->resolve_in_table_list_only(table_list);
    res= setup_fields(thd, 0, fields, MARK_COLUMNS_WRITE, 0, 0);

    /* Restore the current context. */
    ctx_state.restore_state(context, table_list);
    thd->lex->select_lex.no_wrap_view_item= FALSE;

    if (res)
      return -1;

    if (table_list->effective_algorithm == VIEW_ALGORITHM_MERGE)
    {
      /* it is join view => we need to find table for update */
      List_iterator_fast<Item> it(fields);
      Item *item;
      TABLE_LIST *tbl= 0;            // reset for call to check_single_table()
      table_map map= 0;

      while ((item= it++))
        map|= item->used_tables();
      if (table_list->check_single_table(&tbl, map, table_list) || tbl == 0)
      {
        my_error(ER_VIEW_MULTIUPDATE, MYF(0),
                 table_list->view_db.str, table_list->view_name.str);
        return -1;
      }
      table_list->table= table= tbl->table;
    }

    if (check_unique && thd->dup_field)
    {
      my_error(ER_FIELD_SPECIFIED_TWICE, MYF(0), thd->dup_field->field_name);
      return -1;
    }
    if (table->timestamp_field)	// Don't automaticly set timestamp if used
    {
      if (bitmap_is_set(table->write_set,
                        table->timestamp_field->field_index))
        clear_timestamp_auto_bits(table->timestamp_field_type,
                                  TIMESTAMP_AUTO_SET_ON_INSERT);
      else
      {
        bitmap_set_bit(table->write_set,
                       table->timestamp_field->field_index);
      }
    }
  }
  // For the values we need select_priv
#ifndef NO_EMBEDDED_ACCESS_CHECKS
  table->grant.want_privilege= (SELECT_ACL & ~table->grant.privilege);
#endif

  if (check_key_in_view(thd, table_list) ||
      (table_list->view &&
       check_view_insertability(thd, table_list)))
  {
    my_error(ER_NON_UPDATABLE_TABLE, MYF(0), table_list->alias, "INSERT");
    return -1;
  }

  return 0;
}


/*
  Check update fields for the timestamp field.

  SYNOPSIS
    check_update_fields()
    thd                         The current thread.
    insert_table_list           The insert table list.
    table                       The table for update.
    update_fields               The update fields.

  NOTE
    If the update fields include the timestamp field,
    remove TIMESTAMP_AUTO_SET_ON_UPDATE from table->timestamp_field_type.

  RETURN
    0           OK
    -1          Error
*/

static int check_update_fields(THD *thd, TABLE_LIST *insert_table_list,
                               List<Item> &update_fields)
{
  TABLE *table= insert_table_list->table;
  my_bool timestamp_mark;

  if (table->timestamp_field)
  {
    /*
      Unmark the timestamp field so that we can check if this is modified
      by update_fields
    */
    timestamp_mark= bitmap_test_and_clear(table->write_set,
                                          table->timestamp_field->field_index);
  }

  /* Check the fields we are going to modify */
  if (setup_fields(thd, 0, update_fields, MARK_COLUMNS_WRITE, 0, 0))
    return -1;

  if (table->timestamp_field)
  {
    /* Don't set timestamp column if this is modified. */
    if (bitmap_is_set(table->write_set,
                      table->timestamp_field->field_index))
      clear_timestamp_auto_bits(table->timestamp_field_type,
                                TIMESTAMP_AUTO_SET_ON_UPDATE);
    if (timestamp_mark)
      bitmap_set_bit(table->write_set,
                     table->timestamp_field->field_index);
  }
  return 0;
}


bool mysql_insert(THD *thd,TABLE_LIST *table_list,
                  List<Item> &fields,
                  List<List_item> &values_list,
                  List<Item> &update_fields,
                  List<Item> &update_values,
                  enum_duplicates duplic,
		  bool ignore)
{
  int error, res;
  /*
    log_on is about delayed inserts only.
    By default, both logs are enabled (this won't cause problems if the server
    runs without --log-update or --log-bin).
  */
  bool log_on= ((thd->options & OPTION_BIN_LOG) ||
                (!(thd->security_ctx->master_access & SUPER_ACL)));
  bool transactional_table, joins_freed= FALSE;
  bool changed;
  uint value_count;
  ulong counter = 1;
  ulonglong id;
  COPY_INFO info;
  TABLE *table= 0;
  List_iterator_fast<List_item> its(values_list);
  List_item *values;
  Name_resolution_context *context;
  Name_resolution_context_state ctx_state;
#ifndef EMBEDDED_LIBRARY
  char *query= thd->query;
#endif
  thr_lock_type lock_type = table_list->lock_type;
  Item *unused_conds= 0;
  DBUG_ENTER("mysql_insert");

  /*
    in safe mode or with skip-new change delayed insert to be regular
    if we are told to replace duplicates, the insert cannot be concurrent
    delayed insert changed to regular in slave thread
   */
#ifdef EMBEDDED_LIBRARY
  if (lock_type == TL_WRITE_DELAYED)
    lock_type=TL_WRITE;
#else
  if ((lock_type == TL_WRITE_DELAYED &&
       ((specialflag & (SPECIAL_NO_NEW_FUNC | SPECIAL_SAFE_MODE)) ||
	thd->slave_thread || !thd->variables.max_insert_delayed_threads)) ||
      (lock_type == TL_WRITE_CONCURRENT_INSERT && duplic == DUP_REPLACE) ||
      (duplic == DUP_UPDATE))
    lock_type=TL_WRITE;
#endif
  table_list->lock_type= lock_type;

#ifndef EMBEDDED_LIBRARY
  if (lock_type == TL_WRITE_DELAYED)
  {
    if (thd->locked_tables)
    {
      DBUG_ASSERT(table_list->db); /* Must be set in the parser */
      if (find_locked_table(thd, table_list->db, table_list->table_name))
      {
	my_error(ER_DELAYED_INSERT_TABLE_LOCKED, MYF(0),
                 table_list->table_name);
	DBUG_RETURN(TRUE);
      }
    }
    if ((table= delayed_get_table(thd,table_list)) && !thd->is_fatal_error)
    {
      /*
        Open tables used for sub-selects or in stored functions, will also
        cache these functions.
      */
      res= open_and_lock_tables(thd, table_list->next_global);
      /*
	First is not processed by open_and_lock_tables() => we need set
	updateability flags "by hands".
      */
      if (!table_list->derived && !table_list->view)
        table_list->updatable= 1;  // usual table
    }
    else
    {
      /* Too many delayed insert threads;  Use a normal insert */
      table_list->lock_type= lock_type= TL_WRITE;
      res= open_and_lock_tables(thd, table_list);
    }
  }
  else
#endif /* EMBEDDED_LIBRARY */
    res= open_and_lock_tables(thd, table_list);
  if (res || thd->is_fatal_error)
    DBUG_RETURN(TRUE);

  thd->proc_info="init";
  thd->used_tables=0;
  values= its++;

  if (mysql_prepare_insert(thd, table_list, table, fields, values,
			   update_fields, update_values, duplic, &unused_conds,
                           FALSE))
    goto abort;

  /* mysql_prepare_insert set table_list->table if it was not set */
  table= table_list->table;

  context= &thd->lex->select_lex.context;
  /*
    These three asserts test the hypothesis that the resetting of the name
    resolution context below is not necessary at all since the list of local
    tables for INSERT always consists of one table.
  */
  DBUG_ASSERT(!table_list->next_local);
  DBUG_ASSERT(!context->table_list->next_local);
  DBUG_ASSERT(!context->first_name_resolution_table->next_name_resolution_table);

  /* Save the state of the current name resolution context. */
  ctx_state.save_state(context, table_list);

  /*
    Perform name resolution only in the first table - 'table_list',
    which is the table that is inserted into.
  */
  table_list->next_local= 0;
  context->resolve_in_table_list_only(table_list);

  value_count= values->elements;
  while ((values= its++))
  {
    counter++;
    if (values->elements != value_count)
    {
      my_error(ER_WRONG_VALUE_COUNT_ON_ROW, MYF(0), counter);
      goto abort;
    }
    if (setup_fields(thd, 0, *values, MARK_COLUMNS_READ, 0, 0))
      goto abort;
  }
  its.rewind ();
 
  /* Restore the current context. */
  ctx_state.restore_state(context, table_list);

  /*
    Fill in the given fields and dump it to the table file
  */
  info.records= info.deleted= info.copied= info.updated= 0;
  info.ignore= ignore;
  info.handle_duplicates=duplic;
  info.update_fields= &update_fields;
  info.update_values= &update_values;
  info.view= (table_list->view ? table_list : 0);

  /*
    Count warnings for all inserts.
    For single line insert, generate an error if try to set a NOT NULL field
    to NULL.
  */
  thd->count_cuted_fields= ((values_list.elements == 1 &&
                             !ignore) ?
			    CHECK_FIELD_ERROR_FOR_NULL :
			    CHECK_FIELD_WARN);
  thd->cuted_fields = 0L;
  table->next_number_field=table->found_next_number_field;

  error=0;
  thd->proc_info="update";
  if (duplic != DUP_ERROR || ignore)
    table->file->extra(HA_EXTRA_IGNORE_DUP_KEY);
  if (duplic == DUP_REPLACE &&
      (!table->triggers || !table->triggers->has_delete_triggers()))
    table->file->extra(HA_EXTRA_WRITE_CAN_REPLACE);
  /*
    let's *try* to start bulk inserts. It won't necessary
    start them as values_list.elements should be greater than
    some - handler dependent - threshold.
    We should not start bulk inserts if this statement uses
    functions or invokes triggers since they may access
    to the same table and therefore should not see its
    inconsistent state created by this optimization.
    So we call start_bulk_insert to perform nesessary checks on
    values_list.elements, and - if nothing else - to initialize
    the code to make the call of end_bulk_insert() below safe.
  */
  if (lock_type != TL_WRITE_DELAYED && !thd->prelocked_mode)
    table->file->ha_start_bulk_insert(values_list.elements);

  thd->no_trans_update= 0;
  thd->abort_on_warning= (!ignore &&
                          (thd->variables.sql_mode &
                           (MODE_STRICT_TRANS_TABLES |
                            MODE_STRICT_ALL_TABLES)));

  if ((fields.elements || !value_count) &&
      check_that_all_fields_are_given_values(thd, table, table_list))
  {
    /* thd->net.report_error is now set, which will abort the next loop */
    error= 1;
  }

  table->mark_columns_needed_for_insert();

  if (table_list->prepare_where(thd, 0, TRUE) ||
      table_list->prepare_check_option(thd))
    error= 1;

  while ((values= its++))
  {
    if (fields.elements || !value_count)
    {
      restore_record(table,s->default_values);	// Get empty record
      if (fill_record_n_invoke_before_triggers(thd, fields, *values, 0,
                                               table->triggers,
                                               TRG_EVENT_INSERT))
      {
	if (values_list.elements != 1 && !thd->net.report_error)
	{
	  info.records++;
	  continue;
	}
	/*
	  TODO: set thd->abort_on_warning if values_list.elements == 1
	  and check that all items return warning in case of problem with
	  storing field.
        */
	error=1;
	break;
      }
    }
    else
    {
      if (thd->used_tables)			// Column used in values()
	restore_record(table,s->default_values);	// Get empty record
      else
      {
        /*
          Fix delete marker. No need to restore rest of record since it will
          be overwritten by fill_record() anyway (and fill_record() does not
          use default values in this case).
        */
	table->record[0][0]= table->s->default_values[0];
      }
      if (fill_record_n_invoke_before_triggers(thd, table->field, *values, 0,
                                               table->triggers,
                                               TRG_EVENT_INSERT))
      {
	if (values_list.elements != 1 && ! thd->net.report_error)
	{
	  info.records++;
	  continue;
	}
	error=1;
	break;
      }
    }

    if ((res= table_list->view_check_option(thd,
					    (values_list.elements == 1 ?
					     0 :
					     ignore))) ==
        VIEW_CHECK_SKIP)
      continue;
    else if (res == VIEW_CHECK_ERROR)
    {
      error= 1;
      break;
    }
#ifndef EMBEDDED_LIBRARY
    if (lock_type == TL_WRITE_DELAYED)
    {
      LEX_STRING const st_query = { query, thd->query_length };
      error=write_delayed(thd, table, duplic, st_query, ignore, log_on);
      query=0;
    }
    else
#endif
      error=write_record(thd, table ,&info);
    if (error)
      break;
    thd->row_count++;
  }

  free_underlaid_joins(thd, &thd->lex->select_lex);
  joins_freed= TRUE;
  table->file->ha_release_auto_increment();

  /*
    Now all rows are inserted.  Time to update logs and sends response to
    user
  */
#ifndef EMBEDDED_LIBRARY
  if (lock_type == TL_WRITE_DELAYED)
  {
    if (!error)
    {
      info.copied=values_list.elements;
      end_delayed_insert(thd);
    }
    query_cache_invalidate3(thd, table_list, 1);
  }
  else
#endif
  {
    if (!thd->prelocked_mode && table->file->ha_end_bulk_insert() && !error)
    {
      table->file->print_error(my_errno,MYF(0));
      error=1;
    }
    transactional_table= table->file->has_transactions();

    if ((changed= (info.copied || info.deleted || info.updated)))
    {
      /*
        Invalidate the table in the query cache if something changed.
        For the transactional algorithm to work the invalidation must be
        before binlog writing and ha_autocommit_or_rollback
      */
      query_cache_invalidate3(thd, table_list, 1);
      if (error <= 0 || !transactional_table)
      {
        if (mysql_bin_log.is_open())
        {
          if (error <= 0)
            thd->clear_error();
          if (thd->binlog_query(THD::ROW_QUERY_TYPE,
                                thd->query, thd->query_length,
                                transactional_table, FALSE) &&
              transactional_table)
          {
            error=1;
          }
        }
        if (!transactional_table)
          thd->options|=OPTION_STATUS_NO_TRANS_UPDATE;
      }
    }
    if (transactional_table)
      error=ha_autocommit_or_rollback(thd,error);

    if (thd->lock)
    {
      mysql_unlock_tables(thd, thd->lock);
      /*
        Invalidate the table in the query cache if something changed
        after unlocking when changes become fisible.
        TODO: this is workaround. right way will be move invalidating in
        the unlock procedure.
      */
      if (lock_type ==  TL_WRITE_CONCURRENT_INSERT && changed)
      {
        query_cache_invalidate3(thd, table_list, 1);
      }
      thd->lock=0;
    }
  }
  thd->proc_info="end";
  /*
    We'll report to the client this id:
    - if the table contains an autoincrement column and we successfully
    inserted an autogenerated value, the autogenerated value.
    - if the table contains no autoincrement column and LAST_INSERT_ID(X) was
    called, X.
    - if the table contains an autoincrement column, and some rows were
    inserted, the id of the last "inserted" row (if IGNORE, that value may not
    have been really inserted but ignored).
  */
  id= (thd->first_successful_insert_id_in_cur_stmt > 0) ?
    thd->first_successful_insert_id_in_cur_stmt :
    (thd->arg_of_last_insert_id_function ?
     thd->first_successful_insert_id_in_prev_stmt :
     ((table->next_number_field && info.copied) ?
     table->next_number_field->val_int() : 0));
  table->next_number_field=0;
  thd->count_cuted_fields= CHECK_FIELD_IGNORE;
  if (duplic != DUP_ERROR || ignore)
    table->file->extra(HA_EXTRA_NO_IGNORE_DUP_KEY);
  if (duplic == DUP_REPLACE &&
      (!table->triggers || !table->triggers->has_delete_triggers()))
    table->file->extra(HA_EXTRA_WRITE_CANNOT_REPLACE);

  if (error)
    goto abort;
  if (values_list.elements == 1 && (!(thd->options & OPTION_WARNINGS) ||
				    !thd->cuted_fields))
  {
    thd->row_count_func= info.copied+info.deleted+info.updated;
    send_ok(thd, (ulong) thd->row_count_func, id);
  }
  else
  {
    char buff[160];
    if (ignore)
      sprintf(buff, ER(ER_INSERT_INFO), (ulong) info.records,
	      (lock_type == TL_WRITE_DELAYED) ? (ulong) 0 :
	      (ulong) (info.records - info.copied), (ulong) thd->cuted_fields);
    else
      sprintf(buff, ER(ER_INSERT_INFO), (ulong) info.records,
	      (ulong) (info.deleted+info.updated), (ulong) thd->cuted_fields);
    thd->row_count_func= info.copied+info.deleted+info.updated;
    ::send_ok(thd, (ulong) thd->row_count_func, id, buff);
  }
  thd->abort_on_warning= 0;
  DBUG_RETURN(FALSE);

abort:
#ifndef EMBEDDED_LIBRARY
  if (lock_type == TL_WRITE_DELAYED)
    end_delayed_insert(thd);
#endif
  if (table != NULL)
    table->file->ha_release_auto_increment();
  if (!joins_freed)
    free_underlaid_joins(thd, &thd->lex->select_lex);
  thd->abort_on_warning= 0;
  DBUG_RETURN(TRUE);
}


/*
  Additional check for insertability for VIEW

  SYNOPSIS
    check_view_insertability()
    thd     - thread handler
    view    - reference on VIEW

  IMPLEMENTATION
    A view is insertable if the folloings are true:
    - All columns in the view are columns from a table
    - All not used columns in table have a default values
    - All field in view are unique (not referring to the same column)

  RETURN
    FALSE - OK
      view->contain_auto_increment is 1 if and only if the view contains an
      auto_increment field

    TRUE  - can't be used for insert
*/

static bool check_view_insertability(THD * thd, TABLE_LIST *view)
{
  uint num= view->view->select_lex.item_list.elements;
  TABLE *table= view->table;
  Field_translator *trans_start= view->field_translation,
		   *trans_end= trans_start + num;
  Field_translator *trans;
  Field **field_ptr= table->field;
  uint used_fields_buff_size= bitmap_buffer_size(table->s->fields);
  uint32 *used_fields_buff= (uint32*)thd->alloc(used_fields_buff_size);
  MY_BITMAP used_fields;
  enum_mark_columns save_mark_used_columns= thd->mark_used_columns;
  DBUG_ENTER("check_key_in_view");

  if (!used_fields_buff)
    DBUG_RETURN(TRUE);  // EOM

  DBUG_ASSERT(view->table != 0 && view->field_translation != 0);

  VOID(bitmap_init(&used_fields, used_fields_buff, table->s->fields, 0));
  bitmap_clear_all(&used_fields);

  view->contain_auto_increment= 0;
  /* 
    we must not set query_id for fields as they're not 
    really used in this context
  */
  thd->mark_used_columns= MARK_COLUMNS_NONE;
  /* check simplicity and prepare unique test of view */
  for (trans= trans_start; trans != trans_end; trans++)
  {
    if (!trans->item->fixed && trans->item->fix_fields(thd, &trans->item))
    {
      thd->mark_used_columns= save_mark_used_columns;
      DBUG_RETURN(TRUE);
    }
    Item_field *field;
    /* simple SELECT list entry (field without expression) */
    if (!(field= trans->item->filed_for_view_update()))
    {
      thd->mark_used_columns= save_mark_used_columns;
      DBUG_RETURN(TRUE);
    }
    if (field->field->unireg_check == Field::NEXT_NUMBER)
      view->contain_auto_increment= 1;
    /* prepare unique test */
    /*
      remove collation (or other transparent for update function) if we have
      it
    */
    trans->item= field;
  }
  thd->mark_used_columns= save_mark_used_columns;
  /* unique test */
  for (trans= trans_start; trans != trans_end; trans++)
  {
    /* Thanks to test above, we know that all columns are of type Item_field */
    Item_field *field= (Item_field *)trans->item;
    /* check fields belong to table in which we are inserting */
    if (field->field->table == table &&
        bitmap_fast_test_and_set(&used_fields, field->field->field_index))
      DBUG_RETURN(TRUE);
  }

  DBUG_RETURN(FALSE);
}


/*
  Check if table can be updated

  SYNOPSIS
     mysql_prepare_insert_check_table()
     thd		Thread handle
     table_list		Table list
     fields		List of fields to be updated
     where		Pointer to where clause
     select_insert      Check is making for SELECT ... INSERT

   RETURN
     FALSE ok
     TRUE  ERROR
*/

static bool mysql_prepare_insert_check_table(THD *thd, TABLE_LIST *table_list,
                                             List<Item> &fields,
                                             bool select_insert)
{
  bool insert_into_view= (table_list->view != 0);
  DBUG_ENTER("mysql_prepare_insert_check_table");

  /*
     first table in list is the one we'll INSERT into, requires INSERT_ACL.
     all others require SELECT_ACL only. the ACL requirement below is for
     new leaves only anyway (view-constituents), so check for SELECT rather
     than INSERT.
  */

  if (setup_tables_and_check_access(thd, &thd->lex->select_lex.context,
                                    &thd->lex->select_lex.top_join_list,
                                    table_list,
                                    &thd->lex->select_lex.leaf_tables,
                                    select_insert, INSERT_ACL, SELECT_ACL))
    DBUG_RETURN(TRUE);

  if (insert_into_view && !fields.elements)
  {
    thd->lex->empty_field_list_on_rset= 1;
    if (!table_list->table)
    {
      my_error(ER_VIEW_NO_INSERT_FIELD_LIST, MYF(0),
               table_list->view_db.str, table_list->view_name.str);
      DBUG_RETURN(TRUE);
    }
    DBUG_RETURN(insert_view_fields(thd, &fields, table_list));
  }

  DBUG_RETURN(FALSE);
}


/*
  Prepare items in INSERT statement

  SYNOPSIS
    mysql_prepare_insert()
    thd			Thread handler
    table_list	        Global/local table list
    table		Table to insert into (can be NULL if table should
			be taken from table_list->table)    
    where		Where clause (for insert ... select)
    select_insert	TRUE if INSERT ... SELECT statement

  TODO (in far future)
    In cases of:
    INSERT INTO t1 SELECT a, sum(a) as sum1 from t2 GROUP BY a
    ON DUPLICATE KEY ...
    we should be able to refer to sum1 in the ON DUPLICATE KEY part

  WARNING
    You MUST set table->insert_values to 0 after calling this function
    before releasing the table object.
  
  RETURN VALUE
    FALSE OK
    TRUE  error
*/

bool mysql_prepare_insert(THD *thd, TABLE_LIST *table_list,
                          TABLE *table, List<Item> &fields, List_item *values,
                          List<Item> &update_fields, List<Item> &update_values,
                          enum_duplicates duplic,
                          COND **where, bool select_insert)
{
  SELECT_LEX *select_lex= &thd->lex->select_lex;
  Name_resolution_context *context= &select_lex->context;
  Name_resolution_context_state ctx_state;
  bool insert_into_view= (table_list->view != 0);
  bool res= 0;
  DBUG_ENTER("mysql_prepare_insert");
  DBUG_PRINT("enter", ("table_list 0x%lx, table 0x%lx, view %d",
		       (ulong)table_list, (ulong)table,
		       (int)insert_into_view));

  /*
    For subqueries in VALUES() we should not see the table in which we are
    inserting (for INSERT ... SELECT this is done by changing table_list,
    because INSERT ... SELECT share SELECT_LEX it with SELECT.
  */
  if (!select_insert)
  {
    for (SELECT_LEX_UNIT *un= select_lex->first_inner_unit();
         un;
         un= un->next_unit())
    {
      for (SELECT_LEX *sl= un->first_select();
           sl;
           sl= sl->next_select())
      {
        sl->context.outer_context= 0;
      }
    }
  }

  if (duplic == DUP_UPDATE)
  {
    /* it should be allocated before Item::fix_fields() */
    if (table_list->set_insert_values(thd->mem_root))
      DBUG_RETURN(TRUE);
  }

  if (mysql_prepare_insert_check_table(thd, table_list, fields, select_insert))
    DBUG_RETURN(TRUE);

  /* Save the state of the current name resolution context. */
  ctx_state.save_state(context, table_list);

  /*
    Perform name resolution only in the first table - 'table_list',
    which is the table that is inserted into.
  */
  table_list->next_local= 0;
  context->resolve_in_table_list_only(table_list);

  /* Prepare the fields in the statement. */
  if (values &&
      !(res= check_insert_fields(thd, context->table_list, fields, *values,
                                 !insert_into_view) ||
        setup_fields(thd, 0, *values, MARK_COLUMNS_READ, 0, 0)) &&
      duplic == DUP_UPDATE)
  {
    select_lex->no_wrap_view_item= TRUE;
    res= check_update_fields(thd, context->table_list, update_fields);
    select_lex->no_wrap_view_item= FALSE;
    /*
      When we are not using GROUP BY we can refer to other tables in the
      ON DUPLICATE KEY part.
    */       
    if (select_lex->group_list.elements == 0)
    {
      context->table_list->next_local=       ctx_state.save_next_local;
      /* first_name_resolution_table was set by resolve_in_table_list_only() */
      context->first_name_resolution_table->
        next_name_resolution_table=          ctx_state.save_next_local;
    }
    if (!res)
      res= setup_fields(thd, 0, update_values, MARK_COLUMNS_READ, 0, 0);
  }

  /* Restore the current context. */
  ctx_state.restore_state(context, table_list);

  if (res)
    DBUG_RETURN(res);

  if (!table)
    table= table_list->table;

  if (!select_insert)
  {
    Item *fake_conds= 0;
    TABLE_LIST *duplicate;
    if ((duplicate= unique_table(thd, table_list, table_list->next_global)))
    {
      update_non_unique_table_error(table_list, "INSERT", duplicate);
      DBUG_RETURN(TRUE);
    }
    select_lex->fix_prepare_information(thd, &fake_conds);
    select_lex->first_execution= 0;
  }
  if (duplic == DUP_UPDATE || duplic == DUP_REPLACE)
    table->prepare_for_position();
  DBUG_RETURN(FALSE);
}


	/* Check if there is more uniq keys after field */

static int last_uniq_key(TABLE *table,uint keynr)
{
  while (++keynr < table->s->keys)
    if (table->key_info[keynr].flags & HA_NOSAME)
      return 0;
  return 1;
}


/*
  Write a record to table with optional deleting of conflicting records,
  invoke proper triggers if needed.

  SYNOPSIS
     write_record()
      thd   - thread context
      table - table to which record should be written
      info  - COPY_INFO structure describing handling of duplicates
              and which is used for counting number of records inserted
              and deleted.

  NOTE
    Once this record will be written to table after insert trigger will
    be invoked. If instead of inserting new record we will update old one
    then both on update triggers will work instead. Similarly both on
    delete triggers will be invoked if we will delete conflicting records.

    Sets thd->no_trans_update if table which is updated didn't have
    transactions.

  RETURN VALUE
    0     - success
    non-0 - error
*/


int write_record(THD *thd, TABLE *table,COPY_INFO *info)
{
  int error, trg_error= 0;
  char *key=0;
  MY_BITMAP *save_read_set, *save_write_set;
  ulonglong prev_insert_id= table->file->next_insert_id;
  ulonglong insert_id_for_cur_row= 0;
  DBUG_ENTER("write_record");

  info->records++;
  save_read_set=  table->read_set;
  save_write_set= table->write_set;

  if (info->handle_duplicates == DUP_REPLACE ||
      info->handle_duplicates == DUP_UPDATE)
  {
    while ((error=table->file->ha_write_row(table->record[0])))
    {
      uint key_nr;
      /*
        If we do more than one iteration of this loop, from the second one the
        row will have an explicit value in the autoinc field, which was set at
        the first call of handler::update_auto_increment(). So we must save
        the autogenerated value to avoid thd->insert_id_for_cur_row to become
        0.
      */
      if (table->file->insert_id_for_cur_row > 0)
        insert_id_for_cur_row= table->file->insert_id_for_cur_row;
      else
        table->file->insert_id_for_cur_row= insert_id_for_cur_row;
      bool is_duplicate_key_error;
      if (table->file->is_fatal_error(error, HA_CHECK_DUP))
	goto err;
      is_duplicate_key_error= table->file->is_fatal_error(error, 0);
      if (!is_duplicate_key_error)
      {
        /*
          We come here when we had an ignorable error which is not a duplicate
          key error. In this we ignore error if ignore flag is set, otherwise
          report error as usual. We will not do any duplicate key processing.
        */
        if (info->ignore)
          goto ok_or_after_trg_err; /* Ignoring a not fatal error, return 0 */
        goto err;
      }
      if ((int) (key_nr = table->file->get_dup_key(error)) < 0)
      {
	error= HA_ERR_FOUND_DUPP_KEY;         /* Database can't find key */
	goto err;
      }
      /* Read all columns for the row we are going to replace */
      table->use_all_columns();
      /*
	Don't allow REPLACE to replace a row when a auto_increment column
	was used.  This ensures that we don't get a problem when the
	whole range of the key has been used.
      */
      if (info->handle_duplicates == DUP_REPLACE &&
          table->next_number_field &&
          key_nr == table->s->next_number_index &&
	  (insert_id_for_cur_row > 0))
	goto err;
      if (table->file->ha_table_flags() & HA_DUPLICATE_POS)
      {
	if (table->file->rnd_pos(table->record[1],table->file->dup_ref))
	  goto err;
      }
      else
      {
	if (table->file->extra(HA_EXTRA_FLUSH_CACHE)) /* Not needed with NISAM */
	{
	  error=my_errno;
	  goto err;
	}

	if (!key)
	{
	  if (!(key=(char*) my_safe_alloca(table->s->max_unique_length,
					   MAX_KEY_LENGTH)))
	  {
	    error=ENOMEM;
	    goto err;
	  }
	}
	key_copy((byte*) key,table->record[0],table->key_info+key_nr,0);
	if ((error=(table->file->index_read_idx(table->record[1],key_nr,
						(byte*) key,
						table->key_info[key_nr].
						key_length,
						HA_READ_KEY_EXACT))))
	  goto err;
      }
      if (info->handle_duplicates == DUP_UPDATE)
      {
        int res= 0;
        /*
          We don't check for other UNIQUE keys - the first row
          that matches, is updated. If update causes a conflict again,
          an error is returned
        */
	DBUG_ASSERT(table->insert_values != NULL);
        store_record(table,insert_values);
        restore_record(table,record[1]);
        DBUG_ASSERT(info->update_fields->elements ==
                    info->update_values->elements);
        if (fill_record_n_invoke_before_triggers(thd, *info->update_fields,
                                                 *info->update_values, 0,
                                                 table->triggers,
                                                 TRG_EVENT_UPDATE))
          goto before_trg_err;

        /* CHECK OPTION for VIEW ... ON DUPLICATE KEY UPDATE ... */
        if (info->view &&
            (res= info->view->view_check_option(current_thd, info->ignore)) ==
            VIEW_CHECK_SKIP)
          goto ok_or_after_trg_err;
        if (res == VIEW_CHECK_ERROR)
          goto before_trg_err;

        if ((error=table->file->ha_update_row(table->record[1],
                                              table->record[0])))
	{
          if (info->ignore &&
              !table->file->is_fatal_error(error, HA_CHECK_DUP_KEY))
          {
            table->file->restore_auto_increment(prev_insert_id);
            goto ok_or_after_trg_err;
          }
          goto err;
	}
        info->updated++;
        /*
          If ON DUP KEY UPDATE updates a row instead of inserting one, it's
          like a regular UPDATE statement: it should not affect the value of a
          next SELECT LAST_INSERT_ID() or mysql_insert_id().
          Except if LAST_INSERT_ID(#) was in the INSERT query, which is
          handled separately by THD::arg_of_last_insert_id_function.
        */
        insert_id_for_cur_row= table->file->insert_id_for_cur_row= 0;
        if (table->next_number_field)
          table->file->adjust_next_insert_id_after_explicit_value(table->next_number_field->val_int());
        trg_error= (table->triggers &&
                    table->triggers->process_triggers(thd, TRG_EVENT_UPDATE,
                                                      TRG_ACTION_AFTER, TRUE));
        info->copied++;
        goto ok_or_after_trg_err;
      }
      else /* DUP_REPLACE */
      {
	/*
	  The manual defines the REPLACE semantics that it is either
	  an INSERT or DELETE(s) + INSERT; FOREIGN KEY checks in
	  InnoDB do not function in the defined way if we allow MySQL
	  to convert the latter operation internally to an UPDATE.
          We also should not perform this conversion if we have 
          timestamp field with ON UPDATE which is different from DEFAULT.
          Another case when conversion should not be performed is when
          we have ON DELETE trigger on table so user may notice that
          we cheat here. Note that it is ok to do such conversion for
          tables which have ON UPDATE but have no ON DELETE triggers,
          we just should not expose this fact to users by invoking
          ON UPDATE triggers.
	*/
	if (last_uniq_key(table,key_nr) &&
	    !table->file->referenced_by_foreign_key() &&
            (table->timestamp_field_type == TIMESTAMP_NO_AUTO_SET ||
             table->timestamp_field_type == TIMESTAMP_AUTO_SET_ON_BOTH) &&
            (!table->triggers || !table->triggers->has_delete_triggers()))
        {
          if ((error=table->file->ha_update_row(table->record[1],
					        table->record[0])))
            goto err;
          info->deleted++;
          thd->record_first_successful_insert_id_in_cur_stmt(table->file->insert_id_for_cur_row);
          /*
            Since we pretend that we have done insert we should call
            its after triggers.
          */
          goto after_trg_n_copied_inc;
        }
        else
        {
          if (table->triggers &&
              table->triggers->process_triggers(thd, TRG_EVENT_DELETE,
                                                TRG_ACTION_BEFORE, TRUE))
            goto before_trg_err;
          if ((error=table->file->ha_delete_row(table->record[1])))
            goto err;
          info->deleted++;
          if (!table->file->has_transactions())
            thd->no_trans_update= 1;
          if (table->triggers &&
              table->triggers->process_triggers(thd, TRG_EVENT_DELETE,
                                                TRG_ACTION_AFTER, TRUE))
          {
            trg_error= 1;
            goto ok_or_after_trg_err;
          }
          /* Let us attempt do write_row() once more */
        }
      }
    }
    thd->record_first_successful_insert_id_in_cur_stmt(table->file->insert_id_for_cur_row);
    /*
      Restore column maps if they where replaced during an duplicate key
      problem.
    */
    if (table->read_set != save_read_set ||
        table->write_set != save_write_set)
      table->column_bitmaps_set(save_read_set, save_write_set);
  }
  else if ((error=table->file->ha_write_row(table->record[0])))
  {
    if (!info->ignore ||
        table->file->is_fatal_error(error, HA_CHECK_DUP))
      goto err;
    table->file->restore_auto_increment(prev_insert_id);
    goto ok_or_after_trg_err;
  }

after_trg_n_copied_inc:
  info->copied++;
  thd->record_first_successful_insert_id_in_cur_stmt(table->file->insert_id_for_cur_row);
  trg_error= (table->triggers &&
              table->triggers->process_triggers(thd, TRG_EVENT_INSERT,
                                                TRG_ACTION_AFTER, TRUE));

ok_or_after_trg_err:
  if (key)
    my_safe_afree(key,table->s->max_unique_length,MAX_KEY_LENGTH);
  if (!table->file->has_transactions())
    thd->no_trans_update= 1;
  DBUG_RETURN(trg_error);

err:
  info->last_errno= error;
  /* current_select is NULL if this is a delayed insert */
  if (thd->lex->current_select)
    thd->lex->current_select->no_error= 0;        // Give error
  table->file->print_error(error,MYF(0));

before_trg_err:
  table->file->restore_auto_increment(prev_insert_id);
  if (key)
    my_safe_afree(key, table->s->max_unique_length, MAX_KEY_LENGTH);
  table->column_bitmaps_set(save_read_set, save_write_set);
  DBUG_RETURN(1);
}


/******************************************************************************
  Check that all fields with arn't null_fields are used
******************************************************************************/

int check_that_all_fields_are_given_values(THD *thd, TABLE *entry,
                                           TABLE_LIST *table_list)
{
  int err= 0;
  MY_BITMAP *write_set= entry->write_set;

  for (Field **field=entry->field ; *field ; field++)
  {
    if (!bitmap_is_set(write_set, (*field)->field_index) &&
        ((*field)->flags & NO_DEFAULT_VALUE_FLAG) &&
        ((*field)->real_type() != FIELD_TYPE_ENUM))
    {
      bool view= FALSE;
      if (table_list)
      {
        table_list= table_list->top_table();
        view= test(table_list->view);
      }
      if (view)
      {
        push_warning_printf(thd, MYSQL_ERROR::WARN_LEVEL_WARN,
                            ER_NO_DEFAULT_FOR_VIEW_FIELD,
                            ER(ER_NO_DEFAULT_FOR_VIEW_FIELD),
                            table_list->view_db.str,
                            table_list->view_name.str);
      }
      else
      {
        push_warning_printf(thd, MYSQL_ERROR::WARN_LEVEL_WARN,
                            ER_NO_DEFAULT_FOR_FIELD,
                            ER(ER_NO_DEFAULT_FOR_FIELD),
                            (*field)->field_name);
      }
      err= 1;
    }
  }
  return thd->abort_on_warning ? err : 0;
}

/*****************************************************************************
  Handling of delayed inserts
  A thread is created for each table that one uses with the DELAYED attribute.
*****************************************************************************/

#ifndef EMBEDDED_LIBRARY

class delayed_row :public ilink {
public:
  char *record;
  enum_duplicates dup;
  time_t start_time;
<<<<<<< HEAD
  bool query_start_used, ignore, log_query;
  bool stmt_depends_on_first_successful_insert_id_in_prev_stmt;
  ulonglong first_successful_insert_id_in_prev_stmt;
=======
  bool query_start_used,last_insert_id_used,insert_id_used, ignore, log_query;
  ulonglong last_insert_id;
  ulonglong next_insert_id;
  ulong auto_increment_increment;
  ulong auto_increment_offset;
>>>>>>> e9e58c66
  timestamp_auto_set_type timestamp_field_type;
  LEX_STRING query;

  delayed_row(LEX_STRING const query_arg, enum_duplicates dup_arg,
              bool ignore_arg, bool log_query_arg)
    : record(0), dup(dup_arg), ignore(ignore_arg), log_query(log_query_arg),
      query(query_arg)
    {}
  ~delayed_row()
  {
    x_free(query.str);
    x_free(record);
  }
};


class delayed_insert :public ilink {
  uint locks_in_memory;
public:
  THD thd;
  TABLE *table;
  pthread_mutex_t mutex;
  pthread_cond_t cond,cond_client;
  volatile uint tables_in_use,stacked_inserts;
  volatile bool status,dead;
  COPY_INFO info;
  I_List<delayed_row> rows;
  ulong group_count;
  TABLE_LIST table_list;			// Argument

  delayed_insert()
    :locks_in_memory(0),
     table(0),tables_in_use(0),stacked_inserts(0), status(0), dead(0),
     group_count(0)
  {
    thd.security_ctx->user=thd.security_ctx->priv_user=(char*) delayed_user;
    thd.security_ctx->host=(char*) my_localhost;
    thd.current_tablenr=0;
    thd.version=refresh_version;
    thd.command=COM_DELAYED_INSERT;
    thd.lex->current_select= 0; 		// for my_message_sql
    thd.lex->sql_command= SQLCOM_INSERT;        // For innodb::store_lock()
    /*
      Statement-based replication of INSERT DELAYED has problems with RAND()
      and user vars, so in mixed mode we go to row-based.
    */
    thd.set_current_stmt_binlog_row_based_if_mixed();

    bzero((char*) &thd.net, sizeof(thd.net));		// Safety
    bzero((char*) &table_list, sizeof(table_list));	// Safety
    thd.system_thread= SYSTEM_THREAD_DELAYED_INSERT;
    thd.security_ctx->host_or_ip= "";
    bzero((char*) &info,sizeof(info));
    pthread_mutex_init(&mutex,MY_MUTEX_INIT_FAST);
    pthread_cond_init(&cond,NULL);
    pthread_cond_init(&cond_client,NULL);
    VOID(pthread_mutex_lock(&LOCK_thread_count));
    delayed_insert_threads++;
    VOID(pthread_mutex_unlock(&LOCK_thread_count));
  }
  ~delayed_insert()
  {
    /* The following is not really needed, but just for safety */
    delayed_row *row;
    while ((row=rows.get()))
      delete row;
    if (table)
      close_thread_tables(&thd);
    VOID(pthread_mutex_lock(&LOCK_thread_count));
    pthread_mutex_destroy(&mutex);
    pthread_cond_destroy(&cond);
    pthread_cond_destroy(&cond_client);
    thd.unlink();				// Must be unlinked under lock
    x_free(thd.query);
    thd.security_ctx->user= thd.security_ctx->host=0;
    thread_count--;
    delayed_insert_threads--;
    VOID(pthread_mutex_unlock(&LOCK_thread_count));
    VOID(pthread_cond_broadcast(&COND_thread_count)); /* Tell main we are ready */
  }

  /* The following is for checking when we can delete ourselves */
  inline void lock()
  {
    locks_in_memory++;				// Assume LOCK_delay_insert
  }
  void unlock()
  {
    pthread_mutex_lock(&LOCK_delayed_insert);
    if (!--locks_in_memory)
    {
      pthread_mutex_lock(&mutex);
      if (thd.killed && ! stacked_inserts && ! tables_in_use)
      {
	pthread_cond_signal(&cond);
	status=1;
      }
      pthread_mutex_unlock(&mutex);
    }
    pthread_mutex_unlock(&LOCK_delayed_insert);
  }
  inline uint lock_count() { return locks_in_memory; }

  TABLE* get_local_table(THD* client_thd);
  bool handle_inserts(void);
};


I_List<delayed_insert> delayed_threads;


delayed_insert *find_handler(THD *thd, TABLE_LIST *table_list)
{
  thd->proc_info="waiting for delay_list";
  pthread_mutex_lock(&LOCK_delayed_insert);	// Protect master list
  I_List_iterator<delayed_insert> it(delayed_threads);
  delayed_insert *tmp;
  while ((tmp=it++))
  {
    if (!strcmp(tmp->thd.db, table_list->db) &&
	!strcmp(table_list->table_name, tmp->table->s->table_name.str))
    {
      tmp->lock();
      break;
    }
  }
  pthread_mutex_unlock(&LOCK_delayed_insert); // For unlink from list
  return tmp;
}


static TABLE *delayed_get_table(THD *thd,TABLE_LIST *table_list)
{
  int error;
  delayed_insert *tmp;
  TABLE *table;
  DBUG_ENTER("delayed_get_table");

  /* Must be set in the parser */
  DBUG_ASSERT(table_list->db);

  /* Find the thread which handles this table. */
  if (!(tmp=find_handler(thd,table_list)))
  {
    /*
      No match. Create a new thread to handle the table, but
      no more than max_insert_delayed_threads.
    */
    if (delayed_insert_threads >= thd->variables.max_insert_delayed_threads)
      DBUG_RETURN(0);
    thd->proc_info="Creating delayed handler";
    pthread_mutex_lock(&LOCK_delayed_create);
    /*
      The first search above was done without LOCK_delayed_create.
      Another thread might have created the handler in between. Search again.
    */
    if (! (tmp= find_handler(thd, table_list)))
    {
      if (!(tmp=new delayed_insert()))
      {
	my_error(ER_OUTOFMEMORY,MYF(0),sizeof(delayed_insert));
	goto err1;
      }
      pthread_mutex_lock(&LOCK_thread_count);
      thread_count++;
      pthread_mutex_unlock(&LOCK_thread_count);
      tmp->thd.set_db(table_list->db, strlen(table_list->db));
      tmp->thd.query= my_strdup(table_list->table_name,MYF(MY_WME));
      if (tmp->thd.db == NULL || tmp->thd.query == NULL)
      {
	delete tmp;
	my_message(ER_OUT_OF_RESOURCES, ER(ER_OUT_OF_RESOURCES), MYF(0));
	goto err1;
      }
      tmp->table_list= *table_list;			// Needed to open table
      tmp->table_list.alias= tmp->table_list.table_name= tmp->thd.query;
      tmp->lock();
      pthread_mutex_lock(&tmp->mutex);
      if ((error=pthread_create(&tmp->thd.real_id,&connection_attrib,
				handle_delayed_insert,(void*) tmp)))
      {
	DBUG_PRINT("error",
		   ("Can't create thread to handle delayed insert (error %d)",
		    error));
	pthread_mutex_unlock(&tmp->mutex);
	tmp->unlock();
	delete tmp;
	my_error(ER_CANT_CREATE_THREAD, MYF(0), error);
	goto err1;
      }

      /* Wait until table is open */
      thd->proc_info="waiting for handler open";
      while (!tmp->thd.killed && !tmp->table && !thd->killed)
      {
	pthread_cond_wait(&tmp->cond_client,&tmp->mutex);
      }
      pthread_mutex_unlock(&tmp->mutex);
      thd->proc_info="got old table";
      if (tmp->thd.killed)
      {
	if (tmp->thd.is_fatal_error)
	{
	  /* Copy error message and abort */
	  thd->fatal_error();
	  strmov(thd->net.last_error,tmp->thd.net.last_error);
	  thd->net.last_errno=tmp->thd.net.last_errno;
	}
	tmp->unlock();
	goto err;
      }
      if (thd->killed)
      {
	tmp->unlock();
	goto err;
      }
    }
    pthread_mutex_unlock(&LOCK_delayed_create);
  }

  pthread_mutex_lock(&tmp->mutex);
  table= tmp->get_local_table(thd);
  pthread_mutex_unlock(&tmp->mutex);
  if (table)
    thd->di=tmp;
  else if (tmp->thd.is_fatal_error)
    thd->fatal_error();
  /* Unlock the delayed insert object after its last access. */
  tmp->unlock();
  DBUG_RETURN((table_list->table=table));

 err1:
  thd->fatal_error();
 err:
  pthread_mutex_unlock(&LOCK_delayed_create);
  DBUG_RETURN(0); // Continue with normal insert
}


/*
  As we can't let many threads modify the same TABLE structure, we create
  an own structure for each tread.  This includes a row buffer to save the
  column values and new fields that points to the new row buffer.
  The memory is allocated in the client thread and is freed automaticly.
*/

TABLE *delayed_insert::get_local_table(THD* client_thd)
{
  my_ptrdiff_t adjust_ptrs;
  Field **field,**org_field, *found_next_number_field;
  TABLE *copy;
  TABLE_SHARE *share= table->s;
  byte *bitmap;
  DBUG_ENTER("delayed_insert::get_local_table");

  /* First request insert thread to get a lock */
  status=1;
  tables_in_use++;
  if (!thd.lock)				// Table is not locked
  {
    client_thd->proc_info="waiting for handler lock";
    pthread_cond_signal(&cond);			// Tell handler to lock table
    while (!dead && !thd.lock && ! client_thd->killed)
    {
      pthread_cond_wait(&cond_client,&mutex);
    }
    client_thd->proc_info="got handler lock";
    if (client_thd->killed)
      goto error;
    if (dead)
    {
      strmov(client_thd->net.last_error,thd.net.last_error);
      client_thd->net.last_errno=thd.net.last_errno;
      goto error;
    }
  }

  /*
    Allocate memory for the TABLE object, the field pointers array, and
    one record buffer of reclength size. Normally a table has three
    record buffers of rec_buff_length size, which includes alignment
    bytes. Since the table copy is used for creating one record only,
    the other record buffers and alignment are unnecessary.
  */
  client_thd->proc_info="allocating local table";
  copy= (TABLE*) client_thd->alloc(sizeof(*copy)+
				   (share->fields+1)*sizeof(Field**)+
				   share->reclength +
                                   share->column_bitmap_size*2);
  if (!copy)
    goto error;

  /* Copy the TABLE object. */
  *copy= *table;
  /* We don't need to change the file handler here */
  /* Assign the pointers for the field pointers array and the record. */
  field= copy->field= (Field**) (copy + 1);
  bitmap= (byte*) (field + share->fields + 1);
  copy->record[0]= (bitmap + share->column_bitmap_size * 2);
  memcpy((char*) copy->record[0], (char*) table->record[0], share->reclength);
  /*
    Make a copy of all fields.
    The copied fields need to point into the copied record. This is done
    by copying the field objects with their old pointer values and then
    "move" the pointers by the distance between the original and copied
    records. That way we preserve the relative positions in the records.
  */
  adjust_ptrs= PTR_BYTE_DIFF(copy->record[0], table->record[0]);
  found_next_number_field= table->found_next_number_field;
  for (org_field= table->field; *org_field; org_field++, field++)
  {
    if (!(*field= (*org_field)->new_field(client_thd->mem_root, copy, 1)))
      DBUG_RETURN(0);
    (*field)->orig_table= copy;			// Remove connection
    (*field)->move_field_offset(adjust_ptrs);	// Point at copy->record[0]
    if (*org_field == found_next_number_field)
      (*field)->table->found_next_number_field= *field;
  }
  *field=0;

  /* Adjust timestamp */
  if (table->timestamp_field)
  {
    /* Restore offset as this may have been reset in handle_inserts */
    copy->timestamp_field=
      (Field_timestamp*) copy->field[share->timestamp_field_offset];
    copy->timestamp_field->unireg_check= table->timestamp_field->unireg_check;
    copy->timestamp_field_type= copy->timestamp_field->get_auto_set_type();
  }

  /* Adjust in_use for pointing to client thread */
  copy->in_use= client_thd;

  /* Adjust lock_count. This table object is not part of a lock. */
  copy->lock_count= 0;

  /* Adjust bitmaps */
  copy->def_read_set.bitmap= (my_bitmap_map*) bitmap;
  copy->def_write_set.bitmap= ((my_bitmap_map*)
                               (bitmap + share->column_bitmap_size));
  copy->tmp_set.bitmap= 0;                      // To catch errors
  bzero((char*) bitmap, share->column_bitmap_size*2);
  copy->read_set=  &copy->def_read_set;
  copy->write_set= &copy->def_write_set;

  DBUG_RETURN(copy);

  /* Got fatal error */
 error:
  tables_in_use--;
  status=1;
  pthread_cond_signal(&cond);			// Inform thread about abort
  DBUG_RETURN(0);
}


/* Put a question in queue */

static int
write_delayed(THD *thd,TABLE *table, enum_duplicates duplic,
              LEX_STRING query, bool ignore, bool log_on)
{
  delayed_row *row;
  delayed_insert *di=thd->di;
  DBUG_ENTER("write_delayed");
  DBUG_PRINT("enter", ("query = '%s' length %u", query.str, query.length));

  thd->proc_info="waiting for handler insert";
  pthread_mutex_lock(&di->mutex);
  while (di->stacked_inserts >= delayed_queue_size && !thd->killed)
    pthread_cond_wait(&di->cond_client,&di->mutex);
  thd->proc_info="storing row into queue";

  if (thd->killed)
    goto err;

  /*
    Take a copy of the query string, if there is any. The string will
    be free'ed when the row is destroyed. If there is no query string,
    we don't do anything special.
   */

  if (query.str)
  {
    char *str;
    if (!(str= my_strndup(query.str, query.length, MYF(MY_WME))))
      goto err;
    query.str= str;
  }
  row= new delayed_row(query, duplic, ignore, log_on);
  if (row == NULL)
  {
    my_free(query.str, MYF(MY_WME));
    goto err;
  }

  if (!(row->record= (char*) my_malloc(table->s->reclength, MYF(MY_WME))))
    goto err;
  memcpy(row->record, table->record[0], table->s->reclength);
  row->start_time=		thd->start_time;
  row->query_start_used=	thd->query_start_used;
  /*
    those are for the binlog: LAST_INSERT_ID() has been evaluated at this
    time, so record does not need it, but statement-based binlogging of the
    INSERT will need when the row is actually inserted.
    As for SET INSERT_ID, DELAYED does not honour it (BUG#20830).
  */
  row->stmt_depends_on_first_successful_insert_id_in_prev_stmt=
    thd->stmt_depends_on_first_successful_insert_id_in_prev_stmt;
  row->first_successful_insert_id_in_prev_stmt=
    thd->first_successful_insert_id_in_prev_stmt;
  row->timestamp_field_type=    table->timestamp_field_type;

  /* The session variable settings can always be copied. */
  row->auto_increment_increment= thd->variables.auto_increment_increment;
  row->auto_increment_offset=    thd->variables.auto_increment_offset;
  /*
    Next insert id must be set for the first value in a multi-row insert
    only. So clear it after the first use. Assume a multi-row insert.
    Since the user thread doesn't really execute the insert,
    thd->next_insert_id is left untouched between the rows. If we copy
    the same insert id to every row of the multi-row insert, the delayed
    insert thread would copy this before inserting every row. Thus it
    tries to insert all rows with the same insert id. This fails on the
    unique constraint. So just the first row would be really inserted.
  */
  row->next_insert_id= thd->next_insert_id;
  thd->next_insert_id= 0;

  di->rows.push_back(row);
  di->stacked_inserts++;
  di->status=1;
  if (table->s->blob_fields)
    unlink_blobs(table);
  pthread_cond_signal(&di->cond);

  thread_safe_increment(delayed_rows_in_use,&LOCK_delayed_status);
  pthread_mutex_unlock(&di->mutex);
  DBUG_RETURN(0);

 err:
  delete row;
  pthread_mutex_unlock(&di->mutex);
  DBUG_RETURN(1);
}


static void end_delayed_insert(THD *thd)
{
  DBUG_ENTER("end_delayed_insert");
  delayed_insert *di=thd->di;
  pthread_mutex_lock(&di->mutex);
  DBUG_PRINT("info",("tables in use: %d",di->tables_in_use));
  if (!--di->tables_in_use || di->thd.killed)
  {						// Unlock table
    di->status=1;
    pthread_cond_signal(&di->cond);
  }
  pthread_mutex_unlock(&di->mutex);
  DBUG_VOID_RETURN;
}


/* We kill all delayed threads when doing flush-tables */

void kill_delayed_threads(void)
{
  VOID(pthread_mutex_lock(&LOCK_delayed_insert)); // For unlink from list

  I_List_iterator<delayed_insert> it(delayed_threads);
  delayed_insert *tmp;
  while ((tmp=it++))
  {
    /* Ensure that the thread doesn't kill itself while we are looking at it */
    pthread_mutex_lock(&tmp->mutex);
    tmp->thd.killed= THD::KILL_CONNECTION;
    if (tmp->thd.mysys_var)
    {
      pthread_mutex_lock(&tmp->thd.mysys_var->mutex);
      if (tmp->thd.mysys_var->current_cond)
      {
	/*
	  We need the following test because the main mutex may be locked
	  in handle_delayed_insert()
	*/
	if (&tmp->mutex != tmp->thd.mysys_var->current_mutex)
	  pthread_mutex_lock(tmp->thd.mysys_var->current_mutex);
	pthread_cond_broadcast(tmp->thd.mysys_var->current_cond);
	if (&tmp->mutex != tmp->thd.mysys_var->current_mutex)
	  pthread_mutex_unlock(tmp->thd.mysys_var->current_mutex);
      }
      pthread_mutex_unlock(&tmp->thd.mysys_var->mutex);
    }
    pthread_mutex_unlock(&tmp->mutex);
  }
  VOID(pthread_mutex_unlock(&LOCK_delayed_insert)); // For unlink from list
}


/*
 * Create a new delayed insert thread
*/

pthread_handler_t handle_delayed_insert(void *arg)
{
  delayed_insert *di=(delayed_insert*) arg;
  THD *thd= &di->thd;

  pthread_detach_this_thread();
  /* Add thread to THD list so that's it's visible in 'show processlist' */
  pthread_mutex_lock(&LOCK_thread_count);
  thd->thread_id=thread_id++;
  thd->end_time();
  threads.append(thd);
  thd->killed=abort_loop ? THD::KILL_CONNECTION : THD::NOT_KILLED;
  pthread_mutex_unlock(&LOCK_thread_count);

  /*
    Wait until the client runs into pthread_cond_wait(),
    where we free it after the table is opened and di linked in the list.
    If we did not wait here, the client might detect the opened table
    before it is linked to the list. It would release LOCK_delayed_create
    and allow another thread to create another handler for the same table,
    since it does not find one in the list.
  */
  pthread_mutex_lock(&di->mutex);
#if !defined( __WIN__) /* Win32 calls this in pthread_create */
  if (my_thread_init())
  {
    strmov(thd->net.last_error,ER(thd->net.last_errno=ER_OUT_OF_RESOURCES));
    goto end;
  }
#endif

  DBUG_ENTER("handle_delayed_insert");
  thd->thread_stack= (char*) &thd;
  if (init_thr_lock() || thd->store_globals())
  {
    thd->fatal_error();
    strmov(thd->net.last_error,ER(thd->net.last_errno=ER_OUT_OF_RESOURCES));
    goto err;
  }
#if !defined(__WIN__) && !defined(__NETWARE__)
  sigset_t set;
  VOID(sigemptyset(&set));			// Get mask in use
  VOID(pthread_sigmask(SIG_UNBLOCK,&set,&thd->block_signals));
#endif

  /* open table */

  if (!(di->table=open_ltable(thd,&di->table_list,TL_WRITE_DELAYED)))
  {
    thd->fatal_error();				// Abort waiting inserts
    goto err;
  }
  if (!(di->table->file->ha_table_flags() & HA_CAN_INSERT_DELAYED))
  {
    thd->fatal_error();
    my_error(ER_ILLEGAL_HA, MYF(0), di->table_list.table_name);
    goto err;
  }
  di->table->copy_blobs=1;

  /* One can now use this */
  pthread_mutex_lock(&LOCK_delayed_insert);
  delayed_threads.append(di);
  pthread_mutex_unlock(&LOCK_delayed_insert);

  /* Tell client that the thread is initialized */
  pthread_cond_signal(&di->cond_client);

  /* Now wait until we get an insert or lock to handle */
  /* We will not abort as long as a client thread uses this thread */

  for (;;)
  {
    if (thd->killed == THD::KILL_CONNECTION)
    {
      uint lock_count;
      /*
	Remove this from delay insert list so that no one can request a
	table from this
      */
      pthread_mutex_unlock(&di->mutex);
      pthread_mutex_lock(&LOCK_delayed_insert);
      di->unlink();
      lock_count=di->lock_count();
      pthread_mutex_unlock(&LOCK_delayed_insert);
      pthread_mutex_lock(&di->mutex);
      if (!lock_count && !di->tables_in_use && !di->stacked_inserts)
	break;					// Time to die
    }

    if (!di->status && !di->stacked_inserts)
    {
      struct timespec abstime;
      set_timespec(abstime, delayed_insert_timeout);

      /* Information for pthread_kill */
      di->thd.mysys_var->current_mutex= &di->mutex;
      di->thd.mysys_var->current_cond= &di->cond;
      di->thd.proc_info="Waiting for INSERT";

      DBUG_PRINT("info",("Waiting for someone to insert rows"));
      while (!thd->killed)
      {
	int error;
#if defined(HAVE_BROKEN_COND_TIMEDWAIT)
	error=pthread_cond_wait(&di->cond,&di->mutex);
#else
	error=pthread_cond_timedwait(&di->cond,&di->mutex,&abstime);
#ifdef EXTRA_DEBUG
	if (error && error != EINTR && error != ETIMEDOUT)
	{
	  fprintf(stderr, "Got error %d from pthread_cond_timedwait\n",error);
	  DBUG_PRINT("error",("Got error %d from pthread_cond_timedwait",
			      error));
	}
#endif
#endif
	if (thd->killed || di->status)
	  break;
	if (error == ETIMEDOUT || error == ETIME)
	{
	  thd->killed= THD::KILL_CONNECTION;
	  break;
	}
      }
      /* We can't lock di->mutex and mysys_var->mutex at the same time */
      pthread_mutex_unlock(&di->mutex);
      pthread_mutex_lock(&di->thd.mysys_var->mutex);
      di->thd.mysys_var->current_mutex= 0;
      di->thd.mysys_var->current_cond= 0;
      pthread_mutex_unlock(&di->thd.mysys_var->mutex);
      pthread_mutex_lock(&di->mutex);
    }
    di->thd.proc_info=0;

    if (di->tables_in_use && ! thd->lock)
    {
      bool not_used;
      /*
        Request for new delayed insert.
        Lock the table, but avoid to be blocked by a global read lock.
        If we got here while a global read lock exists, then one or more
        inserts started before the lock was requested. These are allowed
        to complete their work before the server returns control to the
        client which requested the global read lock. The delayed insert
        handler will close the table and finish when the outstanding
        inserts are done.
      */
      if (! (thd->lock= mysql_lock_tables(thd, &di->table, 1,
                                          MYSQL_LOCK_IGNORE_GLOBAL_READ_LOCK,
                                          &not_used)))
      {
	/* Fatal error */
	di->dead= 1;
	thd->killed= THD::KILL_CONNECTION;
      }
      pthread_cond_broadcast(&di->cond_client);
    }
    if (di->stacked_inserts)
    {
      if (di->handle_inserts())
      {
	/* Some fatal error */
	di->dead= 1;
	thd->killed= THD::KILL_CONNECTION;
      }
    }
    di->status=0;
    if (!di->stacked_inserts && !di->tables_in_use && thd->lock)
    {
      /*
        No one is doing a insert delayed
        Unlock table so that other threads can use it
      */
      MYSQL_LOCK *lock=thd->lock;
      thd->lock=0;
      pthread_mutex_unlock(&di->mutex);
      di->table->file->ha_release_auto_increment();
      mysql_unlock_tables(thd, lock);
      di->group_count=0;
      pthread_mutex_lock(&di->mutex);
    }
    if (di->tables_in_use)
      pthread_cond_broadcast(&di->cond_client); // If waiting clients
  }

err:
  /*
    mysql_lock_tables() can potentially start a transaction and write
    a table map. In the event of an error, that transaction has to be
    rolled back.  We only need to roll back a potential statement
    transaction, since real transactions are rolled back in
    close_thread_tables().
   */
  ha_rollback_stmt(thd);

end:
  /*
    di should be unlinked from the thread handler list and have no active
    clients
  */

  close_thread_tables(thd);			// Free the table
  di->table=0;
  di->dead= 1;                                  // If error
  thd->killed= THD::KILL_CONNECTION;	        // If error
  pthread_cond_broadcast(&di->cond_client);	// Safety
  pthread_mutex_unlock(&di->mutex);

  pthread_mutex_lock(&LOCK_delayed_create);	// Because of delayed_get_table
  pthread_mutex_lock(&LOCK_delayed_insert);	
  delete di;
  pthread_mutex_unlock(&LOCK_delayed_insert);
  pthread_mutex_unlock(&LOCK_delayed_create);  

  my_thread_end();
  pthread_exit(0);
  DBUG_RETURN(0);
}


/* Remove pointers from temporary fields to allocated values */

static void unlink_blobs(register TABLE *table)
{
  for (Field **ptr=table->field ; *ptr ; ptr++)
  {
    if ((*ptr)->flags & BLOB_FLAG)
      ((Field_blob *) (*ptr))->clear_temporary();
  }
}

/* Free blobs stored in current row */

static void free_delayed_insert_blobs(register TABLE *table)
{
  for (Field **ptr=table->field ; *ptr ; ptr++)
  {
    if ((*ptr)->flags & BLOB_FLAG)
    {
      char *str;
      ((Field_blob *) (*ptr))->get_ptr(&str);
      my_free(str,MYF(MY_ALLOW_ZERO_PTR));
      ((Field_blob *) (*ptr))->reset();
    }
  }
}


bool delayed_insert::handle_inserts(void)
{
  int error;
  ulong max_rows;
  bool using_ignore= 0, using_opt_replace= 0,
       using_bin_log= mysql_bin_log.is_open();
  delayed_row *row;
  DBUG_ENTER("handle_inserts");

  /* Allow client to insert new rows */
  pthread_mutex_unlock(&mutex);

  table->next_number_field=table->found_next_number_field;
  table->use_all_columns();

  thd.proc_info="upgrading lock";
  if (thr_upgrade_write_delay_lock(*thd.lock->locks))
  {
    /* This can only happen if thread is killed by shutdown */
    sql_print_error(ER(ER_DELAYED_CANT_CHANGE_LOCK),table->s->table_name.str);
    goto err;
  }

  thd.proc_info="insert";
  max_rows= delayed_insert_limit;
  if (thd.killed || table->s->version != refresh_version)
  {
    thd.killed= THD::KILL_CONNECTION;
    max_rows= ULONG_MAX;                     // Do as much as possible
  }

  /*
    We can't use row caching when using the binary log because if
    we get a crash, then binary log will contain rows that are not yet
    written to disk, which will cause problems in replication.
  */
  if (!using_bin_log)
    table->file->extra(HA_EXTRA_WRITE_CACHE);
  pthread_mutex_lock(&mutex);

  while ((row=rows.get()))
  {
    stacked_inserts--;
    pthread_mutex_unlock(&mutex);
    memcpy(table->record[0],row->record,table->s->reclength);

    thd.start_time=row->start_time;
    thd.query_start_used=row->query_start_used;
    /* for the binlog, forget auto_increment ids generated by previous rows */
//    thd.auto_inc_intervals_in_cur_stmt_for_binlog.empty();
    thd.first_successful_insert_id_in_prev_stmt= 
      row->first_successful_insert_id_in_prev_stmt;
    thd.stmt_depends_on_first_successful_insert_id_in_prev_stmt= 
      row->stmt_depends_on_first_successful_insert_id_in_prev_stmt;
    table->timestamp_field_type= row->timestamp_field_type;

    /* The session variable settings can always be copied. */
    thd.variables.auto_increment_increment= row->auto_increment_increment;
    thd.variables.auto_increment_offset=    row->auto_increment_offset;
    /* Next insert id must be used only if non-zero. */
    if (row->next_insert_id)
      thd.next_insert_id= row->next_insert_id;
    DBUG_PRINT("loop", ("next_insert_id: %lu", (ulong) thd.next_insert_id));

    info.ignore= row->ignore;
    info.handle_duplicates= row->dup;
    if (info.ignore ||
	info.handle_duplicates != DUP_ERROR)
    {
      table->file->extra(HA_EXTRA_IGNORE_DUP_KEY);
      using_ignore=1;
    }
    if (info.handle_duplicates == DUP_REPLACE &&
        (!table->triggers ||
         !table->triggers->has_delete_triggers()))
    {
      table->file->extra(HA_EXTRA_WRITE_CAN_REPLACE);
      using_opt_replace= 1;
    }
    thd.clear_error(); // reset error for binlog
    if (write_record(&thd, table, &info))
    {
      info.error_count++;				// Ignore errors
      thread_safe_increment(delayed_insert_errors,&LOCK_delayed_status);
      row->log_query = 0;
      /*
        We must reset next_insert_id. Otherwise all following rows may
        become duplicates. If write_record() failed on a duplicate and
        next_insert_id would be left unchanged, the next rows would also
        be tried with the same insert id and would fail. Since the end
        of a multi-row statement is unknown here, all following rows in
        the queue would be dropped, regardless which thread added them.
        After the queue is used up, next_insert_id is cleared and the
        next run will succeed. This could even happen if these come from
        the same multi-row statement as the current queue contents. That
        way it would look somewhat random which rows are rejected after
        a duplicate.
      */
      thd.next_insert_id= 0;
    }

    if (using_ignore)
    {
      using_ignore=0;
      table->file->extra(HA_EXTRA_NO_IGNORE_DUP_KEY);
    }
    if (using_opt_replace)
    {
      using_opt_replace= 0;
      table->file->extra(HA_EXTRA_WRITE_CANNOT_REPLACE);
    }

    if (row->log_query && row->query.str != NULL && mysql_bin_log.is_open())
    {
      /*
        If the query has several rows to insert, only the first row will come
        here. In row-based binlogging, this means that the first row will be
        written to binlog as one Table_map event and one Rows event (due to an
        event flush done in binlog_query()), then all other rows of this query
        will be binlogged together as one single Table_map event and one
        single Rows event.
      */
      thd.binlog_query(THD::ROW_QUERY_TYPE,
                       row->query.str, row->query.length,
                       FALSE, FALSE);
    }

    if (table->s->blob_fields)
      free_delayed_insert_blobs(table);
    thread_safe_sub(delayed_rows_in_use,1,&LOCK_delayed_status);
    thread_safe_increment(delayed_insert_writes,&LOCK_delayed_status);
    pthread_mutex_lock(&mutex);

    delete row;
    /*
      Let READ clients do something once in a while
      We should however not break in the middle of a multi-line insert
      if we have binary logging enabled as we don't want other commands
      on this table until all entries has been processed
    */
    if (group_count++ >= max_rows && (row= rows.head()) &&
	(!(row->log_query & using_bin_log)))
    {
      group_count=0;
      if (stacked_inserts || tables_in_use)	// Let these wait a while
      {
	if (tables_in_use)
	  pthread_cond_broadcast(&cond_client); // If waiting clients
	thd.proc_info="reschedule";
	pthread_mutex_unlock(&mutex);
	if ((error=table->file->extra(HA_EXTRA_NO_CACHE)))
	{
	  /* This should never happen */
	  table->file->print_error(error,MYF(0));
	  sql_print_error("%s",thd.net.last_error);
          DBUG_PRINT("error", ("HA_EXTRA_NO_CACHE failed in loop"));
	  goto err;
	}
	query_cache_invalidate3(&thd, table, 1);
	if (thr_reschedule_write_lock(*thd.lock->locks))
	{
	  /* This should never happen */
	  sql_print_error(ER(ER_DELAYED_CANT_CHANGE_LOCK),
                          table->s->table_name.str);
	}
	if (!using_bin_log)
	  table->file->extra(HA_EXTRA_WRITE_CACHE);
	pthread_mutex_lock(&mutex);
	thd.proc_info="insert";
      }
      if (tables_in_use)
	pthread_cond_broadcast(&cond_client);	// If waiting clients
    }
  }
  thd.proc_info=0;
  pthread_mutex_unlock(&mutex);

#ifdef HAVE_ROW_BASED_REPLICATION
  /*
    We need to flush the pending event when using row-based
    replication since the flushing normally done in binlog_query() is
    not done last in the statement: for delayed inserts, the insert
    statement is logged *before* all rows are inserted.

    We can flush the pending event without checking the thd->lock
    since the delayed insert *thread* is not inside a stored function
    or trigger.

    TODO: Move the logging to last in the sequence of rows.
   */
  if (thd.current_stmt_binlog_row_based)
    thd.binlog_flush_pending_rows_event(TRUE);
#endif /* HAVE_ROW_BASED_REPLICATION */

  if ((error=table->file->extra(HA_EXTRA_NO_CACHE)))
  {						// This shouldn't happen
    table->file->print_error(error,MYF(0));
    sql_print_error("%s",thd.net.last_error);
    DBUG_PRINT("error", ("HA_EXTRA_NO_CACHE failed after loop"));
    goto err;
  }
  query_cache_invalidate3(&thd, table, 1);
  pthread_mutex_lock(&mutex);
  DBUG_RETURN(0);

 err:
  DBUG_EXECUTE("error", max_rows= 0;);
  /* Remove all not used rows */
  while ((row=rows.get()))
  {
    delete row;
    thread_safe_increment(delayed_insert_errors,&LOCK_delayed_status);
    stacked_inserts--;
    DBUG_EXECUTE("error", max_rows++;);
  }
  DBUG_PRINT("error", ("dropped %lu rows after an error", max_rows));
  thread_safe_increment(delayed_insert_errors, &LOCK_delayed_status);
  pthread_mutex_lock(&mutex);
  DBUG_RETURN(1);
}
#endif /* EMBEDDED_LIBRARY */

/***************************************************************************
  Store records in INSERT ... SELECT *
***************************************************************************/


/*
  make insert specific preparation and checks after opening tables

  SYNOPSIS
    mysql_insert_select_prepare()
    thd         thread handler

  RETURN
    FALSE OK
    TRUE  Error
*/

bool mysql_insert_select_prepare(THD *thd)
{
  LEX *lex= thd->lex;
  SELECT_LEX *select_lex= &lex->select_lex;
  TABLE_LIST *first_select_leaf_table;
  DBUG_ENTER("mysql_insert_select_prepare");

  /*
    SELECT_LEX do not belong to INSERT statement, so we can't add WHERE
    clause if table is VIEW
  */
  
  if (mysql_prepare_insert(thd, lex->query_tables,
                           lex->query_tables->table, lex->field_list, 0,
                           lex->update_list, lex->value_list,
                           lex->duplicates,
                           &select_lex->where, TRUE))
    DBUG_RETURN(TRUE);

  /*
    exclude first table from leaf tables list, because it belong to
    INSERT
  */
  DBUG_ASSERT(select_lex->leaf_tables != 0);
  lex->leaf_tables_insert= select_lex->leaf_tables;
  /* skip all leaf tables belonged to view where we are insert */
  for (first_select_leaf_table= select_lex->leaf_tables->next_leaf;
       first_select_leaf_table &&
       first_select_leaf_table->belong_to_view &&
       first_select_leaf_table->belong_to_view ==
       lex->leaf_tables_insert->belong_to_view;
       first_select_leaf_table= first_select_leaf_table->next_leaf)
  {}
  select_lex->leaf_tables= first_select_leaf_table;
  DBUG_RETURN(FALSE);
}


select_insert::select_insert(TABLE_LIST *table_list_par, TABLE *table_par,
                             List<Item> *fields_par,
                             List<Item> *update_fields,
                             List<Item> *update_values,
                             enum_duplicates duplic,
                             bool ignore_check_option_errors)
  :table_list(table_list_par), table(table_par), fields(fields_par),
   autoinc_value_of_last_inserted_row(0),
   insert_into_view(table_list_par && table_list_par->view != 0)
{
  bzero((char*) &info,sizeof(info));
  info.handle_duplicates= duplic;
  info.ignore= ignore_check_option_errors;
  info.update_fields= update_fields;
  info.update_values= update_values;
  if (table_list_par)
    info.view= (table_list_par->view ? table_list_par : 0);
}


int
select_insert::prepare(List<Item> &values, SELECT_LEX_UNIT *u)
{
  LEX *lex= thd->lex;
  int res;
  SELECT_LEX *lex_current_select_save= lex->current_select;
  DBUG_ENTER("select_insert::prepare");

  unit= u;
  /*
    Since table in which we are going to insert is added to the first
    select, LEX::current_select should point to the first select while
    we are fixing fields from insert list.
  */
  lex->current_select= &lex->select_lex;
  res= check_insert_fields(thd, table_list, *fields, values,
                           !insert_into_view) ||
       setup_fields(thd, 0, values, MARK_COLUMNS_READ, 0, 0);

  if (info.handle_duplicates == DUP_UPDATE)
  {
    /* Save the state of the current name resolution context. */
    Name_resolution_context *context= &lex->select_lex.context;
    Name_resolution_context_state ctx_state;

    /* Save the state of the current name resolution context. */
    ctx_state.save_state(context, table_list);

    /* Perform name resolution only in the first table - 'table_list'. */
    table_list->next_local= 0;
    context->resolve_in_table_list_only(table_list);

    lex->select_lex.no_wrap_view_item= TRUE;
    res= res || check_update_fields(thd, context->table_list,
                                    *info.update_fields);
    lex->select_lex.no_wrap_view_item= FALSE;
    /*
      When we are not using GROUP BY we can refer to other tables in the
      ON DUPLICATE KEY part
    */       
    if (lex->select_lex.group_list.elements == 0)
    {
      context->table_list->next_local=       ctx_state.save_next_local;
      /* first_name_resolution_table was set by resolve_in_table_list_only() */
      context->first_name_resolution_table->
        next_name_resolution_table=          ctx_state.save_next_local;
    }
    res= res || setup_fields(thd, 0, *info.update_values, MARK_COLUMNS_READ,
                             0, 0);

    /* Restore the current context. */
    ctx_state.restore_state(context, table_list);
  }

  lex->current_select= lex_current_select_save;
  if (res)
    DBUG_RETURN(1);
  /*
    if it is INSERT into join view then check_insert_fields already found
    real table for insert
  */
  table= table_list->table;

  /*
    Is table which we are changing used somewhere in other parts of
    query
  */
  if (!(lex->current_select->options & OPTION_BUFFER_RESULT) &&
      unique_table(thd, table_list, table_list->next_global))
  {
    /* Using same table for INSERT and SELECT */
    lex->current_select->options|= OPTION_BUFFER_RESULT;
    lex->current_select->join->select_options|= OPTION_BUFFER_RESULT;
  }
  else if (!thd->prelocked_mode)
  {
    /*
      We must not yet prepare the result table if it is the same as one of the 
      source tables (INSERT SELECT). The preparation may disable 
      indexes on the result table, which may be used during the select, if it
      is the same table (Bug #6034). Do the preparation after the select phase
      in select_insert::prepare2().
      We won't start bulk inserts at all if this statement uses functions or
      should invoke triggers since they may access to the same table too.
    */
    table->file->ha_start_bulk_insert((ha_rows) 0);
  }
  restore_record(table,s->default_values);		// Get empty record
  table->next_number_field=table->found_next_number_field;
  thd->cuted_fields=0;
  if (info.ignore || info.handle_duplicates != DUP_ERROR)
    table->file->extra(HA_EXTRA_IGNORE_DUP_KEY);
  if (info.handle_duplicates == DUP_REPLACE &&
      (!table->triggers || !table->triggers->has_delete_triggers()))
    table->file->extra(HA_EXTRA_WRITE_CAN_REPLACE);
  thd->no_trans_update= 0;
  thd->abort_on_warning= (!info.ignore &&
                          (thd->variables.sql_mode &
                           (MODE_STRICT_TRANS_TABLES |
                            MODE_STRICT_ALL_TABLES)));
  res= ((fields->elements &&
         check_that_all_fields_are_given_values(thd, table, table_list)) ||
        table_list->prepare_where(thd, 0, TRUE) ||
        table_list->prepare_check_option(thd));

  if (!res)
    table->mark_columns_needed_for_insert();

  DBUG_RETURN(res);
}


/*
  Finish the preparation of the result table.

  SYNOPSIS
    select_insert::prepare2()
    void

  DESCRIPTION
    If the result table is the same as one of the source tables (INSERT SELECT),
    the result table is not finally prepared at the join prepair phase.
    Do the final preparation now.
		       
  RETURN
    0   OK
*/

int select_insert::prepare2(void)
{
  DBUG_ENTER("select_insert::prepare2");
  if (thd->lex->current_select->options & OPTION_BUFFER_RESULT &&
      !thd->prelocked_mode)
    table->file->ha_start_bulk_insert((ha_rows) 0);
  DBUG_RETURN(0);
}


void select_insert::cleanup()
{
  /* select_insert/select_create are never re-used in prepared statement */
  DBUG_ASSERT(0);
}

select_insert::~select_insert()
{
  DBUG_ENTER("~select_insert");
  if (table)
  {
    table->next_number_field=0;
    table->file->ha_reset();
  }
  thd->count_cuted_fields= CHECK_FIELD_IGNORE;
  thd->abort_on_warning= 0;
  DBUG_VOID_RETURN;
}


bool select_insert::send_data(List<Item> &values)
{
  DBUG_ENTER("select_insert::send_data");
  bool error=0;

  if (unit->offset_limit_cnt)
  {						// using limit offset,count
    unit->offset_limit_cnt--;
    DBUG_RETURN(0);
  }

  thd->count_cuted_fields= CHECK_FIELD_WARN;	// Calculate cuted fields
  store_values(values);
  thd->count_cuted_fields= CHECK_FIELD_IGNORE;
  if (thd->net.report_error)
    DBUG_RETURN(1);
  if (table_list)                               // Not CREATE ... SELECT
  {
    switch (table_list->view_check_option(thd, info.ignore)) {
    case VIEW_CHECK_SKIP:
      DBUG_RETURN(0);
    case VIEW_CHECK_ERROR:
      DBUG_RETURN(1);
    }
  }

  error= write_record(thd, table, &info);
    
  if (!error)
  {
    if (table->triggers || info.handle_duplicates == DUP_UPDATE)
    {
      /*
        Restore fields of the record since it is possible that they were
        changed by ON DUPLICATE KEY UPDATE clause.
    
        If triggers exist then whey can modify some fields which were not
        originally touched by INSERT ... SELECT, so we have to restore
        their original values for the next row.
      */
      restore_record(table, s->default_values);
    }
    if (table->next_number_field)
    {
      /*
        If no value has been autogenerated so far, we need to remember the
        value we just saw, we may need to send it to client in the end.
      */
      if (thd->first_successful_insert_id_in_cur_stmt == 0) // optimization
        autoinc_value_of_last_inserted_row= 
          table->next_number_field->val_int();
      /*
        Clear auto-increment field for the next record, if triggers are used
        we will clear it twice, but this should be cheap.
      */
      table->next_number_field->reset();
    }
  }
  table->file->ha_release_auto_increment();
  DBUG_RETURN(error);
}


void select_insert::store_values(List<Item> &values)
{
  if (fields->elements)
    fill_record_n_invoke_before_triggers(thd, *fields, values, 1,
                                         table->triggers, TRG_EVENT_INSERT);
  else
    fill_record_n_invoke_before_triggers(thd, table->field, values, 1,
                                         table->triggers, TRG_EVENT_INSERT);
}

void select_insert::send_error(uint errcode,const char *err)
{
  DBUG_ENTER("select_insert::send_error");

  /* Avoid an extra 'unknown error' message if we already reported an error */
  if (errcode != ER_UNKNOWN_ERROR && !thd->net.report_error)
    my_message(errcode, err, MYF(0));

  if (!table)
  {
    /*
      This can only happen when using CREATE ... SELECT and the table was not
      created becasue of an syntax error
    */
    DBUG_VOID_RETURN;
  }
  if (!thd->prelocked_mode)
    table->file->ha_end_bulk_insert();
  /*
    If at least one row has been inserted/modified and will stay in the table
    (the table doesn't have transactions) we must write to the binlog (and
    the error code will make the slave stop).

    For many errors (example: we got a duplicate key error while
    inserting into a MyISAM table), no row will be added to the table,
    so passing the error to the slave will not help since there will
    be an error code mismatch (the inserts will succeed on the slave
    with no error).

    If we are using row-based replication we have two cases where this
    code is executed: replication of CREATE-SELECT and replication of
    INSERT-SELECT.

    When replicating a CREATE-SELECT statement, we shall not write the
    events to the binary log and should thus not set
    OPTION_STATUS_NO_TRANS_UPDATE.

    When replicating INSERT-SELECT, we shall not write the events to
    the binary log for transactional table, but shall write all events
    if there is one or more writes to non-transactional tables. In
    this case, the OPTION_STATUS_NO_TRANS_UPDATE is set if there is a
    write to a non-transactional table, otherwise it is cleared.
  */
  if (info.copied || info.deleted || info.updated)
  {
    if (!table->file->has_transactions())
    {
      if (mysql_bin_log.is_open())
      {
        thd->binlog_query(THD::ROW_QUERY_TYPE, thd->query, thd->query_length,
                          table->file->has_transactions(), FALSE);
      }
      if (!thd->current_stmt_binlog_row_based && !table->s->tmp_table &&
          !can_rollback_data())
        thd->options|= OPTION_STATUS_NO_TRANS_UPDATE;
      query_cache_invalidate3(thd, table, 1);
    }
  }
  ha_rollback_stmt(thd);
  DBUG_VOID_RETURN;
}


bool select_insert::send_eof()
{
  int error,error2;
  ulonglong id;
  DBUG_ENTER("select_insert::send_eof");

  error= (!thd->prelocked_mode) ? table->file->ha_end_bulk_insert():0;
  table->file->extra(HA_EXTRA_NO_IGNORE_DUP_KEY);
  table->file->extra(HA_EXTRA_WRITE_CANNOT_REPLACE);

  if (info.copied || info.deleted || info.updated)
  {
    /*
      We must invalidate the table in the query cache before binlog writing
      and ha_autocommit_or_rollback.
    */
    query_cache_invalidate3(thd, table, 1);
    /*
      Mark that we have done permanent changes if all of the below is true
      - Table doesn't support transactions
      - It's a normal (not temporary) table. (Changes to temporary tables
        are not logged in RBR)
      - We are using statement based replication
    */
    if (!table->file->has_transactions() &&
        (!table->s->tmp_table ||
         !thd->current_stmt_binlog_row_based))
      thd->options|= OPTION_STATUS_NO_TRANS_UPDATE;
   }

  /*
    Write to binlog before commiting transaction.  No statement will
    be written by the binlog_query() below in RBR mode.  All the
    events are in the transaction cache and will be written when
    ha_autocommit_or_rollback() is issued below.
  */
  if (mysql_bin_log.is_open())
  {
    if (!error)
      thd->clear_error();
    thd->binlog_query(THD::ROW_QUERY_TYPE,
                      thd->query, thd->query_length,
                      table->file->has_transactions(), FALSE);
  }
  if ((error2=ha_autocommit_or_rollback(thd,error)) && ! error)
    error=error2;
  if (error)
  {
    table->file->print_error(error,MYF(0));
    DBUG_RETURN(1);
  }
  char buff[160];
  if (info.ignore)
    sprintf(buff, ER(ER_INSERT_INFO), (ulong) info.records,
	    (ulong) (info.records - info.copied), (ulong) thd->cuted_fields);
  else
    sprintf(buff, ER(ER_INSERT_INFO), (ulong) info.records,
	    (ulong) (info.deleted+info.updated), (ulong) thd->cuted_fields);
  thd->row_count_func= info.copied+info.deleted+info.updated;

  id= (thd->first_successful_insert_id_in_cur_stmt > 0) ?
    thd->first_successful_insert_id_in_cur_stmt :
    (thd->arg_of_last_insert_id_function ?
     thd->first_successful_insert_id_in_prev_stmt :
     (info.copied ? autoinc_value_of_last_inserted_row : 0));
  ::send_ok(thd, (ulong) thd->row_count_func, id, buff);
  DBUG_RETURN(0);
}


/***************************************************************************
  CREATE TABLE (SELECT) ...
***************************************************************************/

/*
  Create table from lists of fields and items (or open existing table
  with same name).

  SYNOPSIS
    create_table_from_items()
      thd          in     Thread object
      create_info  in     Create information (like MAX_ROWS, ENGINE or
                          temporary table flag)
      create_table in     Pointer to TABLE_LIST object providing database
                          and name for table to be created or to be open
      extra_fields in/out Initial list of fields for table to be created
      keys         in     List of keys for table to be created
      items        in     List of items which should be used to produce rest
                          of fields for the table (corresponding fields will
                          be added to the end of 'extra_fields' list)
      lock         out    Pointer to the MYSQL_LOCK object for table created
                          (open) will be returned in this parameter. Since
                          this table is not included in THD::lock caller is
                          responsible for explicitly unlocking this table.
      hooks

  NOTES
    If 'create_info->options' bitmask has HA_LEX_CREATE_IF_NOT_EXISTS
    flag and table with name provided already exists then this function will
    simply open existing table.
    Also note that create, open and lock sequence in this function is not
    atomic and thus contains gap for deadlock and can cause other troubles.
    Since this function contains some logic specific to CREATE TABLE ... SELECT
    it should be changed before it can be used in other contexts.

  RETURN VALUES
    non-zero  Pointer to TABLE object for table created or opened
    0         Error
*/

static TABLE *create_table_from_items(THD *thd, HA_CREATE_INFO *create_info,
                                      TABLE_LIST *create_table,
                                      List<create_field> *extra_fields,
                                      List<Key> *keys,
                                      List<Item> *items,
                                      MYSQL_LOCK **lock,
                                      TABLEOP_HOOKS *hooks)
{
  TABLE tmp_table;		// Used during 'create_field()'
  TABLE_SHARE share;
  TABLE *table= 0;
  uint select_field_count= items->elements;
  /* Add selected items to field list */
  List_iterator_fast<Item> it(*items);
  Item *item;
  Field *tmp_field;
  bool not_used;
  DBUG_ENTER("create_table_from_items");

  tmp_table.alias= 0;
  tmp_table.timestamp_field= 0;
  tmp_table.s= &share;
  init_tmp_table_share(&share, "", 0, "", "");

  tmp_table.s->db_create_options=0;
  tmp_table.s->blob_ptr_size= portable_sizeof_char_ptr;
  tmp_table.s->db_low_byte_first= 
        test(create_info->db_type == myisam_hton ||
             create_info->db_type == heap_hton);
  tmp_table.null_row=tmp_table.maybe_null=0;

  while ((item=it++))
  {
    create_field *cr_field;
    Field *field, *def_field;
    if (item->type() == Item::FUNC_ITEM)
      field= item->tmp_table_field(&tmp_table);
    else
      field= create_tmp_field(thd, &tmp_table, item, item->type(),
                              (Item ***) 0, &tmp_field, &def_field, 0, 0, 0, 0,
                              0);
    if (!field ||
	!(cr_field=new create_field(field,(item->type() == Item::FIELD_ITEM ?
					   ((Item_field *)item)->field :
					   (Field*) 0))))
      DBUG_RETURN(0);
    if (item->maybe_null)
      cr_field->flags &= ~NOT_NULL_FLAG;
    extra_fields->push_back(cr_field);
  }
  /*
    create and lock table

    We don't log the statement, it will be logged later.

    If this is a HEAP table, the automatic DELETE FROM which is written to the
    binlog when a HEAP table is opened for the first time since startup, must
    not be written: 1) it would be wrong (imagine we're in CREATE SELECT: we
    don't want to delete from it) 2) it would be written before the CREATE
    TABLE, which is a wrong order. So we keep binary logging disabled when we
    open_table().
    NOTE: By locking table which we just have created (or for which we just
    have have found that it already exists) separately from other tables used
    by the statement we create potential window for deadlock.
    TODO: create and open should be done atomic !
  */
  {
    tmp_disable_binlog(thd);
    if (!mysql_create_table(thd, create_table->db, create_table->table_name,
                            create_info, *extra_fields, *keys, 0,
                            select_field_count, 0))
    {
      /*
        If we are here in prelocked mode we either create temporary table
        or prelocked mode is caused by the SELECT part of this statement.
      */
      DBUG_ASSERT(!thd->prelocked_mode ||
                  create_info->options & HA_LEX_CREATE_TMP_TABLE ||
                  thd->lex->requires_prelocking());

      /*
        NOTE: We don't want to ignore set of locked tables here if we are
              under explicit LOCK TABLES since it will open gap for deadlock
              too wide (and also is not backward compatible).
      */

      if (! (table= open_table(thd, create_table, thd->mem_root, (bool*) 0,
                               (MYSQL_LOCK_IGNORE_FLUSH |
                                ((thd->prelocked_mode == PRELOCKED) ?
                                 MYSQL_OPEN_IGNORE_LOCKED_TABLES:0)))))
        quick_rm_table(create_info->db_type, create_table->db,
                       table_case_name(create_info, create_table->table_name),
                       0);
    }
    reenable_binlog(thd);
    if (!table)                                   // open failed
      DBUG_RETURN(0);
  }

  /*
    FIXME: What happens if trigger manages to be created while we are
           obtaining this lock ? May be it is sensible just to disable
           trigger execution in this case ? Or will MYSQL_LOCK_IGNORE_FLUSH
           save us from that ?
  */
  table->reginfo.lock_type=TL_WRITE;
  hooks->prelock(&table, 1);                    // Call prelock hooks
  if (! ((*lock)= mysql_lock_tables(thd, &table, 1,
                                    MYSQL_LOCK_IGNORE_FLUSH, &not_used)))
  {
    VOID(pthread_mutex_lock(&LOCK_open));
    hash_delete(&open_cache,(byte*) table);
    VOID(pthread_mutex_unlock(&LOCK_open));
    quick_rm_table(create_info->db_type, create_table->db,
		   table_case_name(create_info, create_table->table_name), 0);
    DBUG_RETURN(0);
  }
  table->file->extra(HA_EXTRA_WRITE_CACHE);
  DBUG_RETURN(table);
}


int
select_create::prepare(List<Item> &values, SELECT_LEX_UNIT *u)
{
  DBUG_ENTER("select_create::prepare");

  TABLEOP_HOOKS *hook_ptr= NULL;
#ifdef HAVE_ROW_BASED_REPLICATION
  class MY_HOOKS : public TABLEOP_HOOKS {
  public:
    MY_HOOKS(select_create *x) : ptr(x) { }
    virtual void do_prelock(TABLE **tables, uint count)
    {
    if (ptr->get_thd()->current_stmt_binlog_row_based  &&
        !(ptr->get_create_info()->options & HA_LEX_CREATE_TMP_TABLE))
      ptr->binlog_show_create_table(tables, count);
    }

  private:
    select_create *ptr;
  };

  MY_HOOKS hooks(this);
  hook_ptr= &hooks;
#endif

  unit= u;
  if (!(table= create_table_from_items(thd, create_info, create_table,
                                       extra_fields, keys, &values,
                                       &thd->extra_lock, hook_ptr)))
    DBUG_RETURN(-1);				// abort() deletes table

  if (table->s->fields < values.elements)
  {
    my_error(ER_WRONG_VALUE_COUNT_ON_ROW, MYF(0), 1);
    DBUG_RETURN(-1);
  }

 /* First field to copy */
  field= table->field+table->s->fields - values.elements;

  /* Mark all fields that are given values */
  for (Field **f= field ; *f ; f++)
    bitmap_set_bit(table->write_set, (*f)->field_index);

  /* Don't set timestamp if used */
  table->timestamp_field_type= TIMESTAMP_NO_AUTO_SET;
  table->next_number_field=table->found_next_number_field;

  restore_record(table,s->default_values);      // Get empty record
  thd->cuted_fields=0;
  if (info.ignore || info.handle_duplicates != DUP_ERROR)
    table->file->extra(HA_EXTRA_IGNORE_DUP_KEY);
  if (info.handle_duplicates == DUP_REPLACE &&
      (!table->triggers || !table->triggers->has_delete_triggers()))
    table->file->extra(HA_EXTRA_WRITE_CAN_REPLACE);
  if (!thd->prelocked_mode)
    table->file->ha_start_bulk_insert((ha_rows) 0);
  thd->no_trans_update= 0;
  thd->abort_on_warning= (!info.ignore &&
                          (thd->variables.sql_mode &
                           (MODE_STRICT_TRANS_TABLES |
                            MODE_STRICT_ALL_TABLES)));
  if (check_that_all_fields_are_given_values(thd, table, table_list))
    DBUG_RETURN(1);
  table->mark_columns_needed_for_insert();
  DBUG_RETURN(0);
}


#ifdef HAVE_ROW_BASED_REPLICATION
void
select_create::binlog_show_create_table(TABLE **tables, uint count)
{
  /*
    Note 1: In RBR mode, we generate a CREATE TABLE statement for the
    created table by calling store_create_info() (behaves as SHOW
    CREATE TABLE).  In the event of an error, nothing should be
    written to the binary log, even if the table is non-transactional;
    therefore we pretend that the generated CREATE TABLE statement is
    for a transactional table.  The event will then be put in the
    transaction cache, and any subsequent events (e.g., table-map
    events and binrow events) will also be put there.  We can then use
    ha_autocommit_or_rollback() to either throw away the entire
    kaboodle of events, or write them to the binary log.

    We write the CREATE TABLE statement here and not in prepare()
    since there potentially are sub-selects or accesses to information
    schema that will do a close_thread_tables(), destroying the
    statement transaction cache.
  */
  DBUG_ASSERT(thd->current_stmt_binlog_row_based);
  DBUG_ASSERT(tables && *tables && count > 0);

  char buf[2048];
  String query(buf, sizeof(buf), system_charset_info);
  int result;
  TABLE_LIST table_list;

  memset(&table_list, 0, sizeof(table_list));
  table_list.table = *tables;
  query.length(0);      // Have to zero it since constructor doesn't

  result= store_create_info(thd, &table_list, &query, create_info);
  DBUG_ASSERT(result == 0); /* store_create_info() always return 0 */

  thd->binlog_query(THD::STMT_QUERY_TYPE,
                    query.ptr(), query.length(),
                    /* is_trans */ TRUE,
                    /* suppress_use */ FALSE);
}
#endif // HAVE_ROW_BASED_REPLICATION

void select_create::store_values(List<Item> &values)
{
  fill_record_n_invoke_before_triggers(thd, field, values, 1,
                                       table->triggers, TRG_EVENT_INSERT);
}


void select_create::send_error(uint errcode,const char *err)
{
  /*
   Disable binlog, because we "roll back" partial inserts in ::abort
   by removing the table, even for non-transactional tables.
  */
  tmp_disable_binlog(thd);
  select_insert::send_error(errcode, err);
  reenable_binlog(thd);
}


bool select_create::send_eof()
{
  bool tmp=select_insert::send_eof();
  if (tmp)
    abort();
  else
  {
    table->file->extra(HA_EXTRA_NO_IGNORE_DUP_KEY);
    table->file->extra(HA_EXTRA_WRITE_CANNOT_REPLACE);
    VOID(pthread_mutex_lock(&LOCK_open));
    mysql_unlock_tables(thd, thd->extra_lock);
    if (!table->s->tmp_table)
    {
      if (close_thread_table(thd, &table))
        broadcast_refresh();
    }
    thd->extra_lock=0;
    table=0;
    VOID(pthread_mutex_unlock(&LOCK_open));
  }
  return tmp;
}

void select_create::abort()
{
  VOID(pthread_mutex_lock(&LOCK_open));
  if (thd->extra_lock)
  {
    mysql_unlock_tables(thd, thd->extra_lock);
    thd->extra_lock=0;
  }
  if (table)
  {
    table->file->extra(HA_EXTRA_NO_IGNORE_DUP_KEY);
    table->file->extra(HA_EXTRA_WRITE_CANNOT_REPLACE);
    handlerton *table_type=table->s->db_type;
    if (!table->s->tmp_table)
    {
      ulong version= table->s->version;
      table->s->version= 0;
      hash_delete(&open_cache,(byte*) table);
      if (!create_info->table_existed)
        quick_rm_table(table_type, create_table->db,
                       create_table->table_name, 0);
      /* Tell threads waiting for refresh that something has happened */
      if (version != refresh_version)
        broadcast_refresh();
    }
    else if (!create_info->table_existed)
      close_temporary_table(thd, table, 1, 1);
    table=0;                                    // Safety
  }
  VOID(pthread_mutex_unlock(&LOCK_open));
}


/*****************************************************************************
  Instansiate templates
*****************************************************************************/

#ifdef HAVE_EXPLICIT_TEMPLATE_INSTANTIATION
template class List_iterator_fast<List_item>;
#ifndef EMBEDDED_LIBRARY
template class I_List<delayed_insert>;
template class I_List_iterator<delayed_insert>;
template class I_List<delayed_row>;
#endif /* EMBEDDED_LIBRARY */
#endif /* HAVE_EXPLICIT_TEMPLATE_INSTANTIATION */<|MERGE_RESOLUTION|>--- conflicted
+++ resolved
@@ -1327,17 +1327,12 @@
   char *record;
   enum_duplicates dup;
   time_t start_time;
-<<<<<<< HEAD
   bool query_start_used, ignore, log_query;
   bool stmt_depends_on_first_successful_insert_id_in_prev_stmt;
   ulonglong first_successful_insert_id_in_prev_stmt;
-=======
-  bool query_start_used,last_insert_id_used,insert_id_used, ignore, log_query;
-  ulonglong last_insert_id;
   ulonglong next_insert_id;
   ulong auto_increment_increment;
   ulong auto_increment_offset;
->>>>>>> e9e58c66
   timestamp_auto_set_type timestamp_field_type;
   LEX_STRING query;
 
