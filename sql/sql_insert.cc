/*
   Copyright (c) 2000, 2019, Oracle and/or its affiliates. All rights reserved.

   This program is free software; you can redistribute it and/or modify
   it under the terms of the GNU General Public License, version 2.0,
   as published by the Free Software Foundation.

   This program is also distributed with certain software (including
   but not limited to OpenSSL) that is licensed under separate terms,
   as designated in a particular file or component or in included license
   documentation.  The authors of MySQL hereby grant you an additional
   permission to link the program and your derivative works with the
   separately licensed software that they have included with MySQL.

   This program is distributed in the hope that it will be useful,
   but WITHOUT ANY WARRANTY; without even the implied warranty of
   MERCHANTABILITY or FITNESS FOR A PARTICULAR PURPOSE.  See the
   GNU General Public License, version 2.0, for more details.

   You should have received a copy of the GNU General Public License
   along with this program; if not, write to the Free Software
   Foundation, Inc., 51 Franklin St, Fifth Floor, Boston, MA 02110-1301  USA
*/

/* Insert of records */

#include "sql/sql_insert.h"

#include <errno.h>
#include <stdio.h>
#include <string.h>
#include <atomic>
#include <map>
#include <utility>

#include "lex_string.h"
#include "m_ctype.h"
#include "m_string.h"
#include "my_alloc.h"
#include "my_base.h"
#include "my_bitmap.h"
#include "my_compiler.h"
#include "my_dbug.h"
#include "my_sys.h"
#include "my_table_map.h"
#include "my_thread_local.h"
#include "mysql/psi/mysql_table.h"
#include "mysql/psi/psi_base.h"
#include "mysql/service_mysql_alloc.h"
#include "mysql/udf_registration_types.h"
#include "mysql_com.h"
#include "mysqld_error.h"
#include "prealloced_array.h"
#include "sql/auth/auth_acls.h"
#include "sql/auth/auth_common.h"  // check_grant_all_columns
#include "sql/binlog.h"
#include "sql/dd/cache/dictionary_client.h"
#include "sql/dd/dd.h"            // dd::get_dictionary
#include "sql/dd/dictionary.h"    // dd::Dictionary
#include "sql/dd/types/column.h"  // dd::Column
#include "sql/dd/types/table.h"   // dd::Table
#include "sql/dd_sql_view.h"      // update_referencing_views_metadata
#include "sql/debug_sync.h"       // DEBUG_SYNC
#include "sql/derror.h"           // ER_THD
#include "sql/discrete_interval.h"
#include "sql/field.h"
#include "sql/handler.h"
#include "sql/item.h"
#include "sql/key.h"
#include "sql/lock.h"  // mysql_unlock_tables
#include "sql/mdl.h"
#include "sql/mysqld.h"  // stage_update
#include "sql/nested_join.h"
#include "sql/opt_explain.h"  // Modification_plan
#include "sql/opt_explain_format.h"
#include "sql/partition_info.h"  // partition_info
#include "sql/protocol.h"
#include "sql/query_options.h"
#include "sql/rpl_rli.h"    // Relay_log_info
#include "sql/rpl_slave.h"  // rpl_master_has_bug
#include "sql/sql_alter.h"
#include "sql/sql_array.h"
#include "sql/sql_base.h"  // setup_fields
#include "sql/sql_class.h"
#include "sql/sql_const.h"
#include "sql/sql_error.h"
#include "sql/sql_lex.h"
#include "sql/sql_optimizer.h"  // Prepare_error_tracker
#include "sql/sql_resolver.h"   // validate_gc_assignment
#include "sql/sql_show.h"       // store_create_info
#include "sql/sql_table.h"      // quick_rm_table
#include "sql/sql_update.h"     // records_are_comparable
#include "sql/sql_view.h"       // check_key_in_view
#include "sql/system_variables.h"
#include "sql/table_trigger_dispatcher.h"  // Table_trigger_dispatcher
#include "sql/thd_raii.h"
#include "sql/thr_malloc.h"
#include "sql/transaction.h"  // trans_commit_stmt
#include "sql/transaction_info.h"
#include "sql/trigger_def.h"
#include "sql_string.h"
#include "template_utils.h"
#include "thr_lock.h"

namespace dd {
class Table;
}  // namespace dd

static bool check_view_insertability(THD *thd, TABLE_LIST *view,
                                     const TABLE_LIST *insert_table_ref);

static void prepare_for_positional_update(TABLE *table, TABLE_LIST *tables);

/**
  Check that insert fields are from a single table of a multi-table view.

  @param fields            The insert fields to be checked.
  @param view              The view for insert.
  @param [out] insert_table_ref Reference to table to insert into

  This function is called to check that the fields being inserted into
  are from a single base table. This must be checked when the table to
  be inserted into is a multi-table view.

  @return false if success, true if an error was raised.
*/

static bool check_single_table_insert(List<Item> &fields, TABLE_LIST *view,
                                      TABLE_LIST **insert_table_ref) {
  // It is join view => we need to find the table for insert
  List_iterator_fast<Item> it(fields);
  Item *item;
  *insert_table_ref = NULL;  // reset for call to check_single_table()
  table_map tables = 0;

  while ((item = it++)) tables |= item->used_tables();

  if (view->check_single_table(insert_table_ref, tables)) {
    my_error(ER_VIEW_MULTIUPDATE, MYF(0), view->view_db.str,
             view->view_name.str);
    return true;
  }
  DBUG_ASSERT(*insert_table_ref && (*insert_table_ref)->is_insertable());

  return false;
}

/**
  Check insert fields.

  @param thd          The current thread.
  @param table_list   The table for insert.
  @param fields       The insert fields.

  @return false if success, true if error

  Resolved reference to base table is returned in lex->insert_table_leaf.
*/

static bool check_insert_fields(THD *thd, TABLE_LIST *table_list,
                                List<Item> &fields) {
  LEX *const lex = thd->lex;

#ifndef DBUG_OFF
  TABLE_LIST *const saved_insert_table_leaf = lex->insert_table_leaf;
#endif

  TABLE *table = table_list->table;

  DBUG_ASSERT(table_list->is_insertable());

  if (fields.elements == 0) {
    /*
      No field list supplied, but a value list has been supplied.
      Use field list of table being updated.
    */
    DBUG_ASSERT(table);  // This branch is not reached with a view:

    lex->insert_table_leaf = table_list;

    Field_iterator_table_ref field_it;
    field_it.set(table_list);
    if (check_grant_all_columns(thd, INSERT_ACL, &field_it)) return true;
  } else {
    // INSERT with explicit field list.
    SELECT_LEX *select_lex = thd->lex->select_lex;
    Name_resolution_context *context = &select_lex->context;
    Name_resolution_context_state ctx_state;

    /* Save the state of the current name resolution context. */
    ctx_state.save_state(context, table_list);

    /*
      Perform name resolution only in the first table - 'table_list',
      which is the table that is inserted into.
    */
    table_list->next_local = NULL;
    context->resolve_in_table_list_only(table_list);
    const bool res = setup_fields(thd, Ref_item_array(), fields, INSERT_ACL,
                                  NULL, false, true);

    /* Restore the current context. */
    ctx_state.restore_state(context, table_list);

    if (res) return true;

    if (table_list->is_merged()) {
      if (check_single_table_insert(fields, table_list,
                                    &lex->insert_table_leaf))
        return true;
      table = lex->insert_table_leaf->table;
    } else {
      lex->insert_table_leaf = table_list;
    }

    // We currently don't check for unique columns when inserting via a view.
    const bool check_unique = !table_list->is_view();

    if (check_unique && bitmap_bits_set(table->write_set) < fields.elements) {
      for (auto i = fields.cbegin(); i != fields.cend(); ++i) {
        // Skipping views means that we only have FIELD_ITEM.
        const Item &item1 = *i;
        for (auto j = std::next(i); j != fields.cend(); ++j) {
          const Item &item2 = *j;
          if (item1.eq(&item2, true)) {
            my_error(ER_FIELD_SPECIFIED_TWICE, MYF(0), item1.item_name.ptr());
            break;
          }
        }
      }
      DBUG_ASSERT(thd->is_error());
      return true;
    }
  }
  /* Mark all generated columns for write*/
  if (table->vfield) table->mark_generated_columns(false);

  if (check_key_in_view(thd, table_list, lex->insert_table_leaf) ||
      (table_list->is_view() &&
       check_view_insertability(thd, table_list, lex->insert_table_leaf))) {
    my_error(ER_NON_INSERTABLE_TABLE, MYF(0), table_list->alias, "INSERT");
    return true;
  }

  DBUG_ASSERT(saved_insert_table_leaf == NULL ||
              lex->insert_table_leaf == saved_insert_table_leaf);

  return false;
}

/**
  Check that table references are restricted to the supplied table map.
  The check can be skipped if the supplied table is a base table.

  @param view   Table being specified
  @param values Values whose used tables are to be matched against table map
  @param map    Table map to match against

  @return false if success, true if error
*/

static bool check_valid_table_refs(const TABLE_LIST *view, List<Item> &values,
                                   table_map map) {
  List_iterator_fast<Item> it(values);
  Item *item;

  if (!view->is_view())  // Ignore check if called with base table.
    return false;

  map |= PSEUDO_TABLE_BITS;

  while ((item = it++)) {
    if (item->used_tables() & ~map) {
      my_error(ER_VIEW_MULTIUPDATE, MYF(0), view->view_db.str,
               view->view_name.str);
      return true;
    }
  }
  return false;
}

/**
  Validates default value of fields which are not specified in
  the column list of INSERT statement.

  @note table->record[0] should be be populated with default values
        before calling this function.

  @param thd              thread context
  @param table            table to which values are inserted.

  @returns false if success, true if error
*/

bool validate_default_values_of_unset_fields(THD *thd, TABLE *table) {
  MY_BITMAP *write_set = table->write_set;
  DBUG_ENTER("validate_default_values_of_unset_fields");

  for (Field **field = table->field; *field; field++) {
    if (!bitmap_is_set(write_set, (*field)->field_index) &&
        !((*field)->flags & NO_DEFAULT_VALUE_FLAG)) {
      if ((*field)->validate_stored_val(thd) && thd->is_error())
        DBUG_RETURN(true);
    }
  }

  DBUG_RETURN(false);
}

/**
  Prepare triggers for INSERT-like statement.

  @param thd     Thread handler
  @param table   Table to which insert will happen

  @note
    Prepare triggers for INSERT-like statement by marking fields
    used by triggers and inform handlers that batching of UPDATE/DELETE
    cannot be done if there are BEFORE UPDATE/DELETE triggers.
*/

void prepare_triggers_for_insert_stmt(THD *thd, TABLE *table) {
  if (table->triggers) {
    if (table->triggers->has_triggers(TRG_EVENT_DELETE, TRG_ACTION_AFTER)) {
      /*
        The table has AFTER DELETE triggers that might access to
        subject table and therefore might need delete to be done
        immediately. So we turn-off the batching.
      */
      (void)table->file->extra(HA_EXTRA_DELETE_CANNOT_BATCH);
    }
    if (table->triggers->has_triggers(TRG_EVENT_UPDATE, TRG_ACTION_AFTER)) {
      /*
        The table has AFTER UPDATE triggers that might access to subject
        table and therefore might need update to be done immediately.
        So we turn-off the batching.
      */
      (void)table->file->extra(HA_EXTRA_UPDATE_CANNOT_BATCH);
    }
  }
  table->mark_columns_needed_for_insert(thd);
}

/**
  Setup data for field BLOB/GEOMETRY field types for execution of
  "INSERT...UPDATE" statement. For a expression in 'UPDATE' clause
  like "a= VALUES(a)", let as call Field* referring 'a' as LHS_FIELD
  and Field* referring field 'a' in "VALUES(a)" as RHS_FIELD

  This function creates a separate copy of the blob value for RHS_FIELD,
  if the field is updated as well as accessed through VALUES()
  function in 'UPDATE' clause of "INSERT...UPDATE" statement.

  @param [in] thd
    Pointer to THD object.

  @param [in] fields
    List of fields representing LHS_FIELD of all expressions
    in 'UPDATE' clause.

  @param [in] mem_root
    MEM_ROOT for blob copy.

  @return - Can fail only when we are out of memory.
    @retval false   Success
    @retval true    Failure
*/

static bool mysql_prepare_blob_values(THD *thd, List<Item> &fields,
                                      MEM_ROOT *mem_root) {
  DBUG_ENTER("mysql_prepare_blob_values");

  if (fields.elements <= 1) DBUG_RETURN(false);

  // Collect LHS_FIELD's which are updated in a 'set'.
  // This 'set' helps decide if we need to make copy of BLOB value
  // or not.

  Prealloced_array<Field_blob *, 16> blob_update_field_set(
      PSI_NOT_INSTRUMENTED);
  if (blob_update_field_set.reserve(fields.elements)) DBUG_RETURN(true);

  List_iterator_fast<Item> f(fields);
  Item *fld;
  while ((fld = f++)) {
    Item_field *field = fld->field_for_view_update();
    Field *lhs_field = field->field;

    if (lhs_field->type() == MYSQL_TYPE_BLOB ||
        lhs_field->type() == MYSQL_TYPE_GEOMETRY)
      blob_update_field_set.insert_unique(down_cast<Field_blob *>(lhs_field));
  }

  // Traverse through thd->lex->insert_update_values_map
  // and make copy of BLOB values in RHS_FIELD, if the same field is
  // modified (present in above 'set' prepared).
  if (thd->lex->has_values_map()) {
    std::map<Field *, Field *>::iterator iter;
    for (iter = thd->lex->begin_values_map();
         iter != thd->lex->end_values_map(); ++iter) {
      // Retrieve the Field_blob pointers from the map.
      // and initialize newly declared variables immediately.
      Field_blob *lhs_field = down_cast<Field_blob *>(iter->first);
      Field_blob *rhs_field = down_cast<Field_blob *>(iter->second);

      // Check if the Field_blob object is updated before making a copy.
      if (blob_update_field_set.count_unique(lhs_field) == 0) continue;

      // Copy blob value
      if (rhs_field->copy_blob_value(mem_root)) DBUG_RETURN(true);
    }
  }

  DBUG_RETURN(false);
}

bool Sql_cmd_insert_base::precheck(THD *thd) {
  /*
    Check that we have modify privileges for the first table and
    select privileges for the rest
  */
  ulong privilege = INSERT_ACL | (duplicates == DUP_REPLACE ? DELETE_ACL : 0) |
                    (update_value_list.elements ? UPDATE_ACL : 0);

  if (check_one_table_access(thd, privilege, lex->query_tables)) return true;

  return false;
}

/**
  Insert one or more rows from a VALUES list into a table

  @param thd   thread handler

  @returns false if success, true if error
*/

bool Sql_cmd_insert_values::execute_inner(THD *thd) {
  DBUG_ENTER("Sql_cmd_insert_values::execute_inner");

  DBUG_ASSERT(thd->lex->sql_command == SQLCOM_REPLACE ||
              thd->lex->sql_command == SQLCOM_INSERT);

  List_iterator_fast<List_item> its(insert_many_values);
  List_item *values;

  /*
    We have three alternative syntax rules for the INSERT statement:
    1) "INSERT (columns) VALUES ...", so non-listed columns need a default
    2) "INSERT VALUES (), ..." so all columns need a default;
    note that "VALUES (),(expr_1, ..., expr_n)" is not allowed, so checking
    emptiness of the first row is enough
    3) "INSERT VALUES (expr_1, ...), ..." so no defaults are needed; even if
    expr_i is "DEFAULT" (in which case the column is set by
    Item_default_value::save_in_field_inner()).
  */
  const bool manage_defaults = insert_field_list.elements != 0 ||  // 1)
                               value_count == 0;                   // 2)
  COPY_INFO info(COPY_INFO::INSERT_OPERATION, &insert_field_list,
                 manage_defaults, duplicates);
  COPY_INFO update(COPY_INFO::UPDATE_OPERATION, &update_field_list,
                   &update_value_list);

  SELECT_LEX *const select_lex = lex->select_lex;

  TABLE_LIST *const table_list = lex->insert_table;
  TABLE *const insert_table = lex->insert_table_leaf->table;

  if (duplicates == DUP_UPDATE || duplicates == DUP_REPLACE)
    prepare_for_positional_update(insert_table, table_list);

  /* Must be done before can_prune_insert, due to internal initialization. */
  if (info.add_function_default_columns(insert_table, insert_table->write_set))
    DBUG_RETURN(true); /* purecov: inspected */
  if (duplicates == DUP_UPDATE && update.add_function_default_columns(
                                      insert_table, insert_table->write_set))
    DBUG_RETURN(true); /* purecov: inspected */

  insert_table->auto_increment_field_not_null = false;

  // Current error state inside and after the insert loop
  bool has_error = false;

  {  // Statement plan is available within these braces
    Modification_plan plan(
        thd, (lex->sql_command == SQLCOM_INSERT) ? MT_INSERT : MT_REPLACE,
        insert_table, NULL, false, 0);
    DEBUG_SYNC(thd, "planned_single_insert");

    if (lex->is_explain()) {
      bool err = explain_single_table_modification(thd, thd, &plan, select_lex);
      DBUG_RETURN(err);
    }

    insert_table->next_number_field = insert_table->found_next_number_field;

    if (thd->slave_thread) {
      /* Get SQL thread's rli, even for a slave worker thread */
      Relay_log_info *c_rli = thd->rli_slave->get_c_rli();
      DBUG_ASSERT(c_rli != NULL);
      if (info.get_duplicate_handling() == DUP_UPDATE &&
          insert_table->next_number_field != NULL &&
          rpl_master_has_bug(c_rli, 24432, true, NULL, NULL))
        DBUG_RETURN(true);
    }

    THD_STAGE_INFO(thd, stage_update);
    if (duplicates == DUP_REPLACE &&
        (!insert_table->triggers ||
         !insert_table->triggers->has_delete_triggers()))
      insert_table->file->extra(HA_EXTRA_WRITE_CAN_REPLACE);
    if (duplicates == DUP_UPDATE)
      insert_table->file->extra(HA_EXTRA_INSERT_WITH_UPDATE);
    /*
      let's *try* to start bulk inserts. It won't necessary
      start them as insert_many_values.elements should be greater than
      some - handler dependent - threshold.
      We should not start bulk inserts if this statement uses
      functions or invokes triggers since they may access
      to the same table and therefore should not see its
      inconsistent state created by this optimization.
      So we call start_bulk_insert to perform nesessary checks on
      insert_many_values.elements, and - if nothing else - to initialize
      the code to make the call of end_bulk_insert() below safe.
    */
    if (duplicates != DUP_ERROR || lex->is_ignore())
      insert_table->file->extra(HA_EXTRA_IGNORE_DUP_KEY);
    /*
       This is a simple check for the case when the table has a trigger
       that reads from it, or when the statement invokes a stored function
       that reads from the table being inserted to.
       Engines can't handle a bulk insert in parallel with a read form the
       same table in the same connection.
    */
    if (thd->locked_tables_mode <= LTM_LOCK_TABLES)
      insert_table->file->ha_start_bulk_insert(insert_many_values.elements);

    prepare_triggers_for_insert_stmt(thd, insert_table);

    /*
      Count warnings for all inserts. For single row insert, generate an error
      if trying to set a NOT NULL field to NULL.
      Notice that policy must be reset before leaving this function.
    */
    thd->check_for_truncated_fields =
        ((insert_many_values.elements == 1 && !lex->is_ignore())
             ? CHECK_FIELD_ERROR_FOR_NULL
             : CHECK_FIELD_WARN);
    thd->num_truncated_fields = 0L;

    for (Field **next_field = insert_table->field; *next_field; ++next_field) {
      (*next_field)->reset_warnings();
    }

    while ((values = its++)) {
      if (insert_field_list.elements || !value_count) {
        restore_record(insert_table, s->default_values);  // Get empty record

        /*
          Check whether default values of the insert_field_list not specified in
          column list are correct or not.
        */
        if (validate_default_values_of_unset_fields(thd, insert_table)) {
          has_error = true;
          break;
        }
        if (fill_record_n_invoke_before_triggers(
                thd, &info, insert_field_list, *values, insert_table,
                TRG_EVENT_INSERT, insert_table->s->fields)) {
          DBUG_ASSERT(thd->is_error());
          /*
            TODO: Convert warnings to errors if values_list.elements == 1
            and check that all items return warning in case of problem with
            storing field.
          */
          has_error = true;
          break;
        }

        if (check_that_all_fields_are_given_values(thd, insert_table,
                                                   table_list)) {
          DBUG_ASSERT(thd->is_error());
          has_error = true;
          break;
        }
      } else {
        restore_record(insert_table, s->default_values);  // Get empty record
        if (fill_record_n_invoke_before_triggers(
                thd, insert_table->field, *values, insert_table,
                TRG_EVENT_INSERT, insert_table->s->fields)) {
          DBUG_ASSERT(thd->is_error());
          has_error = true;
          break;
        }
      }

      if (invoke_table_check_constraints(thd, insert_table)) {
        if (thd->is_error()) {
          has_error = true;
          break;
        }
        // continue when IGNORE clause is used.
        continue;
      }

      const int check_result = table_list->view_check_option(thd);
      if (check_result == VIEW_CHECK_SKIP)
        continue;
      else if (check_result == VIEW_CHECK_ERROR) {
        has_error = true;
        break;
      }
      if (write_record(thd, insert_table, &info, &update)) {
        has_error = true;
        break;
      }
      thd->get_stmt_da()->inc_current_row_for_condition();
    }
  }  // Statement plan is available within these braces

  DBUG_ASSERT(has_error == thd->get_stmt_da()->is_error());

  /*
    Now all rows are inserted.  Time to update logs and sends response to
    user
  */
  {
    /* TODO: Only call this if insert_table->found_next_number_field.*/
    insert_table->file->ha_release_auto_increment();
    /*
      Make sure 'end_bulk_insert()' is called regardless of current error
    */
    int loc_error = 0;
    if (thd->locked_tables_mode <= LTM_LOCK_TABLES)
      loc_error = insert_table->file->ha_end_bulk_insert();
    /*
      Report error if 'end_bulk_insert()' failed, and set 'has_error'
    */
    if (loc_error && !has_error) {
      /* purecov: begin inspected */
      myf error_flags = MYF(0);
      if (insert_table->file->is_fatal_error(loc_error))
        error_flags |= ME_FATALERROR;

      insert_table->file->print_error(loc_error, error_flags);
      has_error = true;
      /* purecov: end */
    }

    const bool transactional_table = insert_table->file->has_transactions();

    const bool changed MY_ATTRIBUTE((unused)) =
        info.stats.copied || info.stats.deleted || info.stats.updated;

    if (!has_error ||
        thd->get_transaction()->cannot_safely_rollback(Transaction_ctx::STMT)) {
      if (mysql_bin_log.is_open()) {
        int errcode = 0;
        if (!has_error) {
          /*
            [Guilhem wrote] Temporary errors may have filled
            thd->net.last_error/errno.  For example if there has
            been a disk full error when writing the row, and it was
            MyISAM, then thd->net.last_error/errno will be set to
            "disk full"... and the mysql_file_pwrite() will wait until free
            space appears, and so when it finishes then the
            write_row() was entirely successful
          */
          /* todo: consider removing */
          thd->clear_error();
        } else
          errcode = query_error_code(thd, thd->killed == THD::NOT_KILLED);

        /* bug#22725:

        A query which per-row-loop can not be interrupted with
        KILLED, like INSERT, and that does not invoke stored
        routines can be binlogged with neglecting the KILLED error.

        If there was no error (has_error == false) until after the end of
        inserting loop the KILLED flag that appeared later can be
        disregarded since previously possible invocation of stored
        routines did not result in any error due to the KILLED.  In
        such case the flag is ignored for constructing binlog event.
        */
        if (thd->binlog_query(THD::ROW_QUERY_TYPE, thd->query().str,
                              thd->query().length, transactional_table, false,
                              false, errcode))
          has_error = true;
      }
    }
    DBUG_ASSERT(
        transactional_table || !changed ||
        thd->get_transaction()->cannot_safely_rollback(Transaction_ctx::STMT));
  }
  /*
    We'll report to the client this id:
    - if the table contains an autoincrement column and we successfully
    inserted an autogenerated value, the autogenerated value.
    - if the table contains no autoincrement column and LAST_INSERT_ID(X) was
    called, X.
    - if the table contains an autoincrement column, and some rows were
    inserted, the id of the last "inserted" row (if IGNORE, that value may not
    have been really inserted but ignored).
  */
  ulonglong id =
      (thd->first_successful_insert_id_in_cur_stmt > 0)
          ? thd->first_successful_insert_id_in_cur_stmt
          : (thd->arg_of_last_insert_id_function
                 ? thd->first_successful_insert_id_in_prev_stmt
                 : ((insert_table->next_number_field && info.stats.copied)
                        ? insert_table->next_number_field->val_int()
                        : 0));
  insert_table->next_number_field = 0;

  // Remember to restore warning handling before leaving
  thd->check_for_truncated_fields = CHECK_FIELD_IGNORE;

  insert_table->auto_increment_field_not_null = false;

  DBUG_ASSERT(has_error == thd->get_stmt_da()->is_error());
  if (has_error) DBUG_RETURN(true);

  if (insert_many_values.elements == 1 &&
      (!(thd->variables.option_bits & OPTION_WARNINGS) ||
       !thd->num_truncated_fields)) {
    my_ok(thd,
          info.stats.copied + info.stats.deleted +
              (thd->get_protocol()->has_client_capability(CLIENT_FOUND_ROWS)
                   ? info.stats.touched
                   : info.stats.updated),
          id);
  } else {
    char buff[160];
    ha_rows updated =
        thd->get_protocol()->has_client_capability(CLIENT_FOUND_ROWS)
            ? info.stats.touched
            : info.stats.updated;
    if (lex->is_ignore())
      snprintf(buff, sizeof(buff), ER_THD(thd, ER_INSERT_INFO),
               (long)info.stats.records,
               (long)(info.stats.records - info.stats.copied),
               (long)thd->get_stmt_da()->current_statement_cond_count());
    else
      snprintf(buff, sizeof(buff), ER_THD(thd, ER_INSERT_INFO),
               (long)info.stats.records, (long)(info.stats.deleted + updated),
               (long)thd->get_stmt_da()->current_statement_cond_count());
    my_ok(thd, info.stats.copied + info.stats.deleted + updated, id, buff);
  }

  /*
    If we have inserted into a VIEW, and the base table has
    AUTO_INCREMENT column, but this column is not accessible through
    a view, then we should restore LAST_INSERT_ID to the value it
    had before the statement.
  */
  if (table_list->is_view() && !table_list->contain_auto_increment)
    thd->first_successful_insert_id_in_cur_stmt =
        thd->first_successful_insert_id_in_prev_stmt;

  DBUG_EXECUTE_IF("after_mysql_insert", {
    const char act[] =
        "now "
        "wait_for signal.continue";
    DBUG_ASSERT(opt_debug_sync_timeout > 0);
    DBUG_ASSERT(!debug_sync_set_action(thd, STRING_WITH_LEN(act)));
  };);

  DBUG_RETURN(false);
}

/**
  Additional check for insertability for VIEW

  A view is insertable if the following conditions are true:
  - All columns being inserted into are from a single table.
  - All not used columns in table have default values.
  - All columns in view are distinct (not referring to the same column).
  - All columns in view are insertable-into.

  @param thd              thread handler
  @param[in,out] view     reference to view being inserted into.
                          view->contain_auto_increment is true if and only if
                          the view contains an auto_increment field.
  @param insert_table_ref reference to underlying table being inserted into

  @retval false if success
  @retval true if table is not insertable-into (no error is reported)
*/

static bool check_view_insertability(THD *thd, TABLE_LIST *view,
                                     const TABLE_LIST *insert_table_ref) {
  DBUG_ENTER("check_view_insertability");

  const uint num = view->view_query()->select_lex->item_list.elements;
  TABLE *const table = insert_table_ref->table;
  MY_BITMAP used_fields;
  enum_mark_columns save_mark_used_columns = thd->mark_used_columns;

  const uint used_fields_buff_size = bitmap_buffer_size(table->s->fields);
  uint32 *const used_fields_buff = (uint32 *)thd->alloc(used_fields_buff_size);
  if (!used_fields_buff) DBUG_RETURN(true); /* purecov: inspected */

  DBUG_ASSERT(view->table == NULL && table != NULL &&
              view->field_translation != 0);

  (void)bitmap_init(&used_fields, used_fields_buff, table->s->fields, 0);
  bitmap_clear_all(&used_fields);

  view->contain_auto_increment = false;

  thd->mark_used_columns = MARK_COLUMNS_NONE;

  // No privilege checking is done for these columns
  Column_privilege_tracker column_privilege(thd, 0);

  /* check simplicity and prepare unique test of view */
  Field_translator *const trans_start = view->field_translation;
  Field_translator *const trans_end = trans_start + num;

  for (Field_translator *trans = trans_start; trans != trans_end; trans++) {
    if (trans->item == NULL) continue;
    /*
      @todo
      This fix_fields() call is necessary for execution of prepared statements.
      When repeated preparation is eliminated the call can be deleted.
    */
    if (!trans->item->fixed && trans->item->fix_fields(thd, &trans->item))
      DBUG_RETURN(true); /* purecov: inspected */

    // Extract the underlying base table column, if there is one
    Item_field *const field = trans->item->field_for_view_update();

    // No underlying base table column, view is not insertable-into
    if (field == NULL) DBUG_RETURN(true);

    if (field->field->auto_flags & Field::NEXT_NUMBER)
      view->contain_auto_increment = true;
    /* prepare unique test */
    /*
      remove collation (or other transparent for update function) if we have
      it
    */
    trans->item = field;
  }
  thd->mark_used_columns = save_mark_used_columns;

  /* unique test */
  for (Field_translator *trans = trans_start; trans != trans_end; trans++) {
    if (trans->item == NULL) continue;
    /* Thanks to test above, we know that all columns are of type Item_field */
    Item_field *field = down_cast<Item_field *>(trans->item);
    /* check fields belong to table in which we are inserting */
    if (field->field->table == table &&
        bitmap_fast_test_and_set(&used_fields, field->field->field_index))
      DBUG_RETURN(true);
  }

  DBUG_RETURN(false);
}

/**
  Recursive helper function for resolving join conditions for
  insertion into view for prepared statements.

  @param thd      Thread handler
  @param tr       Table structure which is traversed recursively

  @return false if success, true if error
*/
static bool fix_join_cond_for_insert(THD *thd, TABLE_LIST *tr) {
  if (tr->join_cond() && !tr->join_cond()->fixed) {
    Column_privilege_tracker column_privilege(thd, SELECT_ACL);

    if (tr->join_cond()->fix_fields(thd, NULL))
      return true; /* purecov: inspected */
  }

  if (tr->nested_join == NULL) return false;

  List_iterator<TABLE_LIST> li(tr->nested_join->join_list);
  TABLE_LIST *ti;

  while ((ti = li++)) {
    if (fix_join_cond_for_insert(thd, ti)) return true; /* purecov: inspected */
  }
  return false;
}

/**
  Get extra info for tables we insert into

  @param table     table(TABLE object) we insert into,
                   might be NULL in case of view
  @param tables (TABLE_LIST object) or view we insert into
*/

static void prepare_for_positional_update(TABLE *table, TABLE_LIST *tables) {
  if (table) {
    table->prepare_for_position();
    return;
  }

  DBUG_ASSERT(tables->is_view());
  List_iterator<TABLE_LIST> it(*tables->view_tables);
  TABLE_LIST *tbl;
  while ((tbl = it++)) prepare_for_positional_update(tbl->table, tbl);

  return;
}

static bool allocate_column_bitmap(TABLE *table, MY_BITMAP **bitmap) {
  DBUG_ENTER("allocate_column_bitmap");
  const uint number_bits = table->s->fields;
  MY_BITMAP *the_struct;
  my_bitmap_map *the_bits;

  DBUG_ASSERT(current_thd == table->in_use);
  if (multi_alloc_root(table->in_use->mem_root, &the_struct, sizeof(MY_BITMAP),
                       &the_bits, bitmap_buffer_size(number_bits),
                       NULL) == NULL)
    DBUG_RETURN(true);

  if (bitmap_init(the_struct, the_bits, number_bits, false) != 0)
    DBUG_RETURN(true);

  *bitmap = the_struct;

  DBUG_RETURN(false);
}

bool get_default_columns(TABLE *table, MY_BITMAP **m_function_default_columns) {
  if (allocate_column_bitmap(table, m_function_default_columns)) return true;
  /*
    Find columns with function default on insert or update, mark them in
    bitmap.
  */
  for (uint i = 0; i < table->s->fields; ++i) {
    Field *f = table->field[i];
    // if it's a default expression
    if (f->has_insert_default_general_value_expression()) {
      bitmap_set_bit(*m_function_default_columns, f->field_index);
    }
  }

  // Remove from map the fields that are explicitly specified
  bitmap_subtract(*m_function_default_columns, table->write_set);

  // If no bit left exit
  if (bitmap_is_clear_all(*m_function_default_columns)) return false;

  // For each default function that is used restore the flags
  for (uint i = 0; i < table->s->fields; ++i) {
    Field *f = table->field[i];
    if (bitmap_is_set(*m_function_default_columns, i)) {
      DBUG_ASSERT(f->m_default_val_expr != nullptr);
      // restore binlog safety flags
      table->in_use->lex->set_stmt_unsafe_flags(
          f->m_default_val_expr->get_stmt_unsafe_flags());
      // Mark the columns the expression reads in the table's read_set
      for (uint j = 0; j < table->s->fields; j++) {
        if (bitmap_is_set(&f->m_default_val_expr->base_columns_map, j)) {
          bitmap_set_bit(table->read_set, j);
        }
      }
    }
  }

  return false;
}

/**
  Prepare items in INSERT statement

  @param thd                   Thread handler

  WARNING
    You MUST set table->insert_values to 0 after calling this function
    before releasing the table object.

  @return false if success, true if error
*/

bool Sql_cmd_insert_base::prepare_inner(THD *thd) {
  DBUG_ENTER("Sql_cmd_insert_base::prepare");

  Prepare_error_tracker tracker(thd);

  const bool select_insert = insert_many_values.elements == 0;

  // Number of update fields must match number of update values
  DBUG_ASSERT(update_field_list.elements == update_value_list.elements);

  SELECT_LEX_UNIT *const unit = lex->unit;
  SELECT_LEX *const select = lex->select_lex;

  Name_resolution_context *const context = &select->context;
  Name_resolution_context_state ctx_state;

  TABLE_LIST *const table_list = lex->query_tables;
  lex->insert_table = table_list;

  const bool insert_into_view = table_list->is_view();

  /*
    Save the state of the current name resolution context.
    Should be done only when select_insert is true, but compiler does not
    realize that.
  */
  ctx_state.save_state(context, table_list);

  DBUG_PRINT("enter",
             ("table_list %p, view %d", table_list, (int)insert_into_view));

  // This flag is used only for INSERT, make sure it is clear
  lex->in_update_value_clause = false;

  // first_select_table is the first table after the table inserted into
  TABLE_LIST *const first_select_table = table_list->next_local;

  // Setup the insert table only
  table_list->next_local = NULL;

  if (select->setup_tables(thd, table_list, select_insert))
    DBUG_RETURN(true); /* purecov: inspected */

  if (insert_into_view) {
    // Allowing semi-join would transform this table into a "join view"
    if (table_list->resolve_derived(thd, false)) DBUG_RETURN(true);

    if (select->merge_derived(thd, table_list))
      DBUG_RETURN(true); /* purecov: inspected */

    /*
      Require proper privileges for all leaf tables of the view.
      @todo - Check for target table only.
    */
    ulong privilege = INSERT_ACL |
                      (duplicates == DUP_REPLACE ? DELETE_ACL : 0) |
                      (update_value_list.elements ? UPDATE_ACL : 0);

    if (select->check_view_privileges(thd, privilege, privilege))
      DBUG_RETURN(true);
    /*
      On second preparation, we may need to resolve view condition generated
      when merging the view.
    */
    if (!select->first_execution && table_list->is_merged() &&
        fix_join_cond_for_insert(thd, table_list))
      DBUG_RETURN(true); /* purecov: inspected */
  }

  /*
    Insertability test is spread across several places:
    - Target table or view must be insertable (checked below)
    - A view containing LIMIT has special key requirements
                                          (checked in check_insert_fields)
    - A view has special requirements with respect to columns being specified
                                          (checked in check_view_insertability)
    - All inserted columns must be from an insertable component of a view
                                          (checked in check_insert_fields)
    - For INSERT ... VALUES, target table must not be same as one selected from
                                          (checked in unique_table)
  */
  if (!table_list->is_insertable()) {
    my_error(ER_NON_INSERTABLE_TABLE, MYF(0), table_list->alias, "INSERT");
    DBUG_RETURN(true);
  }

  if (insert_into_view && insert_field_list.elements == 0) {
    empty_field_list_on_rset = true;
    if (table_list->is_multiple_tables()) {
      my_error(ER_VIEW_NO_INSERT_FIELD_LIST, MYF(0), table_list->view_db.str,
               table_list->view_name.str);
      DBUG_RETURN(true);
    }
    if (insert_view_fields(&insert_field_list, table_list)) DBUG_RETURN(true);
  }

  // REPLACE for a JOIN view is not permitted.
  if (table_list->is_multiple_tables() && duplicates == DUP_REPLACE) {
    my_error(ER_VIEW_DELETE_MERGE_VIEW, MYF(0), table_list->view_db.str,
             table_list->view_name.str);
    DBUG_RETURN(true);
  }

  if (duplicates == DUP_UPDATE) {
    // Must be allocated before Item::fix_fields()
    if (table_list->set_insert_values(thd->mem_root))
      DBUG_RETURN(true); /* purecov: inspected */
  }

  // With INSERT ... VALUES () the properties of a SELECT clause are invalid
  DBUG_ASSERT(select_insert ||
              (first_select_table == NULL && select->where_cond() == NULL &&
               select->group_list.elements == 0 &&
               select->having_cond() == NULL && !select->has_limit()));

  // Prepare the lists of columns and values in the statement.

  if (check_insert_fields(thd, table_list, insert_field_list))
    DBUG_RETURN(true);

  TABLE *const insert_table = lex->insert_table_leaf->table;

  uint field_count = insert_field_list.elements ? insert_field_list.elements
                                                : insert_table->s->fields;

  // If the SQL command was an INSERT without column list (like
  //  "INSERT INTO foo VALUES (1, 2);", we ignore any columns that is hidden
  // from the user.
  if (insert_field_list.elements == 0) {
    for (uint i = 0; i < insert_table->s->fields; ++i) {
      if (insert_table->s->field[i]->is_hidden_from_user()) field_count--;
    }
  }

  table_map map = lex->insert_table_leaf->map();

  List_iterator_fast<List_item> its(insert_many_values);
  List_item *values;
  uint value_list_counter = 0;
  while ((values = its++)) {
    value_list_counter++;
    /*
      Values for all fields in table must be specified, unless there is
      no field list and no value list is supplied (means all default values).
    */
    if (values->elements != field_count &&
        !(values->elements == 0 && insert_field_list.elements == 0)) {
      my_error(ER_WRONG_VALUE_COUNT_ON_ROW, MYF(0), value_list_counter);
      DBUG_RETURN(true);
    }

    // Each set of values specified must have the same cardinality
    if (value_list_counter > 1 && value_count != values->elements) {
      my_error(ER_WRONG_VALUE_COUNT_ON_ROW, MYF(0), value_list_counter);
      DBUG_RETURN(true);
    }
    // Assign value count in the Sql_cmd object
    value_count = values->elements;

    if (setup_fields(thd, Ref_item_array(), *values, SELECT_ACL, NULL, false,
                     false))
      DBUG_RETURN(true);

    if (check_valid_table_refs(table_list, *values, map))
      DBUG_RETURN(true); /* purecov: inspected */

    if ((insert_table->has_gcol() ||
         insert_table->gen_def_fields_ptr != nullptr) &&
        validate_gc_assignment(&insert_field_list, values, insert_table))
      DBUG_RETURN(true);
  }

  /*
    check_insert_fields() will usually mark all inserted columns in write_set,
    except when
    - an explicit column list is given, and a view is inserted into
      (fields from field_translation list have already been fixed in
       resolve_derived(), thus setup_fields() in check_insert_fields() will
       not process them), or
    - no columns where provided in field list
      (except when no values are given - this is a special case that implies
       that all columns are given default values, and default values are
       managed in a different manner, see COPY_INFO for details).
  */
  if ((insert_into_view || insert_field_list.elements == 0) &&
      (select_insert || value_count > 0))
    bitmap_set_all(insert_table->write_set);

  MY_BITMAP *function_default_columns = nullptr;
  get_default_columns(insert_table, &function_default_columns);

  if (duplicates == DUP_UPDATE) {
    // Setup the columns to be updated
    if (setup_fields(thd, Ref_item_array(), update_field_list, UPDATE_ACL, NULL,
                     false, true))
      DBUG_RETURN(true);

    if (check_valid_table_refs(table_list, update_field_list, map))
      DBUG_RETURN(true);
  }

  if (table_list->is_merged()) {
    Column_privilege_tracker column_privilege(thd, SELECT_ACL);

    if (table_list->prepare_check_option(thd))
      DBUG_RETURN(true); /* purecov: inspected */

    if (duplicates == DUP_REPLACE && table_list->prepare_replace_filter(thd))
      DBUG_RETURN(true); /* purecov: inspected */
  }

  /*
    In ON DUPLICATE KEY clause, it is possible to refer to fields from
    the selected tables also, if the query expression is not a VALUES clause,
    not a UNION and the query block is not explicitly grouped.

    This has implications if ON DUPLICATE KEY values contain subqueries,
    due to the way SELECT_LEX::apply_local_transforms() is called: it is
    usually triggered only on the outer-most query block. Such subqueries
    are attached to the last query block of the INSERT statement (relevant if
    this is an INSERT statement with a query expression containing UNION).

    If the query is INSERT VALUES, processing is quite simple:
    - resolve VALUES expressions (above)
    - resolve ON DUPLICATE KEY values with same name resolution context.
    - call apply_local_transforms() on outer query block.

    If the query is INSERT SELECT and the query expression contains UNION,
    processing is performed as follows:
    - resolve ON DUPLICATE KEY expressions with same name resolution context.
      In this case, it is OK to resolve any subqueries before the outer
      query block, because references from the expressions into the
      tables of the query expression are not allowed.
    - resolve the query expression with insert table excluded from name
      resolution context. This will implicitly call apply_local_transforms()
      on the outer query blocks and all subqueries in ON DUPLICATE KEY
      expressions, which are attached to the last query block of the UNION.

    If the query is INSERT SELECT and the query expression does not have
    a UNION, processing is performed as follows:
    - set skip_local_transforms for the outer query block to prevent
      apply_local_transforms() from being called.
    - resolve the query expression with insert table excluded from name
      resolution context.
    - if query block is not grouped, combine the name resolution context
      for the insert table and the query expression, so that ON DUPLICATE KEY
      expressions may refer to all those tables (otherwise restore
      name resolution context as insert table only).
    - resolve ON DUPLICATE KEY expressions.
    - call apply_local_transforms() on outer query block, which also
      contains references to any subqueries from ON DUPLICATE KEY expressions.
  */

  if (!select_insert) {
    // Duplicate tables in subqueries in VALUES clause are not allowed.
    TABLE_LIST *const duplicate =
        unique_table(lex->insert_table_leaf, table_list->next_global, true);
    if (duplicate != NULL) {
      update_non_unique_table_error(table_list, "INSERT", duplicate);
      DBUG_RETURN(true);
    }
  } else {
    ulong added_options = SELECT_NO_UNLOCK;

    // Is inserted table used somewhere in other parts of query
    if (unique_table(lex->insert_table_leaf, table_list->next_global, 0)) {
      // Using same table for INSERT and SELECT, buffer the selection
      added_options |= OPTION_BUFFER_RESULT;
    }
    /*
      INSERT...SELECT...ON DUPLICATE KEY UPDATE/REPLACE SELECT/
      INSERT...IGNORE...SELECT can be unsafe, unless ORDER BY PRIMARY KEY
      clause is used in SELECT statement. We therefore use row based
      logging if mixed or row based logging is available.
      TODO: Check if the order of the output of the select statement is
      deterministic. Waiting for BUG#42415
    */
    if (lex->sql_command == SQLCOM_INSERT_SELECT && duplicates == DUP_UPDATE)
      lex->set_stmt_unsafe(LEX::BINLOG_STMT_UNSAFE_INSERT_SELECT_UPDATE);

    if (lex->sql_command == SQLCOM_INSERT_SELECT && lex->is_ignore())
      lex->set_stmt_unsafe(LEX::BINLOG_STMT_UNSAFE_INSERT_IGNORE_SELECT);

    if (lex->sql_command == SQLCOM_REPLACE_SELECT)
      lex->set_stmt_unsafe(LEX::BINLOG_STMT_UNSAFE_REPLACE_SELECT);

    result = new (thd->mem_root) Query_result_insert(
        table_list, insert_table, &insert_field_list, &insert_field_list,
        &update_field_list, &update_value_list, duplicates);
    if (result == NULL) DBUG_RETURN(true); /* purecov: inspected */

    if (unit->is_union()) {
      /*
        Update values may not have references to SELECT tables, so it is
        safe to resolve them before the query expression.
      */
      if (duplicates == DUP_UPDATE && resolve_update_expressions(thd))
        DBUG_RETURN(true);
    } else {
      /*
        Delay apply_local_transforms() call until query block and any
        attached subqueries have been resolved.
      */
      select->skip_local_transforms = true;
    }

    // Remove the insert table from the first query block
    select->table_list.first = context->table_list =
        context->first_name_resolution_table = first_select_table;

    if (unit->prepare_limit(thd, unit->global_parameters()))
      DBUG_RETURN(true); /* purecov: inspected */

    if (unit->prepare(thd, result, added_options, 0)) DBUG_RETURN(true);

    // Restore the insert table but not the name resolution context
    select->table_list.first = context->table_list = table_list;
    table_list->next_local = first_select_table;

    if (field_count != unit->types.elements) {
      my_error(ER_WRONG_VALUE_COUNT_ON_ROW, MYF(0), 1);
      DBUG_RETURN(true);
    }

    if ((insert_table->has_gcol() || insert_table->gen_def_fields_ptr) &&
        validate_gc_assignment(&insert_field_list,
                               unit->get_unit_column_types(), insert_table))
      DBUG_RETURN(true);
  }

  // The insert table should be a separate name resolution context
  DBUG_ASSERT(table_list->next_name_resolution_table == NULL);

  if (duplicates == DUP_UPDATE) {
    if (select_insert) {
      if (!unit->is_union() && !select->is_grouped()) {
        /*
          Make one context out of the two separate name resolution contexts:
          the INSERT table and the tables in the SELECT part,
          by concatenating the two lists:
        */
        table_list->next_name_resolution_table =
            context->first_name_resolution_table;
        context->first_name_resolution_table = table_list;
      } else {
        // Restore the original name resolution context (the insert table)
        ctx_state.restore_state(context, table_list);
      }
    }

    if (!unit->is_union() && resolve_update_expressions(thd)) DBUG_RETURN(true);
  }

  if (!unit->is_union() && select->apply_local_transforms(thd, false))
    DBUG_RETURN(true); /* purecov: inspected */

  if (select_insert) {
    // Restore the insert table and the name resolution context
    select->table_list.first = context->table_list = table_list;
    table_list->next_local = first_select_table;
    ctx_state.restore_state(context, table_list);
  }

  if (insert_table->triggers) {
    /*
      We don't need to mark columns which are used by ON DELETE and
      ON UPDATE triggers, which may be invoked in case of REPLACE or
      INSERT ... ON DUPLICATE KEY UPDATE, since before doing actual
      row replacement or update write_record() will mark all table
      fields as used.
    */
    if (insert_table->triggers->mark_fields(TRG_EVENT_INSERT))
      DBUG_RETURN(true);
  }

  if (!select_insert && insert_table->part_info) {
    uint num_partitions = 0;
    enum partition_info::enum_can_prune can_prune_partitions =
        partition_info::PRUNE_NO;
    /*
      We have three alternative syntax rules for the INSERT statement:
      1) "INSERT (columns) VALUES ...", so non-listed columns need a default
      2) "INSERT VALUES (), ..." so all columns need a default;
      note that "VALUES (),(expr_1, ..., expr_n)" is not allowed, so checking
      emptiness of the first row is enough
      3) "INSERT VALUES (expr_1, ...), ..." so no defaults are needed; even if
      expr_i is "DEFAULT" (in which case the column is set by
      Item_default_value::save_in_field_inner()).
    */
    const bool manage_defaults = insert_field_list.elements != 0 ||  // 1)
                                 value_count == 0;                   // 2)
    COPY_INFO info(COPY_INFO::INSERT_OPERATION, &insert_field_list,
                   manage_defaults, duplicates);
    COPY_INFO update(COPY_INFO::UPDATE_OPERATION, &update_field_list,
                     &update_value_list);  // @todo FIX THIS
    /* Must be done before can_prune_insert, due to internal initialization. */
    if (info.add_function_default_columns(insert_table,
                                          insert_table->write_set))
      DBUG_RETURN(true); /* purecov: inspected */
    if (duplicates == DUP_UPDATE && update.add_function_default_columns(
                                        insert_table, insert_table->write_set))
      DBUG_RETURN(true); /* purecov: inspected */
    MY_BITMAP used_partitions;
    bool prune_needs_default_values = false;
    if (insert_table->part_info->can_prune_insert(
            thd, duplicates, update, update_field_list, insert_field_list,
            value_count == 0, &can_prune_partitions,
            &prune_needs_default_values, &used_partitions))
      DBUG_RETURN(true); /* purecov: inspected */

    if (can_prune_partitions != partition_info::PRUNE_NO) {
      its.rewind();
      values = its++;
      num_partitions = insert_table->part_info->lock_partitions.n_bits;
      uint counter = 1;
      /*
        Pruning probably possible, all partitions is unmarked for read/lock,
        and we must now add them on row by row basis.

        Check the first INSERT value.

        PRUNE_DEFAULTS means the partitioning fields are only set to DEFAULT
        values, so we only need to check the first INSERT value, since all the
        rest will be in the same partition.
      */
      if (insert_table->part_info->set_used_partition(
              insert_field_list, *values, info, prune_needs_default_values,
              &used_partitions)) {
        can_prune_partitions = partition_info::PRUNE_NO;
        // set_used_partition may fail.
        if (thd->is_error()) DBUG_RETURN(true);
      }

      while ((values = its++)) {
        counter++;

        /*
          We check pruning for each row until we will
          use all partitions, Even if the number of rows is much higher than the
          number of partitions.
          TODO: Cache the calculated part_id and reuse in
          ha_partition::write_row() if possible.
        */
        if (can_prune_partitions == partition_info::PRUNE_YES) {
          if (insert_table->part_info->set_used_partition(
                  insert_field_list, *values, info, prune_needs_default_values,
                  &used_partitions)) {
            can_prune_partitions = partition_info::PRUNE_NO;
            // set_used_partition may fail.
            if (thd->is_error()) DBUG_RETURN(true);
          }
          if (!(counter % num_partitions)) {
            /*
              Check if we using all partitions in table after adding partition
              for current row to the set of used partitions. Do it only from
              time to time to avoid overhead from bitmap_is_set_all() call.
            */
            if (bitmap_is_set_all(&used_partitions))
              can_prune_partitions = partition_info::PRUNE_NO;
          }
        }
      }
    }

    if (can_prune_partitions != partition_info::PRUNE_NO) {
      /*
        Only lock the partitions we will insert into.
        And also only read from those partitions (duplicates etc.).
        If explicit partition selection 'INSERT INTO t PARTITION (p1)' is used,
        the new set of read/lock partitions is the intersection of read/lock
        partitions and used partitions, i.e only the partitions that exists in
        both sets will be marked for read/lock.
        It is also safe for REPLACE, since all potentially conflicting records
        always belong to the same partition as the one which we try to
        insert a row. This is because ALL unique/primary keys must
        include ALL partitioning columns.
      */
      bitmap_intersect(&insert_table->part_info->read_partitions,
                       &used_partitions);
      bitmap_intersect(&insert_table->part_info->lock_partitions,
                       &used_partitions);
    }
  }

  DBUG_RETURN(false);
}

/**
  Resolve ON DUPLICATE KEY UPDATE expressions.

  Caller is responsible for setting up the columns to be updated before
  calling this function.

  @param thd     Thread handler

  @returns false if success, true if error
*/

bool Sql_cmd_insert_base::resolve_update_expressions(THD *thd) {
  DBUG_ENTER("Sql_cmd_insert_base::resolve_update_expressions");

  TABLE_LIST *const insert_table_ref = lex->query_tables;
  TABLE_LIST *const insert_table_leaf = lex->insert_table_leaf;

  const bool select_insert = insert_many_values.elements == 0;

  table_map map = lex->insert_table_leaf->map();

  lex->in_update_value_clause = true;

  if (setup_fields(thd, Ref_item_array(), update_value_list, SELECT_ACL, NULL,
                   false, false))
    DBUG_RETURN(true);

  if (check_valid_table_refs(insert_table_ref, update_value_list, map))
    DBUG_RETURN(true);

  if (insert_table_leaf->table->has_gcol() &&
      validate_gc_assignment(&update_field_list, &update_value_list,
                             insert_table_leaf->table))
    DBUG_RETURN(true);

  lex->in_update_value_clause = false;

  if (select_insert) {
    /*
      Traverse the update values list and substitute fields from the
      select for references (Item_ref objects) to them. This is done in
      order to get correct values from those fields when the select
      employs a temporary table.
    */
    SELECT_LEX *const select = lex->select_lex;
    List_iterator<Item> li(update_value_list);
    Item *item;

    while ((item = li++)) {
      Item *new_item = item->transform(&Item::update_value_transformer,
                                       pointer_cast<uchar *>(select));
      if (new_item == nullptr) DBUG_RETURN(true);
      if (new_item != item) thd->change_item_tree((Item **)li.ref(), new_item);
    }
  }

  DBUG_RETURN(false);
}

/**
  Check if there are more unique keys after the current one

  @param table  table that keys are checked for
  @param keynr  current key number

  @returns true if there are unique keys after the specified one
*/

static bool last_uniq_key(TABLE *table, uint keynr) {
  /*
    When an underlying storage engine informs that the unique key
    conflicts are not reported in the ascending order by setting
    the HA_DUPLICATE_KEY_NOT_IN_ORDER flag, we cannot rely on this
    information to determine the last key conflict.

    The information about the last key conflict will be used to
    do a replace of the new row on the conflicting row, rather
    than doing a delete (of old row) + insert (of new row).

    Hence check for this flag and disable replacing the last row
    by returning 0 always. Returning 0 will result in doing
    a delete + insert always.
  */
  if (table->file->ha_table_flags() & HA_DUPLICATE_KEY_NOT_IN_ORDER)
    return false; /* purecov: inspected */

  while (++keynr < table->s->keys)
    if (table->key_info[keynr].flags & HA_NOSAME) return false;
  return true;
}

/**
  Write a record to table with optional deletion of conflicting records,
  invoke proper triggers if needed.

  @param thd    thread context
  @param table  table to which record should be written
  @param info   COPY_INFO structure describing handling of duplicates and
                which is used for counting number of records inserted and
                deleted.
  @param update COPY_INFO structure describing the UPDATE part
                (only used for INSERT ON DUPLICATE KEY UPDATE)

  Once this record is written to the table buffer, any AFTER INSERT trigger
  will be invoked. If instead of inserting a new record we end up updating an
  old one, both ON UPDATE triggers will fire instead. Similarly both ON
  DELETE triggers will be invoked if are to delete conflicting records.

  Call thd->transaction.stmt.mark_modified_non_trans_table() if table is a
  non-transactional table.

  @returns false if success, true if error
*/

bool write_record(THD *thd, TABLE *table, COPY_INFO *info, COPY_INFO *update) {
  int error, trg_error = 0;
  char *key = 0;
  MY_BITMAP *save_read_set, *save_write_set;
  ulonglong prev_insert_id = table->file->next_insert_id;
  ulonglong insert_id_for_cur_row = 0;
  MEM_ROOT mem_root;
  DBUG_ENTER("write_record");

  /* Here we are using separate MEM_ROOT as this memory should be freed once we
     exit write_record() function. This is marked as not instumented as it is
     allocated for very short time in a very specific case.
  */
  init_sql_alloc(PSI_NOT_INSTRUMENTED, &mem_root, 256, 0);
  info->stats.records++;
  save_read_set = table->read_set;
  save_write_set = table->write_set;

  if (info->set_function_defaults(table)) DBUG_RETURN(true);

  const enum_duplicates duplicate_handling = info->get_duplicate_handling();

  if (duplicate_handling == DUP_REPLACE || duplicate_handling == DUP_UPDATE) {
    DBUG_ASSERT(duplicate_handling != DUP_UPDATE || update != NULL);
    while ((error = table->file->ha_write_row(table->record[0]))) {
      uint key_nr;
      /*
        If we do more than one iteration of this loop, from the second one the
        row will have an explicit value in the autoinc field, which was set at
        the first call of handler::update_auto_increment(). So we must save
        the autogenerated value to avoid thd->insert_id_for_cur_row to become
        0.
      */
      if (table->file->insert_id_for_cur_row > 0)
        insert_id_for_cur_row = table->file->insert_id_for_cur_row;
      else
        table->file->insert_id_for_cur_row = insert_id_for_cur_row;
      bool is_duplicate_key_error;
      if (!table->file->is_ignorable_error(error)) goto err;
      is_duplicate_key_error =
          (error == HA_ERR_FOUND_DUPP_KEY || error == HA_ERR_FOUND_DUPP_UNIQUE);
      if (!is_duplicate_key_error) {
        /*
          We come here when we had an ignorable error which is not a duplicate
          key error. In this we ignore error if ignore flag is set, otherwise
          report error as usual. We will not do any duplicate key processing.
        */
        info->last_errno = error;
        table->file->print_error(error, MYF(0));
        /*
          If IGNORE option is used, handler errors will be downgraded
          to warnings and don't have to stop the iteration.
        */
        if (thd->is_error()) goto before_trg_err;
        goto ok_or_after_trg_err; /* Ignoring a not fatal error, return 0 */
      }
      if ((int)(key_nr = table->file->get_dup_key(error)) < 0) {
        error = HA_ERR_FOUND_DUPP_KEY; /* Database can't find key */
        goto err;
      }
      /*
        key index value is either valid in the range [0-MAX_KEY) or
        has value MAX_KEY as a marker for the case when no information
        about key can be found. In the last case we have to require
        that storage engine has the flag HA_DUPLICATE_POS turned on.
        If this invariant is false then DBUG_ASSERT will crash
        the server built in debug mode. For the server that was built
        without DEBUG we have additional check for the value of key_nr
        in the code below in order to report about error in any case.
      */
      DBUG_ASSERT(key_nr != MAX_KEY ||
                  (key_nr == MAX_KEY &&
                   (table->file->ha_table_flags() & HA_DUPLICATE_POS)));

      DEBUG_SYNC(thd, "write_row_replace");

      /* Read all columns for the row we are going to replace */
      table->use_all_columns();
      /*
        Don't allow REPLACE to replace a row when a auto_increment column
        was used.  This ensures that we don't get a problem when the
        whole range of the key has been used.
      */
      if (duplicate_handling == DUP_REPLACE && table->next_number_field &&
          key_nr == table->s->next_number_index && (insert_id_for_cur_row > 0))
        goto err;
      if (table->file->ha_table_flags() & HA_DUPLICATE_POS) {
        if (table->file->ha_rnd_pos(table->record[1], table->file->dup_ref))
          goto err;
      }
      /*
        If the key index is equal to MAX_KEY it's treated as unknown key case
        and we shouldn't try to locate key info.
      */
<<<<<<< HEAD
      else if (key_nr < MAX_KEY) {
        if (!key) {
          if (!(key = (char *)my_safe_alloca(table->s->max_unique_length,
                                             MAX_KEY_LENGTH))) {
            error = ENOMEM;
            goto err;
          }
        }
        key_copy((uchar *)key, table->record[0], table->key_info + key_nr, 0);
        if ((error = (table->file->ha_index_read_idx_map(
                 table->record[1], key_nr, (uchar *)key, HA_WHOLE_KEY,
                 HA_READ_KEY_EXACT))))
          goto err;
      } else {
=======
      else if (key_nr < MAX_KEY)
      {
	if (table->file->extra(HA_EXTRA_FLUSH_CACHE)) /* Not needed with NISAM */
	{
	  error=my_errno();
	  goto err;
	}

	if (!key)
	{
	  if (!(key=(char*) my_safe_alloca(table->s->max_unique_length,
					   MAX_KEY_LENGTH)))
	  {
	    error=ENOMEM;
	    goto err;
	  }
	}
	/*
          If we convert INSERT operation internally to an UPDATE.
          An INSERT operation may update table->vfield for BLOB fields,
          So here we recalculate data for generated columns.
	*/
        if (table->vfield) {
          update_generated_write_fields(table->write_set, table);
        }
	key_copy((uchar*) key,table->record[0],table->key_info+key_nr,0);
	if ((error=(table->file->ha_index_read_idx_map(table->record[1],key_nr,
                                                       (uchar*) key, HA_WHOLE_KEY,
                                                       HA_READ_KEY_EXACT))))
	  goto err;
      }
      else
      {
>>>>>>> a5d0f867
        /*
          For the server built in non-debug mode returns error if
          handler::get_dup_key() returned MAX_KEY as the value of key index.
        */
        error = HA_ERR_FOUND_DUPP_KEY; /* Database can't find key */
        goto err;
      }
      if (duplicate_handling == DUP_UPDATE) {
        int res = 0;
        /*
          We don't check for other UNIQUE keys - the first row
          that matches, is updated. If update causes a conflict again,
          an error is returned
        */
        DBUG_ASSERT(table->insert_values != NULL);
        store_record(table, insert_values);
        /*
          Special check for BLOB/GEOMETRY field in statements with
          "ON DUPLICATE KEY UPDATE" clause.
          See mysql_prepare_blob_values() function for more details.
        */
        if (mysql_prepare_blob_values(thd, *update->get_changed_columns(),
                                      &mem_root))
          goto before_trg_err;
        restore_record(table, record[1]);
        DBUG_ASSERT(update->get_changed_columns()->elements ==
                    update->update_values->elements);
        if (fill_record_n_invoke_before_triggers(
                thd, update, *update->get_changed_columns(),
                *update->update_values, table, TRG_EVENT_UPDATE, 0))
          goto before_trg_err;

        bool insert_id_consumed = false;
        if (  // UPDATE clause specifies a value for the auto increment field
            table->auto_increment_field_not_null &&
            // An auto increment value has been generated for this row
            (insert_id_for_cur_row > 0)) {
          // After-update value:
          const ulonglong auto_incr_val = table->next_number_field->val_int();
          if (auto_incr_val == insert_id_for_cur_row) {
            // UPDATE wants to use the generated value
            insert_id_consumed = true;
          } else if (table->file->auto_inc_interval_for_cur_row.in_range(
                         auto_incr_val)) {
            /*
              UPDATE wants to use one auto generated value which we have already
              reserved for another (previous or following) row. That may cause
              a duplicate key error if we later try to insert the reserved
              value. Such conflicts on auto generated values would be strange
              behavior, so we return a clear error now.
            */
            my_error(ER_AUTO_INCREMENT_CONFLICT, MYF(0));
            goto before_trg_err;
          }
        }

        if (!insert_id_consumed)
          table->file->restore_auto_increment(prev_insert_id);

        if (invoke_table_check_constraints(thd, table)) {
          if (thd->is_error()) goto before_trg_err;
          goto ok_or_after_trg_err;  // return false when IGNORE clause is used
        }

        /* CHECK OPTION for VIEW ... ON DUPLICATE KEY UPDATE ... */
        {
          const TABLE_LIST *inserted_view =
              table->pos_in_table_list->belong_to_view;
          if (inserted_view != NULL) {
            res = inserted_view->view_check_option(thd);
            if (res == VIEW_CHECK_SKIP) goto ok_or_after_trg_err;
            if (res == VIEW_CHECK_ERROR) goto before_trg_err;
          }
        }

        info->stats.touched++;
        if (!records_are_comparable(table) || compare_records(table)) {
          // Handle the INSERT ON DUPLICATE KEY UPDATE operation
          update->set_function_defaults(table);

          if ((error = table->file->ha_update_row(table->record[1],
                                                  table->record[0])) &&
              error != HA_ERR_RECORD_IS_THE_SAME) {
            info->last_errno = error;
            myf error_flags = MYF(0);
            if (table->file->is_fatal_error(error))
              error_flags |= ME_FATALERROR;
            table->file->print_error(error, error_flags);
            /*
              If IGNORE option is used, handler errors will be downgraded
              to warnings and don't  have to stop the iteration.
            */
            if (thd->is_error()) goto before_trg_err;
            goto ok_or_after_trg_err; /* Ignoring a not fatal error, return 0 */
          }

          if (error != HA_ERR_RECORD_IS_THE_SAME)
            info->stats.updated++;
          else
            error = 0;
          /*
            If ON DUP KEY UPDATE updates a row instead of inserting one, it's
            like a regular UPDATE statement: it should not affect the value of a
            next SELECT LAST_INSERT_ID() or mysql_insert_id().
            Except if LAST_INSERT_ID(#) was in the INSERT query, which is
            handled separately by THD::arg_of_last_insert_id_function.
          */
          insert_id_for_cur_row = table->file->insert_id_for_cur_row = 0;
          info->stats.copied++;
        }

        // Execute the 'AFTER, ON UPDATE' trigger
        trg_error = (table->triggers &&
                     table->triggers->process_triggers(thd, TRG_EVENT_UPDATE,
                                                       TRG_ACTION_AFTER, true));
        goto ok_or_after_trg_err;
      } else /* DUP_REPLACE */
      {
        TABLE_LIST *view = table->pos_in_table_list->belong_to_view;

        if (view && view->replace_filter) {
          const size_t record_length = table->s->reclength;

          void *record0_saved =
              my_malloc(PSI_NOT_INSTRUMENTED, record_length, MYF(MY_WME));

          if (!record0_saved) {
            error = ENOMEM;
            goto err;
          }

          // Save the record used for comparison.
          memcpy(record0_saved, table->record[0], record_length);

          // Preparing the record for comparison.
          memcpy(table->record[0], table->record[1], record_length);

          // Checking if the row being conflicted is visible by the view.
          bool found_row_in_view = view->replace_filter->val_int();

          // Restoring the record back.
          memcpy(table->record[0], record0_saved, record_length);

          my_free(record0_saved);

          if (!found_row_in_view) {
            my_error(ER_REPLACE_INACCESSIBLE_ROWS, MYF(0));
            goto err;
          }
        }

        /*
          The manual defines the REPLACE semantics that it is either
          an INSERT or DELETE(s) + INSERT; FOREIGN KEY checks in
          InnoDB do not function in the defined way if we allow MySQL
          to convert the latter operation internally to an UPDATE.
          We also should not perform this conversion if we have
          timestamp field with ON UPDATE which is different from DEFAULT.
          Another case when conversion should not be performed is when
          we have ON DELETE trigger on table so user may notice that
          we cheat here. Note that it is ok to do such conversion for
          tables which have ON UPDATE but have no ON DELETE triggers,
          we just should not expose this fact to users by invoking
          ON UPDATE triggers.
<<<<<<< HEAD
        */
        if (last_uniq_key(table, key_nr) &&
            !table->file->referenced_by_foreign_key() &&
            (!table->triggers || !table->triggers->has_delete_triggers())) {
          if ((error = table->file->ha_update_row(table->record[1],
                                                  table->record[0])) &&
=======
	*/

	if (last_uniq_key(table,key_nr) &&
	    !table->file->referenced_by_foreign_key() &&
            (!table->triggers || !table->triggers->has_delete_triggers()))
        {
          if ((error=table->file->ha_update_row(table->record[1],
					        table->record[0])) &&
>>>>>>> a5d0f867
              error != HA_ERR_RECORD_IS_THE_SAME)
            goto err;
          if (error != HA_ERR_RECORD_IS_THE_SAME)
            info->stats.deleted++;
          else
            error = 0;
          thd->record_first_successful_insert_id_in_cur_stmt(
              table->file->insert_id_for_cur_row);
          /*
            Since we pretend that we have done insert we should call
            its after triggers.
          */
          goto after_trg_n_copied_inc;
        } else {
          if (table->triggers &&
              table->triggers->process_triggers(thd, TRG_EVENT_DELETE,
                                                TRG_ACTION_BEFORE, true))
            goto before_trg_err;
          if ((error = table->file->ha_delete_row(table->record[1]))) goto err;
          info->stats.deleted++;
          if (!table->file->has_transactions())
            thd->get_transaction()->mark_modified_non_trans_table(
                Transaction_ctx::STMT);
          if (table->triggers &&
              table->triggers->process_triggers(thd, TRG_EVENT_DELETE,
                                                TRG_ACTION_AFTER, true)) {
            trg_error = 1;
            goto ok_or_after_trg_err;
          }
          /* Let us attempt do write_row() once more */
        }
      }
    }

    /*
        If more than one iteration of the above while loop is done, from the
       second one the row being inserted will have an explicit value in the
       autoinc field, which was set at the first call of
       handler::update_auto_increment(). This value is saved to avoid
       thd->insert_id_for_cur_row becoming 0. Use this saved autoinc value.
     */
    if (table->file->insert_id_for_cur_row == 0)
      table->file->insert_id_for_cur_row = insert_id_for_cur_row;

    thd->record_first_successful_insert_id_in_cur_stmt(
        table->file->insert_id_for_cur_row);
    /*
      Restore column maps if they where replaced during an duplicate key
      problem.
    */
    if (table->read_set != save_read_set || table->write_set != save_write_set)
      table->column_bitmaps_set(save_read_set, save_write_set);
  } else if ((error = table->file->ha_write_row(table->record[0]))) {
    DEBUG_SYNC(thd, "write_row_noreplace");
    info->last_errno = error;
    myf error_flags = MYF(0);
    if (table->file->is_fatal_error(error)) error_flags |= ME_FATALERROR;
    table->file->print_error(error, error_flags);
    /*
      If IGNORE option is used, handler errors will be downgraded
      to warnings and don't  have to stop the iteration.
    */
    if (thd->is_error()) goto before_trg_err;
    table->file->restore_auto_increment(prev_insert_id);
    goto ok_or_after_trg_err;
  }

after_trg_n_copied_inc:
  info->stats.copied++;
  thd->record_first_successful_insert_id_in_cur_stmt(
      table->file->insert_id_for_cur_row);
  trg_error =
      (table->triggers && table->triggers->process_triggers(
                              thd, TRG_EVENT_INSERT, TRG_ACTION_AFTER, true));

ok_or_after_trg_err:
  if (key) my_safe_afree(key, table->s->max_unique_length, MAX_KEY_LENGTH);
  if (!table->file->has_transactions())
    thd->get_transaction()->mark_modified_non_trans_table(
        Transaction_ctx::STMT);
  free_root(&mem_root, MYF(0));
  DBUG_RETURN(trg_error);

err : {
  myf error_flags = MYF(0); /**< Flag for fatal errors */
  info->last_errno = error;
  if (table->file->is_fatal_error(error)) error_flags |= ME_FATALERROR;

  table->file->print_error(error, error_flags);
}

before_trg_err:
  table->file->restore_auto_increment(prev_insert_id);
  if (key) my_safe_afree(key, table->s->max_unique_length, MAX_KEY_LENGTH);
  table->column_bitmaps_set(save_read_set, save_write_set);
  free_root(&mem_root, MYF(0));
  DBUG_RETURN(true);
}

/**
  Check that all fields with arn't null_fields are used

  @param thd    thread handler
  @param entry
  @param table_list

  @returns true if all fields are given values
*/

bool check_that_all_fields_are_given_values(THD *thd, TABLE *entry,
                                            TABLE_LIST *table_list) {
  MY_BITMAP *write_set = entry->fields_set_during_insert;

  for (Field **field = entry->field; *field; field++) {
    if (!bitmap_is_set(write_set, (*field)->field_index) &&
        (((*field)->flags & NO_DEFAULT_VALUE_FLAG) &&
         ((*field)->m_default_val_expr == nullptr)) &&
        ((*field)->real_type() != MYSQL_TYPE_ENUM)) {
      bool view = false;
      if (table_list) {
        table_list = table_list->top_table();
        view = table_list->is_view();
      }
      if (view) {
        if ((*field)->type() == MYSQL_TYPE_GEOMETRY) {
          my_error(ER_NO_DEFAULT_FOR_VIEW_FIELD, MYF(0),
                   table_list->view_db.str, table_list->view_name.str);
        } else {
          (*field)->set_warning(
              Sql_condition::SL_WARNING, ER_NO_DEFAULT_FOR_VIEW_FIELD, 1,
              table_list->view_db.str, table_list->view_name.str);
        }
      } else {
        if ((*field)->type() == MYSQL_TYPE_GEOMETRY) {
          my_error(ER_NO_DEFAULT_FOR_FIELD, MYF(0), (*field)->field_name);
        } else {
          (*field)->set_warning(Sql_condition::SL_WARNING,
                                ER_NO_DEFAULT_FOR_FIELD, 1);
        }
      }
    }
  }
  bitmap_clear_all(write_set);
  return thd->is_error();
}

bool Query_result_insert::prepare(THD *thd, List<Item> &, SELECT_LEX_UNIT *u) {
  DBUG_ENTER("Query_result_insert::prepare");

  LEX *const lex = thd->lex;
  const enum_duplicates duplicate_handling = info.get_duplicate_handling();

  unit = u;

  table = lex->insert_table_leaf->table;

  if (info.add_function_default_columns(table, table->write_set))
    DBUG_RETURN(true);
  if ((duplicate_handling == DUP_UPDATE) &&
      update.add_function_default_columns(table, table->write_set))
    DBUG_RETURN(true);

  restore_record(table, s->default_values);  // Get empty record
  table->next_number_field = table->found_next_number_field;

  if (thd->slave_thread) {
    /* Get SQL thread's rli, even for a slave worker thread */
    Relay_log_info *c_rli = thd->rli_slave->get_c_rli();
    DBUG_ASSERT(c_rli != NULL);
    if (duplicate_handling == DUP_UPDATE && table->next_number_field != NULL &&
        rpl_master_has_bug(c_rli, 24432, true, NULL, NULL))
      DBUG_RETURN(true);
  }

  thd->num_truncated_fields = 0;
  if (thd->lex->is_ignore() || duplicate_handling != DUP_ERROR)
    table->file->extra(HA_EXTRA_IGNORE_DUP_KEY);
  if (duplicate_handling == DUP_REPLACE &&
      (!table->triggers || !table->triggers->has_delete_triggers()))
    table->file->extra(HA_EXTRA_WRITE_CAN_REPLACE);
  if (duplicate_handling == DUP_UPDATE)
    table->file->extra(HA_EXTRA_INSERT_WITH_UPDATE);

  for (Field **next_field = table->field; *next_field; ++next_field) {
    (*next_field)->reset_warnings();
    (*next_field)->reset_tmp_null();
  }

  DBUG_RETURN(false);
}

/**
  Set up the target table for execution.

  If the target table is the same as one of the source tables (INSERT SELECT),
  the target table is not finally prepared in the join optimization phase.
  Do the final preparation now.

  @returns false always
*/

bool Query_result_insert::start_execution(THD *thd) {
  DBUG_ENTER("Query_result_insert::start_execution");
  if (thd->locked_tables_mode <= LTM_LOCK_TABLES && !thd->lex->is_explain()) {
    DBUG_ASSERT(!bulk_insert_started);
    // TODO: Is there no better estimation than 0 == Unknown number of rows?
    table->file->ha_start_bulk_insert((ha_rows)0);
    bulk_insert_started = true;
  }
  DBUG_RETURN(false);
}

void Query_result_insert::cleanup(THD *thd) {
  DBUG_ENTER("Query_result_insert::cleanup");
  if (table) {
    table->next_number_field = 0;
    table->auto_increment_field_not_null = false;
    table->file->ha_reset();
  }
  thd->check_for_truncated_fields = CHECK_FIELD_IGNORE;
  DBUG_VOID_RETURN;
}

bool Query_result_insert::send_data(THD *thd, List<Item> &values) {
  DBUG_ENTER("Query_result_insert::send_data");
  bool error = 0;

  thd->check_for_truncated_fields = CHECK_FIELD_WARN;
  store_values(thd, values);
  thd->check_for_truncated_fields = CHECK_FIELD_ERROR_FOR_NULL;
  if (thd->is_error()) {
    table->auto_increment_field_not_null = false;
    DBUG_RETURN(true);
  }

  if (invoke_table_check_constraints(thd, table)) {
    // return false when IGNORE clause is used.
    DBUG_RETURN(thd->is_error());
  }

  if (table_list)  // Not CREATE ... SELECT
  {
    switch (table_list->view_check_option(thd)) {
      case VIEW_CHECK_SKIP:
        DBUG_RETURN(false);
      case VIEW_CHECK_ERROR:
        DBUG_RETURN(true);
    }
  }

  prepare_triggers_for_insert_stmt(thd, table);
  error = write_record(thd, table, &info, &update);
  table->auto_increment_field_not_null = false;

  DEBUG_SYNC(thd, "create_select_after_write_rows_event");

  if (!error &&
      (table->triggers || info.get_duplicate_handling() == DUP_UPDATE)) {
    /*
      Restore fields of the record since it is possible that they were
      changed by ON DUPLICATE KEY UPDATE clause.
      If triggers exist then whey can modify some fields which were not
      originally touched by INSERT ... SELECT, so we have to restore
      their original values for the next row.
    */
    restore_record(table, s->default_values);
  }
  if (!error && table->next_number_field) {
    /*
      If no value has been autogenerated so far, we need to remember the
      value we just saw, we may need to send it to client in the end.
    */
    if (thd->first_successful_insert_id_in_cur_stmt == 0)  // optimization
      autoinc_value_of_last_inserted_row = table->next_number_field->val_int();
    /*
      Clear auto-increment field for the next record, if triggers are used
      we will clear it twice, but this should be cheap.
    */
    table->next_number_field->reset();
  }

  DBUG_RETURN(error);
}

void Query_result_insert::store_values(THD *thd, List<Item> &values) {
  if (fields->elements) {
    restore_record(table, s->default_values);
    if (!validate_default_values_of_unset_fields(thd, table))
      fill_record_n_invoke_before_triggers(thd, &info, *fields, values, table,
                                           TRG_EVENT_INSERT, table->s->fields);
  } else
    fill_record_n_invoke_before_triggers(thd, table->field, values, table,
                                         TRG_EVENT_INSERT, table->s->fields);

  check_that_all_fields_are_given_values(thd, table, table_list);
}

void Query_result_insert::send_error(THD *, uint errcode, const char *err) {
  DBUG_ENTER("Query_result_insert::send_error");

  my_message(errcode, err, MYF(0));

  DBUG_VOID_RETURN;
}

bool Query_result_insert::stmt_binlog_is_trans() const {
  return table->file->has_transactions();
}

bool Query_result_insert::send_eof(THD *thd) {
  int error;
  ulonglong id, row_count;
  bool changed MY_ATTRIBUTE((unused));
  THD::killed_state killed_status = thd->killed;
  DBUG_ENTER("Query_result_insert::send_eof");
  DBUG_PRINT("enter",
             ("trans_table=%d, table_type='%s'",
              table->file->has_transactions(), table->file->table_type()));

  error = (bulk_insert_started ? table->file->ha_end_bulk_insert() : 0);
  if (!error && thd->is_error()) error = thd->get_stmt_da()->mysql_errno();

  changed = (info.stats.copied || info.stats.deleted || info.stats.updated);

  /*
    INSERT ... SELECT on non-transactional table which changes any rows
    must be marked as unsafe to rollback.
  */
  DBUG_ASSERT(
      table->file->has_transactions() || !changed ||
      thd->get_transaction()->cannot_safely_rollback(Transaction_ctx::STMT));

  /*
    Write to binlog before commiting transaction.  No statement will
    be written by the binlog_query() below in RBR mode.  All the
    events are in the transaction cache and will be written when
    ha_autocommit_or_rollback() is issued below.
  */
  if (mysql_bin_log.is_open() &&
      (!error ||
       thd->get_transaction()->cannot_safely_rollback(Transaction_ctx::STMT))) {
    int errcode = 0;
    if (!error)
      thd->clear_error();
    else
      errcode = query_error_code(thd, killed_status == THD::NOT_KILLED);
    if (thd->binlog_query(THD::ROW_QUERY_TYPE, thd->query().str,
                          thd->query().length, stmt_binlog_is_trans(), false,
                          false, errcode)) {
      table->file->ha_release_auto_increment();
      DBUG_RETURN(1);
    }
  }
  table->file->ha_release_auto_increment();

  if (error) {
    myf error_flags = MYF(0);
    if (table->file->is_fatal_error(my_errno())) error_flags |= ME_FATALERROR;

    table->file->print_error(my_errno(), error_flags);
    DBUG_RETURN(1);
  }

  /*
    For the strict_mode call of push_warning above results to set
    error in Diagnostic_area. Therefore it is necessary to check whether
    the error was set and leave method if it is true. If we didn't do
    so we would failed later when my_ok is called.
  */
  if (thd->get_stmt_da()->is_error()) DBUG_RETURN(true);

  char buff[160];
  if (thd->lex->is_ignore())
    snprintf(buff, sizeof(buff), ER_THD(thd, ER_INSERT_INFO),
             (long)info.stats.records,
             (long)(info.stats.records - info.stats.copied),
             (long)thd->get_stmt_da()->current_statement_cond_count());
  else
    snprintf(buff, sizeof(buff), ER_THD(thd, ER_INSERT_INFO),
             (long)info.stats.records,
             (long)(info.stats.deleted + info.stats.updated),
             (long)thd->get_stmt_da()->current_statement_cond_count());
  row_count = info.stats.copied + info.stats.deleted +
              (thd->get_protocol()->has_client_capability(CLIENT_FOUND_ROWS)
                   ? info.stats.touched
                   : info.stats.updated);
  id = (thd->first_successful_insert_id_in_cur_stmt > 0)
           ? thd->first_successful_insert_id_in_cur_stmt
           : (thd->arg_of_last_insert_id_function
                  ? thd->first_successful_insert_id_in_prev_stmt
                  : (info.stats.copied ? autoinc_value_of_last_inserted_row
                                       : 0));
  my_ok(thd, row_count, id, buff);

  /*
    If we have inserted into a VIEW, and the base table has
    AUTO_INCREMENT column, but this column is not accessible through
    a view, then we should restore LAST_INSERT_ID to the value it
    had before the statement.
  */
  if (table_list != NULL && table_list->is_view() &&
      !table_list->contain_auto_increment)
    thd->first_successful_insert_id_in_cur_stmt =
        thd->first_successful_insert_id_in_prev_stmt;

  DBUG_RETURN(false);
}

void Query_result_insert::abort_result_set(THD *thd) {
  DBUG_ENTER("Query_result_insert::abort_result_set");
  /*
    If the creation of the table failed (due to a syntax error, for
    example), no table will have been opened and therefore 'table'
    will be NULL. In that case, we still need to execute the rollback
    and the end of the function.
   */
  if (table) {
    bool changed MY_ATTRIBUTE((unused));
    bool transactional_table;
    /*
      Try to end the bulk insert which might have been started before.
      We don't need to do this if we are in prelocked mode (since we
      don't use bulk insert in this case). Also we should not do this
      if tables are not locked yet (bulk insert is not started yet
      in this case).
    */
    if (bulk_insert_started) table->file->ha_end_bulk_insert();

    /*
      If at least one row has been inserted/modified and will stay in
      the table (the table doesn't have transactions) we must write to
      the binlog (and the error code will make the slave stop).

      For many errors (example: we got a duplicate key error while
      inserting into a MyISAM table), no row will be added to the table,
      so passing the error to the slave will not help since there will
      be an error code mismatch (the inserts will succeed on the slave
      with no error).

      If table creation failed, the number of rows modified will also be
      zero, so no check for that is made.
    */
    changed = (info.stats.copied || info.stats.deleted || info.stats.updated);
    transactional_table = table->file->has_transactions();
    if (thd->get_transaction()->cannot_safely_rollback(Transaction_ctx::STMT)) {
      if (mysql_bin_log.is_open()) {
        int errcode = query_error_code(thd, thd->killed == THD::NOT_KILLED);
        /* error of writing binary log is ignored */
        (void)thd->binlog_query(THD::ROW_QUERY_TYPE, thd->query().str,
                                thd->query().length, transactional_table, false,
                                false, errcode);
      }
    }
    DBUG_ASSERT(
        transactional_table || !changed ||
        thd->get_transaction()->cannot_safely_rollback(Transaction_ctx::STMT));
    table->file->ha_release_auto_increment();
  }

  DBUG_VOID_RETURN;
}

/***************************************************************************
  CREATE TABLE (SELECT) ...
***************************************************************************/

/**
  Create table from lists of fields and items (or just return TABLE
  object for pre-opened existing table). Used by CREATE SELECT.

  Let "source table" be the table in the SELECT part.

  Let "source table columns" be the set of columns in the SELECT list.

  An interesting peculiarity in the syntax CREATE TABLE (@<columns@>) SELECT is
  that function defaults are stripped from the the source table columns, but
  not from the additional columns defined in the CREATE TABLE part. The first
  @c TIMESTAMP column there is also subject to promotion to @c TIMESTAMP @c
  DEFAULT @c CURRENT_TIMESTAMP @c ON @c UPDATE @c CURRENT_TIMESTAMP, as usual.


  @param [in] thd               Thread object
  @param [in] create_info       Create information (like MAX_ROWS, ENGINE or
                                temporary table flag)
  @param [in] create_table      Pointer to TABLE_LIST object providing database
                                and name for table to be created or to be open
  @param [in,out] alter_info    Initial list of columns and indexes for the
                                table to be created
  @param [in] items             The source table columns. Corresponding column
                                definitions (Create_field's) will be added to
                                the end of alter_info->create_list.
  @param  [out] post_ddl_ht     Set to handlerton for table's SE, if this SE
                                supports atomic DDL, so caller can call SE
                                post DDL hook after committing transaction.

  @note
    This function assumes that either table exists and was pre-opened and
    locked at open_and_lock_tables() stage (and in this case we just emit
    error or warning and return pre-opened TABLE object) or an exclusive
    metadata lock was acquired on table so we can safely create, open and
    lock table in it (we don't acquire metadata lock if this create is
    for temporary table).

  @note
    Since this function contains some logic specific to CREATE TABLE ...
    SELECT it should be changed before it can be used in other contexts.

  @retval non-zero  Pointer to TABLE object for table created or opened
  @retval 0         Error
*/

static TABLE *create_table_from_items(THD *thd, HA_CREATE_INFO *create_info,
                                      TABLE_LIST *create_table,
                                      Alter_info *alter_info, List<Item> *items,
                                      handlerton **post_ddl_ht) {
  TABLE tmp_table;  // Used during 'Create_field()'
  TABLE_SHARE share;
  TABLE *table = 0;
  uint select_field_count = items->elements;
  /* Add selected items to field list */
  List_iterator_fast<Item> it(*items);
  Item *item;

  DBUG_ENTER("create_table_from_items");

  tmp_table.s = &share;
  init_tmp_table_share(thd, &share, "", 0, "", "", nullptr);

  tmp_table.s->db_create_options = 0;
  tmp_table.s->db_low_byte_first = (create_info->db_type == myisam_hton ||
                                    create_info->db_type == heap_hton);
  tmp_table.set_not_started();

  if (!thd->variables.explicit_defaults_for_timestamp)
    promote_first_timestamp_column(&alter_info->create_list);

  while ((item = it++)) {
    Create_field *cr_field = generate_create_field(thd, item, &tmp_table);
    if (cr_field == nullptr) {
      DBUG_RETURN(nullptr); /* purecov: deadcode */
    }

    alter_info->create_list.push_back(cr_field);
  }

  /*
    Acquire SU meta data locks for the tables referenced
    in the FK constraints.
  */
  if (!(create_info->options & HA_LEX_CREATE_TMP_TABLE) &&
      (create_info->db_type->flags & HTON_SUPPORTS_FOREIGN_KEYS)) {
    /*
      CREATE TABLE SELECT fails under LOCK TABLES at open_tables() time
      if target table doesn't exist already. So we don't need to handle
      LOCK TABLES case here by checking that parent tables for new FKs
      are properly locked and there are no orphan child tables for which
      table being created will become parent.
    */
    DBUG_ASSERT(thd->locked_tables_mode != LTM_LOCK_TABLES &&
                thd->locked_tables_mode != LTM_PRELOCKED_UNDER_LOCK_TABLES);

    MDL_request_list mdl_requests;

    if (collect_fk_parents_for_new_fks(
            thd, create_table->db, create_table->table_name, alter_info,
            MDL_SHARED_UPGRADABLE, nullptr, &mdl_requests, nullptr) ||
        collect_fk_names_for_new_fks(thd, create_table->db,
                                     create_table->table_name, alter_info,
                                     0,  // No pre-existing FKs
                                     &mdl_requests))

      DBUG_RETURN(NULL);

    if (!mdl_requests.is_empty() &&
        thd->mdl_context.acquire_locks(&mdl_requests,
                                       thd->variables.lock_wait_timeout))
      DBUG_RETURN(NULL);
  }

  DEBUG_SYNC(thd, "create_table_select_before_create");

  /*
    Create and lock table.

    Note that we either creating (or opening existing) temporary table or
    creating base table on which name we have exclusive lock. So code below
    should not cause deadlocks or races.

    We don't log the statement, it will be logged later.

    If this is a HEAP table, the automatic DELETE FROM which is written to the
    binlog when a HEAP table is opened for the first time since startup, must
    not be written: 1) it would be wrong (imagine we're in CREATE SELECT: we
    don't want to delete from it) 2) it would be written before the CREATE
    TABLE, which is a wrong order. So we keep binary logging disabled when we
    open_table().
  */
  {
    if (!mysql_create_table_no_lock(
            thd, create_table->db, create_table->table_name, create_info,
            alter_info, select_field_count, true, NULL, post_ddl_ht)) {
      DEBUG_SYNC(thd, "create_table_select_before_open");

      if (!(create_info->options & HA_LEX_CREATE_TMP_TABLE)) {
        Open_table_context ot_ctx(thd, MYSQL_OPEN_REOPEN);
        /*
          Here we open the destination table, on which we already have
          an exclusive metadata lock.
        */
        if (open_table(thd, create_table, &ot_ctx)) {
          /* Play safe, remove table share for the table from the cache. */
          tdc_remove_table(thd, TDC_RT_REMOVE_ALL, create_table->db,
                           create_table->table_name, false);

          if (!(create_info->db_type->flags & HTON_SUPPORTS_ATOMIC_DDL))
            quick_rm_table(thd, create_info->db_type, create_table->db,
                           create_table->table_name, 0);
        } else
          table = create_table->table;
      } else {
        if (open_temporary_table(thd, create_table)) {
          /*
            This shouldn't happen as creation of temporary table should make
            it preparable for open. Anyway we can't drop temporary table if
            we are unable to fint it.
          */
          DBUG_ASSERT(0);
        } else {
          table = create_table->table;
        }
      }
    }
    if (!table)  // open failed
      DBUG_RETURN(NULL);
  }
  DBUG_RETURN(table);
}

Query_result_create::Query_result_create(TABLE_LIST *table_arg,
                                         HA_CREATE_INFO *create_info_par,
                                         Alter_info *alter_info_arg,
                                         List<Item> &select_fields,
                                         enum_duplicates duplic,
                                         TABLE_LIST *select_tables_arg)
    : Query_result_insert(NULL,  // table_list_par
                          NULL,  // table_par
                          NULL,  // target_columns
                          &select_fields,
                          NULL,  // update_fields
                          NULL,  // update_values
                          duplic),
      create_table(table_arg),
      create_info(create_info_par),
      select_tables(select_tables_arg),
      alter_info(alter_info_arg),
      m_plock(NULL),
      m_post_ddl_ht(nullptr) {}

/**
  Create the new table from the selected items.

  @param thd     Thread handle.
  @param values  List of items to be used as new columns
  @param u       Select

  @returns false if success, true if error.
*/

bool Query_result_create::prepare(THD *thd, List<Item> &values,
                                  SELECT_LEX_UNIT *u) {
  DBUG_ENTER("Query_result_create::prepare");

  unit = u;
  DBUG_ASSERT(create_table->table == NULL);

  DEBUG_SYNC(thd, "create_table_select_before_check_if_exists");

  if (!(table = create_table_from_items(thd, create_info, create_table,
                                        alter_info, &values, &m_post_ddl_ht)))
    /* abort() deletes table */
    DBUG_RETURN(true);

  if (table->s->fields < values.elements) {
    my_error(ER_WRONG_VALUE_COUNT_ON_ROW, MYF(0), 1L);
    DBUG_RETURN(true);
  }
  /* First field to copy */
  field = table->field + table->s->fields - values.elements;
  for (Field **f = field; *f; f++) {
    if ((*f)->gcol_info) {
      /*
        Generated columns are not allowed to be given a value for CREATE TABLE
        .. SELECT statment.
      */
      my_error(ER_NON_DEFAULT_VALUE_FOR_GENERATED_COLUMN, MYF(0),
               (*f)->field_name, (*f)->table->s->table_name.str);
      DBUG_RETURN(true);
    }
  }

  // Turn off function defaults for columns filled from SELECT list:
  bool retval = info.ignore_last_columns(table, values.elements);

  DBUG_RETURN(retval);
}

/**
  Lock the newly created table and prepare it for insertion.

  @returns false if success, true if error
*/

bool Query_result_create::start_execution(THD *thd) {
  DBUG_ENTER("Query_result_create::start_execution");
  DEBUG_SYNC(thd, "create_table_select_before_lock");

  MYSQL_LOCK *extra_lock = NULL;

  table->reginfo.lock_type = TL_WRITE;

  /*
    mysql_lock_tables() below should never fail with request to reopen table
    since it won't wait for the table lock (we have exclusive metadata lock on
    the table) and thus can't get aborted.
  */
  if (!(extra_lock = mysql_lock_tables(thd, &table, 1, 0)) ||
      binlog_show_create_table(thd)) {
    if (extra_lock) {
      mysql_unlock_tables(thd, extra_lock);
      extra_lock = 0;
    }
    DBUG_RETURN(true);
  }
  if (extra_lock) {
    DBUG_ASSERT(m_plock == NULL);

    if (create_info->options & HA_LEX_CREATE_TMP_TABLE)
      m_plock = &m_lock;
    else
      m_plock = &thd->extra_lock;

    *m_plock = extra_lock;
  }
  /* Mark all fields that are given values */
  for (Field **f = field; *f; f++) {
    bitmap_set_bit(table->write_set, (*f)->field_index);
    bitmap_set_bit(table->fields_set_during_insert, (*f)->field_index);
  }

  // Set up an empty bitmap of function defaults
  if (info.add_function_default_columns(table, table->write_set))
    DBUG_RETURN(true);

  if (info.add_function_default_columns(table, table->fields_set_during_insert))
    DBUG_RETURN(true);

  table->next_number_field = table->found_next_number_field;

  restore_record(table, s->default_values);  // Get empty record
  thd->num_truncated_fields = 0;

  const enum_duplicates duplicate_handling = info.get_duplicate_handling();

  if (thd->lex->is_ignore() || duplicate_handling != DUP_ERROR)
    table->file->extra(HA_EXTRA_IGNORE_DUP_KEY);
  if (duplicate_handling == DUP_REPLACE &&
      (!table->triggers || !table->triggers->has_delete_triggers()))
    table->file->extra(HA_EXTRA_WRITE_CAN_REPLACE);
  if (duplicate_handling == DUP_UPDATE)
    table->file->extra(HA_EXTRA_INSERT_WITH_UPDATE);
  if (thd->locked_tables_mode <= LTM_LOCK_TABLES) {
    table->file->ha_start_bulk_insert((ha_rows)0);
    bulk_insert_started = true;
  }

  enum_check_fields save_check_for_truncated_fields =
      thd->check_for_truncated_fields;
  thd->check_for_truncated_fields = CHECK_FIELD_WARN;

  if (check_that_all_fields_are_given_values(thd, table, table_list))
    DBUG_RETURN(true);

  thd->check_for_truncated_fields = save_check_for_truncated_fields;

  table->mark_columns_needed_for_insert(thd);
  DBUG_RETURN(false);
}

/*
  For row-based replication, the CREATE-SELECT statement is written
  in two pieces: the first one contain the CREATE TABLE statement
  necessary to create the table and the second part contain the rows
  that should go into the table.

  For non-temporary tables, the start of the CREATE-SELECT
  implicitly commits the previous transaction, and all events
  forming the statement will be stored the transaction cache. At end
  of the statement, the entire statement is committed as a
  transaction, and all events are written to the binary log.

  On the master, the table is locked for the duration of the
  statement, but since the CREATE part is replicated as a simple
  statement, there is no way to lock the table for accesses on the
  slave.  Hence, we have to hold on to the CREATE part of the
  statement until the statement has finished.
*/

int Query_result_create::binlog_show_create_table(THD *thd) {
  DBUG_ENTER("Query_result_create::binlog_show_create_table");

  TABLE_LIST *save_next_global = create_table->next_global;
  create_table->next_global = select_tables;
  int error = thd->decide_logging_format(create_table);
  create_table->next_global = save_next_global;

  if (error) DBUG_RETURN(error);

  create_table->table->set_binlog_drop_if_temp(
      !thd->is_current_stmt_binlog_disabled() &&
      !thd->is_current_stmt_binlog_format_row());

  if (!thd->is_current_stmt_binlog_format_row() || table->s->tmp_table)
    DBUG_RETURN(0);

  /*
    Note 1: In RBR mode, we generate a CREATE TABLE statement for the
    created table by calling store_create_info() (behaves as SHOW
    CREATE TABLE). The 'CREATE TABLE' event will be put in the
    binlog statement cache with an Anonymous_gtid_log_event, and
    any subsequent events (e.g., table-map events and rows event)
    will be put in the binlog transaction cache with an
    Anonymous_gtid_log_event. So that the 'CREATE...SELECT'
    statement is logged as:
      Anonymous_gtid_log_event
      CREATE TABLE event
      Anonymous_gtid_log_event
      BEGIN
      rows event
      COMMIT

    We write the CREATE TABLE statement here and not in prepare()
    since there potentially are sub-selects or accesses to information
    schema that will do a close_thread_tables(), destroying the
    statement transaction cache.
  */

  char buf[2048];
  String query(buf, sizeof(buf), system_charset_info);
  int result;
  TABLE_LIST tmp_table_list(table);

  query.length(0);  // Have to zero it since constructor doesn't

  result = store_create_info(thd, &tmp_table_list, &query, create_info,
                             /* show_database */ true);
  DBUG_ASSERT(result == 0); /* store_create_info() always return 0 */

  if (mysql_bin_log.is_open()) {
    DEBUG_SYNC(thd, "create_select_before_write_create_event");
    /*
      Binary log layer has special code to handle rollback of CREATE TABLE
      SELECT in RBR mode - it truncates statement cache in this case.
      So it is OK that we disregard that SE is transactional and might even
      support atomic DDL below.
    */
    int errcode = query_error_code(thd, thd->killed == THD::NOT_KILLED);
    result =
        thd->binlog_query(THD::STMT_QUERY_TYPE, query.ptr(), query.length(),
                          /* is_trans */ false,
                          /* direct */ true,
                          /* suppress_use */ false, errcode);
    DEBUG_SYNC(thd, "create_select_after_write_create_event");
  }
  DBUG_RETURN(result);
}

void Query_result_create::store_values(THD *thd, List<Item> &values) {
  fill_record_n_invoke_before_triggers(thd, field, values, table,
                                       TRG_EVENT_INSERT, table->s->fields);
}

void Query_result_create::send_error(THD *thd, uint errcode, const char *err) {
  DBUG_ENTER("Query_result_create::send_error");

  DBUG_PRINT("info",
             ("Current statement %s row-based",
              thd->is_current_stmt_binlog_format_row() ? "is" : "is NOT"));
  DBUG_PRINT("info",
             ("Current table (at %p) %s a temporary (or non-existant) table",
              table, table && !table->s->tmp_table ? "is NOT" : "is"));
  /*
    This will execute any rollbacks that are necessary before writing
    the transcation cache.

    We disable the binary log since nothing should be written to the
    binary log.  This disabling is important, since we potentially do
    a "roll back" of non-transactional tables by removing the table,
    and the actual rollback might generate events that should not be
    written to the binary log.

  */
  Disable_binlog_guard binlog_guard(thd);
  Query_result_insert::send_error(thd, errcode, err);

  DBUG_VOID_RETURN;
}

bool Query_result_create::stmt_binlog_is_trans() const {
  /*
    Binary logging code assumes that CREATE TABLE statements are
    written to transactional cache iff they support atomic DDL.
  */
  return (table->s->db_type()->flags & HTON_SUPPORTS_ATOMIC_DDL);
}

bool Query_result_create::send_eof(THD *thd) {
  /*
    The routine that writes the statement in the binary log
    is in Query_result_insert::send_eof(). For that reason, we
    mark the flag at this point.
  */
  if (create_info->options & HA_LEX_CREATE_TMP_TABLE)
    thd->get_transaction()->mark_created_temp_table(Transaction_ctx::STMT);

  bool error = false;

  /*
    For non-temporary tables, we update the unique_constraint_name for
    the FKs of referencing tables, after acquiring exclusive metadata locks.
    We also need to upgrade the SU locks on referenced tables to be exclusive
    before invalidating the referenced tables.
  */
  Foreign_key_parents_invalidator fk_invalidator;

  if (!(create_info->options & HA_LEX_CREATE_TMP_TABLE) &&
      (create_info->db_type->flags & HTON_SUPPORTS_FOREIGN_KEYS)) {
    MDL_request_list mdl_requests;

    if ((!dd::get_dictionary()->is_dd_table_name(create_table->db,
                                                 create_table->table_name) &&
         collect_fk_children(thd, create_table->db, create_table->table_name,
                             create_info->db_type, MDL_EXCLUSIVE,
                             &mdl_requests)) ||
        collect_fk_parents_for_new_fks(thd, create_table->db,
                                       create_table->table_name, alter_info,
                                       MDL_EXCLUSIVE, create_info->db_type,
                                       &mdl_requests, &fk_invalidator) ||
        (!mdl_requests.is_empty() &&
         thd->mdl_context.acquire_locks(&mdl_requests,
                                        thd->variables.lock_wait_timeout)))
      error = true;
    else {
      dd::cache::Dictionary_client::Auto_releaser releaser(thd->dd_client());
      const dd::Table *new_table = nullptr;
      if (thd->dd_client()->acquire(create_table->db, create_table->table_name,
                                    &new_table))
        error = true;
      else {
        DBUG_ASSERT(new_table != nullptr);
        /*
          If we are to support FKs for storage engines which don't support
          atomic DDL we need to decide what to do for such SEs in case of
          failure to update children definitions and adjust code accordingly.
        */
        DBUG_ASSERT(create_info->db_type->flags & HTON_SUPPORTS_ATOMIC_DDL);

        if (adjust_fk_children_after_parent_def_change(
                thd, create_table->db, create_table->table_name,
                create_info->db_type, new_table, nullptr) ||
            adjust_fk_parents(thd, create_table->db, create_table->table_name,
                              true, nullptr))
          error = true;
      }
    }
  }

  {
    Uncommitted_tables_guard uncommitted_tables(thd);

    /*
      We can rollback target table creation by dropping it even for SEs which
      don't support atomic DDL. So there is no need to commit changes to
      metadata of dependent views below.
      Moreover, doing these intermediate commits can be harmful as in RBR mode
      they will flush CREATE TABLE event and row events to the binary log
      which, in case of later error, will create discrepancy with rollback of
      statement by target table removal.
      Such intermediate commits also wipe out transaction's unsafe-to-rollback
      flags which leads to broken assertions in Query_result_insert::send_eof().
    */
    if (!error)
      error = update_referencing_views_metadata(thd, create_table, false,
                                                &uncommitted_tables);
  }

  if (!error) error = Query_result_insert::send_eof(thd);
  if (error)
    abort_result_set(thd);
  else {
    bool commit_error = false;
    /*
      Do an implicit commit at end of statement for non-temporary tables.
      This can fail in which case rollback will be done automatically.
      For storage engines supporting atomic DDL this will revert table
      creation in SE, data-dictionary and binlog changes.
      For other storage engines we might end-up with partially consistent
      state between data-dictionary, SE, data in table and binary log.
      However this should be extremely rare.
    */
    if (!table->s->tmp_table) {
      thd->get_stmt_da()->set_overwrite_status(true);
      commit_error = trans_commit_stmt(thd) || trans_commit_implicit(thd);
      thd->get_stmt_da()->set_overwrite_status(false);
    }

    if (m_plock) {
      mysql_unlock_tables(thd, *m_plock);
      *m_plock = NULL;
      m_plock = NULL;
    }

    if (commit_error) {
      DBUG_ASSERT(!table->s->tmp_table);
      DBUG_ASSERT(table == thd->open_tables);
      close_thread_table(thd, &thd->open_tables);
      /*
        Remove TABLE and TABLE_SHARE objects for the table which creation
        might have been rolled back from the caches.
      */
      tdc_remove_table(thd, TDC_RT_REMOVE_ALL, create_table->db,
                       create_table->table_name, false);
    }

    if (m_post_ddl_ht) m_post_ddl_ht->post_ddl(thd);

    fk_invalidator.invalidate(thd);
  }
  return error;
}

/**
  Close and drop just created table in CREATE TABLE ... SELECT in case
  of error.

  @note Here we assume that the table to be closed is open only by the
        calling thread, so we needn't wait until other threads close the
        table. We also assume that the table is first in thd->open_ables
        and a data lock on it, if any, has been released.
*/

void Query_result_create::drop_open_table(THD *thd) {
  DBUG_ENTER("Query_result_create::drop_open_table");

  if (table->s->tmp_table) {
    /*
      Call reset here since SE may depend on this to reset its state
      properly. Normally this is done when calling
      mark_tmp_table_for_reuse(table); at the end of a statement using
      temporary tables. In a Query_result_set_insert object it is done
      by the cleanup() member function.  For a non-temporary table
      this is done by close_thread_table(). Calling ha_reset() from
      close_temporary_table() is not an options since this function
      gets called at times (boot) when is data structures needed by
      handler::reset() have not yet been initialized.
    */
    table->file->ha_reset();
    close_temporary_table(thd, table, 1, 1);
  } else {
    DBUG_ASSERT(table == thd->open_tables);

    handlerton *table_type = table->s->db_type();

    table->file->extra(HA_EXTRA_PREPARE_FOR_DROP);
    close_thread_table(thd, &thd->open_tables);
    /*
      Remove TABLE and TABLE_SHARE objects for the table we have failed
      to create from the caches. This also nicely covers the case when
      addition of table to data-dictionary was not even committed.
    */
    tdc_remove_table(thd, TDC_RT_REMOVE_ALL, create_table->db,
                     create_table->table_name, false);

    if (!(table_type->flags & HTON_SUPPORTS_ATOMIC_DDL)) {
      /*
        Removal of table by quick_rm_table() below commits statement
        transaction as a side-effect. If the statement is not rolled back here
        then binlog cache (containing log(s) of new table and inserts) will be
        written to the binlog file.

        We are not allowed to rollback a statement transactions inside stored
        function or trigger. OTOH in such contexts only creation of temporary
        tables is allowed.
      */
      trans_rollback_stmt(thd);
      if (thd->transaction_rollback_request) trans_rollback_implicit(thd);

      quick_rm_table(thd, table_type, create_table->db,
                     create_table->table_name, 0);
    }
#ifdef HAVE_PSI_TABLE_INTERFACE
    else {
      /* quick_rm_table() was not called, so remove the P_S table share here. */
      PSI_TABLE_CALL(drop_table_share)
      (false, create_table->db, strlen(create_table->db),
       create_table->table_name, strlen(create_table->table_name));
    }
#endif
  }
  DBUG_VOID_RETURN;
}

void Query_result_create::abort_result_set(THD *thd) {
  DBUG_ENTER("Query_result_create::abort_result_set");

  /*
    In Query_result_insert::abort_result_set() we roll back the statement,
    including truncating the transaction cache of the binary log. To do this, we
    pretend that the statement is transactional, even though it might
    be the case that it was not.

    We roll back the statement prior to deleting the table and prior
    to releasing the lock on the table, since there might be potential
    for failure if the rollback is executed after the drop or after
    unlocking the table.

    We also roll back the statement regardless of whether the creation
    of the table succeeded or not, since we need to reset the binary
    log state.
  */
  {
    Disable_binlog_guard binlog_guard(thd);
    Query_result_insert::abort_result_set(thd);
    thd->get_transaction()->reset_unsafe_rollback_flags(Transaction_ctx::STMT);
  }
  /* possible error of writing binary log is ignored deliberately */
  (void)thd->binlog_flush_pending_rows_event(true, true);

  if (m_plock) {
    mysql_unlock_tables(thd, *m_plock);
    *m_plock = NULL;
    m_plock = NULL;
  }

  if (table) {
    table->auto_increment_field_not_null = false;
    drop_open_table(thd);
    table = 0;  // Safety
  }

  if (!(create_info->options & HA_LEX_CREATE_TMP_TABLE)) {
    trans_rollback_stmt(thd);
    /*
      Rollback transaction both to clear THD::transaction_rollback_request
      (if it is set) and to synchronize DD state in cache and on disk (as
      statement rollback doesn't clear DD cache of modified uncommitted
      objects).
    */
    trans_rollback_implicit(thd);
    if (m_post_ddl_ht) m_post_ddl_ht->post_ddl(thd);
  }

  DBUG_VOID_RETURN;
}

bool Sql_cmd_insert_base::accept(THD *thd, Select_lex_visitor *visitor) {
  // Columns
  if (insert_field_list.elements) {
    List_iterator<Item> it_field(insert_field_list);
    while (Item *field = it_field++)
      if (walk_item(field, visitor)) return true;
  }

  if (insert_many_values.elements > 0) {
    // INSERT...VALUES statement
    List_iterator<List_item> it_row(insert_many_values);
    while (List_item *row = it_row++) {
      List_iterator<Item> it_col(*row);
      while (Item *item = it_col++)
        if (walk_item(item, visitor)) return true;
    }
  } else {
    // INSERT...SELECT statement
    if (thd->lex->select_lex->accept(visitor)) return true;
  }

  // Update list (on duplicate update)
  List_iterator<Item> it_value(update_value_list), it_column(update_field_list);
  Item *value, *column;
  while ((column = it_column++) && (value = it_value++))
    if (walk_item(column, visitor) || walk_item(value, visitor)) return true;

  return visitor->visit(thd->lex->select_lex);
}<|MERGE_RESOLUTION|>--- conflicted
+++ resolved
@@ -1676,7 +1676,6 @@
         If the key index is equal to MAX_KEY it's treated as unknown key case
         and we shouldn't try to locate key info.
       */
-<<<<<<< HEAD
       else if (key_nr < MAX_KEY) {
         if (!key) {
           if (!(key = (char *)my_safe_alloca(table->s->max_unique_length,
@@ -1685,47 +1684,21 @@
             goto err;
           }
         }
+        /*
+          If we convert INSERT operation internally to an UPDATE.
+          An INSERT operation may update table->vfield for BLOB fields,
+          So here we recalculate data for generated columns.
+        */
+        if (table->vfield) {
+          update_generated_write_fields(table->write_set, table);
+        }
+
         key_copy((uchar *)key, table->record[0], table->key_info + key_nr, 0);
         if ((error = (table->file->ha_index_read_idx_map(
                  table->record[1], key_nr, (uchar *)key, HA_WHOLE_KEY,
                  HA_READ_KEY_EXACT))))
           goto err;
       } else {
-=======
-      else if (key_nr < MAX_KEY)
-      {
-	if (table->file->extra(HA_EXTRA_FLUSH_CACHE)) /* Not needed with NISAM */
-	{
-	  error=my_errno();
-	  goto err;
-	}
-
-	if (!key)
-	{
-	  if (!(key=(char*) my_safe_alloca(table->s->max_unique_length,
-					   MAX_KEY_LENGTH)))
-	  {
-	    error=ENOMEM;
-	    goto err;
-	  }
-	}
-	/*
-          If we convert INSERT operation internally to an UPDATE.
-          An INSERT operation may update table->vfield for BLOB fields,
-          So here we recalculate data for generated columns.
-	*/
-        if (table->vfield) {
-          update_generated_write_fields(table->write_set, table);
-        }
-	key_copy((uchar*) key,table->record[0],table->key_info+key_nr,0);
-	if ((error=(table->file->ha_index_read_idx_map(table->record[1],key_nr,
-                                                       (uchar*) key, HA_WHOLE_KEY,
-                                                       HA_READ_KEY_EXACT))))
-	  goto err;
-      }
-      else
-      {
->>>>>>> a5d0f867
         /*
           For the server built in non-debug mode returns error if
           handler::get_dup_key() returned MAX_KEY as the value of key index.
@@ -1890,23 +1863,12 @@
           tables which have ON UPDATE but have no ON DELETE triggers,
           we just should not expose this fact to users by invoking
           ON UPDATE triggers.
-<<<<<<< HEAD
         */
         if (last_uniq_key(table, key_nr) &&
             !table->file->referenced_by_foreign_key() &&
             (!table->triggers || !table->triggers->has_delete_triggers())) {
           if ((error = table->file->ha_update_row(table->record[1],
                                                   table->record[0])) &&
-=======
-	*/
-
-	if (last_uniq_key(table,key_nr) &&
-	    !table->file->referenced_by_foreign_key() &&
-            (!table->triggers || !table->triggers->has_delete_triggers()))
-        {
-          if ((error=table->file->ha_update_row(table->record[1],
-					        table->record[0])) &&
->>>>>>> a5d0f867
               error != HA_ERR_RECORD_IS_THE_SAME)
             goto err;
           if (error != HA_ERR_RECORD_IS_THE_SAME)
