/* Copyright (c) 2000, 2022, Oracle and/or its affiliates.

   This program is free software; you can redistribute it and/or modify
   it under the terms of the GNU General Public License, version 2.0,
   as published by the Free Software Foundation.

   This program is also distributed with certain software (including
   but not limited to OpenSSL) that is licensed under separate terms,
   as designated in a particular file or component or in included license
   documentation.  The authors of MySQL hereby grant you an additional
   permission to link the program and your derivative works with the
   separately licensed software that they have included with MySQL.

   This program is distributed in the hope that it will be useful,
   but WITHOUT ANY WARRANTY; without even the implied warranty of
   MERCHANTABILITY or FITNESS FOR A PARTICULAR PURPOSE.  See the
   GNU General Public License, version 2.0, for more details.

   You should have received a copy of the GNU General Public License
   along with this program; if not, write to the Free Software
   Foundation, Inc., 51 Franklin St, Fifth Floor, Boston, MA 02110-1301  USA */

// Handle DELETE queries (both single- and multi-table).

#include "sql/sql_delete.h"

#include <limits.h>

#include <atomic>
#include <memory>
#include <utility>

#include "lex_string.h"
#include "my_alloc.h"
#include "my_dbug.h"
#include "my_inttypes.h"
#include "my_sys.h"
#include "mysql_com.h"
#include "mysqld_error.h"
#include "sql/auth/auth_acls.h"
#include "sql/auth/auth_common.h"  // check_table_access
#include "sql/binlog.h"            // mysql_bin_log
#include "sql/composite_iterators.h"
#include "sql/debug_sync.h"  // DEBUG_SYNC
#include "sql/filesort.h"    // Filesort
#include "sql/handler.h"
#include "sql/item.h"
<<<<<<< HEAD
#include "sql/join_optimizer/access_path.h"
=======
#include "sql/iterators/delete_rows_iterator.h"
#include "sql/iterators/row_iterator.h"
#include "sql/join_optimizer/access_path.h"
#include "sql/join_optimizer/bit_utils.h"
#include "sql/join_optimizer/walk_access_paths.h"
>>>>>>> fbdaa4de
#include "sql/key_spec.h"
#include "sql/mem_root_array.h"
#include "sql/mysqld.h"       // stage_...
#include "sql/opt_explain.h"  // Modification_plan
#include "sql/opt_explain_format.h"
#include "sql/opt_range.h"  // prune_partitions
#include "sql/opt_trace.h"  // Opt_trace_object
#include "sql/query_options.h"
#include "sql/records.h"  // unique_ptr_destroy_only<RowIterator>
#include "sql/row_iterator.h"
#include "sql/sorting_iterator.h"
#include "sql/sql_base.h"  // update_non_unique_table_error
#include "sql/sql_bitmap.h"
#include "sql/sql_class.h"
#include "sql/sql_const.h"
#include "sql/sql_error.h"
#include "sql/sql_executor.h"
#include "sql/sql_lex.h"
#include "sql/sql_list.h"
#include "sql/sql_optimizer.h"  // optimize_cond, substitute_gc
#include "sql/sql_resolver.h"   // setup_order
#include "sql/sql_select.h"
#include "sql/sql_update.h"  // switch_to_multi_table_if_subqueries
#include "sql/sql_view.h"    // check_key_in_view
#include "sql/system_variables.h"
#include "sql/table.h"
#include "sql/table_trigger_dispatcher.h"  // Table_trigger_dispatcher
#include "sql/thd_raii.h"
#include "sql/thr_malloc.h"
#include "sql/timing_iterator.h"
#include "sql/transaction_info.h"
#include "sql/trigger_def.h"
#include "sql/uniques.h"  // Unique

class COND_EQUAL;
class Item_exists_subselect;
class Opt_trace_context;
class Select_lex_visitor;

<<<<<<< HEAD
=======
namespace {

class Query_result_delete final : public Query_result_interceptor {
 public:
  bool need_explain_interceptor() const override { return true; }
  bool send_data(THD *, const mem_root_deque<Item *> &) override {
    assert(false);  // DELETE does not return any data.
    return false;
  }
  bool send_eof(THD *thd) override {
    my_ok(thd, thd->get_row_count_func());
    return false;
  }
};

bool DeleteCurrentRowAndProcessTriggers(THD *thd, TABLE *table,
                                        bool invoke_before_triggers,
                                        bool invoke_after_triggers,
                                        ha_rows *deleted_rows) {
  if (invoke_before_triggers) {
    if (table->triggers->process_triggers(thd, TRG_EVENT_DELETE,
                                          TRG_ACTION_BEFORE,
                                          /*old_row_is_record1=*/false)) {
      return true;
    }
  }

  if (const int delete_error = table->file->ha_delete_row(table->record[0]);
      delete_error != 0) {
    myf error_flags = MYF(0);
    if (table->file->is_fatal_error(delete_error)) {
      error_flags |= ME_FATALERROR;
    }
    table->file->print_error(delete_error, error_flags);

    // The IGNORE option may have downgraded the error from ha_delete_row
    // to a warning, so we need to check the error flag in the THD.
    return thd->is_error();
  }

  ++*deleted_rows;

  if (invoke_after_triggers) {
    if (table->triggers->process_triggers(thd, TRG_EVENT_DELETE,
                                          TRG_ACTION_AFTER,
                                          /*old_row_is_record1=*/false)) {
      return true;
    }
  }

  return false;
}

}  // namespace

>>>>>>> fbdaa4de
bool Sql_cmd_delete::precheck(THD *thd) {
  DBUG_TRACE;

  TABLE_LIST *tables = lex->query_tables;

  if (!multitable) {
    if (check_one_table_access(thd, DELETE_ACL, tables)) return true;
  } else {
    TABLE_LIST *aux_tables = delete_tables->first;
    TABLE_LIST **save_query_tables_own_last = lex->query_tables_own_last;

    if (check_table_access(thd, SELECT_ACL, tables, false, UINT_MAX, false))
      return true;

    /*
      Since aux_tables list is not part of LEX::query_tables list we
      have to juggle with LEX::query_tables_own_last value to be able
      call check_table_access() safely.
    */
    lex->query_tables_own_last = nullptr;
    if (check_table_access(thd, DELETE_ACL, aux_tables, false, UINT_MAX,
                           false)) {
      lex->query_tables_own_last = save_query_tables_own_last;
      return true;
    }
    lex->query_tables_own_last = save_query_tables_own_last;
  }
  return false;
}

bool Sql_cmd_delete::check_privileges(THD *thd) {
  DBUG_TRACE;

  if (check_all_table_privileges(thd)) return true;

  if (lex->query_block->check_column_privileges(thd)) return true;

  return false;
}

/**
  Delete a set of rows from a single table.

  @param thd    Thread handler

  @returns false on success, true on error

  @note Like implementations of other DDL/DML in MySQL, this function
  relies on the caller to close the thread tables. This is done in the
  end of dispatch_command().
*/

bool Sql_cmd_delete::delete_from_single_table(THD *thd) {
  DBUG_TRACE;

  myf error_flags = MYF(0); /**< Flag for fatal errors */
  bool will_batch;
  /*
    Most recent handler error
    =  1: Some non-handler error
    =  0: Success
    = -1: No more rows to process, or reached limit
  */
  int error = 0;
  ha_rows deleted_rows = 0;
  bool reverse = false;
  /// read_removal is only used by NDB storage engine
  bool read_removal = false;
  bool need_sort = false;

  uint usable_index = MAX_KEY;
  Query_block *const query_block = lex->query_block;
  Query_expression *const unit = query_block->master_query_expression();
  ORDER *order = query_block->order_list.first;
  TABLE_LIST *const table_list = query_block->get_table_list();
  THD::killed_state killed_status = THD::NOT_KILLED;
  THD::enum_binlog_query_type query_type = THD::ROW_QUERY_TYPE;

  const bool safe_update = thd->variables.option_bits & OPTION_SAFE_UPDATES;

  TABLE_LIST *const delete_table_ref = table_list->updatable_base_table();
  TABLE *const table = delete_table_ref->table;

  const bool transactional_table = table->file->has_transactions();

  const bool has_delete_triggers =
      table->triggers && table->triggers->has_delete_triggers();

  const bool has_before_triggers =
      has_delete_triggers &&
      table->triggers->has_triggers(TRG_EVENT_DELETE, TRG_ACTION_BEFORE);
  const bool has_after_triggers =
      has_delete_triggers &&
      table->triggers->has_triggers(TRG_EVENT_DELETE, TRG_ACTION_AFTER);
  unit->set_limit(thd, query_block);

  QEP_TAB_standalone qep_tab_st;
  QEP_TAB &qep_tab = qep_tab_st.as_QEP_TAB();

  ha_rows limit = unit->select_limit_cnt;
  const bool using_limit = limit != HA_POS_ERROR;

  if (limit == 0 && thd->lex->is_explain()) {
    Modification_plan plan(thd, MT_DELETE, table, "LIMIT is zero", true, 0);
    bool err = explain_single_table_modification(thd, thd, &plan, query_block);
    return err;
  }

  assert(!(table->all_partitions_pruned_away || m_empty_query));

  // Used to track whether there are no rows that need to be read
  bool no_rows =
      limit == 0 || is_empty_query() || table->all_partitions_pruned_away;

  Item *conds = nullptr;
  if (!no_rows && query_block->get_optimizable_conditions(thd, &conds, nullptr))
    return true; /* purecov: inspected */

  /*
    See if we can substitute expressions with equivalent generated
    columns in the WHERE and ORDER BY clauses of the DELETE statement.
    It is unclear if this is best to do before or after the other
    substitutions performed by substitute_for_best_equal_field(). Do
    it here for now, to keep it consistent with how multi-table
    deletes are optimized in JOIN::optimize().
  */
  if (conds || order)
    static_cast<void>(substitute_gc(thd, query_block, conds, nullptr, order));

  const bool const_cond = conds == nullptr || conds->const_item();
  const bool const_cond_result = const_cond && (!conds || conds->val_int());
  if (thd->is_error())  // Error during val_int()
    return true;        /* purecov: inspected */
  /*
    We are passing HA_EXTRA_IGNORE_DUP_KEY flag here to recreate query with
    IGNORE keyword within federated storage engine. If federated engine is
    removed in the future, use of HA_EXTRA_IGNORE_DUP_KEY and
    HA_EXTRA_NO_IGNORE_DUP_KEY flag should be removed from
    delete_from_single_table(), DeleteRowsIterator::Init() and
    handler::ha_reset().
  */
  if (lex->is_ignore()) table->file->ha_extra(HA_EXTRA_IGNORE_DUP_KEY);

  /*
    Test if the user wants to delete all rows and deletion doesn't have
    any side-effects (because of triggers), so we can use optimized
    handler::delete_all_rows() method.

    We can use delete_all_rows() if and only if:
    - There is no limit clause
    - The condition is constant
    - The row set is not empty
    - We allow new functions (not using option --skip-new)
    - If there is a condition, then it it produces a non-zero value
    - If the current command is DELETE FROM with no where clause, then:
      - We will not be binlogging this statement in row-based, and
      - there should be no delete triggers associated with the table.
  */
  if (!using_limit && const_cond_result && !no_rows &&
      !(specialflag & SPECIAL_NO_NEW_FUNC) &&
      ((!thd->is_current_stmt_binlog_format_row() ||  // not ROW binlog-format
        thd->is_current_stmt_binlog_disabled()) &&    // no binlog for this
                                                      // command
       !has_delete_triggers)) {
    /* Update the table->file->stats.records number */
    table->file->info(HA_STATUS_VARIABLE | HA_STATUS_NO_LOCK);
    ha_rows const maybe_deleted = table->file->stats.records;

    Modification_plan plan(thd, MT_DELETE, table, "Deleting all rows", false,
                           maybe_deleted);
    if (lex->is_explain()) {
      bool err =
          explain_single_table_modification(thd, thd, &plan, query_block);
      return err;
    }

    /* Do not allow deletion of all records if safe_update is set. */
    if (safe_update) {
      my_error(ER_UPDATE_WITHOUT_KEY_IN_SAFE_MODE, MYF(0),
               thd->get_stmt_da()->get_first_condition_message());
      return true;
    }

    DBUG_PRINT("debug", ("Trying to use delete_all_rows()"));
    if (!(error = table->file->ha_delete_all_rows())) {
      /*
        As delete_all_rows() was used, we have to log it in statement format.
      */
      query_type = THD::STMT_QUERY_TYPE;
      error = -1;
      deleted_rows = maybe_deleted;
      goto cleanup;
    }
    if (error != HA_ERR_WRONG_COMMAND) {
      if (table->file->is_fatal_error(error)) error_flags |= ME_FATALERROR;

      table->file->print_error(error, error_flags);
      goto cleanup;
    }
    /* Handler didn't support fast delete; Delete rows one by one */
  }

  if (conds != nullptr) {
    COND_EQUAL *cond_equal = nullptr;
    Item::cond_result result;

    if (optimize_cond(thd, &conds, &cond_equal, query_block->join_list,
                      &result))
      return true;
    if (result == Item::COND_FALSE)  // Impossible where
    {
      no_rows = true;

      if (lex->is_explain()) {
        Modification_plan plan(thd, MT_DELETE, table, "Impossible WHERE", true,
                               0);
        bool err =
            explain_single_table_modification(thd, thd, &plan, query_block);
        return err;
      }
    }
    if (conds) {
      conds = substitute_for_best_equal_field(thd, conds, cond_equal, nullptr);
      if (conds == nullptr) return true;

      conds->update_used_tables();
    }
  }

  /* Prune a second time to be able to prune on subqueries in WHERE clause. */
  if (table->part_info && !no_rows) {
    if (prune_partitions(thd, table, query_block, conds)) return true;
    if (table->all_partitions_pruned_away) {
      no_rows = true;
      if (lex->is_explain()) {
        Modification_plan plan(thd, MT_DELETE, table,
                               "No matching rows after partition pruning", true,
                               0);
        bool err =
            explain_single_table_modification(thd, thd, &plan, query_block);
        return err;
      }
      my_ok(thd, 0);
      return false;
    }
  }

  // Initialize the cost model that will be used for this table
  table->init_cost_model(thd->cost_model());

  /* Update the table->file->stats.records number */
  table->file->info(HA_STATUS_VARIABLE | HA_STATUS_NO_LOCK);

  table->covering_keys.clear_all();

  qep_tab.set_table(table);
  qep_tab.set_condition(conds);

  if (conds &&
      thd->optimizer_switch_flag(OPTIMIZER_SWITCH_ENGINE_CONDITION_PUSHDOWN)) {
    table->file->cond_push(conds, false);
  }

  {  // Enter scope for optimizer trace wrapper
    Opt_trace_object wrapper(&thd->opt_trace);
    wrapper.add_utf8_table(delete_table_ref);

    if (!no_rows && conds != nullptr) {
      Key_map keys_to_use(Key_map::ALL_BITS), needed_reg_dummy;
      QUICK_SELECT_I *qck;
      no_rows = test_quick_select(
                    thd, keys_to_use, 0, limit, safe_update, ORDER_NOT_RELEVANT,
                    &qep_tab, conds, &needed_reg_dummy, &qck,
                    qep_tab.table()->force_index, query_block) < 0;
      qep_tab.set_quick(qck);
    }
    if (thd->is_error())  // test_quick_select() has improper error propagation
      return true;

    if (no_rows) {
      if (lex->is_explain()) {
        Modification_plan plan(thd, MT_DELETE, table, "Impossible WHERE", true,
                               0);
        bool err =
            explain_single_table_modification(thd, thd, &plan, query_block);
        return err;
      }

      my_ok(thd, 0);
      return false;  // Nothing to delete
    }
  }  // Ends scope for optimizer trace wrapper

  /* If running in safe sql mode, don't allow updates without keys */
  if (table->quick_keys.is_clear_all()) {
    thd->server_status |= SERVER_QUERY_NO_INDEX_USED;

    /*
      Safe update error isn't returned if:
      1) It is  an EXPLAIN statement OR
      2) LIMIT is present.

      Append the first warning (if any) to the error message. This allows the
      user to understand why index access couldn't be chosen.
    */
    if (!thd->lex->is_explain() && safe_update && !using_limit) {
      my_error(ER_UPDATE_WITHOUT_KEY_IN_SAFE_MODE, MYF(0),
               thd->get_stmt_da()->get_first_condition_message());
      return true;
    }
  }

  if (order) {
    if (conds != nullptr) table->update_const_key_parts(conds);
    order = simple_remove_const(order, conds);
    ORDER_with_src order_src(order, ESC_ORDER_BY);
    usable_index =
        get_index_for_order(&order_src, &qep_tab, limit, &need_sort, &reverse);
  }

  // Reaching here only when table must be accessed
  assert(!no_rows);

  {
    ha_rows rows;
    if (qep_tab.quick())
      rows = qep_tab.quick()->records;
    else if (!conds && !need_sort && limit != HA_POS_ERROR)
      rows = limit;
    else {
      delete_table_ref->fetch_number_of_rows();
      rows = table->file->stats.records;
    }
    qep_tab.set_quick_optim();
    qep_tab.set_condition_optim();
    Modification_plan plan(thd, MT_DELETE, &qep_tab, usable_index, limit, false,
                           need_sort, false, rows);
    DEBUG_SYNC(thd, "planned_single_delete");

    if (lex->is_explain()) {
      bool err =
          explain_single_table_modification(thd, thd, &plan, query_block);
      return err;
    }

    if (query_block->active_options() & OPTION_QUICK)
      (void)table->file->ha_extra(HA_EXTRA_QUICK);

    unique_ptr_destroy_only<Filesort> fsort;
    JOIN join(thd, query_block);  // Only for holding examined_rows.
    AccessPath *path;
    if (usable_index == MAX_KEY || qep_tab.quick()) {
      path = create_table_access_path(thd, nullptr, &qep_tab,
                                      /*count_examined_rows=*/true);
    } else {
      empty_record(table);
      path = NewIndexScanAccessPath(thd, table, usable_index,
                                    /*use_order=*/true, reverse,
                                    /*count_examined_rows=*/false);
    }

    unique_ptr_destroy_only<RowIterator> iterator;
    if (need_sort) {
      assert(usable_index == MAX_KEY);

      if (qep_tab.condition() != nullptr) {
        path = NewFilterAccessPath(thd, path, qep_tab.condition());
      }

      fsort.reset(new (thd->mem_root) Filesort(
          thd, {table}, /*keep_buffers=*/false, order, HA_POS_ERROR,
          /*force_stable_sort=*/false,
          /*remove_duplicates=*/false,
          /*force_sort_rowids=*/true, /*unwrap_rollup=*/false));
      path = NewSortAccessPath(thd, path, fsort.get(),
                               /*count_examined_rows=*/false);
      iterator = CreateIteratorFromAccessPath(thd, path, &join,
                                              /*eligible_for_batch_mode=*/true);
      // Prevent cleanup in JOIN::destroy() and QEP_shared_owner::qs_cleanup(),
      // to avoid double-destroy of the SortingIterator.
      table->sorting_iterator = nullptr;
      if (iterator == nullptr || iterator->Init()) return true;
      thd->inc_examined_row_count(join.examined_rows);

      /*
        Filesort has already found and selected the rows we want to delete,
        so we don't need the where clause
      */
      qep_tab.set_condition(nullptr);
    } else {
      iterator = CreateIteratorFromAccessPath(thd, path, &join,
                                              /*eligible_for_batch_mode=*/true);
      // Prevent cleanup in JOIN::destroy() and QEP_shared_owner::qs_cleanup(),
      // to avoid double-destroy of the SortingIterator.
      table->sorting_iterator = nullptr;
      if (iterator->Init()) return true;
    }

    if (query_block->has_ft_funcs() && init_ftfuncs(thd, query_block))
      return true; /* purecov: inspected */

    THD_STAGE_INFO(thd, stage_updating);

    if (has_after_triggers) {
      /*
        The table has AFTER DELETE triggers that might access to subject table
        and therefore might need delete to be done immediately. So we turn-off
        the batching.
      */
      (void)table->file->ha_extra(HA_EXTRA_DELETE_CANNOT_BATCH);
      will_batch = false;
    } else {
      // No after delete triggers, attempt to start bulk delete
      will_batch = !table->file->start_bulk_delete();
    }
    table->mark_columns_needed_for_delete(thd);
    if (thd->is_error()) return true;

    if ((table->file->ha_table_flags() & HA_READ_BEFORE_WRITE_REMOVAL) &&
        !using_limit && !has_delete_triggers && qep_tab.quick() &&
        qep_tab.quick()->index != MAX_KEY)
      read_removal = table->check_read_removal(qep_tab.quick()->index);

    assert(limit > 0);

    // The loop that reads rows and delete those that qualify

    while (!(error = iterator->Read()) && !thd->killed) {
      assert(!thd->is_error());
      thd->inc_examined_row_count(1);

      if (qep_tab.condition() != nullptr) {
        const bool skip_record = qep_tab.condition()->val_int() == 0;
        if (thd->is_error()) {
          error = 1;
          break;
        }
        if (skip_record) {
          // Row failed condition check, release lock
          table->file->unlock_row();
          continue;
        }
      }

      assert(!thd->is_error());
      if (has_before_triggers &&
          table->triggers->process_triggers(thd, TRG_EVENT_DELETE,
                                            TRG_ACTION_BEFORE, false)) {
        error = 1;
        break;
      }

      if ((error = table->file->ha_delete_row(table->record[0]))) {
        if (table->file->is_fatal_error(error)) error_flags |= ME_FATALERROR;

        table->file->print_error(error, error_flags);
        /*
          In < 4.0.14 we set the error number to 0 here, but that
          was not sensible, because then MySQL would not roll back the
          failed DELETE, and also wrote it to the binlog. For MyISAM
          tables a DELETE probably never should fail (?), but for
          InnoDB it can fail in a FOREIGN KEY error or an
          out-of-tablespace error.
        */
        if (thd->is_error())  // Could be downgraded to warning by IGNORE
        {
          error = 1;
          break;
        }
      }

      deleted_rows++;
      if (has_after_triggers &&
          table->triggers->process_triggers(thd, TRG_EVENT_DELETE,
                                            TRG_ACTION_AFTER, false)) {
        error = 1;
        break;
      }
      if (!--limit && using_limit) {
        error = -1;
        break;
      }
    }

    killed_status = thd->killed;
    if (killed_status != THD::NOT_KILLED || thd->is_error())
      error = 1;  // Aborted
    int loc_error;
    if (will_batch && (loc_error = table->file->end_bulk_delete())) {
      /* purecov: begin inspected */
      if (error != 1) {
        if (table->file->is_fatal_error(loc_error))
          error_flags |= ME_FATALERROR;

        table->file->print_error(loc_error, error_flags);
      }
      error = 1;
      /* purecov: end */
    }
    if (read_removal) {
      /* Only handler knows how many records were really written */
      deleted_rows = table->file->end_read_removal();
    }
    if (query_block->active_options() & OPTION_QUICK)
      (void)table->file->ha_extra(HA_EXTRA_NORMAL);
  }  // End of scope for Modification_plan

cleanup:
  assert(!lex->is_explain());

  if (!transactional_table && deleted_rows > 0)
    thd->get_transaction()->mark_modified_non_trans_table(
        Transaction_ctx::STMT);

  /* See similar binlogging code in sql_update.cc, for comments */
  if ((error < 0) ||
      thd->get_transaction()->cannot_safely_rollback(Transaction_ctx::STMT)) {
    if (mysql_bin_log.is_open()) {
      int errcode = 0;
      if (error < 0)
        thd->clear_error();
      else
        errcode = query_error_code(thd, killed_status == THD::NOT_KILLED);

      /*
        [binlog]: As we don't allow the use of 'handler:delete_all_rows()' when
        binlog_format == ROW, if 'handler::delete_all_rows()' was called
        we replicate statement-based; otherwise, 'ha_delete_row()' was used to
        delete specific rows which we might log row-based.
      */
      int log_result =
          thd->binlog_query(query_type, thd->query().str, thd->query().length,
                            transactional_table, false, false, errcode);

      if (log_result) {
        error = 1;
      }
    }
  }
  assert(transactional_table || deleted_rows == 0 ||
         thd->get_transaction()->cannot_safely_rollback(Transaction_ctx::STMT));
  if (error < 0) {
    my_ok(thd, deleted_rows);
    DBUG_PRINT("info", ("%ld records deleted", (long)deleted_rows));
  }
  return error > 0;
}

/**
  Prepare a DELETE statement
*/

bool Sql_cmd_delete::prepare_inner(THD *thd) {
  DBUG_TRACE;

  Query_block *const select = lex->query_block;
  TABLE_LIST *const table_list = select->get_table_list();

  bool apply_semijoin;

  Mem_root_array<Item_exists_subselect *> sj_candidates_local(thd->mem_root);

  Opt_trace_context *const trace = &thd->opt_trace;
  Opt_trace_object trace_wrapper(trace);
  Opt_trace_object trace_prepare(trace, "delete_preparation");
  trace_prepare.add_select_number(select->select_number);
  Opt_trace_array trace_steps(trace, "steps");

  apply_semijoin = multitable;

  if (select->setup_tables(thd, table_list, false))
    return true; /* purecov: inspected */

  ulong want_privilege_saved = thd->want_privilege;
  thd->want_privilege = SELECT_ACL;
  enum enum_mark_columns mark_used_columns_saved = thd->mark_used_columns;
  thd->mark_used_columns = MARK_COLUMNS_READ;

  if (select->derived_table_count || select->table_func_count) {
    if (select->resolve_placeholder_tables(thd, apply_semijoin)) return true;

    if (select->check_view_privileges(thd, DELETE_ACL, SELECT_ACL)) return true;
  }

  /*
    Deletability test is spread across several places:
    - Target table or view must be updatable (checked below)
    - A view has special requirements with respect to keys
                                          (checked in check_key_in_view)
    - Target table must not be same as one selected from
                                          (checked in unique_table)
  */

  // Check the list of tables to be deleted from
  for (TABLE_LIST *table_ref = table_list; table_ref;
       table_ref = table_ref->next_local) {
    // Skip tables that are only selected from
    if (!table_ref->updating) continue;

    // Cannot delete from a non-updatable view or derived table.
    if (!table_ref->is_updatable()) {
      my_error(ER_NON_UPDATABLE_TABLE, MYF(0), table_ref->alias, "DELETE");
      return true;
    }

    // DELETE does not allow deleting from multi-table views
    if (table_ref->is_multiple_tables()) {
      my_error(ER_VIEW_DELETE_MERGE_VIEW, MYF(0), table_ref->db,
               table_ref->table_name);
      return true;
    }

    if (check_key_in_view(thd, table_ref, table_ref->updatable_base_table())) {
      my_error(ER_NON_UPDATABLE_TABLE, MYF(0), table_ref->alias, "DELETE");
      return true;
    }

    // A view must be merged, and thus cannot have a TABLE
    assert(!table_ref->is_view() || table_ref->table == nullptr);

    // Cannot delete from a storage engine that does not support delete.
    TABLE_LIST *base_table = table_ref->updatable_base_table();
    if (base_table->table->file->ha_table_flags() & HA_DELETE_NOT_SUPPORTED) {
      my_error(ER_ILLEGAL_HA, MYF(0), base_table->table_name);
      return true;
    }

    for (TABLE_LIST *tr = base_table; tr != nullptr;
         tr = tr->referencing_view) {
      tr->updating = true;
    }

    // Table is deleted from, used for privilege checking during execution
    base_table->set_deleted();
  }

  // The hypergraph optimizer has a unified execution path for single-table and
  // multi-table DELETE, and does not need to distinguish between the two. This
  // enables it to perform optimizations like sort avoidance and semi-join
  // flattening even if features specific to single-table DELETE (that is, ORDER
  // BY and LIMIT) are used.
  if (lex->using_hypergraph_optimizer) {
    multitable = true;
  }

  if (!multitable && select->first_inner_query_expression() != nullptr &&
      should_switch_to_multi_table_if_subqueries(thd, select, table_list))
    multitable = true;

  if (multitable) {
    if (!select->top_join_list.empty())
      propagate_nullability(&select->top_join_list, false);

    Prepared_stmt_arena_holder ps_holder(thd);
<<<<<<< HEAD
    result = new (thd->mem_root) Query_result_delete();
=======
    result = new (thd->mem_root) Query_result_delete;
>>>>>>> fbdaa4de
    if (result == nullptr) return true; /* purecov: inspected */

    // The former is for the pre-iterator executor; the latter is for the
    // iterator executor.
    // TODO(sgunders): Get rid of this when we remove Query_result.
    select->set_query_result(result);
    select->master_query_expression()->set_query_result(result);

    select->make_active_options(SELECT_NO_JOIN_CACHE | SELECT_NO_UNLOCK,
                                OPTION_BUFFER_RESULT);
    select->set_sj_candidates(&sj_candidates_local);
  } else {
    select->make_active_options(0, 0);
  }

  // Precompute and store the row types of NATURAL/USING joins.
  if (select->leaf_table_count >= 2 &&
      setup_natural_join_row_types(thd, select->join_list, &select->context))
    return true;

  // Enable the following code if allowing LIMIT with multi-table DELETE
  assert(lex->sql_command == SQLCOM_DELETE || !select->has_limit());

  lex->allow_sum_func = 0;

  if (select->setup_conds(thd)) return true;

  assert(select->having_cond() == nullptr && select->group_list.elements == 0 &&
         select->offset_limit == nullptr);

  if (select->resolve_limits(thd)) return true; /* purecov: inspected */

  // check ORDER BY even if it can be ignored
  if (select->order_list.first) {
    TABLE_LIST tables;

    tables.table = table_list->table;
    tables.alias = table_list->alias;

    assert(!select->group_list.elements);
    if (select->setup_base_ref_items(thd)) return true; /* purecov: inspected */
    if (setup_order(thd, select->base_ref_items, &tables, &select->fields,
                    select->order_list.first))
      return true;
  }

  thd->want_privilege = want_privilege_saved;
  thd->mark_used_columns = mark_used_columns_saved;

  if (select->has_ft_funcs() && setup_ftfuncs(thd, select))
    return true; /* purecov: inspected */

  /*
    Check tables to be deleted from for duplicate entries -
    must be done after conditions have been prepared.
  */
  select->exclude_from_table_unique_test = true;

  for (TABLE_LIST *table_ref = table_list; table_ref;
       table_ref = table_ref->next_local) {
    if (!table_ref->is_deleted()) continue;
    /*
      Check that table from which we delete is not used somewhere
      inside subqueries/view.
    */
    TABLE_LIST *duplicate = unique_table(table_ref->updatable_base_table(),
                                         lex->query_tables, false);
    if (duplicate) {
      update_non_unique_table_error(table_ref, "DELETE", duplicate);
      return true;
    }
  }

  select->exclude_from_table_unique_test = false;

  if (select->query_result() &&
      select->query_result()->prepare(thd, select->fields, lex->unit))
    return true; /* purecov: inspected */

  opt_trace_print_expanded_query(thd, select, &trace_wrapper);

  if (select->has_sj_candidates() && select->flatten_subqueries(thd))
    return true;

  select->set_sj_candidates(nullptr);

  if (select->apply_local_transforms(thd, true))
    return true; /* purecov: inspected */

  if (select->is_empty_query()) set_empty_query();

  select->master_query_expression()->set_prepared();

  return false;
}

/**
  Execute a DELETE statement.
*/
bool Sql_cmd_delete::execute_inner(THD *thd) {
  if (is_empty_query()) {
    if (lex->is_explain()) {
      Modification_plan plan(thd, MT_DELETE, /*table_arg=*/nullptr,
                             "No matching rows after partition pruning", true,
                             0);
      return explain_single_table_modification(thd, thd, &plan,
                                               lex->query_block);
    }
    my_ok(thd);
    return false;
  }
  return multitable ? Sql_cmd_dml::execute_inner(thd)
                    : delete_from_single_table(thd);
}

/***************************************************************************
  Delete multiple tables from join
***************************************************************************/

extern "C" int refpos_order_cmp(const void *arg, const void *a, const void *b) {
  const handler *file = static_cast<const handler *>(arg);
  return file->cmp_ref(static_cast<const uchar *>(a),
                       static_cast<const uchar *>(b));
}

<<<<<<< HEAD
bool Query_result_delete::prepare(THD *thd, const mem_root_deque<Item *> &,
                                  Query_expression *u) {
  DBUG_TRACE;
  unit = u;

  for (TABLE_LIST *tr = u->first_query_block()->leaf_tables; tr;
       tr = tr->next_leaf) {
    if (!tr->is_deleted()) continue;

    // Count number of tables deleted from
    delete_table_count++;
    delete_table_map |= tr->map();

    // Record transactional and non-transactional tables that are deleted from:
    if (tr->table->file->has_transactions())
      transactional_table_map |= tr->map();
    else
      non_transactional_table_map |= tr->map();
=======
DeleteRowsIterator::DeleteRowsIterator(
    THD *thd, unique_ptr_destroy_only<RowIterator> source, JOIN *join,
    table_map tables_to_delete_from, table_map immediate_tables)
    : RowIterator(thd),
      m_source(std::move(source)),
      m_join(join),
      m_tables_to_delete_from(tables_to_delete_from),
      m_immediate_tables(immediate_tables),
      // The old optimizer does not use hash join in DELETE statements.
      m_hash_join_tables(thd->lex->using_hypergraph_optimizer
                             ? GetHashJoinTables(join->root_access_path())
                             : 0),
      m_tempfiles(thd->mem_root),
      m_delayed_tables(thd->mem_root) {
  for (const TABLE_LIST *tr = join->query_block->leaf_tables; tr != nullptr;
       tr = tr->next_leaf) {
    TABLE *const table = tr->table;
    const uint tableno = tr->tableno();
    if (!IsBitSet(tableno, tables_to_delete_from)) continue;

    // Record transactional tables that are deleted from.
    if (table->file->has_transactions()) {
      m_transactional_tables |= tr->map();
    }

    // Record which tables have delete triggers that need to be fired.
    if (table->triggers != nullptr) {
      if (table->triggers->has_triggers(TRG_EVENT_DELETE, TRG_ACTION_BEFORE)) {
        m_tables_with_before_triggers |= tr->map();
      }
      if (table->triggers->has_triggers(TRG_EVENT_DELETE, TRG_ACTION_AFTER)) {
        m_tables_with_after_triggers |= tr->map();
      }
    }
>>>>>>> fbdaa4de
  }
}

void SetUpTablesForDelete(THD *thd, JOIN *join) {
  for (const TABLE_LIST *tr = join->query_block->leaf_tables; tr != nullptr;
       tr = tr->next_leaf) {
    if (!tr->is_deleted()) continue;
    TABLE *table = tr->table;
    table->covering_keys.clear_all();
    table->prepare_for_position();
    table->mark_columns_needed_for_delete(thd);
  }

  THD_STAGE_INFO(thd, stage_deleting_from_main_table);
}

bool CheckSqlSafeUpdate(THD *thd, const JOIN *join) {
  if (!Overlaps(thd->variables.option_bits, OPTION_SAFE_UPDATES)) {
    return false;
  }

  if (join->query_block->has_limit()) {
    return false;
  }

  bool full_scan = false;
  WalkAccessPaths(
      join->root_access_path(), join, WalkAccessPathPolicy::ENTIRE_QUERY_BLOCK,
      [&full_scan](const AccessPath *path, const JOIN *) {
        if (path->type == AccessPath::TABLE_SCAN) {
          full_scan |= path->table_scan().table->pos_in_table_list->updating;
        } else if (path->type == AccessPath::INDEX_SCAN) {
          full_scan |= path->index_scan().table->pos_in_table_list->updating;
        }
        return full_scan;
      });

  if (full_scan) {
    // Append the first warning (if any) to the error message. The warning may
    // give the user a hint as to why index access couldn't be chosen.
    my_error(ER_UPDATE_WITHOUT_KEY_IN_SAFE_MODE, MYF(0),
             thd->get_stmt_da()->get_first_condition_message());
    return true;
  }

  return false;
}

bool DeleteRowsIterator::Init() {
  if (CheckSqlSafeUpdate(thd(), m_join)) {
    return true;
  }

<<<<<<< HEAD
  ASSERT_BEST_REF_IN_JOIN_ORDER(join);

  if ((thd->variables.option_bits & OPTION_SAFE_UPDATES) &&
      error_if_full_join(join))
=======
  if (m_source->Init()) {
>>>>>>> fbdaa4de
    return true;
  }

<<<<<<< HEAD
  if (!(tempfiles =
            (Unique **)sql_calloc(sizeof(Unique *) * delete_table_count)))
    return true; /* purecov: inspected */

  if (!(tables = (TABLE **)sql_calloc(sizeof(TABLE *) * delete_table_count)))
    return true; /* purecov: inspected */

  bool delete_while_scanning = true;
  for (TABLE_LIST *tr = select->leaf_tables; tr; tr = tr->next_leaf) {
    if (!tr->is_deleted()) continue;
    if (delete_while_scanning && unique_table(tr, join->tables_list, false)) {
      /*
        If the table being deleted from is also referenced in the query,
        defer delete so that the delete doesn't interfer with reading of this
        table.
      */
      delete_while_scanning = false;
    }
  }

  for (uint i = 0; i < join->primary_tables; i++) {
    TABLE *const table = join->best_ref[i]->table();
    const table_map map = join->best_ref[i]->table_ref->map();
    if (!(map & delete_table_map)) continue;
=======
  for (TABLE_LIST *tr = m_join->query_block->leaf_tables; tr != nullptr;
       tr = tr->next_leaf) {
    TABLE *const table = tr->table;
    const uint tableno = tr->tableno();
    if (!IsBitSet(tableno, m_tables_to_delete_from)) continue;
>>>>>>> fbdaa4de

    // We are going to delete from this table
    if (IsBitSet(tableno, m_tables_with_after_triggers)) {
      /*
        The table has AFTER DELETE triggers that might access the subject
        table and therefore might need delete to be done immediately.
        So we turn-off the batching.
      */
      (void)table->file->ha_extra(HA_EXTRA_DELETE_CANNOT_BATCH);
    }
<<<<<<< HEAD
    if (thd->lex->is_ignore()) table->file->ha_extra(HA_EXTRA_IGNORE_DUP_KEY);
    table->prepare_for_position();
    table->mark_columns_needed_for_delete(thd);
    if (thd->is_error()) return true;
  }
  /*
    In some cases, rows may be deleted from the first table(s) in the join order
    while performing the join operation when "delete_while_scanning" is true and
      1. deleting from one of the const tables, or
      2. deleting from the first non-const table
  */
  table_map possible_tables = join->const_table_map;  // 1
  if (join->primary_tables > join->const_tables)
    possible_tables |=
        join->best_ref[join->const_tables]->table_ref->map();  // 2
  if (delete_while_scanning)
    delete_immediate = delete_table_map & possible_tables;
  else
    delete_immediate = 0;

  // Set up a Unique object for each table whose delete operation is deferred:

  Unique **tempfile = tempfiles;
  TABLE **table_ptr = tables;
  for (uint i = 0; i < join->primary_tables; i++) {
    const table_map map = join->best_ref[i]->table_ref->map();

    if (!(map & delete_table_map & ~delete_immediate)) continue;

    TABLE *const table = join->best_ref[i]->table();
    if (!(*tempfile++ = new (thd->mem_root)
              Unique(refpos_order_cmp, (void *)table->file,
                     table->file->ref_length, thd->variables.sortbuff_size)))
      return true; /* purecov: inspected */
    *(table_ptr++) = table;
  }

  if (select->has_ft_funcs() && init_ftfuncs(thd, select)) return true;

  assert(!thd->is_error());
=======
    if (thd()->lex->is_ignore()) {
      table->file->ha_extra(HA_EXTRA_IGNORE_DUP_KEY);
    }
    if (thd()->is_error()) return true;

    // Set up a Unique object for each table whose delete operation is deferred.
    if (!IsBitSet(tableno, m_immediate_tables)) {
      auto tempfile = make_unique_destroy_only<Unique>(
          thd()->mem_root, refpos_order_cmp, table->file,
          table->file->ref_length, thd()->variables.sortbuff_size);
      if (tempfile == nullptr || m_tempfiles.push_back(move(tempfile)) ||
          m_delayed_tables.push_back(table)) {
        return true; /* purecov: inspected */
      }
    }
  }

  assert(!thd()->is_error());
>>>>>>> fbdaa4de

  return false;
}

<<<<<<< HEAD
void Query_result_delete::cleanup(THD *) {
  // Cleanup only needed if result object has been prepared
  if (delete_table_count == 0) return;

  // Remove optimize structs for this operation.
  for (uint counter = 0; counter < delete_table_count; counter++) {
    if (tempfiles && tempfiles[counter]) destroy(tempfiles[counter]);
  }
  tempfiles = nullptr;
  tables = nullptr;
  // Reset state and statistics members:
  non_transactional_deleted = false;
  error_handled = false;
  delete_error = 0;
  found_rows = 0;
  deleted_rows = 0;
}

bool Query_result_delete::send_data(THD *thd, const mem_root_deque<Item *> &) {
  DBUG_TRACE;

  JOIN *const join = unit->first_query_block()->join;

  int unique_counter = 0;

  for (uint i = 0; i < join->primary_tables; i++) {
    const table_map map = join->qep_tab[i].table_ref->map();
=======
bool DeleteRowsIterator::DoImmediateDeletesAndBufferRowIds() {
  DBUG_TRACE;

  // For now, don't actually delete anything in EXPLAIN ANALYZE. (If we enable
  // it, INSERT and UPDATE should also be changed to have side effects when
  // running under EXPLAIN ANALYZE.)
  if (thd()->lex->is_explain_analyze) {
    return false;
  }

  int unique_counter = 0;

  for (TABLE_LIST *tr = m_join->query_block->leaf_tables; tr != nullptr;
       tr = tr->next_leaf) {
    const table_map map = tr->map();
>>>>>>> fbdaa4de

    // Check whether this table is being deleted from
    if (!Overlaps(map, m_tables_to_delete_from)) continue;

    const bool immediate = Overlaps(map, m_immediate_tables);

    TABLE *const table = join->qep_tab[i].table();

    assert(immediate || table == m_delayed_tables[unique_counter]);

    /*
      If not doing immediate deletion, increment unique_counter and assign
      "tempfile" here, so that it is available when and if it is needed.
    */
<<<<<<< HEAD
    Unique *const tempfile = immediate ? nullptr : tempfiles[unique_counter++];
=======
    Unique *const tempfile =
        immediate ? nullptr : m_tempfiles[unique_counter++].get();
>>>>>>> fbdaa4de

    // Check if using outer join and no row found, or row is already deleted
    if (table->has_null_row() || table->has_deleted_row()) continue;

<<<<<<< HEAD
    table->file->position(table->record[0]);
    found_rows++;

    if (immediate) {
      // Rows from this table can be deleted immediately
      if (table->triggers &&
          table->triggers->process_triggers(thd, TRG_EVENT_DELETE,
                                            TRG_ACTION_BEFORE, false))
        return true;
      table->set_deleted_row();
      if (map & non_transactional_table_map) non_transactional_deleted = true;
      delete_error = table->file->ha_delete_row(table->record[0]);
      if (delete_error == 0) {
        deleted_rows++;
        if (!table->file->has_transactions())
          thd->get_transaction()->mark_modified_non_trans_table(
              Transaction_ctx::STMT);
        if (table->triggers &&
            table->triggers->process_triggers(thd, TRG_EVENT_DELETE,
                                              TRG_ACTION_AFTER, false))
          return true;
      } else {
        myf error_flags = MYF(0);
        if (table->file->is_fatal_error(delete_error))
          error_flags |= ME_FATALERROR;
        table->file->print_error(delete_error, error_flags);

        /*
          If IGNORE option is used errors caused by ha_delete_row will
          be downgraded to warnings and don't have to stop the iteration.
        */
        if (thd->is_error()) return true;

        /*
          If IGNORE keyword is used, then 'error' variable will have the error
          number which is ignored. Reset the 'error' variable if IGNORE is used.
          This is necessary to call my_ok().
        */
        delete_error = 0;
      }
    } else {
      // Save deletes in a Unique object, to be carried out later.
      delete_error = tempfile->unique_add((char *)table->file->ref);
      if (delete_error != 0) {
=======
    // Hash joins have already copied the row ID from the join buffer into
    // table->file->ref. Nested loop joins have not, so we call position() to
    // get the row ID from the handler.
    if (!Overlaps(map, m_hash_join_tables)) {
      table->file->position(table->record[0]);
    }

    if (immediate) {
      // Rows from this table can be deleted immediately
      const ha_rows last_deleted = m_deleted_rows;
      table->set_deleted_row();
      if (DeleteCurrentRowAndProcessTriggers(
              thd(), table, Overlaps(map, m_tables_with_before_triggers),
              Overlaps(map, m_tables_with_after_triggers), &m_deleted_rows)) {
        return true;
      }
      if (last_deleted != m_deleted_rows &&
          !Overlaps(map, m_transactional_tables)) {
        thd()->get_transaction()->mark_modified_non_trans_table(
            Transaction_ctx::STMT);
      }
    } else {
      // Save deletes in a Unique object, to be carried out later.
      m_has_delayed_deletes = true;
      if (tempfile->unique_add(table->file->ref)) {
>>>>>>> fbdaa4de
        /* purecov: begin inspected */
        delete_error = 1;
        return true;
        /* purecov: end */
      }
    }
  }
  return false;
}

<<<<<<< HEAD
void Query_result_delete::send_error(THD *, uint errcode, const char *err) {
  DBUG_TRACE;

  /* First send error what ever it is ... */
  my_message(errcode, err, MYF(0));
}

void Query_result_delete::abort_result_set(THD *thd) {
  DBUG_TRACE;

  /* the error was handled or nothing deleted and no side effects return */
  if (error_handled ||
      (!thd->get_transaction()->cannot_safely_rollback(Transaction_ctx::STMT) &&
       deleted_rows == 0))
    return;

  /*
    If rows from the first table only has been deleted and it is
    transactional, just do rollback.
    The same if all tables are transactional, regardless of where we are.
    In all other cases do attempt deletes ...
  */
  if (!delete_completed && non_transactional_deleted) {
    // Execute the recorded do_deletes() and write info into the error log
    delete_error = 1;
    send_eof(thd);
    assert(error_handled);
    return;
  }

  if (thd->get_transaction()->cannot_safely_rollback(Transaction_ctx::STMT)) {
    /*
       there is only side effects; to binlog with the error
    */
    if (mysql_bin_log.is_open()) {
      int errcode = query_error_code(thd, thd->killed == THD::NOT_KILLED);
      /* possible error of writing binary log is ignored deliberately */
      (void)thd->binlog_query(THD::ROW_QUERY_TYPE, thd->query().str,
                              thd->query().length, transactional_table_map != 0,
                              false, false, errcode);
    }
  }
}

/**
  Do delete from other tables.

  @retval 0 ok
  @retval 1 error
*/

int Query_result_delete::do_deletes(THD *thd) {
  DBUG_TRACE;
  assert(!delete_completed);

  delete_completed = true;  // Mark operation as complete
  if (found_rows == 0) return 0;

  for (uint counter = 0; counter < delete_table_count; counter++) {
    TABLE *const table = tables[counter];
    if (table == nullptr) break;

    if (tempfiles[counter]->get(table)) return 1;

    int local_error = do_table_deletes(thd, table);

    if (thd->killed && !local_error) return 1;

    if (local_error == -1)  // End of file
      local_error = 0;

    if (local_error) return local_error;
=======
bool DeleteRowsIterator::DoDelayedDeletes() {
  DBUG_TRACE;
  assert(m_has_delayed_deletes);
  for (uint counter = 0; counter < m_delayed_tables.size(); counter++) {
    TABLE *const table = m_delayed_tables[counter];
    if (m_tempfiles[counter]->get(table)) return true;

    if (DoDelayedDeletesFromTable(table) || thd()->killed) {
      return true;
    }
>>>>>>> fbdaa4de
  }
  return 0;
}

<<<<<<< HEAD
/**
   Implements the inner loop of nested-loops join within multi-DELETE
   execution.

   @param thd   Thread handle.
   @param table The table from which to delete.

   @return Status code

   @retval  0 All ok.
   @retval  1 Triggers or handler reported error.
   @retval -1 End of file from handler.
*/
int Query_result_delete::do_table_deletes(THD *thd, TABLE *table) {
  myf error_flags = MYF(0); /**< Flag for fatal errors */
  int local_error = 0;
  ha_rows last_deleted = deleted_rows;
=======
bool DeleteRowsIterator::DoDelayedDeletesFromTable(TABLE *table) {
>>>>>>> fbdaa4de
  DBUG_TRACE;
  /*
    Ignore any rows not found in reference tables as they may already have
    been deleted by foreign key handling
  */
  unique_ptr_destroy_only<RowIterator> iterator =
<<<<<<< HEAD
      init_table_iterator(thd, table, nullptr, /*ignore_not_found_rows=*/true,
=======
      init_table_iterator(thd(), table, /*ignore_not_found_rows=*/true,
>>>>>>> fbdaa4de
                          /*count_examined_rows=*/false);
  if (iterator == nullptr) return 1;
  bool will_batch = !table->file->start_bulk_delete();
  while (!(local_error = iterator->Read()) && !thd->killed) {
    if (table->triggers &&
        table->triggers->process_triggers(thd, TRG_EVENT_DELETE,
                                          TRG_ACTION_BEFORE, false)) {
      local_error = 1;
      break;
    }

<<<<<<< HEAD
    local_error = table->file->ha_delete_row(table->record[0]);
    if (local_error) {
      if (table->file->is_fatal_error(local_error))
        error_flags |= ME_FATALERROR;

      table->file->print_error(local_error, error_flags);
      /*
        If IGNORE option is used errors caused by ha_delete_row will
        be downgraded to warnings and don't have to stop the iteration.
      */
      if (thd->is_error()) break;
    }

    /*
      Increase the reported number of deleted rows only if no error occurred
      during ha_delete_row.
      Also, don't execute the AFTER trigger if the row operation failed.
    */
    if (!local_error) {
      deleted_rows++;
      if (table->pos_in_table_list->map() & non_transactional_table_map)
        non_transactional_deleted = true;

      if (table->triggers &&
          table->triggers->process_triggers(thd, TRG_EVENT_DELETE,
                                            TRG_ACTION_AFTER, false)) {
        local_error = 1;
=======
  const uint tableno = table->pos_in_table_list->tableno();
  const bool has_before_triggers =
      IsBitSet(tableno, m_tables_with_before_triggers);
  const bool has_after_triggers =
      IsBitSet(tableno, m_tables_with_after_triggers);

  const bool will_batch = !table->file->start_bulk_delete();
  const ha_rows last_deleted = m_deleted_rows;

  bool local_error = false;
  while (!thd()->killed) {
    const int read_error = iterator->Read();
    if (read_error == 0) {
      if (DeleteCurrentRowAndProcessTriggers(thd(), table, has_before_triggers,
                                             has_after_triggers,
                                             &m_deleted_rows)) {
        local_error = true;
>>>>>>> fbdaa4de
        break;
      }
    }
  }
  if (will_batch) {
    int tmp_error = table->file->end_bulk_delete();
    if (tmp_error && !local_error) {
      local_error = tmp_error;
      if (table->file->is_fatal_error(local_error))
        error_flags |= ME_FATALERROR;

      table->file->print_error(local_error, error_flags);
    }
  }
<<<<<<< HEAD
  if (last_deleted != deleted_rows && !table->file->has_transactions())
    thd->get_transaction()->mark_modified_non_trans_table(
=======
  if (last_deleted != m_deleted_rows &&
      !IsBitSet(tableno, m_transactional_tables)) {
    thd()->get_transaction()->mark_modified_non_trans_table(
>>>>>>> fbdaa4de
        Transaction_ctx::STMT);

  return local_error;
}

<<<<<<< HEAD
/**
  Send ok to the client

  The function has to perform all deferred deletes that have been queued up.

  @return false if success, true if error
*/

bool Query_result_delete::send_eof(THD *thd) {
  THD::killed_state killed_status = THD::NOT_KILLED;
  THD_STAGE_INFO(thd, stage_deleting_from_reference_tables);

  /* Does deletes for the last n - 1 tables, returns 0 if ok */
  int local_error = do_deletes(thd);  // returns 0 if success

  /* compute a total error to know if something failed */
  local_error = local_error || delete_error;
  killed_status = (local_error == 0) ? THD::NOT_KILLED : thd->killed.load();
  /* reset used flags */

  if ((local_error == 0) ||
      thd->get_transaction()->cannot_safely_rollback(Transaction_ctx::STMT)) {
    if (mysql_bin_log.is_open()) {
      int errcode = 0;
      if (local_error == 0)
        thd->clear_error();
      else
        errcode = query_error_code(thd, killed_status == THD::NOT_KILLED);
      thd->thread_specific_used = true;
      if (thd->binlog_query(THD::ROW_QUERY_TYPE, thd->query().str,
                            thd->query().length, transactional_table_map != 0,
                            false, false, errcode) &&
          !non_transactional_table_map) {
        local_error = 1;  // Log write failed: roll back the SQL statement
      }
    }
  }
  if (local_error != 0)
    error_handled = true;  // to force early leave from ::send_error()
=======
int DeleteRowsIterator::Read() {
  bool local_error = false;

  // First process all the rows returned by the join. Delete immediately from
  // the tables that allow immediate delete, and buffer row IDs for the rows to
  // delete in the other tables.
  while (true) {
    if (const int read_error = m_source->Read();
        read_error > 0 || thd()->is_error()) {
      local_error = true;
      break;
    } else if (read_error < 0) {
      break;  // EOF
    } else if (thd()->killed) {
      thd()->send_kill_message();
      return 1;
    } else {
      if (DoImmediateDeletesAndBufferRowIds()) {
        local_error = true;
        break;
      }
    }
  }

  // If rows were buffered for delayed deletion, and no error occurred, do the
  // delayed deletions.
  //
  // In case a non-transactional table has been modified, we do the delayed
  // deletes even if an error has been raised. (The rationale is probably that
  // the deletes already performed cannot be rolled back, so deleting the
  // corresponding rows in the other tables will make the state of the tables
  // more consistent.)
  if (m_has_delayed_deletes &&
      (!local_error || thd()->get_transaction()->has_modified_non_trans_table(
                           Transaction_ctx::STMT))) {
    THD_STAGE_INFO(thd(), stage_deleting_from_reference_tables);
    if (DoDelayedDeletes()) {
      local_error = true;
    }
  }

  const THD::killed_state killed_status =
      !local_error ? THD::NOT_KILLED : thd()->killed.load();

  if (!local_error ||
      thd()->get_transaction()->cannot_safely_rollback(Transaction_ctx::STMT)) {
    if (mysql_bin_log.is_open()) {
      int errcode = 0;
      if (!local_error)
        thd()->clear_error();
      else
        errcode = query_error_code(thd(), killed_status == THD::NOT_KILLED);
      thd()->thread_specific_used = true;
      if (thd()->binlog_query(
              THD::ROW_QUERY_TYPE, thd()->query().str, thd()->query().length,
              m_transactional_tables != 0, false, false, errcode) &&
          m_transactional_tables == m_tables_to_delete_from) {
        local_error = true;  // Log write failed: roll back the SQL statement
      }
    }
  }
>>>>>>> fbdaa4de

  if (local_error) {
    return 1;
  } else {
    thd()->set_row_count_func(m_deleted_rows);
    return -1;
  }
}

<<<<<<< HEAD
bool Query_result_delete::immediate_update(TABLE_LIST *t) const {
  return t->map() & delete_immediate;
}

bool Sql_cmd_delete::accept(THD *thd, Select_lex_visitor *visitor) {
  return thd->lex->unit->accept(visitor);
=======
bool Sql_cmd_delete::accept(THD *thd, Select_lex_visitor *visitor) {
  return thd->lex->unit->accept(visitor);
}

table_map GetImmediateDeleteTables(const JOIN *join, table_map delete_tables) {
  // The hypergraph optimizer determines the immediate delete tables during
  // planning, not after planning. The only time this function is called when
  // using the hypergraph optimizer is when there is an impossible WHERE clause,
  // in which case join order optimization is short-circuited. See
  // JOIN::create_access_paths_for_zero_rows().
  if (join->thd->lex->using_hypergraph_optimizer) {
    assert(join->root_access_path()->type == AccessPath::ZERO_ROWS);
    return 0;
  }

  for (TABLE_LIST *tr = join->query_block->leaf_tables; tr != nullptr;
       tr = tr->next_leaf) {
    if (!tr->is_deleted()) continue;

    if (unique_table(tr, join->tables_list, false) != nullptr) {
      /*
        If the table being deleted from is also referenced in the query,
        defer delete so that the delete doesn't interfere with reading of this
        table.
      */
      return 0;
    }
  }

  /*
    In some cases, rows may be deleted from the first table(s) in the join order
    while performing the join operation when "delete_while_scanning" is true and
      1. deleting from one of the const tables, or
      2. deleting from the first non-const table
  */
  table_map candidate_tables = join->const_table_map;  // 1
  if (join->primary_tables > join->const_tables) {
    // Can be called in different stages after the join order has been
    // determined, so look into QEP_TAB or JOIN_TAB depending on which is
    // available in the current stage.
    const TABLE_LIST *first_non_const;
    if (join->qep_tab != nullptr) {
      first_non_const = join->qep_tab[join->const_tables].table_ref;
    } else {
      ASSERT_BEST_REF_IN_JOIN_ORDER(join);
      first_non_const = join->best_ref[join->const_tables]->table_ref;
    }
    candidate_tables |= first_non_const->map();  // 2
  }

  return delete_tables & candidate_tables;
>>>>>>> fbdaa4de
}<|MERGE_RESOLUTION|>--- conflicted
+++ resolved
@@ -24,47 +24,48 @@
 
 #include "sql/sql_delete.h"
 
+#include <assert.h>
 #include <limits.h>
-
+#include <sys/types.h>
 #include <atomic>
 #include <memory>
 #include <utility>
 
 #include "lex_string.h"
+#include "mem_root_deque.h"
 #include "my_alloc.h"
+#include "my_base.h"
 #include "my_dbug.h"
 #include "my_inttypes.h"
 #include "my_sys.h"
+#include "my_table_map.h"
 #include "mysql_com.h"
 #include "mysqld_error.h"
+#include "scope_guard.h"
 #include "sql/auth/auth_acls.h"
 #include "sql/auth/auth_common.h"  // check_table_access
 #include "sql/binlog.h"            // mysql_bin_log
-#include "sql/composite_iterators.h"
-#include "sql/debug_sync.h"  // DEBUG_SYNC
-#include "sql/filesort.h"    // Filesort
+#include "sql/debug_sync.h"        // DEBUG_SYNC
+#include "sql/filesort.h"          // Filesort
 #include "sql/handler.h"
 #include "sql/item.h"
-<<<<<<< HEAD
-#include "sql/join_optimizer/access_path.h"
-=======
 #include "sql/iterators/delete_rows_iterator.h"
 #include "sql/iterators/row_iterator.h"
 #include "sql/join_optimizer/access_path.h"
 #include "sql/join_optimizer/bit_utils.h"
 #include "sql/join_optimizer/walk_access_paths.h"
->>>>>>> fbdaa4de
 #include "sql/key_spec.h"
 #include "sql/mem_root_array.h"
 #include "sql/mysqld.h"       // stage_...
 #include "sql/opt_explain.h"  // Modification_plan
 #include "sql/opt_explain_format.h"
-#include "sql/opt_range.h"  // prune_partitions
 #include "sql/opt_trace.h"  // Opt_trace_object
+#include "sql/psi_memory_key.h"
 #include "sql/query_options.h"
-#include "sql/records.h"  // unique_ptr_destroy_only<RowIterator>
-#include "sql/row_iterator.h"
-#include "sql/sorting_iterator.h"
+#include "sql/query_result.h"
+#include "sql/range_optimizer/partition_pruning.h"
+#include "sql/range_optimizer/path_helpers.h"
+#include "sql/range_optimizer/range_optimizer.h"
 #include "sql/sql_base.h"  // update_non_unique_table_error
 #include "sql/sql_bitmap.h"
 #include "sql/sql_class.h"
@@ -73,6 +74,7 @@
 #include "sql/sql_executor.h"
 #include "sql/sql_lex.h"
 #include "sql/sql_list.h"
+#include "sql/sql_opt_exec_shared.h"
 #include "sql/sql_optimizer.h"  // optimize_cond, substitute_gc
 #include "sql/sql_resolver.h"   // setup_order
 #include "sql/sql_select.h"
@@ -82,8 +84,6 @@
 #include "sql/table.h"
 #include "sql/table_trigger_dispatcher.h"  // Table_trigger_dispatcher
 #include "sql/thd_raii.h"
-#include "sql/thr_malloc.h"
-#include "sql/timing_iterator.h"
 #include "sql/transaction_info.h"
 #include "sql/trigger_def.h"
 #include "sql/uniques.h"  // Unique
@@ -93,8 +93,6 @@
 class Opt_trace_context;
 class Select_lex_visitor;
 
-<<<<<<< HEAD
-=======
 namespace {
 
 class Query_result_delete final : public Query_result_interceptor {
@@ -150,7 +148,6 @@
 
 }  // namespace
 
->>>>>>> fbdaa4de
 bool Sql_cmd_delete::precheck(THD *thd) {
   DBUG_TRACE;
 
@@ -247,8 +244,16 @@
       table->triggers->has_triggers(TRG_EVENT_DELETE, TRG_ACTION_AFTER);
   unit->set_limit(thd, query_block);
 
-  QEP_TAB_standalone qep_tab_st;
-  QEP_TAB &qep_tab = qep_tab_st.as_QEP_TAB();
+  AccessPath *range_scan = nullptr;
+  join_type type = JT_UNKNOWN;
+
+  auto cleanup = create_scope_guard([&range_scan, table] {
+    destroy(range_scan);
+    table->set_keyread(false);
+    table->file->ha_index_or_rnd_end();
+    free_io_cache(table);
+    filesort_free_buffers(table, true);
+  });
 
   ha_rows limit = unit->select_limit_cnt;
   const bool using_limit = limit != HA_POS_ERROR;
@@ -406,12 +411,9 @@
 
   table->covering_keys.clear_all();
 
-  qep_tab.set_table(table);
-  qep_tab.set_condition(conds);
-
   if (conds &&
       thd->optimizer_switch_flag(OPTIMIZER_SWITCH_ENGINE_CONDITION_PUSHDOWN)) {
-    table->file->cond_push(conds, false);
+    table->file->cond_push(conds);
   }
 
   {  // Enter scope for optimizer trace wrapper
@@ -420,12 +422,13 @@
 
     if (!no_rows && conds != nullptr) {
       Key_map keys_to_use(Key_map::ALL_BITS), needed_reg_dummy;
-      QUICK_SELECT_I *qck;
+      MEM_ROOT temp_mem_root(key_memory_test_quick_select_exec,
+                             thd->variables.range_alloc_block_size);
       no_rows = test_quick_select(
-                    thd, keys_to_use, 0, limit, safe_update, ORDER_NOT_RELEVANT,
-                    &qep_tab, conds, &needed_reg_dummy, &qck,
-                    qep_tab.table()->force_index, query_block) < 0;
-      qep_tab.set_quick(qck);
+                    thd, thd->mem_root, &temp_mem_root, keys_to_use, 0, 0,
+                    limit, safe_update, ORDER_NOT_RELEVANT, table,
+                    /*skip_records_in_range=*/false, conds, &needed_reg_dummy,
+                    table->force_index, query_block, &range_scan) < 0;
     }
     if (thd->is_error())  // test_quick_select() has improper error propagation
       return true;
@@ -467,8 +470,12 @@
     if (conds != nullptr) table->update_const_key_parts(conds);
     order = simple_remove_const(order, conds);
     ORDER_with_src order_src(order, ESC_ORDER_BY);
-    usable_index =
-        get_index_for_order(&order_src, &qep_tab, limit, &need_sort, &reverse);
+    usable_index = get_index_for_order(&order_src, table, limit, range_scan,
+                                       &need_sort, &reverse);
+    if (range_scan != nullptr) {
+      // May have been changed by get_index_for_order().
+      type = calc_join_type(range_scan);
+    }
   }
 
   // Reaching here only when table must be accessed
@@ -476,18 +483,16 @@
 
   {
     ha_rows rows;
-    if (qep_tab.quick())
-      rows = qep_tab.quick()->records;
+    if (range_scan)
+      rows = range_scan->num_output_rows;
     else if (!conds && !need_sort && limit != HA_POS_ERROR)
       rows = limit;
     else {
       delete_table_ref->fetch_number_of_rows();
       rows = table->file->stats.records;
     }
-    qep_tab.set_quick_optim();
-    qep_tab.set_condition_optim();
-    Modification_plan plan(thd, MT_DELETE, &qep_tab, usable_index, limit, false,
-                           need_sort, false, rows);
+    Modification_plan plan(thd, MT_DELETE, table, type, range_scan, conds,
+                           usable_index, limit, false, need_sort, false, rows);
     DEBUG_SYNC(thd, "planned_single_delete");
 
     if (lex->is_explain()) {
@@ -502,9 +507,11 @@
     unique_ptr_destroy_only<Filesort> fsort;
     JOIN join(thd, query_block);  // Only for holding examined_rows.
     AccessPath *path;
-    if (usable_index == MAX_KEY || qep_tab.quick()) {
-      path = create_table_access_path(thd, nullptr, &qep_tab,
-                                      /*count_examined_rows=*/true);
+    if (usable_index == MAX_KEY || range_scan) {
+      path =
+          create_table_access_path(thd, table, range_scan,
+                                   /*table_ref=*/nullptr, /*position=*/nullptr,
+                                   /*count_examined_rows=*/true);
     } else {
       empty_record(table);
       path = NewIndexScanAccessPath(thd, table, usable_index,
@@ -516,20 +523,19 @@
     if (need_sort) {
       assert(usable_index == MAX_KEY);
 
-      if (qep_tab.condition() != nullptr) {
-        path = NewFilterAccessPath(thd, path, qep_tab.condition());
+      if (conds != nullptr) {
+        path = NewFilterAccessPath(thd, path, conds);
       }
 
       fsort.reset(new (thd->mem_root) Filesort(
           thd, {table}, /*keep_buffers=*/false, order, HA_POS_ERROR,
-          /*force_stable_sort=*/false,
           /*remove_duplicates=*/false,
           /*force_sort_rowids=*/true, /*unwrap_rollup=*/false));
       path = NewSortAccessPath(thd, path, fsort.get(),
                                /*count_examined_rows=*/false);
       iterator = CreateIteratorFromAccessPath(thd, path, &join,
                                               /*eligible_for_batch_mode=*/true);
-      // Prevent cleanup in JOIN::destroy() and QEP_shared_owner::qs_cleanup(),
+      // Prevent cleanup in JOIN::destroy() and in the cleanup condition guard,
       // to avoid double-destroy of the SortingIterator.
       table->sorting_iterator = nullptr;
       if (iterator == nullptr || iterator->Init()) return true;
@@ -539,11 +545,11 @@
         Filesort has already found and selected the rows we want to delete,
         so we don't need the where clause
       */
-      qep_tab.set_condition(nullptr);
+      conds = nullptr;
     } else {
       iterator = CreateIteratorFromAccessPath(thd, path, &join,
                                               /*eligible_for_batch_mode=*/true);
-      // Prevent cleanup in JOIN::destroy() and QEP_shared_owner::qs_cleanup(),
+      // Prevent cleanup in JOIN::destroy() and in the cleanup condition guard,
       // to avoid double-destroy of the SortingIterator.
       table->sorting_iterator = nullptr;
       if (iterator->Init()) return true;
@@ -570,9 +576,9 @@
     if (thd->is_error()) return true;
 
     if ((table->file->ha_table_flags() & HA_READ_BEFORE_WRITE_REMOVAL) &&
-        !using_limit && !has_delete_triggers && qep_tab.quick() &&
-        qep_tab.quick()->index != MAX_KEY)
-      read_removal = table->check_read_removal(qep_tab.quick()->index);
+        !using_limit && !has_delete_triggers && range_scan &&
+        used_index(range_scan) != MAX_KEY)
+      read_removal = table->check_read_removal(used_index(range_scan));
 
     assert(limit > 0);
 
@@ -582,8 +588,8 @@
       assert(!thd->is_error());
       thd->inc_examined_row_count(1);
 
-      if (qep_tab.condition() != nullptr) {
-        const bool skip_record = qep_tab.condition()->val_int() == 0;
+      if (conds != nullptr) {
+        const bool skip_record = conds->val_int() == 0;
         if (thd->is_error()) {
           error = 1;
           break;
@@ -596,39 +602,14 @@
       }
 
       assert(!thd->is_error());
-      if (has_before_triggers &&
-          table->triggers->process_triggers(thd, TRG_EVENT_DELETE,
-                                            TRG_ACTION_BEFORE, false)) {
+
+      if (DeleteCurrentRowAndProcessTriggers(thd, table, has_before_triggers,
+                                             has_after_triggers,
+                                             &deleted_rows)) {
         error = 1;
         break;
       }
 
-      if ((error = table->file->ha_delete_row(table->record[0]))) {
-        if (table->file->is_fatal_error(error)) error_flags |= ME_FATALERROR;
-
-        table->file->print_error(error, error_flags);
-        /*
-          In < 4.0.14 we set the error number to 0 here, but that
-          was not sensible, because then MySQL would not roll back the
-          failed DELETE, and also wrote it to the binlog. For MyISAM
-          tables a DELETE probably never should fail (?), but for
-          InnoDB it can fail in a FOREIGN KEY error or an
-          out-of-tablespace error.
-        */
-        if (thd->is_error())  // Could be downgraded to warning by IGNORE
-        {
-          error = 1;
-          break;
-        }
-      }
-
-      deleted_rows++;
-      if (has_after_triggers &&
-          table->triggers->process_triggers(thd, TRG_EVENT_DELETE,
-                                            TRG_ACTION_AFTER, false)) {
-        error = 1;
-        break;
-      }
       if (!--limit && using_limit) {
         error = -1;
         break;
@@ -805,11 +786,7 @@
       propagate_nullability(&select->top_join_list, false);
 
     Prepared_stmt_arena_holder ps_holder(thd);
-<<<<<<< HEAD
-    result = new (thd->mem_root) Query_result_delete();
-=======
     result = new (thd->mem_root) Query_result_delete;
->>>>>>> fbdaa4de
     if (result == nullptr) return true; /* purecov: inspected */
 
     // The former is for the pre-iterator executor; the latter is for the
@@ -935,26 +912,6 @@
                        static_cast<const uchar *>(b));
 }
 
-<<<<<<< HEAD
-bool Query_result_delete::prepare(THD *thd, const mem_root_deque<Item *> &,
-                                  Query_expression *u) {
-  DBUG_TRACE;
-  unit = u;
-
-  for (TABLE_LIST *tr = u->first_query_block()->leaf_tables; tr;
-       tr = tr->next_leaf) {
-    if (!tr->is_deleted()) continue;
-
-    // Count number of tables deleted from
-    delete_table_count++;
-    delete_table_map |= tr->map();
-
-    // Record transactional and non-transactional tables that are deleted from:
-    if (tr->table->file->has_transactions())
-      transactional_table_map |= tr->map();
-    else
-      non_transactional_table_map |= tr->map();
-=======
 DeleteRowsIterator::DeleteRowsIterator(
     THD *thd, unique_ptr_destroy_only<RowIterator> source, JOIN *join,
     table_map tables_to_delete_from, table_map immediate_tables)
@@ -989,7 +946,6 @@
         m_tables_with_after_triggers |= tr->map();
       }
     }
->>>>>>> fbdaa4de
   }
 }
 
@@ -1043,49 +999,15 @@
     return true;
   }
 
-<<<<<<< HEAD
-  ASSERT_BEST_REF_IN_JOIN_ORDER(join);
-
-  if ((thd->variables.option_bits & OPTION_SAFE_UPDATES) &&
-      error_if_full_join(join))
-=======
   if (m_source->Init()) {
->>>>>>> fbdaa4de
     return true;
   }
 
-<<<<<<< HEAD
-  if (!(tempfiles =
-            (Unique **)sql_calloc(sizeof(Unique *) * delete_table_count)))
-    return true; /* purecov: inspected */
-
-  if (!(tables = (TABLE **)sql_calloc(sizeof(TABLE *) * delete_table_count)))
-    return true; /* purecov: inspected */
-
-  bool delete_while_scanning = true;
-  for (TABLE_LIST *tr = select->leaf_tables; tr; tr = tr->next_leaf) {
-    if (!tr->is_deleted()) continue;
-    if (delete_while_scanning && unique_table(tr, join->tables_list, false)) {
-      /*
-        If the table being deleted from is also referenced in the query,
-        defer delete so that the delete doesn't interfer with reading of this
-        table.
-      */
-      delete_while_scanning = false;
-    }
-  }
-
-  for (uint i = 0; i < join->primary_tables; i++) {
-    TABLE *const table = join->best_ref[i]->table();
-    const table_map map = join->best_ref[i]->table_ref->map();
-    if (!(map & delete_table_map)) continue;
-=======
   for (TABLE_LIST *tr = m_join->query_block->leaf_tables; tr != nullptr;
        tr = tr->next_leaf) {
     TABLE *const table = tr->table;
     const uint tableno = tr->tableno();
     if (!IsBitSet(tableno, m_tables_to_delete_from)) continue;
->>>>>>> fbdaa4de
 
     // We are going to delete from this table
     if (IsBitSet(tableno, m_tables_with_after_triggers)) {
@@ -1096,48 +1018,6 @@
       */
       (void)table->file->ha_extra(HA_EXTRA_DELETE_CANNOT_BATCH);
     }
-<<<<<<< HEAD
-    if (thd->lex->is_ignore()) table->file->ha_extra(HA_EXTRA_IGNORE_DUP_KEY);
-    table->prepare_for_position();
-    table->mark_columns_needed_for_delete(thd);
-    if (thd->is_error()) return true;
-  }
-  /*
-    In some cases, rows may be deleted from the first table(s) in the join order
-    while performing the join operation when "delete_while_scanning" is true and
-      1. deleting from one of the const tables, or
-      2. deleting from the first non-const table
-  */
-  table_map possible_tables = join->const_table_map;  // 1
-  if (join->primary_tables > join->const_tables)
-    possible_tables |=
-        join->best_ref[join->const_tables]->table_ref->map();  // 2
-  if (delete_while_scanning)
-    delete_immediate = delete_table_map & possible_tables;
-  else
-    delete_immediate = 0;
-
-  // Set up a Unique object for each table whose delete operation is deferred:
-
-  Unique **tempfile = tempfiles;
-  TABLE **table_ptr = tables;
-  for (uint i = 0; i < join->primary_tables; i++) {
-    const table_map map = join->best_ref[i]->table_ref->map();
-
-    if (!(map & delete_table_map & ~delete_immediate)) continue;
-
-    TABLE *const table = join->best_ref[i]->table();
-    if (!(*tempfile++ = new (thd->mem_root)
-              Unique(refpos_order_cmp, (void *)table->file,
-                     table->file->ref_length, thd->variables.sortbuff_size)))
-      return true; /* purecov: inspected */
-    *(table_ptr++) = table;
-  }
-
-  if (select->has_ft_funcs() && init_ftfuncs(thd, select)) return true;
-
-  assert(!thd->is_error());
-=======
     if (thd()->lex->is_ignore()) {
       table->file->ha_extra(HA_EXTRA_IGNORE_DUP_KEY);
     }
@@ -1156,40 +1036,10 @@
   }
 
   assert(!thd()->is_error());
->>>>>>> fbdaa4de
 
   return false;
 }
 
-<<<<<<< HEAD
-void Query_result_delete::cleanup(THD *) {
-  // Cleanup only needed if result object has been prepared
-  if (delete_table_count == 0) return;
-
-  // Remove optimize structs for this operation.
-  for (uint counter = 0; counter < delete_table_count; counter++) {
-    if (tempfiles && tempfiles[counter]) destroy(tempfiles[counter]);
-  }
-  tempfiles = nullptr;
-  tables = nullptr;
-  // Reset state and statistics members:
-  non_transactional_deleted = false;
-  error_handled = false;
-  delete_error = 0;
-  found_rows = 0;
-  deleted_rows = 0;
-}
-
-bool Query_result_delete::send_data(THD *thd, const mem_root_deque<Item *> &) {
-  DBUG_TRACE;
-
-  JOIN *const join = unit->first_query_block()->join;
-
-  int unique_counter = 0;
-
-  for (uint i = 0; i < join->primary_tables; i++) {
-    const table_map map = join->qep_tab[i].table_ref->map();
-=======
 bool DeleteRowsIterator::DoImmediateDeletesAndBufferRowIds() {
   DBUG_TRACE;
 
@@ -1205,14 +1055,13 @@
   for (TABLE_LIST *tr = m_join->query_block->leaf_tables; tr != nullptr;
        tr = tr->next_leaf) {
     const table_map map = tr->map();
->>>>>>> fbdaa4de
 
     // Check whether this table is being deleted from
     if (!Overlaps(map, m_tables_to_delete_from)) continue;
 
     const bool immediate = Overlaps(map, m_immediate_tables);
 
-    TABLE *const table = join->qep_tab[i].table();
+    TABLE *const table = tr->table;
 
     assert(immediate || table == m_delayed_tables[unique_counter]);
 
@@ -1220,62 +1069,12 @@
       If not doing immediate deletion, increment unique_counter and assign
       "tempfile" here, so that it is available when and if it is needed.
     */
-<<<<<<< HEAD
-    Unique *const tempfile = immediate ? nullptr : tempfiles[unique_counter++];
-=======
     Unique *const tempfile =
         immediate ? nullptr : m_tempfiles[unique_counter++].get();
->>>>>>> fbdaa4de
 
     // Check if using outer join and no row found, or row is already deleted
     if (table->has_null_row() || table->has_deleted_row()) continue;
 
-<<<<<<< HEAD
-    table->file->position(table->record[0]);
-    found_rows++;
-
-    if (immediate) {
-      // Rows from this table can be deleted immediately
-      if (table->triggers &&
-          table->triggers->process_triggers(thd, TRG_EVENT_DELETE,
-                                            TRG_ACTION_BEFORE, false))
-        return true;
-      table->set_deleted_row();
-      if (map & non_transactional_table_map) non_transactional_deleted = true;
-      delete_error = table->file->ha_delete_row(table->record[0]);
-      if (delete_error == 0) {
-        deleted_rows++;
-        if (!table->file->has_transactions())
-          thd->get_transaction()->mark_modified_non_trans_table(
-              Transaction_ctx::STMT);
-        if (table->triggers &&
-            table->triggers->process_triggers(thd, TRG_EVENT_DELETE,
-                                              TRG_ACTION_AFTER, false))
-          return true;
-      } else {
-        myf error_flags = MYF(0);
-        if (table->file->is_fatal_error(delete_error))
-          error_flags |= ME_FATALERROR;
-        table->file->print_error(delete_error, error_flags);
-
-        /*
-          If IGNORE option is used errors caused by ha_delete_row will
-          be downgraded to warnings and don't have to stop the iteration.
-        */
-        if (thd->is_error()) return true;
-
-        /*
-          If IGNORE keyword is used, then 'error' variable will have the error
-          number which is ignored. Reset the 'error' variable if IGNORE is used.
-          This is necessary to call my_ok().
-        */
-        delete_error = 0;
-      }
-    } else {
-      // Save deletes in a Unique object, to be carried out later.
-      delete_error = tempfile->unique_add((char *)table->file->ref);
-      if (delete_error != 0) {
-=======
     // Hash joins have already copied the row ID from the join buffer into
     // table->file->ref. Nested loop joins have not, so we call position() to
     // get the row ID from the handler.
@@ -1301,9 +1100,7 @@
       // Save deletes in a Unique object, to be carried out later.
       m_has_delayed_deletes = true;
       if (tempfile->unique_add(table->file->ref)) {
->>>>>>> fbdaa4de
         /* purecov: begin inspected */
-        delete_error = 1;
         return true;
         /* purecov: end */
       }
@@ -1312,80 +1109,6 @@
   return false;
 }
 
-<<<<<<< HEAD
-void Query_result_delete::send_error(THD *, uint errcode, const char *err) {
-  DBUG_TRACE;
-
-  /* First send error what ever it is ... */
-  my_message(errcode, err, MYF(0));
-}
-
-void Query_result_delete::abort_result_set(THD *thd) {
-  DBUG_TRACE;
-
-  /* the error was handled or nothing deleted and no side effects return */
-  if (error_handled ||
-      (!thd->get_transaction()->cannot_safely_rollback(Transaction_ctx::STMT) &&
-       deleted_rows == 0))
-    return;
-
-  /*
-    If rows from the first table only has been deleted and it is
-    transactional, just do rollback.
-    The same if all tables are transactional, regardless of where we are.
-    In all other cases do attempt deletes ...
-  */
-  if (!delete_completed && non_transactional_deleted) {
-    // Execute the recorded do_deletes() and write info into the error log
-    delete_error = 1;
-    send_eof(thd);
-    assert(error_handled);
-    return;
-  }
-
-  if (thd->get_transaction()->cannot_safely_rollback(Transaction_ctx::STMT)) {
-    /*
-       there is only side effects; to binlog with the error
-    */
-    if (mysql_bin_log.is_open()) {
-      int errcode = query_error_code(thd, thd->killed == THD::NOT_KILLED);
-      /* possible error of writing binary log is ignored deliberately */
-      (void)thd->binlog_query(THD::ROW_QUERY_TYPE, thd->query().str,
-                              thd->query().length, transactional_table_map != 0,
-                              false, false, errcode);
-    }
-  }
-}
-
-/**
-  Do delete from other tables.
-
-  @retval 0 ok
-  @retval 1 error
-*/
-
-int Query_result_delete::do_deletes(THD *thd) {
-  DBUG_TRACE;
-  assert(!delete_completed);
-
-  delete_completed = true;  // Mark operation as complete
-  if (found_rows == 0) return 0;
-
-  for (uint counter = 0; counter < delete_table_count; counter++) {
-    TABLE *const table = tables[counter];
-    if (table == nullptr) break;
-
-    if (tempfiles[counter]->get(table)) return 1;
-
-    int local_error = do_table_deletes(thd, table);
-
-    if (thd->killed && !local_error) return 1;
-
-    if (local_error == -1)  // End of file
-      local_error = 0;
-
-    if (local_error) return local_error;
-=======
 bool DeleteRowsIterator::DoDelayedDeletes() {
   DBUG_TRACE;
   assert(m_has_delayed_deletes);
@@ -1396,83 +1119,22 @@
     if (DoDelayedDeletesFromTable(table) || thd()->killed) {
       return true;
     }
->>>>>>> fbdaa4de
-  }
-  return 0;
-}
-
-<<<<<<< HEAD
-/**
-   Implements the inner loop of nested-loops join within multi-DELETE
-   execution.
-
-   @param thd   Thread handle.
-   @param table The table from which to delete.
-
-   @return Status code
-
-   @retval  0 All ok.
-   @retval  1 Triggers or handler reported error.
-   @retval -1 End of file from handler.
-*/
-int Query_result_delete::do_table_deletes(THD *thd, TABLE *table) {
-  myf error_flags = MYF(0); /**< Flag for fatal errors */
-  int local_error = 0;
-  ha_rows last_deleted = deleted_rows;
-=======
+  }
+  return false;
+}
+
 bool DeleteRowsIterator::DoDelayedDeletesFromTable(TABLE *table) {
->>>>>>> fbdaa4de
   DBUG_TRACE;
+
   /*
     Ignore any rows not found in reference tables as they may already have
     been deleted by foreign key handling
   */
   unique_ptr_destroy_only<RowIterator> iterator =
-<<<<<<< HEAD
-      init_table_iterator(thd, table, nullptr, /*ignore_not_found_rows=*/true,
-=======
       init_table_iterator(thd(), table, /*ignore_not_found_rows=*/true,
->>>>>>> fbdaa4de
                           /*count_examined_rows=*/false);
-  if (iterator == nullptr) return 1;
-  bool will_batch = !table->file->start_bulk_delete();
-  while (!(local_error = iterator->Read()) && !thd->killed) {
-    if (table->triggers &&
-        table->triggers->process_triggers(thd, TRG_EVENT_DELETE,
-                                          TRG_ACTION_BEFORE, false)) {
-      local_error = 1;
-      break;
-    }
-
-<<<<<<< HEAD
-    local_error = table->file->ha_delete_row(table->record[0]);
-    if (local_error) {
-      if (table->file->is_fatal_error(local_error))
-        error_flags |= ME_FATALERROR;
-
-      table->file->print_error(local_error, error_flags);
-      /*
-        If IGNORE option is used errors caused by ha_delete_row will
-        be downgraded to warnings and don't have to stop the iteration.
-      */
-      if (thd->is_error()) break;
-    }
-
-    /*
-      Increase the reported number of deleted rows only if no error occurred
-      during ha_delete_row.
-      Also, don't execute the AFTER trigger if the row operation failed.
-    */
-    if (!local_error) {
-      deleted_rows++;
-      if (table->pos_in_table_list->map() & non_transactional_table_map)
-        non_transactional_deleted = true;
-
-      if (table->triggers &&
-          table->triggers->process_triggers(thd, TRG_EVENT_DELETE,
-                                            TRG_ACTION_AFTER, false)) {
-        local_error = 1;
-=======
+  if (iterator == nullptr) return true;
+
   const uint tableno = table->pos_in_table_list->tableno();
   const bool has_before_triggers =
       IsBitSet(tableno, m_tables_with_before_triggers);
@@ -1490,75 +1152,36 @@
                                              has_after_triggers,
                                              &m_deleted_rows)) {
         local_error = true;
->>>>>>> fbdaa4de
         break;
       }
-    }
-  }
+    } else if (read_error == -1) {
+      break;  // EOF
+    } else {
+      local_error = true;
+      break;
+    }
+  }
+
   if (will_batch) {
-    int tmp_error = table->file->end_bulk_delete();
-    if (tmp_error && !local_error) {
-      local_error = tmp_error;
-      if (table->file->is_fatal_error(local_error))
+    const int bulk_error = table->file->end_bulk_delete();
+    if (bulk_error != 0 && !local_error) {
+      local_error = true;
+      myf error_flags = MYF(0);
+      if (table->file->is_fatal_error(bulk_error)) {
         error_flags |= ME_FATALERROR;
-
-      table->file->print_error(local_error, error_flags);
-    }
-  }
-<<<<<<< HEAD
-  if (last_deleted != deleted_rows && !table->file->has_transactions())
-    thd->get_transaction()->mark_modified_non_trans_table(
-=======
+      }
+      table->file->print_error(bulk_error, error_flags);
+    }
+  }
   if (last_deleted != m_deleted_rows &&
       !IsBitSet(tableno, m_transactional_tables)) {
     thd()->get_transaction()->mark_modified_non_trans_table(
->>>>>>> fbdaa4de
         Transaction_ctx::STMT);
+  }
 
   return local_error;
 }
 
-<<<<<<< HEAD
-/**
-  Send ok to the client
-
-  The function has to perform all deferred deletes that have been queued up.
-
-  @return false if success, true if error
-*/
-
-bool Query_result_delete::send_eof(THD *thd) {
-  THD::killed_state killed_status = THD::NOT_KILLED;
-  THD_STAGE_INFO(thd, stage_deleting_from_reference_tables);
-
-  /* Does deletes for the last n - 1 tables, returns 0 if ok */
-  int local_error = do_deletes(thd);  // returns 0 if success
-
-  /* compute a total error to know if something failed */
-  local_error = local_error || delete_error;
-  killed_status = (local_error == 0) ? THD::NOT_KILLED : thd->killed.load();
-  /* reset used flags */
-
-  if ((local_error == 0) ||
-      thd->get_transaction()->cannot_safely_rollback(Transaction_ctx::STMT)) {
-    if (mysql_bin_log.is_open()) {
-      int errcode = 0;
-      if (local_error == 0)
-        thd->clear_error();
-      else
-        errcode = query_error_code(thd, killed_status == THD::NOT_KILLED);
-      thd->thread_specific_used = true;
-      if (thd->binlog_query(THD::ROW_QUERY_TYPE, thd->query().str,
-                            thd->query().length, transactional_table_map != 0,
-                            false, false, errcode) &&
-          !non_transactional_table_map) {
-        local_error = 1;  // Log write failed: roll back the SQL statement
-      }
-    }
-  }
-  if (local_error != 0)
-    error_handled = true;  // to force early leave from ::send_error()
-=======
 int DeleteRowsIterator::Read() {
   bool local_error = false;
 
@@ -1620,7 +1243,6 @@
       }
     }
   }
->>>>>>> fbdaa4de
 
   if (local_error) {
     return 1;
@@ -1630,14 +1252,6 @@
   }
 }
 
-<<<<<<< HEAD
-bool Query_result_delete::immediate_update(TABLE_LIST *t) const {
-  return t->map() & delete_immediate;
-}
-
-bool Sql_cmd_delete::accept(THD *thd, Select_lex_visitor *visitor) {
-  return thd->lex->unit->accept(visitor);
-=======
 bool Sql_cmd_delete::accept(THD *thd, Select_lex_visitor *visitor) {
   return thd->lex->unit->accept(visitor);
 }
@@ -1689,5 +1303,4 @@
   }
 
   return delete_tables & candidate_tables;
->>>>>>> fbdaa4de
 }