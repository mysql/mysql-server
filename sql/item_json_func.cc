--- conflicted
+++ resolved
@@ -1712,12 +1712,6 @@
   str->append(')');
 }
 
-void Item_func_json_length::cleanup() {
-  Item_int_func::cleanup();
-
-  m_path_cache.reset_cache();
-}
-
 longlong Item_func_json_length::val_int() {
   assert(fixed == 1);
   longlong result = 0;
@@ -1735,31 +1729,6 @@
     handle_std_exception(func_name());
     return error_int();
     /* purecov: end */
-  }
-
-  if (arg_count > 1) {
-    if (m_path_cache.parse_and_cache_path(current_thd, args, 1, true))
-      return error_int();
-    const Json_path *json_path = m_path_cache.get_path(1);
-    if (json_path == nullptr) {
-      null_value = true;
-      return 0;
-    }
-
-    Json_wrapper_vector hits(key_memory_JSON);
-    if (wrapper.seek(*json_path, json_path->leg_count(), &hits, true, true))
-      return error_int(); /* purecov: inspected */
-
-    if (hits.size() != 1) {
-      // path does not exist. return null.
-      null_value = true;
-      return 0;
-    }
-
-    // there should only be one hit because wildcards were forbidden
-    assert(hits.size() == 1);
-
-    wrapper = std::move(hits[0]);
   }
 
   result = wrapper.length();
@@ -1935,7 +1904,7 @@
         binary_cmp ||
         (arg1->type() == STRING_ITEM &&
          my_charset_same(arg1->collation.collation, arg2->collation.collation));
-    return arg1->eq(arg2, ignore_collation);
+    return ItemsAreEqual(arg1, arg2, ignore_collation);
   };
   const auto item_json = down_cast<const Item_func_json_extract *>(item);
   return std::equal(args, args + arg_count, item_json->args, cmp);
@@ -3337,13 +3306,9 @@
     if (utf8len < 2 || utf8text[0] != '"' || utf8text[utf8len - 1] != '"') {
       null_value = false;
       // Return string unchanged, but convert to utf8mb4 if needed.
-<<<<<<< HEAD
-      if (res == utf8str) return res;
-=======
       if (res == utf8str) {
         return res;
       }
->>>>>>> fbdaa4de
       if (str->copy(utf8text, utf8len, collation.collation))
         return error_str(); /* purecov: inspected */
       return str;
@@ -4294,7 +4259,7 @@
       const int64_t value =
           cs->cset->strtoll10(cs, start, &end_of_number, &error);
       if (end_of_number != end_of_string) {
-        ErrConvString err(start, cs);
+        ErrConvString err(string_value);
         my_error(ER_TRUNCATED_WRONG_VALUE, MYF(0),
                  unsigned_flag ? "INTEGER UNSIGNED" : "INTEGER SIGNED",
                  err.ptr());
@@ -4333,7 +4298,7 @@
       const int64_t value =
           cs->cset->strtoll10(cs, start, &end_of_number, &error);
       if (end_of_number != end_of_string) {
-        ErrConvString err(start, cs);
+        ErrConvString err(string_value);
         my_error(ER_TRUNCATED_WRONG_VALUE, MYF(0), "YEAR", err.ptr());
         return nullptr;
       }
