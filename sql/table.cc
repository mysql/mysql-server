--- conflicted
+++ resolved
@@ -85,16 +85,9 @@
 #include "sql/item.h"
 #include "sql/item_cmpfunc.h"    // and_conds
 #include "sql/item_json_func.h"  // Item_func_array_cast
-<<<<<<< HEAD
-#include "sql/json_diff.h"       // Json_diff_vector
-#include "sql/json_dom.h"        // Json_wrapper
-#include "sql/json_path.h"
-#include "sql/key.h"  // find_ref_key
-=======
 #include "sql/join_optimizer/bit_utils.h"
 #include "sql/json_diff.h"  // Json_diff_vector
 #include "sql/key.h"        // find_ref_key
->>>>>>> fbdaa4de
 #include "sql/log.h"
 #include "sql/my_decimal.h"
 #include "sql/mysqld.h"  // reg_ext key_file_frm ...
@@ -553,8 +546,6 @@
   }
   /* The mutex is initialized only for shares that are part of the TDC */
   if (tmp_table == NO_TMP_TABLE) mysql_mutex_destroy(&LOCK_ha_data);
-  delete name_hash;
-  name_hash = nullptr;
 
   delete m_histograms;
   m_histograms = nullptr;
@@ -585,10 +576,10 @@
 
   /*
     Make a copy since the share is allocated in its own root,
-    and free_root() updates its argument after freeing the memory.
+    and ~MEM_ROOT() updates its argument after freeing the memory.
   */
   MEM_ROOT own_root = std::move(mem_root);
-  free_root(&own_root, MYF(0));
+  own_root.Clear();
 }
 
 /**
@@ -751,8 +742,9 @@
     contains prefix keys.
     Note that prefix keys in the extended PK key parts
     (part_of_key_not_extended is false) are not considered.
+    Full-text keys are not considered prefix keys.
   */
-  if (full_length_key_part) {
+  if (full_length_key_part || Overlaps(keyinfo->flags, HA_FULLTEXT)) {
     field->part_of_key.set_bit(key_n);
     if (part_of_key_not_extended)
       field->part_of_key_not_extended.set_bit(key_n);
@@ -1149,8 +1141,6 @@
   @param         frm_context           FRM_context for the structures removed
                                        from TABLE_SHARE.
   @param         new_frm_ver           .FRM file version.
-  @param         use_hash              Indicates whether we use hash or linear
-                                       search to lookup fields by name.
   @param         field_idx             Field index in TABLE_SHARE::field array.
   @param         strpos                Pointer to part of .FRM's screens
                                        section describing the field to be
@@ -1183,7 +1173,7 @@
 
 static int make_field_from_frm(THD *thd, TABLE_SHARE *share,
                                FRM_context *frm_context, uint new_frm_ver,
-                               bool use_hash, uint field_idx, uchar *strpos,
+                               uint field_idx, uchar *strpos,
                                uchar *format_section_fields, char **comment_pos,
                                char **gcol_screen_pos, uchar **null_pos,
                                uint *null_bit_pos, int *errarg) {
@@ -1366,11 +1356,6 @@
   if (unireg == FRM_context::NEXT_NUMBER)
     share->found_next_number_field = share->field + field_idx;
 
-  if (use_hash) {
-    Field **field = share->field + field_idx;
-    share->name_hash->emplace((*field)->field_name, field);
-  }
-
   if (format_section_fields) {
     const uchar field_flags = format_section_fields[field_idx];
     const uchar field_storage = (field_flags & STORAGE_TYPE_MASK);
@@ -1416,12 +1401,11 @@
   int error, errarg = 0;
   uint new_frm_ver, field_pack_length, new_field_pack_flag;
   uint interval_count, interval_parts, read_length, int_length;
-  uint db_create_options, keys, key_parts, n_length;
+  uint db_create_options, keys, key_parts;
   uint key_info_length, com_length, null_bit_pos, gcol_screen_length;
   uint extra_rec_buf_length;
   uint i, j;
   bool use_extended_sk;  // Supported extending of secondary keys with PK parts
-  bool use_hash;
   char *keynames, *names, *comment_pos, *gcol_screen_pos;
   char *orig_comment_pos, *orig_gcol_screen_pos;
   uchar forminfo[288];
@@ -1535,21 +1519,21 @@
     total_key_parts = key_parts + primary_key_parts * (keys - 1);
   } else
     total_key_parts = key_parts;
-  n_length = keys * sizeof(KEY) + total_key_parts * sizeof(KEY_PART_INFO);
 
   /*
     Allocate memory for the KEY object, the key part array, and the
     two rec_per_key arrays.
   */
-  if (!multi_alloc_root(&share->mem_root, &keyinfo,
-                        n_length + uint2korr(disk_buff + 4), &rec_per_key,
+  if (!multi_alloc_root(&share->mem_root, &rec_per_key,
                         sizeof(ulong) * total_key_parts, &rec_per_key_float,
                         sizeof(rec_per_key_t) * total_key_parts, NULL))
     goto err; /* purecov: inspected */
 
-  memset(keyinfo, 0, n_length);
-  share->key_info = keyinfo;
-  key_part = reinterpret_cast<KEY_PART_INFO *>(keyinfo + keys);
+  keyinfo = share->key_info = share->mem_root.ArrayAlloc<KEY>(keys);
+  if (keyinfo == nullptr) goto err;
+
+  key_part = share->mem_root.ArrayAlloc<KEY_PART_INFO>(total_key_parts);
+  if (key_part == nullptr) goto err;
 
   for (i = 0; i < keys; i++, keyinfo++) {
     keyinfo->table = nullptr;  // Updated in open_frm
@@ -1614,7 +1598,9 @@
       share->key_parts += primary_key_parts;
     }
   }
-  keynames = (char *)key_part;
+
+  keynames = share->mem_root.ArrayAlloc<char>(uint2korr(disk_buff + 4));
+  if (keynames == nullptr) goto err;
   strpos += (my_stpcpy(keynames, (char *)strpos) - keynames) + 1;
 
   // reading index comments
@@ -1637,6 +1623,7 @@
                                                       ? uint4korr(head + 47)
                                                       : uint2korr(head + 14))));
 
+  uint n_length;
   if ((n_length = uint4korr(head + 55))) {
     /* Read extra data segment */
     uchar *next_chunk, *buff_end;
@@ -1952,11 +1939,6 @@
     null_bit_pos = 0;
   }
 
-  use_hash = share->fields >= MAX_FIELDS_BEFORE_HASH;
-  if (use_hash)
-    share->name_hash = new collation_unordered_map<std::string, Field **>(
-        system_charset_info, PSI_INSTRUMENT_ME);
-
   for (i = 0; i < share->fields; i++, strpos += field_pack_length) {
     if (new_frm_ver >= 3 &&
         (strpos[10] &
@@ -1973,10 +1955,10 @@
       gcol_screen_pos += uint2korr(gcol_screen_pos + 1) + FRM_GCOL_HEADER_SIZE;
       has_vgc = true;
     } else {
-      if ((error = make_field_from_frm(
-               thd, share, frm_context, new_frm_ver, use_hash, i, strpos,
-               format_section_fields, &comment_pos, &gcol_screen_pos, &null_pos,
-               &null_bit_pos, &errarg)))
+      if ((error = make_field_from_frm(thd, share, frm_context, new_frm_ver, i,
+                                       strpos, format_section_fields,
+                                       &comment_pos, &gcol_screen_pos,
+                                       &null_pos, &null_bit_pos, &errarg)))
         goto err;
     }
   }
@@ -1997,10 +1979,10 @@
            FRM_context::GENERATED_FIELD) &&   // former Field::unireg_check
           !(bool)(uint)(gcol_screen_pos[3]))  // Field::stored_in_db
       {
-        if ((error = make_field_from_frm(
-                 thd, share, frm_context, new_frm_ver, use_hash, i, strpos,
-                 format_section_fields, &comment_pos, &gcol_screen_pos,
-                 &null_pos, &null_bit_pos, &errarg)))
+        if ((error = make_field_from_frm(thd, share, frm_context, new_frm_ver,
+                                         i, strpos, format_section_fields,
+                                         &comment_pos, &gcol_screen_pos,
+                                         &null_pos, &null_bit_pos, &errarg)))
           goto err;
       } else {
         /*
@@ -2256,8 +2238,6 @@
   my_free(disk_buff);
   my_free(extra_segment_buff);
   destroy(handler_file);
-  delete share->name_hash;
-  share->name_hash = nullptr;
 
   open_table_error(thd, share, error, my_errno());
   return error;
@@ -3060,7 +3040,10 @@
                                    (*field_ptr)->field_name, *field_ptr,
                                    is_create_table, &error_reported)) {
           *vfield_ptr = nullptr;
-          error = 4;  // in case no error is reported
+          if (thd->is_error())
+            error_reported = true;
+          else
+            error = 4;  // in case no error is reported
           goto err;
         }
 
@@ -3259,7 +3242,7 @@
   }
   outparam->file = nullptr;  // For easier error checking
   outparam->db_stat = 0;
-  if (!internal_tmp) free_root(root, MYF(0));
+  if (!internal_tmp) root->Clear();
   my_free(const_cast<char *>(outparam->alias));
   return error;
 }
@@ -3307,7 +3290,7 @@
     else
       free_table_share(table->s);
   }
-  free_root(&table->mem_root, MYF(0));
+  table->mem_root.Clear();
   return error;
 }
 
@@ -3690,7 +3673,7 @@
   return last_char_is_space || (name_length > NAME_CHAR_LEN);
 }
 
-bool Table_check_intact::check(THD *thd MY_ATTRIBUTE((unused)), TABLE *table,
+bool Table_check_intact::check(THD *thd [[maybe_unused]], TABLE *table,
                                const TABLE_FIELD_DEF *table_def) {
   uint i;
   bool error = false;
@@ -4033,12 +4016,11 @@
   return table_map_id.id();
 }
 
-Blob_mem_storage::Blob_mem_storage() : truncated_value(false) {
-  init_alloc_root(key_memory_blob_mem_storage, &storage,
-                  MAX_FIELD_VARCHARLENGTH, 0);
-}
-
-Blob_mem_storage::~Blob_mem_storage() { free_root(&storage, MYF(0)); }
+Blob_mem_storage::Blob_mem_storage()
+    : storage(key_memory_blob_mem_storage, MAX_FIELD_VARCHARLENGTH),
+      truncated_value(false) {}
+
+Blob_mem_storage::~Blob_mem_storage() { storage.Clear(); }
 
 /**
   Initialize TABLE instance (newly created, or coming either from table
@@ -4063,6 +4045,9 @@
   if (thd->lex->need_correct_ident())
     alias_name_used =
         my_strcasecmp(table_alias_charset, s->table_name.str, tl->alias);
+  else
+    alias_name_used = false;
+
   /* Fix alias if table name changes. */
   if (strcmp(alias, tl->alias)) {
     size_t length = strlen(tl->alias) + 1;
@@ -4371,8 +4356,8 @@
   // Reset connection to TABLE
   if (is_base_table()) table = nullptr;
 
-  // Reset is_schema_table_processed value(needed for I_S tables
-  schema_table_state = NOT_PROCESSED;
+  // Needed for I_S tables.
+  schema_table_filled = false;
 
   mdl_request.ticket = nullptr;
 
@@ -4427,7 +4412,7 @@
   nullable_saved = table->is_nullable();
   force_index_saved = table->force_index;
   force_index_order_saved = table->force_index_order;
-  force_index_group_saved = table->force_index_order;
+  force_index_group_saved = table->force_index_group;
   partition_info *const part = table->part_info;
   if (part != nullptr) {
     const uint part_count = part->read_partitions.n_bits;
@@ -4460,7 +4445,7 @@
   if (nullable_saved) table->set_nullable();
   table->force_index = force_index_saved;
   table->force_index_order = force_index_order_saved;
-  table->force_index_order = force_index_group_saved;
+  table->force_index_group = force_index_group_saved;
   partition_info *const part = table->part_info;
   if (part != nullptr) {
     bitmap_copy(&part->lock_partitions, &lock_partitions_saved);
@@ -4551,10 +4536,6 @@
   }
   field_translation = transl;
   field_translation_end = transl + field_count;
-<<<<<<< HEAD
-
-=======
->>>>>>> fbdaa4de
   return false;
 }
 
@@ -5416,9 +5397,6 @@
 /**
   Mark column as either read or written (or none) according to mark_used.
 
-  @note If marking a written field, set thd->dup_field if the column is
-        already marked.
-
   @note If TABLE::get_fields_in_item_tree is set, set the flag bit
         GET_FIXED_FIELDS_FLAG for the field.
 
@@ -5796,9 +5774,6 @@
 
 bool TABLE::alloc_tmp_keys(uint new_key_count, uint new_key_part_count,
                            bool modify_share) {
-  const size_t key_info_size = sizeof(KEY) * new_key_count;
-  const size_t key_part_size = sizeof(KEY_PART_INFO) * new_key_part_count;
-
   const uint old_key_count = s->keys;
   const uint old_key_part_count = s->key_parts;
 
@@ -5817,9 +5792,8 @@
       strcpy(pointer_cast<char *>(&s->key_names->name), s->key_info->name);
     }
 
-    s->key_info = static_cast<KEY *>(s->mem_root.Alloc(key_info_size));
+    s->key_info = s->mem_root.ArrayAlloc<KEY>(new_key_count);
     if (s->key_info == nullptr) return true; /* purecov: inspected */
-    memset(s->key_info, 0, key_info_size);
 
     ulong *old_rec_per_key = s->base_rec_per_key;
     rec_per_key_t *old_rec_per_key_float = s->base_rec_per_key_float;
@@ -5854,16 +5828,14 @@
 
   // Allocate key info objects for TABLE
   KEY *old_key_info = key_info;
-  key_info = static_cast<KEY *>(s->mem_root.Alloc(key_info_size));
+  key_info = s->mem_root.ArrayAlloc<KEY>(new_key_count);
   if (key_info == nullptr) return true;
-  memset(key_info, 0, key_info_size);
 
   /*
     Allocate only key parts; key names and rec_per_key are shared
     with TABLE_SHARE object.
   */
-  base_key_parts =
-      static_cast<KEY_PART_INFO *>(s->mem_root.Alloc(key_part_size));
+  base_key_parts = s->mem_root.ArrayAlloc<KEY_PART_INFO>(new_key_part_count);
   if (base_key_parts == nullptr) return true; /* purecov: inspected */
 
   KEY_PART_INFO *key_part = base_key_parts;
@@ -7275,8 +7247,6 @@
   return false;
 }
 
-<<<<<<< HEAD
-=======
 bool TABLE_LIST::is_derived_unfinished_materialization() const {
   return (is_view_or_derived() &&
           derived_query_expression()->unfinished_materialization());
@@ -7336,7 +7306,6 @@
   return false;
 }
 
->>>>>>> fbdaa4de
 LEX_USER *LEX_USER::alloc(THD *thd, LEX_STRING *user_arg,
                           LEX_STRING *host_arg) {
   LEX_USER *ret = static_cast<LEX_USER *>(thd->alloc(sizeof(LEX_USER)));
@@ -7346,6 +7315,7 @@
 
 LEX_USER *LEX_USER::init(LEX_USER *ret, THD *thd, LEX_STRING *user_arg,
                          LEX_STRING *host_arg) {
+  ret->init();
   /*
     Trim whitespace as the values will go to a CHAR field
     when stored.
@@ -7357,31 +7327,6 @@
   ret->user.length = user_arg->length;
   ret->host.str = host_arg ? host_arg->str : "%";
   ret->host.length = host_arg ? host_arg->length : 1;
-  ret->plugin = EMPTY_CSTR;
-  ret->auth = NULL_CSTR;
-  ret->current_auth = NULL_CSTR;
-  ret->uses_replace_clause = false;
-  ret->uses_identified_by_clause = false;
-  ret->uses_identified_with_clause = false;
-  ret->uses_authentication_string_clause = false;
-  ret->has_password_generator = false;
-  ret->retain_current_password = false;
-  ret->discard_old_password = false;
-  ret->alter_status.account_locked = false;
-  ret->alter_status.expire_after_days = 0;
-  ret->alter_status.update_account_locked_column = false;
-  ret->alter_status.update_password_expired_column = false;
-  ret->alter_status.update_password_expired_fields = false;
-  ret->alter_status.use_default_password_lifetime = true;
-  ret->alter_status.use_default_password_history = true;
-  ret->alter_status.update_password_require_current =
-      Lex_acl_attrib_udyn::UNCHANGED;
-  ret->alter_status.password_history_length = 0;
-  ret->alter_status.password_reuse_interval = 0;
-  ret->alter_status.failed_login_attempts = 0;
-  ret->alter_status.password_lock_time = 0;
-  ret->alter_status.update_failed_login_attempts = false;
-  ret->alter_status.update_password_lock_time = false;
   if (check_string_char_length(ret->user, ER_THD(thd, ER_USERNAME),
                                USERNAME_CHAR_LENGTH, system_charset_info,
                                false) ||
