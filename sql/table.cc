--- conflicted
+++ resolved
@@ -321,12 +321,8 @@
     share->free_tables.empty();
 
     memcpy((char*) &share->mem_root, (char*) &mem_root, sizeof(mem_root));
-<<<<<<< HEAD
-    pthread_mutex_init(&share->LOCK_ha_data, MY_MUTEX_INIT_FAST);
-=======
-    mysql_mutex_init(key_TABLE_SHARE_mutex, &share->mutex, MY_MUTEX_INIT_FAST);
-    mysql_cond_init(key_TABLE_SHARE_cond, &share->cond, NULL);
->>>>>>> 0cd467a2
+    mysql_mutex_init(key_TABLE_SHARE_LOCK_ha_data,
+                     &share->LOCK_ha_data, MY_MUTEX_INIT_FAST);
   }
   DBUG_RETURN(share);
 }
@@ -419,22 +415,7 @@
 
   /* The mutex is initialized only for shares that are part of the TDC */
   if (share->tmp_table == NO_TMP_TABLE)
-<<<<<<< HEAD
-    pthread_mutex_destroy(&share->LOCK_ha_data);
-=======
-  {
-    /* share->mutex is locked in release_table_share() */
-    while (share->waiting_on_cond)
-    {
-      mysql_cond_broadcast(&share->cond);
-      mysql_cond_wait(&share->cond, &share->mutex);
-    }
-    /* No thread refers to this anymore */
-    mysql_mutex_unlock(&share->mutex);
-    mysql_mutex_destroy(&share->mutex);
-    mysql_cond_destroy(&share->cond);
-  }
->>>>>>> 0cd467a2
+    mysql_mutex_destroy(&share->LOCK_ha_data);
   my_hash_free(&share->name_hash);
 
   plugin_unlock(NULL, share->db_plugin);
