--- conflicted
+++ resolved
@@ -5042,18 +5042,10 @@
     return super::itemize(pc, res) || arg->itemize(pc, &arg);
   }
 
+  enum Type type() const { return INSERT_VALUE_ITEM; }
   bool eq(const Item *item, bool binary_cmp) const;
   bool fix_fields(THD *, Item **);
   virtual void print(String *str, enum_query_type query_type);
-<<<<<<< HEAD
-=======
-  type_conversion_status save_in_field(Field *field_arg, bool no_conversions)
-  {
-    return Item_field::save_in_field(field_arg, no_conversions);
-  }
-
-  enum Type type() const { return INSERT_VALUE_ITEM; }
->>>>>>> cf64fc12
   /* 
    We use RAND_TABLE_BIT to prevent Item_insert_value from
    being treated as a constant and precalculated before execution
