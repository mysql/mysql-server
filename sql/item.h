#ifndef SQL_ITEM_INCLUDED
#define SQL_ITEM_INCLUDED

<<<<<<< HEAD
/* Copyright (c) 2000, 2013, Oracle and/or its affiliates.
   Copyright (c) 2009, 2013 Monty Program Ab.
=======
/* Copyright (c) 2000, 2015, Oracle and/or its affiliates. All rights reserved.
>>>>>>> e02fe87f

   This program is free software; you can redistribute it and/or modify
   it under the terms of the GNU General Public License as published by
   the Free Software Foundation; version 2 of the License.

   This program is distributed in the hope that it will be useful,
   but WITHOUT ANY WARRANTY; without even the implied warranty of
   MERCHANTABILITY or FITNESS FOR A PARTICULAR PURPOSE.  See the
   GNU General Public License for more details.

   You should have received a copy of the GNU General Public License
   along with this program; if not, write to the Free Software
   Foundation, Inc., 51 Franklin Street, Fifth Floor, Boston, MA  02110-1301, USA */


#ifdef USE_PRAGMA_INTERFACE
#pragma interface			/* gcc class implementation */
#endif

#include "sql_priv.h"                /* STRING_BUFFER_USUAL_SIZE */
#include "unireg.h"
#include "sql_const.h"                 /* RAND_TABLE_BIT, MAX_FIELD_NAME */
#include "unireg.h"                    // REQUIRED: for other includes
#include "thr_malloc.h"                         /* sql_calloc */
#include "field.h"                              /* Derivation */

C_MODE_START
#include <ma_dyncol.h>
C_MODE_END

static inline
bool trace_unsupported_func(const char *where, const char *processor_name)
{
  char buff[64];                                                         
  sprintf(buff, "%s::%s", where, processor_name);
  DBUG_ENTER(buff);
  sprintf(buff, "%s returns TRUE: unsupported function", processor_name);
  DBUG_PRINT("info", ("%s", buff));
  DBUG_RETURN(TRUE);
}

static inline
bool trace_unsupported_by_check_vcol_func_processor(const char *where)
{
  return trace_unsupported_func(where, "check_vcol_func_processor");
}

class Protocol;
struct TABLE_LIST;
void item_init(void);			/* Init item functions */
class Item_field;
class user_var_entry;


static inline uint32
char_to_byte_length_safe(uint32 char_length_arg, uint32 mbmaxlen_arg)
{
   ulonglong tmp= ((ulonglong) char_length_arg) * mbmaxlen_arg;
   return (tmp > UINT_MAX32) ? (uint32) UINT_MAX32 : (uint32) tmp;
}


/*
   "Declared Type Collation"
   A combination of collation and its derivation.

  Flags for collation aggregation modes:
  MY_COLL_ALLOW_SUPERSET_CONV  - allow conversion to a superset
  MY_COLL_ALLOW_COERCIBLE_CONV - allow conversion of a coercible value
                                 (i.e. constant).
  MY_COLL_ALLOW_CONV           - allow any kind of conversion
                                 (combination of the above two)
  MY_COLL_ALLOW_NUMERIC_CONV   - if all items were numbers, convert to
                                 @@character_set_connection
  MY_COLL_DISALLOW_NONE        - don't allow return DERIVATION_NONE
                                 (e.g. when aggregating for comparison)
  MY_COLL_CMP_CONV             - combination of MY_COLL_ALLOW_CONV
                                 and MY_COLL_DISALLOW_NONE
*/

#define MY_COLL_ALLOW_SUPERSET_CONV   1
#define MY_COLL_ALLOW_COERCIBLE_CONV  2
#define MY_COLL_DISALLOW_NONE         4
#define MY_COLL_ALLOW_NUMERIC_CONV    8

#define MY_COLL_ALLOW_CONV (MY_COLL_ALLOW_SUPERSET_CONV | MY_COLL_ALLOW_COERCIBLE_CONV)
#define MY_COLL_CMP_CONV   (MY_COLL_ALLOW_CONV | MY_COLL_DISALLOW_NONE)

class DTCollation {
public:
  CHARSET_INFO     *collation;
  enum Derivation derivation;
  uint repertoire;
  
  void set_repertoire_from_charset(CHARSET_INFO *cs)
  {
    repertoire= cs->state & MY_CS_PUREASCII ?
                MY_REPERTOIRE_ASCII : MY_REPERTOIRE_UNICODE30;
  }
  DTCollation()
  {
    collation= &my_charset_bin;
    derivation= DERIVATION_NONE;
    repertoire= MY_REPERTOIRE_UNICODE30;
  }
  DTCollation(CHARSET_INFO *collation_arg, Derivation derivation_arg)
  {
    collation= collation_arg;
    derivation= derivation_arg;
    set_repertoire_from_charset(collation_arg);
  }
  void set(DTCollation &dt)
  { 
    collation= dt.collation;
    derivation= dt.derivation;
    repertoire= dt.repertoire;
  }
  void set(CHARSET_INFO *collation_arg, Derivation derivation_arg)
  {
    collation= collation_arg;
    derivation= derivation_arg;
    set_repertoire_from_charset(collation_arg);
  }
  void set(CHARSET_INFO *collation_arg,
           Derivation derivation_arg,
           uint repertoire_arg)
  {
    collation= collation_arg;
    derivation= derivation_arg;
    repertoire= repertoire_arg;
  }
  void set_numeric()
  {
    collation= &my_charset_numeric;
    derivation= DERIVATION_NUMERIC;
    repertoire= MY_REPERTOIRE_NUMERIC;
  }
  void set(CHARSET_INFO *collation_arg)
  {
    collation= collation_arg;
    set_repertoire_from_charset(collation_arg);
  }
  void set(Derivation derivation_arg)
  { derivation= derivation_arg; }
  bool aggregate(DTCollation &dt, uint flags= 0);
  bool set(DTCollation &dt1, DTCollation &dt2, uint flags= 0)
  { set(dt1); return aggregate(dt2, flags); }
  const char *derivation_name() const
  {
    switch(derivation)
    {
      case DERIVATION_NUMERIC:   return "NUMERIC";
      case DERIVATION_IGNORABLE: return "IGNORABLE";
      case DERIVATION_COERCIBLE: return "COERCIBLE";
      case DERIVATION_IMPLICIT:  return "IMPLICIT";
      case DERIVATION_SYSCONST:  return "SYSCONST";
      case DERIVATION_EXPLICIT:  return "EXPLICIT";
      case DERIVATION_NONE:      return "NONE";
      default: return "UNKNOWN";
    }
  }
};

/*************************************************************************/
/*
  A framework to easily handle different return types for hybrid items
  (hybrid item is an item whose operand can be of any type, e.g. integer,
  real, decimal).
*/

struct Hybrid_type_traits;

struct Hybrid_type
{
  longlong integer;

  double real;
  /*
    Use two decimal buffers interchangeably to speed up += operation
    which has no native support in decimal library.
    Hybrid_type+= arg is implemented as dec_buf[1]= dec_buf[0] + arg.
    The third decimal is used as a handy temporary storage.
  */
  my_decimal dec_buf[3];
  int used_dec_buf_no;

  /*
    Traits moved to a separate class to
      a) be able to easily change object traits in runtime
      b) they work as a differentiator for the union above
  */
  const Hybrid_type_traits *traits;

  Hybrid_type() {}
  /* XXX: add traits->copy() when needed */
  Hybrid_type(const Hybrid_type &rhs) :traits(rhs.traits) {}
};


/* Hybryd_type_traits interface + default implementation for REAL_RESULT */

struct Hybrid_type_traits
{
  virtual Item_result type() const { return REAL_RESULT; }

  virtual void
  fix_length_and_dec(Item *item, Item *arg) const;

  /* Hybrid_type operations. */
  virtual void set_zero(Hybrid_type *val) const { val->real= 0.0; }
  virtual void add(Hybrid_type *val, Field *f) const
  { val->real+= f->val_real(); }
  virtual void div(Hybrid_type *val, ulonglong u) const
  { val->real/= ulonglong2double(u); }

  virtual longlong val_int(Hybrid_type *val, bool unsigned_flag) const
  { return (longlong) rint(val->real); }
  virtual double val_real(Hybrid_type *val) const { return val->real; }
  virtual my_decimal *val_decimal(Hybrid_type *val, my_decimal *buf) const;
  virtual String *val_str(Hybrid_type *val, String *buf, uint8 decimals) const;
  static const Hybrid_type_traits *instance();
  Hybrid_type_traits() {}
  virtual ~Hybrid_type_traits() {}
};


struct Hybrid_type_traits_decimal: public Hybrid_type_traits
{
  virtual Item_result type() const { return DECIMAL_RESULT; }

  virtual void
  fix_length_and_dec(Item *arg, Item *item) const;

  /* Hybrid_type operations. */
  virtual void set_zero(Hybrid_type *val) const;
  virtual void add(Hybrid_type *val, Field *f) const;
  virtual void div(Hybrid_type *val, ulonglong u) const;

  virtual longlong val_int(Hybrid_type *val, bool unsigned_flag) const;
  virtual double val_real(Hybrid_type *val) const;
  virtual my_decimal *val_decimal(Hybrid_type *val, my_decimal *buf) const
  { return &val->dec_buf[val->used_dec_buf_no]; }
  virtual String *val_str(Hybrid_type *val, String *buf, uint8 decimals) const;
  static const Hybrid_type_traits_decimal *instance();
  Hybrid_type_traits_decimal() {};
};


struct Hybrid_type_traits_integer: public Hybrid_type_traits
{
  virtual Item_result type() const { return INT_RESULT; }

  virtual void
  fix_length_and_dec(Item *arg, Item *item) const;

  /* Hybrid_type operations. */
  virtual void set_zero(Hybrid_type *val) const
  { val->integer= 0; }
  virtual void add(Hybrid_type *val, Field *f) const
  { val->integer+= f->val_int(); }
  virtual void div(Hybrid_type *val, ulonglong u) const
  { val->integer/= (longlong) u; }

  virtual longlong val_int(Hybrid_type *val, bool unsigned_flag) const
  { return val->integer; }
  virtual double val_real(Hybrid_type *val) const
  { return (double) val->integer; }
  virtual my_decimal *val_decimal(Hybrid_type *val, my_decimal *buf) const
  {
    int2my_decimal(E_DEC_FATAL_ERROR, val->integer, 0, &val->dec_buf[2]);
    return &val->dec_buf[2];
  }
  virtual String *val_str(Hybrid_type *val, String *buf, uint8 decimals) const
  { buf->set(val->integer, &my_charset_bin); return buf;}
  static const Hybrid_type_traits_integer *instance();
  Hybrid_type_traits_integer() {};
};


void dummy_error_processor(THD *thd, void *data);

void view_error_processor(THD *thd, void *data);

/*
  Instances of Name_resolution_context store the information necesary for
  name resolution of Items and other context analysis of a query made in
  fix_fields().

  This structure is a part of SELECT_LEX, a pointer to this structure is
  assigned when an item is created (which happens mostly during  parsing
  (sql_yacc.yy)), but the structure itself will be initialized after parsing
  is complete

  TODO: move subquery of INSERT ... SELECT and CREATE ... SELECT to
  separate SELECT_LEX which allow to remove tricks of changing this
  structure before and after INSERT/CREATE and its SELECT to make correct
  field name resolution.
*/
struct Name_resolution_context: Sql_alloc
{
  /*
    The name resolution context to search in when an Item cannot be
    resolved in this context (the context of an outer select)
  */
  Name_resolution_context *outer_context;

  /*
    List of tables used to resolve the items of this context.  Usually these
    are tables from the FROM clause of SELECT statement.  The exceptions are
    INSERT ... SELECT and CREATE ... SELECT statements, where SELECT
    subquery is not moved to a separate SELECT_LEX.  For these types of
    statements we have to change this member dynamically to ensure correct
    name resolution of different parts of the statement.
  */
  TABLE_LIST *table_list;
  /*
    In most cases the two table references below replace 'table_list' above
    for the purpose of name resolution. The first and last name resolution
    table references allow us to search only in a sub-tree of the nested
    join tree in a FROM clause. This is needed for NATURAL JOIN, JOIN ... USING
    and JOIN ... ON. 
  */
  TABLE_LIST *first_name_resolution_table;
  /*
    Last table to search in the list of leaf table references that begins
    with first_name_resolution_table.
  */
  TABLE_LIST *last_name_resolution_table;

  /* Cache first_name_resolution_table in setup_natural_join_row_types */
  TABLE_LIST *natural_join_first_table;
  /*
    SELECT_LEX item belong to, in case of merged VIEW it can differ from
    SELECT_LEX where item was created, so we can't use table_list/field_list
    from there
  */
  st_select_lex *select_lex;

  /*
    Processor of errors caused during Item name resolving, now used only to
    hide underlying tables in errors about views (i.e. it substitute some
    errors for views)
  */
  void (*error_processor)(THD *, void *);
  void *error_processor_data;

  /*
    When TRUE items are resolved in this context both against the
    SELECT list and this->table_list. If FALSE, items are resolved
    only against this->table_list.
  */
  bool resolve_in_select_list;

  /*
    Security context of this name resolution context. It's used for views
    and is non-zero only if the view is defined with SQL SECURITY DEFINER.
  */
  Security_context *security_ctx;

  Name_resolution_context()
    :outer_context(0), table_list(0), select_lex(0),
    error_processor_data(0),
    security_ctx(0)
    {}

  void init()
  {
    resolve_in_select_list= FALSE;
    error_processor= &dummy_error_processor;
    first_name_resolution_table= NULL;
    last_name_resolution_table= NULL;
  }

  void resolve_in_table_list_only(TABLE_LIST *tables)
  {
    table_list= first_name_resolution_table= tables;
    resolve_in_select_list= FALSE;
  }

  void process_error(THD *thd)
  {
    (*error_processor)(thd, error_processor_data);
  }
  st_select_lex *outer_select()
  {
    return (outer_context ?
            outer_context->select_lex :
            NULL);
  }
};


/*
  Store and restore the current state of a name resolution context.
*/

class Name_resolution_context_state
{
private:
  TABLE_LIST *save_table_list;
  TABLE_LIST *save_first_name_resolution_table;
  TABLE_LIST *save_next_name_resolution_table;
  bool        save_resolve_in_select_list;
  TABLE_LIST *save_next_local;

public:
  Name_resolution_context_state() {}          /* Remove gcc warning */

public:
  /* Save the state of a name resolution context. */
  void save_state(Name_resolution_context *context, TABLE_LIST *table_list)
  {
    save_table_list=                  context->table_list;
    save_first_name_resolution_table= context->first_name_resolution_table;
    save_resolve_in_select_list=      context->resolve_in_select_list;
    save_next_local=                  table_list->next_local;
    save_next_name_resolution_table=  table_list->next_name_resolution_table;
  }

  /* Restore a name resolution context from saved state. */
  void restore_state(Name_resolution_context *context, TABLE_LIST *table_list)
  {
    table_list->next_local=                save_next_local;
    table_list->next_name_resolution_table= save_next_name_resolution_table;
    context->table_list=                   save_table_list;
    context->first_name_resolution_table=  save_first_name_resolution_table;
    context->resolve_in_select_list=       save_resolve_in_select_list;
  }

  TABLE_LIST *get_first_name_resolution_table()
  {
    return save_first_name_resolution_table;
  }
};


/*
  This enum is used to report information about monotonicity of function
  represented by Item* tree.
  Monotonicity is defined only for Item* trees that represent table
  partitioning expressions (i.e. have no subselects/user vars/PS parameters
  etc etc). An Item* tree is assumed to have the same monotonicity properties
  as its correspoinding function F:

  [signed] longlong F(field1, field2, ...) {
    put values of field_i into table record buffer;
    return item->val_int(); 
  }

  NOTE
  At the moment function monotonicity is not well defined (and so may be
  incorrect) for Item trees with parameters/return types that are different
  from INT_RESULT, may be NULL, or are unsigned.
  It will be possible to address this issue once the related partitioning bugs
  (BUG#16002, BUG#15447, BUG#13436) are fixed.

  The NOT_NULL enums are used in TO_DAYS, since TO_DAYS('2001-00-00') returns
  NULL which puts those rows into the NULL partition, but
  '2000-12-31' < '2001-00-00' < '2001-01-01'. So special handling is needed
  for this (see Bug#20577).
*/

typedef enum monotonicity_info 
{
   NON_MONOTONIC,              /* none of the below holds */
   MONOTONIC_INCREASING,       /* F() is unary and (x < y) => (F(x) <= F(y)) */
   MONOTONIC_INCREASING_NOT_NULL,  /* But only for valid/real x and y */
   MONOTONIC_STRICT_INCREASING,/* F() is unary and (x < y) => (F(x) <  F(y)) */
   MONOTONIC_STRICT_INCREASING_NOT_NULL  /* But only for valid/real x and y */
} enum_monotonicity_info;

/*************************************************************************/

class sp_rcontext;


class Item_equal;

struct st_join_table* const NO_PARTICULAR_TAB= (struct st_join_table*)0x1;

typedef struct replace_equal_field_arg 
{
  Item_equal *item_equal;
  struct st_join_table *context_tab;
} REPLACE_EQUAL_FIELD_ARG;

class Settable_routine_parameter
{
public:
  /*
    Set required privileges for accessing the parameter.

    SYNOPSIS
      set_required_privilege()
        rw        if 'rw' is true then we are going to read and set the
                  parameter, so SELECT and UPDATE privileges might be
                  required, otherwise we only reading it and SELECT
                  privilege might be required.
  */
  Settable_routine_parameter() {}
  virtual ~Settable_routine_parameter() {}
  virtual void set_required_privilege(bool rw) {};

  /*
    Set parameter value.

    SYNOPSIS
      set_value()
        thd       thread handle
        ctx       context to which parameter belongs (if it is local
                  variable).
        it        item which represents new value

    RETURN
      FALSE if parameter value has been set,
      TRUE if error has occured.
  */
  virtual bool set_value(THD *thd, sp_rcontext *ctx, Item **it)= 0;

  virtual void set_out_param_info(Send_field *info) {}

  virtual const Send_field *get_out_param_info() const
  { return NULL; }
};


struct st_dyncall_create_def
{
  Item  *num, *value;
  CHARSET_INFO *cs;
  uint len, frac;
  DYNAMIC_COLUMN_TYPE type;
};

typedef struct st_dyncall_create_def DYNCALL_CREATE_DEF;


typedef bool (Item::*Item_processor) (uchar *arg);
/*
  Analyzer function
    SYNOPSIS
      argp   in/out IN:  Analysis parameter
                    OUT: Parameter to be passed to the transformer

    RETURN 
      TRUE   Invoke the transformer
      FALSE  Don't do it

*/
typedef bool (Item::*Item_analyzer) (uchar **argp);
typedef Item* (Item::*Item_transformer) (uchar *arg);
typedef void (*Cond_traverser) (const Item *item, void *arg);

class Item_equal;
class COND_EQUAL;

class st_select_lex_unit;

class Item {
  Item(const Item &);			/* Prevent use of these */
  void operator=(Item &);
  /**
    The index in the JOIN::join_tab array of the JOIN_TAB this Item is attached
    to. Items are attached (or 'pushed') to JOIN_TABs during optimization by the
    make_cond_for_table procedure. During query execution, this item is
    evaluated when the join loop reaches the corresponding JOIN_TAB.

    If the value of join_tab_idx >= MAX_TABLES, this means that there is no
    corresponding JOIN_TAB.
  */
  uint join_tab_idx;

public:
  static void *operator new(size_t size) throw ()
  { return sql_alloc(size); }
  static void *operator new(size_t size, MEM_ROOT *mem_root) throw ()
  { return alloc_root(mem_root, size); }
  static void operator delete(void *ptr,size_t size) { TRASH(ptr, size); }
  static void operator delete(void *ptr, MEM_ROOT *mem_root) {}

  enum Type {FIELD_ITEM= 0, FUNC_ITEM, SUM_FUNC_ITEM, STRING_ITEM,
	     INT_ITEM, REAL_ITEM, NULL_ITEM, VARBIN_ITEM,
	     COPY_STR_ITEM, FIELD_AVG_ITEM, DEFAULT_VALUE_ITEM,
	     PROC_ITEM,COND_ITEM, REF_ITEM, FIELD_STD_ITEM,
	     FIELD_VARIANCE_ITEM, INSERT_VALUE_ITEM,
             SUBSELECT_ITEM, ROW_ITEM, CACHE_ITEM, TYPE_HOLDER,
             PARAM_ITEM, TRIGGER_FIELD_ITEM, DECIMAL_ITEM,
             XPATH_NODESET, XPATH_NODESET_CMP,
             VIEW_FIXER_ITEM, EXPR_CACHE_ITEM};

  enum cond_result { COND_UNDEF,COND_OK,COND_TRUE,COND_FALSE };

  enum traverse_order { POSTFIX, PREFIX };
  
  /* Cache of the result of is_expensive(). */
  int8 is_expensive_cache;
  
  /* Reuse size, only used by SP local variable assignment, otherwize 0 */
  uint rsize;

  /*
    str_values's main purpose is to be used to cache the value in
    save_in_field
  */
  String str_value;
  char * name;			/* Name from select */
  /* Original item name (if it was renamed)*/
  char * orig_name;
  /**
     Intrusive list pointer for free list. If not null, points to the next
     Item on some Query_arena's free list. For instance, stored procedures
     have their own Query_arena's.

     @see Query_arena::free_list
   */
  Item *next;
  /*
    The maximum value length in characters multiplied by collation->mbmaxlen.
    Almost always it's the maximum value length in bytes.
  */
  uint32 max_length;
  /*
    TODO: convert name and name_length fields into LEX_STRING to keep them in
    sync (see bug #11829681/60295 etc). Then also remove some strlen(name)
    calls.
  */
  uint name_length;                     /* Length of name */
  uint decimals;
  int8 marker;
  bool maybe_null;			/* If item may be null */
  bool in_rollup;                       /* If used in GROUP BY list
                                           of a query with ROLLUP */ 
  bool null_value;			/* if item is null */
  bool unsigned_flag;
  bool with_sum_func;                   /* True if item contains a sum func */
  /**
    True if any item except Item_sum_func contains a field. Set during parsing.
  */
  bool with_field;
  bool fixed;                           /* If item fixed with fix_fields */
  bool is_autogenerated_name;           /* indicate was name of this Item
                                           autogenerated or set by user */
  bool with_subselect;                  /* If this item is a subselect or some
                                           of its arguments is or contains a
                                           subselect */
  DTCollation collation;
  Item_result cmp_context;              /* Comparison context */
  // alloc & destruct is done as start of select using sql_alloc
  Item();
  /*
     Constructor used by Item_field, Item_ref & aggregate (sum) functions.
     Used for duplicating lists in processing queries with temporary
     tables
     Also it used for Item_cond_and/Item_cond_or for creating
     top AND/OR structure of WHERE clause to protect it of
     optimisation changes in prepared statements
  */
  Item(THD *thd, Item *item);
  virtual ~Item()
  {
#ifdef EXTRA_DEBUG
    name=0;
#endif
  }		/*lint -e1509 */
  void set_name(const char *str, uint length, CHARSET_INFO *cs);
  void set_name_no_truncate(const char *str, uint length, CHARSET_INFO *cs);
  void set_name_for_rollback(THD *thd, const char *str, uint length,
                             CHARSET_INFO *cs);
  void rename(char *new_name);
  void init_make_field(Send_field *tmp_field,enum enum_field_types type);
  virtual void cleanup();
  virtual void make_field(Send_field *field);
  virtual Field *make_string_field(TABLE *table);
  virtual bool fix_fields(THD *, Item **);
  /*
    Fix after some tables has been pulled out. Basically re-calculate all
    attributes that are dependent on the tables.
  */
  virtual void fix_after_pullout(st_select_lex *new_parent, Item **ref) {};

  /*
    This method should be used in case where we are sure that we do not need
    complete fix_fields() procedure.
    Usually this method is used by the optimizer when it has to create a new
    item out of other already fixed items. For example, if the optimizer has
    to create a new Item_func for an inferred equality whose left and right
    parts are already fixed items. In some cases the optimizer cannot use
    directly fixed items as the arguments of the created functional item, 
    but rather uses intermediate type conversion items. Then the method is
    supposed to be applied recursively.  
  */
  virtual inline void quick_fix_field() { fixed= 1; }
  /* Function returns 1 on overflow and -1 on fatal errors */
  int save_in_field_no_warnings(Field *field, bool no_conversions);
  virtual int save_in_field(Field *field, bool no_conversions);
  virtual void save_org_in_field(Field *field)
  { (void) save_in_field(field, 1); }
  virtual int save_safe_in_field(Field *field)
  { return save_in_field(field, 1); }
  virtual bool send(Protocol *protocol, String *str);
  virtual bool eq(const Item *, bool binary_cmp) const;
  /* result_type() of an item specifies how the value should be returned */
  virtual Item_result result_type() const { return REAL_RESULT; }
  /* ... while cmp_type() specifies how it should be compared */
  virtual Item_result cmp_type() const;
  virtual Item_result cast_to_int_type() const { return cmp_type(); }
  virtual enum_field_types string_field_type() const;
  virtual enum_field_types field_type() const;
  virtual enum Type type() const =0;
  /*
    real_type() is the type of base item.  This is same as type() for
    most items, except Item_ref() and Item_cache_wrapper() where it
    shows the type for the underlaying item.
  */
  virtual enum Type real_type() const { return type(); }
  
  /*
    Return information about function monotonicity. See comment for
    enum_monotonicity_info for details. This function can only be called
    after fix_fields() call.
  */
  virtual enum_monotonicity_info get_monotonicity_info() const
  { return NON_MONOTONIC; }

  /*
    Convert "func_arg $CMP$ const" half-interval into "FUNC(func_arg) $CMP2$ const2"

    SYNOPSIS
      val_int_endpoint()
        left_endp  FALSE  <=> The interval is "x < const" or "x <= const"
                   TRUE   <=> The interval is "x > const" or "x >= const"

        incl_endp  IN   FALSE <=> the comparison is '<' or '>'
                        TRUE  <=> the comparison is '<=' or '>='
                   OUT  The same but for the "F(x) $CMP$ F(const)" comparison

    DESCRIPTION
      This function is defined only for unary monotonic functions. The caller
      supplies the source half-interval

         x $CMP$ const

      The value of const is supplied implicitly as the value this item's
      argument, the form of $CMP$ comparison is specified through the
      function's arguments. The calle returns the result interval
         
         F(x) $CMP2$ F(const)
      
      passing back F(const) as the return value, and the form of $CMP2$ 
      through the out parameter. NULL values are assumed to be comparable and
      be less than any non-NULL values.

    RETURN
      The output range bound, which equal to the value of val_int()
        - If the value of the function is NULL then the bound is the 
          smallest possible value of LONGLONG_MIN 
  */
  virtual longlong val_int_endpoint(bool left_endp, bool *incl_endp)
  { DBUG_ASSERT(0); return 0; }


  /* valXXX methods must return NULL or 0 or 0.0 if null_value is set. */
  /*
    Return double precision floating point representation of item.

    SYNOPSIS
      val_real()

    RETURN
      In case of NULL value return 0.0 and set null_value flag to TRUE.
      If value is not null null_value flag will be reset to FALSE.
  */
  virtual double val_real()=0;
  /*
    Return integer representation of item.

    SYNOPSIS
      val_int()

    RETURN
      In case of NULL value return 0 and set null_value flag to TRUE.
      If value is not null null_value flag will be reset to FALSE.
  */
  virtual longlong val_int()=0;
  /*
    This is just a shortcut to avoid the cast. You should still use
    unsigned_flag to check the sign of the item.
  */
  inline ulonglong val_uint() { return (ulonglong) val_int(); }
  /*
    Return string representation of this item object.

    SYNOPSIS
      val_str()
      str   an allocated buffer this or any nested Item object can use to
            store return value of this method.

    NOTE
      Buffer passed via argument  should only be used if the item itself
      doesn't have an own String buffer. In case when the item maintains
      it's own string buffer, it's preferable to return it instead to
      minimize number of mallocs/memcpys.
      The caller of this method can modify returned string, but only in case
      when it was allocated on heap, (is_alloced() is true).  This allows
      the caller to efficiently use a buffer allocated by a child without
      having to allocate a buffer of it's own. The buffer, given to
      val_str() as argument, belongs to the caller and is later used by the
      caller at it's own choosing.
      A few implications from the above:
      - unless you return a string object which only points to your buffer
        but doesn't manages it you should be ready that it will be
        modified.
      - even for not allocated strings (is_alloced() == false) the caller
        can change charset (see Item_func_{typecast/binary}. XXX: is this
        a bug?
      - still you should try to minimize data copying and return internal
        object whenever possible.

    RETURN
      In case of NULL value return 0 (NULL pointer) and set null_value flag
      to TRUE.
      If value is not null null_value flag will be reset to FALSE.
  */
  virtual String *val_str(String *str)=0;

  /*
    Returns string representation of this item in ASCII format.

    SYNOPSIS
      val_str_ascii()
      str - similar to val_str();

    NOTE
      This method is introduced for performance optimization purposes.

      1. val_str() result of some Items in string context
      depends on @@character_set_results.
      @@character_set_results can be set to a "real multibyte" character
      set like UCS2, UTF16, UTF32. (We'll use only UTF32 in the examples
      below for convenience.)

      So the default string result of such functions
      in these circumstances is real multi-byte character set, like UTF32.

      For example, all numbers in string context
      return result in @@character_set_results:

      SELECT CONCAT(20010101); -> UTF32

      We do sprintf() first (to get ASCII representation)
      and then convert to UTF32;
      
      So these kind "data sources" can use ASCII representation
      internally, but return multi-byte data only because
      @@character_set_results wants so.
      Therefore, conversion from ASCII to UTF32 is applied internally.


      2. Some other functions need in fact ASCII input.

      For example,
        inet_aton(), GeometryFromText(), Convert_TZ(), GET_FORMAT().

      Similar, fields of certain type, like DATE, TIME,
      when you insert string data into them, expect in fact ASCII input.
      If they get non-ASCII input, for example UTF32, they
      convert input from UTF32 to ASCII, and then use ASCII
      representation to do further processing.


      3. Now imagine we pass result of a data source of the first type
         to a data destination of the second type.

      What happens:
        a. data source converts data from ASCII to UTF32, because
           @@character_set_results wants so and passes the result to
           data destination.
        b. data destination gets UTF32 string.
        c. data destination converts UTF32 string to ASCII,
           because it needs ASCII representation to be able to handle data
           correctly.

      As a result we get two steps of unnecessary conversion:
      From ASCII to UTF32, then from UTF32 to ASCII.

      A better way to handle these situations is to pass ASCII
      representation directly from the source to the destination.

      This is why val_str_ascii() introduced.

    RETURN
      Similar to val_str()
  */
  virtual String *val_str_ascii(String *str);
  
  /*
    Returns the val_str() value converted to the given character set.
  */
  String *val_str(String *str, String *converter, CHARSET_INFO *to);
  /*
    Return decimal representation of item with fixed point.

    SYNOPSIS
      val_decimal()
      decimal_buffer  buffer which can be used by Item for returning value
                      (but can be not)

    NOTE
      Returned value should not be changed if it is not the same which was
      passed via argument.

    RETURN
      Return pointer on my_decimal (it can be other then passed via argument)
        if value is not NULL (null_value flag will be reset to FALSE).
      In case of NULL value it return 0 pointer and set null_value flag
        to TRUE.
  */
  virtual my_decimal *val_decimal(my_decimal *decimal_buffer)= 0;
  /*
    Return boolean value of item.

    RETURN
      FALSE value is false or NULL
      TRUE value is true (not equal to 0)
  */
  virtual bool val_bool();
  virtual String *val_nodeset(String*) { return 0; }

  /*
    save_val() is method of val_* family which stores value in the given
    field.
  */
  virtual void save_val(Field *to) { save_org_in_field(to); }
  /*
    save_result() is method of val*result() family which stores value in
    the given field.
  */
  virtual void save_result(Field *to) { save_val(to); }
  /* Helper functions, see item_sum.cc */
  String *val_string_from_real(String *str);
  String *val_string_from_int(String *str);
  String *val_string_from_decimal(String *str);
  String *val_string_from_date(String *str);
  my_decimal *val_decimal_from_real(my_decimal *decimal_value);
  my_decimal *val_decimal_from_int(my_decimal *decimal_value);
  my_decimal *val_decimal_from_string(my_decimal *decimal_value);
  my_decimal *val_decimal_from_date(my_decimal *decimal_value);
  my_decimal *val_decimal_from_time(my_decimal *decimal_value);
  longlong val_int_from_decimal();
  longlong val_int_from_date();
  double val_real_from_decimal();
  double val_real_from_date();

  int save_time_in_field(Field *field);
  int save_date_in_field(Field *field);
  int save_str_value_in_field(Field *field, String *result);

  virtual Field *get_tmp_table_field() { return 0; }
  /* This is also used to create fields in CREATE ... SELECT: */
  virtual Field *tmp_table_field(TABLE *t_arg) { return 0; }
  virtual const char *full_name() const { return name ? name : "???"; }
  const char *field_name_or_null()
  { return real_item()->type() == Item::FIELD_ITEM ? name : NULL; }

  /*
    *result* family of methods is analog of *val* family (see above) but
    return value of result_field of item if it is present. If Item have not
    result field, it return val(). This methods set null_value flag in same
    way as *val* methods do it.
  */
  virtual double  val_result() { return val_real(); }
  virtual longlong val_int_result() { return val_int(); }
  virtual String *str_result(String* tmp) { return val_str(tmp); }
  virtual my_decimal *val_decimal_result(my_decimal *val)
  { return val_decimal(val); }
  virtual bool val_bool_result() { return val_bool(); }
  virtual bool is_null_result() { return is_null(); }
  /*
    Returns 1 if result type and collation for val_str() can change between
    calls
  */
  virtual bool dynamic_result() { return 0; }
  /* 
    Bitmap of tables used by item
    (note: if you need to check dependencies on individual columns, check out
     class Field_enumerator)
  */
  virtual table_map used_tables() const { return (table_map) 0L; }
  virtual table_map all_used_tables() const { return used_tables(); }
  /*
    Return table map of tables that can't be NULL tables (tables that are
    used in a context where if they would contain a NULL row generated
    by a LEFT or RIGHT join, the item would not be true).
    This expression is used on WHERE item to determinate if a LEFT JOIN can be
    converted to a normal join.
    Generally this function should return used_tables() if the function
    would return null if any of the arguments are null
    As this is only used in the beginning of optimization, the value don't
    have to be updated in update_used_tables()
  */
  virtual table_map not_null_tables() const { return used_tables(); }
  /*
    Returns true if this is a simple constant item like an integer, not
    a constant expression. Used in the optimizer to propagate basic constants.
  */
  virtual bool basic_const_item() const { return 0; }
  /* cloning of constant items (0 if it is not const) */
  virtual Item *clone_item() { return 0; }
  virtual cond_result eq_cmp_result() const { return COND_OK; }
  inline uint float_length(uint decimals_par) const
  { return decimals != NOT_FIXED_DEC ? (DBL_DIG+2+decimals_par) : DBL_DIG+8;}
  /* Returns total number of decimal digits */
  virtual uint decimal_precision() const;
  /* Returns the number of integer part digits only */
  inline int decimal_int_part() const
  { return my_decimal_int_part(decimal_precision(), decimals); }
  /*
    Returns the number of fractional digits only.
    NOT_FIXED_DEC is replaced to the maximum possible number
    of fractional digits, taking into account the data type.
  */
  uint decimal_scale() const
  {
    return decimals < NOT_FIXED_DEC ? decimals :
           is_temporal_type_with_time(field_type()) ?
           TIME_SECOND_PART_DIGITS :
           min(max_length, DECIMAL_MAX_SCALE);
  }
  /*
    Returns how many digits a divisor adds into a division result.
    This is important when the integer part of the divisor can be 0.
    In this  example:
      SELECT 1 / 0.000001; -> 1000000.0000
    the divisor adds 5 digits into the result precision.

    Currently this method only replaces NOT_FIXED_DEC to
    TIME_SECOND_PART_DIGITS for temporal data types.
    This method can be made virtual, to create more efficient (smaller)
    data types for division results.
    For example, in
      SELECT 1/1.000001;
    the divisor could provide no additional precision into the result,
    so could any other items that are know to return a result
    with non-zero integer part.
  */
  uint divisor_precision_increment() const
  {
    return decimals <  NOT_FIXED_DEC ? decimals :
           is_temporal_type_with_time(field_type()) ?
           TIME_SECOND_PART_DIGITS :
           decimals;
  }
  /**
    TIME or DATETIME precision of the item: 0..6
  */
  uint temporal_precision(enum_field_types type);
  /* 
    Returns true if this is constant (during query execution, i.e. its value
    will not change until next fix_fields) and its value is known.
  */
  virtual bool const_item() const { return used_tables() == 0; }
  /* 
    Returns true if this is constant but its value may be not known yet.
    (Can be used for parameters of prep. stmts or of stored procedures.)
  */
  virtual bool const_during_execution() const 
  { return (used_tables() & ~PARAM_TABLE_BIT) == 0; }

  /**
    This method is used for to:
      - to generate a view definition query (SELECT-statement);
      - to generate a SQL-query for EXPLAIN EXTENDED;
      - to generate a SQL-query to be shown in INFORMATION_SCHEMA;
      - debug.

    For more information about view definition query, INFORMATION_SCHEMA
    query and why they should be generated from the Item-tree, @see
    mysql_register_view().
  */
  virtual inline void print(String *str, enum_query_type query_type)
  {
    str->append(full_name());
  }

  void print_item_w_name(String *, enum_query_type query_type);
  void print_value(String *);
  virtual void update_used_tables() {}
  virtual void split_sum_func(THD *thd, Item **ref_pointer_array,
                              List<Item> &fields) {}
  /* Called for items that really have to be split */
  void split_sum_func2(THD *thd, Item **ref_pointer_array, List<Item> &fields,
                       Item **ref, bool skip_registered);
  virtual bool get_date(MYSQL_TIME *ltime, ulonglong fuzzydate);
  bool get_time(MYSQL_TIME *ltime)
  { return get_date(ltime, TIME_TIME_ONLY); }
  bool get_seconds(ulonglong *sec, ulong *sec_part);
  virtual bool get_date_result(MYSQL_TIME *ltime, ulonglong fuzzydate)
  { return get_date(ltime,fuzzydate); }
  /*
    The method allows to determine nullness of a complex expression 
    without fully evaluating it, instead of calling val/result*() then 
    checking null_value. Used in Item_func_isnull/Item_func_isnotnull
    and Item_sum_count/Item_sum_count_distinct.
    Any new item which can be NULL must implement this method.
  */
  virtual bool is_null() { return 0; }

  /*
   Make sure the null_value member has a correct value.
  */
  virtual void update_null_value () { (void) val_int(); }

  /*
    Inform the item that there will be no distinction between its result
    being FALSE or NULL.

    NOTE
      This function will be called for eg. Items that are top-level AND-parts
      of the WHERE clause. Items implementing this function (currently
      Item_cond_and and subquery-related item) enable special optimizations
      when they are "top level".
  */
  virtual void top_level_item() {}
  /*
    set field of temporary table for Item which can be switched on temporary
    table during query processing (grouping and so on)
  */
  virtual void set_result_field(Field *field) {}
  virtual bool is_result_field() { return 0; }
  virtual bool is_bool_func() { return 0; }
  virtual void save_in_result_field(bool no_conversions) {}
  /*
    set value of aggregate function in case of no rows for grouping were found
  */
  virtual void no_rows_in_result() {}
  virtual void restore_to_before_no_rows_in_result() {}
  virtual Item *copy_or_same(THD *thd) { return this; }
  virtual Item *copy_andor_structure(THD *thd) { return this; }
  virtual Item *real_item() { return this; }
  virtual Item *get_tmp_table_item(THD *thd) { return copy_or_same(thd); }

  static CHARSET_INFO *default_charset();
  virtual CHARSET_INFO *compare_collation() { return NULL; }

  /*
    For backward compatibility, to make numeric
    data types return "binary" charset in client-side metadata.
  */
  virtual CHARSET_INFO *charset_for_protocol(void) const
  {
    return result_type() == STRING_RESULT ? collation.collation :
                                            &my_charset_bin;
  };

  virtual bool walk(Item_processor processor, bool walk_subquery, uchar *arg)
  {
    return (this->*processor)(arg);
  }

  virtual Item* transform(Item_transformer transformer, uchar *arg);

  /*
    This function performs a generic "compilation" of the Item tree.
    The process of compilation is assumed to go as follows: 
    
    compile()
    { 
      if (this->*some_analyzer(...))
      {
        compile children if any;
        this->*some_transformer(...);
      }
    }

    i.e. analysis is performed top-down while transformation is done
    bottom-up.      
  */
  virtual Item* compile(Item_analyzer analyzer, uchar **arg_p,
                        Item_transformer transformer, uchar *arg_t)
  {
    if ((this->*analyzer) (arg_p))
      return ((this->*transformer) (arg_t));
    return 0;
  }

   virtual void traverse_cond(Cond_traverser traverser,
                              void *arg, traverse_order order)
   {
     (*traverser)(this, arg);
   }

  /*
    This is used to get the most recent version of any function in
    an item tree. The version is the version where a MySQL function
    was introduced in. So any function which is added should use
    this function and set the int_arg to maximum of the input data
    and their own version info.
  */
  virtual bool intro_version(uchar *int_arg) { return 0; }

  virtual bool remove_dependence_processor(uchar * arg) { return 0; }
  virtual bool remove_fixed(uchar * arg) { fixed= 0; return 0; }
  virtual bool cleanup_processor(uchar *arg);
  virtual bool collect_item_field_processor(uchar * arg) { return 0; }
  virtual bool add_field_to_set_processor(uchar * arg) { return 0; }
  virtual bool find_item_in_field_list_processor(uchar *arg) { return 0; }
  virtual bool change_context_processor(uchar *context) { return 0; }
  virtual bool reset_query_id_processor(uchar *query_id_arg) { return 0; }
  virtual bool is_expensive_processor(uchar *arg) { return 0; }
  virtual bool register_field_in_read_map(uchar *arg) { return 0; }
  virtual bool register_field_in_write_map(uchar *arg) { return 0; }
  virtual bool enumerate_field_refs_processor(uchar *arg) { return 0; }
  virtual bool mark_as_eliminated_processor(uchar *arg) { return 0; }
  virtual bool eliminate_subselect_processor(uchar *arg) { return 0; }
  virtual bool set_fake_select_as_master_processor(uchar *arg) { return 0; }
  virtual bool update_table_bitmaps_processor(uchar *arg) { return 0; }
  virtual bool view_used_tables_processor(uchar *arg) { return 0; }
  virtual bool eval_not_null_tables(uchar *opt_arg) { return 0; }
  virtual bool is_subquery_processor (uchar *opt_arg) { return 0; }
  virtual bool count_sargable_conds(uchar *arg) { return 0; }
  virtual bool limit_index_condition_pushdown_processor(uchar *opt_arg)
  { 
    return FALSE;
  }

  /* To call bool function for all arguments */
  struct bool_func_call_args
  {
    Item *original_func_item;
    void (Item::*bool_function)();
  };
  bool call_bool_func_processor(uchar *org_item)
  {
    bool_func_call_args *info= (bool_func_call_args*) org_item;
    /* Avoid recursion, as walk also calls for original item */
    if (info->original_func_item != this)
      (this->*(info->bool_function))();
    return FALSE;
  }

  /*
    The next function differs from the previous one that a bitmap to be updated
    is passed as uchar *arg.
  */
  virtual bool register_field_in_bitmap(uchar *arg) { return 0; }

  bool cache_const_expr_analyzer(uchar **arg);
  Item* cache_const_expr_transformer(uchar *arg);

  /*
    Check if a partition function is allowed
    SYNOPSIS
      check_partition_func_processor()
      int_arg                        Ignored
    RETURN VALUE
      TRUE                           Partition function not accepted
      FALSE                          Partition function accepted

    DESCRIPTION
    check_partition_func_processor is used to check if a partition function
    uses an allowed function. An allowed function will always ensure that
    X=Y guarantees that also part_function(X)=part_function(Y) where X is
    a set of partition fields and so is Y. The problems comes mainly from
    character sets where two equal strings can be quite unequal. E.g. the
    german character for double s is equal to 2 s.

    The default is that an item is not allowed
    in a partition function. Allowed functions
    can never depend on server version, they cannot depend on anything
    related to the environment. They can also only depend on a set of
    fields in the table itself. They cannot depend on other tables and
    cannot contain any queries and cannot contain udf's or similar.
    If a new Item class is defined and it inherits from a class that is
    allowed in a partition function then it is very important to consider
    whether this should be inherited to the new class. If not the function
    below should be defined in the new Item class.

    The general behaviour is that most integer functions are allowed.
    If the partition function contains any multi-byte collations then
    the function check_part_func_fields will report an error on the
    partition function independent of what functions are used. So the
    only character sets allowed are single character collation and
    even for those only a limited set of functions are allowed. The
    problem with multi-byte collations is that almost every string
    function has the ability to change things such that two strings
    that are equal will not be equal after manipulated by a string
    function. E.g. two strings one contains a double s, there is a
    special german character that is equal to two s. Now assume a
    string function removes one character at this place, then in
    one the double s will be removed and in the other there will
    still be one s remaining and the strings are no longer equal
    and thus the partition function will not sort equal strings into
    the same partitions.

    So the check if a partition function is valid is two steps. First
    check that the field types are valid, next check that the partition
    function is valid. The current set of partition functions valid
    assumes that there are no multi-byte collations amongst the partition
    fields.
  */
  virtual bool check_partition_func_processor(uchar *bool_arg) { return TRUE;}
  /*
    @brief
    Processor used to mark virtual columns used in partitioning expression

    @param
    arg     always ignored

    @retval
      FALSE      always
  */
  virtual bool vcol_in_partition_func_processor(uchar *arg)
  {
    return FALSE;
  }

  /*
    The enumeration Subst_constraint is currently used only in implementations
    of the virtual function subst_argument_checker.
  */ 
  enum Subst_constraint 
  { 
    NO_SUBST= 0,         /* No substitution for a field is allowed   */
    ANY_SUBST,           /* Any substitution for a field is allowed  */ 
    IDENTITY_SUBST       /* Substitution for a field is allowed if any two
                            different values of the field type are not equal */
  };

  virtual bool subst_argument_checker(uchar **arg)
  { 
    return (*arg != NULL); 
  }

  /*
    @brief
    Processor used to check acceptability of an item in the defining
    expression for a virtual column 
    
    @param
      arg     always ignored
      
    @retval
      FALSE    the item is accepted in the definition of a virtual column
    @retval 
      TRUE     otherwise
  */
  virtual bool check_vcol_func_processor(uchar *arg)
  {
    return trace_unsupported_by_check_vcol_func_processor(full_name());
  }

  virtual Item *equal_fields_propagator(uchar * arg) { return this; }
  virtual bool set_no_const_sub(uchar *arg) { return FALSE; }
  /* arg points to REPLACE_EQUAL_FIELD_ARG object */
  virtual Item *replace_equal_field(uchar * arg) { return this; }
  /*
    Check if an expression value has allowed arguments, like DATE/DATETIME
    for date functions. Also used by partitioning code to reject
    timezone-dependent expressions in a (sub)partitioning function.
  */
  virtual bool check_valid_arguments_processor(uchar *bool_arg)
  {
    return FALSE;
  }
  struct Collect_deps_prm
  {
    List<Item> *parameters;
    /* unit from which we count nest_level */
    st_select_lex_unit *nest_level_base;
    int nest_level;
  };
  /**
    Collect outer references
  */
  virtual bool collect_outer_ref_processor(uchar *arg) {return FALSE; }

  /**
    Find a function of a given type

    @param   arg     the function type to search (enum Item_func::Functype)
    @return
      @retval TRUE   the function type we're searching for is found
      @retval FALSE  the function type wasn't found

    @description
      This function can be used (together with Item::walk()) to find functions
      in an item tree fragment.
  */
  virtual bool find_function_processor (uchar *arg)
  {
    return FALSE;
  }

  virtual bool check_inner_refs_processor(uchar *arg) { return FALSE; }

  /*
    For SP local variable returns pointer to Item representing its
    current value and pointer to current Item otherwise.
  */
  virtual Item *this_item() { return this; }
  virtual const Item *this_item() const { return this; }

  /*
    For SP local variable returns address of pointer to Item representing its
    current value and pointer passed via parameter otherwise.
  */
  virtual Item **this_item_addr(THD *thd, Item **addr_arg) { return addr_arg; }

  // Row emulation
  virtual uint cols() { return 1; }
  virtual Item* element_index(uint i) { return this; }
  virtual Item** addr(uint i) { return 0; }
  virtual bool check_cols(uint c);
  // It is not row => null inside is impossible
  virtual bool null_inside() { return 0; }
  // used in row subselects to get value of elements
  virtual void bring_value() {}

  Field *tmp_table_field_from_field_type(TABLE *table, bool fixed_length);
  virtual Item_field *filed_for_view_update() { return 0; }

  virtual Item *neg_transformer(THD *thd) { return NULL; }
  virtual Item *update_value_transformer(uchar *select_arg) { return this; }
  virtual Item *expr_cache_insert_transformer(uchar *thd_arg) { return this; }
  virtual bool expr_cache_is_needed(THD *) { return FALSE; }
  virtual Item *safe_charset_converter(CHARSET_INFO *tocs);
  void delete_self()
  {
    cleanup();
    delete this;
  }

  virtual bool is_splocal() { return 0; } /* Needed for error checking */

  /*
    Return Settable_routine_parameter interface of the Item.  Return 0
    if this Item is not Settable_routine_parameter.
  */
  virtual Settable_routine_parameter *get_settable_routine_parameter()
  {
    return 0;
  }
  /**
    Check whether this and the given item has compatible comparison context.
    Used by the equality propagation. See Item_field::equal_fields_propagator.

    @return
      TRUE  if the context is the same
      FALSE otherwise.
  */
  inline bool has_compatible_context(Item *item) const
  {
    return cmp_context == IMPOSSIBLE_RESULT || item->cmp_context == cmp_context;
  }
  /**
    Test whether an expression is expensive to compute. Used during
    optimization to avoid computing expensive expressions during this
    phase. Also used to force temp tables when sorting on expensive
    functions.
    @todo
    Normally we should have a method:
      cost Item::execution_cost(),
    where 'cost' is either 'double' or some structure of various cost
    parameters.

    @note
      This function is now used to prevent evaluation of expensive subquery
      predicates during the optimization phase. It also prevents evaluation
      of predicates that are not computable at this moment.
  */
  virtual bool is_expensive()
  {
    if (is_expensive_cache < 0)
      is_expensive_cache= walk(&Item::is_expensive_processor, 0, (uchar*)0);
    return test(is_expensive_cache);
  }
  virtual Field::geometry_type get_geometry_type() const
    { return Field::GEOM_GEOMETRY; };
  String *check_well_formed_result(String *str, bool send_error= 0);
  bool eq_by_collation(Item *item, bool binary_cmp, CHARSET_INFO *cs); 
  uint32 max_char_length() const
  { return max_length / collation.collation->mbmaxlen; }
  bool too_big_for_varchar() const
  { return max_char_length() > CONVERT_IF_BIGGER_TO_BLOB; }
  void fix_length_and_charset(uint32 max_char_length_arg, CHARSET_INFO *cs)
  {
    max_length= char_to_byte_length_safe(max_char_length_arg, cs->mbmaxlen);
    collation.collation= cs;
  }
  void fix_char_length(uint32 max_char_length_arg)
  {
    max_length= char_to_byte_length_safe(max_char_length_arg,
                                         collation.collation->mbmaxlen);
  }
  /*
    Return TRUE if the item points to a column of an outer-joined table.
  */
  virtual bool is_outer_field() const { DBUG_ASSERT(fixed); return FALSE; }

  /**
    Checks if this item or any of its decendents contains a subquery.
  */
  virtual bool has_subquery() const { return with_subselect; }

  Item* set_expr_cache(THD *thd);

  virtual Item_equal *get_item_equal() { return NULL; }
  virtual void set_item_equal(Item_equal *item_eq) {};
  virtual Item_equal *find_item_equal(COND_EQUAL *cond_equal) { return NULL; }
  /**
    Set the join tab index to the minimal (left-most) JOIN_TAB to which this
    Item is attached. The number is an index is depth_first_tab() traversal
    order.
  */
  virtual void set_join_tab_idx(uint join_tab_idx_arg)
  {
    if (join_tab_idx_arg < join_tab_idx)
      join_tab_idx= join_tab_idx_arg;
  }
  virtual uint get_join_tab_idx() { return join_tab_idx; }

  table_map view_used_tables(TABLE_LIST *view)
  {
    view->view_used_tables= 0;
    walk(&Item::view_used_tables_processor, 0, (uchar *) view);
    return view->view_used_tables;
  }

  /**
    Collect and add to the list cache parameters for this Item.

    @note Now implemented only for subqueries and in_optimizer,
    if we need it for general function then this method should
    be defined for Item_func.
  */
  virtual void get_cache_parameters(List<Item> &parameters) { };

  virtual void mark_as_condition_AND_part(TABLE_LIST *embedding) {};
};


/**
  Compare two Items for List<Item>::add_unique()
*/

bool cmp_items(Item *a, Item *b);


/*
  Class to be used to enumerate all field references in an item tree. This
  includes references to outside but not fields of the tables within a
  subquery.
  Suggested usage:

    class My_enumerator : public Field_enumerator 
    {
      virtual void visit_field() { ... your actions ...} 
    }

    My_enumerator enumerator;
    item->walk(Item::enumerate_field_refs_processor, ...,(uchar*)&enumerator);

  This is similar to Visitor pattern.
*/

class Field_enumerator
{
public:
  virtual void visit_field(Item_field *field)= 0;
  virtual ~Field_enumerator() {};             /* purecov: inspected */
  Field_enumerator() {}                       /* Remove gcc warning */
};

class sp_head;

class Item_basic_constant :public Item
{
  table_map used_table_map;
public:
  Item_basic_constant(): Item(), used_table_map(0) {};
  void set_used_tables(table_map map) { used_table_map= map; }
  table_map used_tables() const { return used_table_map; }
  /* to prevent drop fixed flag (no need parent cleanup call) */
  void cleanup()
  {
    /*
      Restore the original field name as it might not have been allocated
      in the statement memory. If the name is auto generated, it must be
      done again between subsequent executions of a prepared statement.
    */
    if (orig_name)
      name= orig_name;
  }
};


/*****************************************************************************
  The class is a base class for representation of stored routine variables in
  the Item-hierarchy. There are the following kinds of SP-vars:
    - local variables (Item_splocal);
    - CASE expression (Item_case_expr);
*****************************************************************************/

class Item_sp_variable :public Item
{
protected:
  /*
    THD, which is stored in fix_fields() and is used in this_item() to avoid
    current_thd use.
  */
  THD *m_thd;

public:
  LEX_STRING m_name;

public:
#ifndef DBUG_OFF
  /*
    Routine to which this Item_splocal belongs. Used for checking if correct
    runtime context is used for variable handling.
  */
  sp_head *m_sp;
#endif

public:
  Item_sp_variable(char *sp_var_name_str, uint sp_var_name_length);

public:
  bool fix_fields(THD *thd, Item **);

  double val_real();
  longlong val_int();
  String *val_str(String *sp);
  my_decimal *val_decimal(my_decimal *decimal_value);
  bool is_null();

public:
  inline void make_field(Send_field *field);
  
  inline bool const_item() const;
  
  inline int save_in_field(Field *field, bool no_conversions);
  inline bool send(Protocol *protocol, String *str);
}; 

/*****************************************************************************
  Item_sp_variable inline implementation.
*****************************************************************************/

inline void Item_sp_variable::make_field(Send_field *field)
{
  Item *it= this_item();

  if (name)
    it->set_name(name, (uint) strlen(name), system_charset_info);
  else
    it->set_name(m_name.str, (uint) m_name.length, system_charset_info);
  it->make_field(field);
}

inline bool Item_sp_variable::const_item() const
{
  return TRUE;
}

inline int Item_sp_variable::save_in_field(Field *field, bool no_conversions)
{
  return this_item()->save_in_field(field, no_conversions);
}

inline bool Item_sp_variable::send(Protocol *protocol, String *str)
{
  return this_item()->send(protocol, str);
}


/*****************************************************************************
  A reference to local SP variable (incl. reference to SP parameter), used in
  runtime.
*****************************************************************************/

class Item_splocal :public Item_sp_variable,
                    private Settable_routine_parameter
{
  uint m_var_idx;

  Type m_type;
  Item_result m_result_type;
  enum_field_types m_field_type;
public:
  /*
    If this variable is a parameter in LIMIT clause.
    Used only during NAME_CONST substitution, to not append
    NAME_CONST to the resulting query and thus not break
    the slave.
  */
  bool limit_clause_param;
  /* 
    Position of this reference to SP variable in the statement (the
    statement itself is in sp_instr_stmt::m_query).
    This is valid only for references to SP variables in statements,
    excluding DECLARE CURSOR statement. It is used to replace references to SP
    variables with NAME_CONST calls when putting statements into the binary
    log.
    Value of 0 means that this object doesn't corresponding to reference to
    SP variable in query text.
  */
  uint pos_in_query;
  /*
    Byte length of SP variable name in the statement (see pos_in_query).
    The value of this field may differ from the name_length value because
    name_length contains byte length of UTF8-encoded item name, but
    the query string (see sp_instr_stmt::m_query) is currently stored with
    a charset from the SET NAMES statement.
  */
  uint len_in_query;

  Item_splocal(const LEX_STRING &sp_var_name, uint sp_var_idx,
               enum_field_types sp_var_type,
               uint pos_in_q= 0, uint len_in_q= 0);

  bool is_splocal() { return 1; } /* Needed for error checking */

  Item *this_item();
  const Item *this_item() const;
  Item **this_item_addr(THD *thd, Item **);

  virtual void print(String *str, enum_query_type query_type);

public:
  inline const LEX_STRING *my_name() const;

  inline uint get_var_idx() const;

  inline enum Type type() const;
  inline Item_result result_type() const;
  inline enum_field_types field_type() const { return m_field_type; }

private:
  bool set_value(THD *thd, sp_rcontext *ctx, Item **it);

public:
  Settable_routine_parameter *get_settable_routine_parameter()
  {
    return this;
  }
};

/*****************************************************************************
  Item_splocal inline implementation.
*****************************************************************************/

inline const LEX_STRING *Item_splocal::my_name() const
{
  return &m_name;
}

inline uint Item_splocal::get_var_idx() const
{
  return m_var_idx;
}

inline enum Item::Type Item_splocal::type() const
{
  return m_type;
}

inline Item_result Item_splocal::result_type() const
{
  return m_result_type;
}


/*****************************************************************************
  A reference to case expression in SP, used in runtime.
*****************************************************************************/

class Item_case_expr :public Item_sp_variable
{
public:
  Item_case_expr(uint case_expr_id);

public:
  Item *this_item();
  const Item *this_item() const;
  Item **this_item_addr(THD *thd, Item **);

  inline enum Type type() const;
  inline Item_result result_type() const;

public:
  /*
    NOTE: print() is intended to be used from views and for debug.
    Item_case_expr can not occur in views, so here it is only for debug
    purposes.
  */
  virtual void print(String *str, enum_query_type query_type);

private:
  uint m_case_expr_id;
};

/*****************************************************************************
  Item_case_expr inline implementation.
*****************************************************************************/

inline enum Item::Type Item_case_expr::type() const
{
  return this_item()->type();
}

inline Item_result Item_case_expr::result_type() const
{
  return this_item()->result_type();
}


/*
  NAME_CONST(given_name, const_value). 
  This 'function' has all properties of the supplied const_value (which is 
  assumed to be a literal constant), and the name given_name. 

  This is used to replace references to SP variables when we write PROCEDURE
  statements into the binary log.

  TODO
    Together with Item_splocal and Item::this_item() we can actually extract
    common a base of this class and Item_splocal. Maybe it is possible to
    extract a common base with class Item_ref, too.
*/

class Item_name_const : public Item
{
  Item *value_item;
  Item *name_item;
  bool valid_args;
public:
  Item_name_const(Item *name_arg, Item *val);

  bool fix_fields(THD *, Item **);

  enum Type type() const;
  double val_real();
  longlong val_int();
  String *val_str(String *sp);
  my_decimal *val_decimal(my_decimal *);
  bool is_null();
  virtual void print(String *str, enum_query_type query_type);

  Item_result result_type() const
  {
    return value_item->result_type();
  }

  bool const_item() const
  {
    return TRUE;
  }

  int save_in_field(Field *field, bool no_conversions)
  {
    return  value_item->save_in_field(field, no_conversions);
  }

  bool send(Protocol *protocol, String *str)
  {
    return value_item->send(protocol, str);
  }
  bool check_vcol_func_processor(uchar *arg) 
  {
    return trace_unsupported_by_check_vcol_func_processor("name_const");
  }
};

bool agg_item_collations(DTCollation &c, const char *name,
                         Item **items, uint nitems, uint flags, int item_sep);
bool agg_item_collations_for_comparison(DTCollation &c, const char *name,
                                        Item **items, uint nitems, uint flags);
bool agg_item_set_converter(DTCollation &coll, const char *fname,
                            Item **args, uint nargs, uint flags, int item_sep);
bool agg_item_charsets(DTCollation &c, const char *name,
                       Item **items, uint nitems, uint flags, int item_sep);
inline bool
agg_item_charsets_for_string_result(DTCollation &c, const char *name,
                                    Item **items, uint nitems,
                                    int item_sep= 1)
{
  uint flags= MY_COLL_ALLOW_SUPERSET_CONV |
              MY_COLL_ALLOW_COERCIBLE_CONV |
              MY_COLL_ALLOW_NUMERIC_CONV;
  return agg_item_charsets(c, name, items, nitems, flags, item_sep);
}
inline bool
agg_item_charsets_for_comparison(DTCollation &c, const char *name,
                                 Item **items, uint nitems,
                                 int item_sep= 1)
{
  uint flags= MY_COLL_ALLOW_SUPERSET_CONV |
              MY_COLL_ALLOW_COERCIBLE_CONV |
              MY_COLL_DISALLOW_NONE;
  return agg_item_charsets(c, name, items, nitems, flags, item_sep);
}
inline bool
agg_item_charsets_for_string_result_with_comparison(DTCollation &c,
                                                    const char *name,
                                                    Item **items, uint nitems,
                                                    int item_sep= 1)
{
  uint flags= MY_COLL_ALLOW_SUPERSET_CONV |
              MY_COLL_ALLOW_COERCIBLE_CONV |
              MY_COLL_ALLOW_NUMERIC_CONV |
              MY_COLL_DISALLOW_NONE;
  return agg_item_charsets(c, name, items, nitems, flags, item_sep);
}


class Item_num: public Item_basic_constant
{
public:
  Item_num() { collation.set_numeric(); } /* Remove gcc warning */
  virtual Item_num *neg()= 0;
  Item *safe_charset_converter(CHARSET_INFO *tocs);
  bool check_partition_func_processor(uchar *int_arg) { return FALSE;}
  bool check_vcol_func_processor(uchar *arg) { return FALSE;}
};

#define NO_CACHED_FIELD_INDEX ((uint)(-1))

class st_select_lex;
class Item_ident :public Item
{
protected:
  /* 
    We have to store initial values of db_name, table_name and field_name
    to be able to restore them during cleanup() because they can be 
    updated during fix_fields() to values from Field object and life-time 
    of those is shorter than life-time of Item_field.
  */
  const char *orig_db_name;
  const char *orig_table_name;
  const char *orig_field_name;

public:
  Name_resolution_context *context;
  const char *db_name;
  const char *table_name;
  const char *field_name;
  bool alias_name_used; /* true if item was resolved against alias */
  /* 
    Cached value of index for this field in table->field array, used by prep. 
    stmts for speeding up their re-execution. Holds NO_CACHED_FIELD_INDEX 
    if index value is not known.
  */
  uint cached_field_index;
  /*
    Cached pointer to table which contains this field, used for the same reason
    by prep. stmt. too in case then we have not-fully qualified field.
    0 - means no cached value.
  */
  TABLE_LIST *cached_table;
  st_select_lex *depended_from;
  /*
    Some Items resolved in another select should not be marked as dependency
    of the subquery where they are. During normal name resolution, we check
    this. Stored procedures and prepared statements first try to resolve an
    ident item using a cached table reference and field position from the
    previous query execution (cached_table/cached_field_index). If the
    tables were not changed, the ident matches the table/field, and we have
    faster resolution of the ident without looking through all tables and
    fields in the query. But in this case, we can not check all conditions
    about this ident item dependency, so we should cache the condition in
    this variable.
  */
  bool can_be_depended;
  Item_ident(Name_resolution_context *context_arg,
             const char *db_name_arg, const char *table_name_arg,
             const char *field_name_arg);
  Item_ident(THD *thd, Item_ident *item);
  Item_ident(TABLE_LIST *view_arg, const char *field_name_arg);
  const char *full_name() const;
  void cleanup();
  st_select_lex *get_depended_from() const;
  bool remove_dependence_processor(uchar * arg);
  virtual void print(String *str, enum_query_type query_type);
  virtual bool change_context_processor(uchar *cntx)
    { context= (Name_resolution_context *)cntx; return FALSE; }
  /**
    Collect outer references
  */
  virtual bool collect_outer_ref_processor(uchar *arg);
  friend bool insert_fields(THD *thd, Name_resolution_context *context,
                            const char *db_name,
                            const char *table_name, List_iterator<Item> *it,
                            bool any_privileges);
};


class Item_ident_for_show :public Item
{
public:
  Field *field;
  const char *db_name;
  const char *table_name;

  Item_ident_for_show(Field *par_field, const char *db_arg,
                      const char *table_name_arg)
    :field(par_field), db_name(db_arg), table_name(table_name_arg)
  {}

  enum Type type() const { return FIELD_ITEM; }
  double val_real() { return field->val_real(); }
  longlong val_int() { return field->val_int(); }
  String *val_str(String *str) { return field->val_str(str); }
  my_decimal *val_decimal(my_decimal *dec) { return field->val_decimal(dec); }
  void make_field(Send_field *tmp_field);
  CHARSET_INFO *charset_for_protocol(void) const
  { return field->charset_for_protocol(); }
};


class Item_field :public Item_ident
{
protected:
  void set_field(Field *field);
public:
  Field *field,*result_field;
  Item_equal *item_equal;
  bool no_const_subst;
  /*
    if any_privileges set to TRUE then here real effective privileges will
    be stored
  */
  uint have_privileges;
  /* field need any privileges (for VIEW creation) */
  bool any_privileges;
  Item_field(Name_resolution_context *context_arg,
             const char *db_arg,const char *table_name_arg,
	     const char *field_name_arg);
  /*
    Constructor needed to process subselect with temporary tables (see Item)
  */
  Item_field(THD *thd, Item_field *item);
  /*
    Constructor used inside setup_wild(), ensures that field, table,
    and database names will live as long as Item_field (this is important
    in prepared statements).
  */
  Item_field(THD *thd, Name_resolution_context *context_arg, Field *field);
  /*
    If this constructor is used, fix_fields() won't work, because
    db_name, table_name and column_name are unknown. It's necessary to call
    reset_field() before fix_fields() for all fields created this way.
  */
  Item_field(Field *field);
  enum Type type() const { return FIELD_ITEM; }
  bool eq(const Item *item, bool binary_cmp) const;
  double val_real();
  longlong val_int();
  my_decimal *val_decimal(my_decimal *);
  String *val_str(String*);
  void save_result(Field *to);
  double val_result();
  longlong val_int_result();
  String *str_result(String* tmp);
  my_decimal *val_decimal_result(my_decimal *);
  bool val_bool_result();
  bool is_null_result();
  bool send(Protocol *protocol, String *str_arg);
  void reset_field(Field *f);
  bool fix_fields(THD *, Item **);
  void fix_after_pullout(st_select_lex *new_parent, Item **ref);
  void make_field(Send_field *tmp_field);
  int save_in_field(Field *field,bool no_conversions);
  void save_org_in_field(Field *field);
  table_map used_tables() const;
  table_map all_used_tables() const; 
  enum Item_result result_type () const
  {
    return field->result_type();
  }
  Item_result cast_to_int_type() const
  {
    return field->cmp_type();
  }
  enum_field_types field_type() const
  {
    return field->type();
  }
  enum_monotonicity_info get_monotonicity_info() const
  {
    return MONOTONIC_STRICT_INCREASING;
  }
  longlong val_int_endpoint(bool left_endp, bool *incl_endp);
  Field *get_tmp_table_field() { return result_field; }
  Field *tmp_table_field(TABLE *t_arg) { return result_field; }
  bool get_date(MYSQL_TIME *ltime, ulonglong fuzzydate);
  bool get_date_result(MYSQL_TIME *ltime,ulonglong fuzzydate);
  bool is_null() { return field->is_null(); }
  void update_null_value();
  void update_table_bitmaps()
  {
    if (field && field->table)
    {
      TABLE *tab= field->table;
      tab->covering_keys.intersect(field->part_of_key);
      tab->merge_keys.merge(field->part_of_key);
      if (tab->read_set)
        bitmap_fast_test_and_set(tab->read_set, field->field_index);
      /* 
        Do not mark a self-referecing virtual column.
        Such virtual columns are reported as invalid.
      */
      if (field->vcol_info && tab->vcol_set)
        tab->mark_virtual_col(field);
    }
  }
  void update_used_tables()
  {
    update_table_bitmaps();
  }
  Item *get_tmp_table_item(THD *thd);
  bool collect_item_field_processor(uchar * arg);
  bool add_field_to_set_processor(uchar * arg);
  bool find_item_in_field_list_processor(uchar *arg);
  bool register_field_in_read_map(uchar *arg);
  bool register_field_in_write_map(uchar *arg);
  bool register_field_in_bitmap(uchar *arg);
  bool check_partition_func_processor(uchar *int_arg) {return FALSE;}
  bool vcol_in_partition_func_processor(uchar *bool_arg);
  bool check_vcol_func_processor(uchar *arg) { return FALSE;}
  bool enumerate_field_refs_processor(uchar *arg);
  bool update_table_bitmaps_processor(uchar *arg);
  void cleanup();
  Item_equal *get_item_equal() { return item_equal; }
  void set_item_equal(Item_equal *item_eq) { item_equal= item_eq; }
  Item_equal *find_item_equal(COND_EQUAL *cond_equal);
  bool subst_argument_checker(uchar **arg);
  Item *equal_fields_propagator(uchar *arg);
  bool set_no_const_sub(uchar *arg);
  Item *replace_equal_field(uchar *arg);
  inline uint32 max_disp_length() { return field->max_display_length(); }
  Item_field *filed_for_view_update() { return this; }
  Item *safe_charset_converter(CHARSET_INFO *tocs);
  int fix_outer_field(THD *thd, Field **field, Item **reference);
  virtual Item *update_value_transformer(uchar *select_arg);
  virtual void print(String *str, enum_query_type query_type);
  bool is_outer_field() const
  {
    DBUG_ASSERT(fixed);
    return field->table->pos_in_table_list->outer_join;
  }
  Field::geometry_type get_geometry_type() const
  {
    DBUG_ASSERT(field_type() == MYSQL_TYPE_GEOMETRY);
    return field->get_geometry_type();
  }
  CHARSET_INFO *charset_for_protocol(void) const
  { return field->charset_for_protocol(); }
  friend class Item_default_value;
  friend class Item_insert_value;
  friend class st_select_lex_unit;
};

class Item_null :public Item_basic_constant
{
public:
  Item_null(char *name_par=0)
  {
    maybe_null= null_value= TRUE;
    max_length= 0;
    name= name_par ? name_par : (char*) "NULL";
    fixed= 1;
    collation.set(&my_charset_bin, DERIVATION_IGNORABLE);
  }
  enum Type type() const { return NULL_ITEM; }
  bool eq(const Item *item, bool binary_cmp) const;
  double val_real();
  longlong val_int();
  String *val_str(String *str);
  my_decimal *val_decimal(my_decimal *);
  int save_in_field(Field *field, bool no_conversions);
  int save_safe_in_field(Field *field);
  bool send(Protocol *protocol, String *str);
  enum Item_result result_type () const { return STRING_RESULT; }
  enum_field_types field_type() const   { return MYSQL_TYPE_NULL; }
  bool basic_const_item() const { return 1; }
  Item *clone_item() { return new Item_null(name); }
  bool is_null() { return 1; }

  virtual inline void print(String *str, enum_query_type query_type)
  {
    str->append(STRING_WITH_LEN("NULL"));
  }

  Item *safe_charset_converter(CHARSET_INFO *tocs);
  bool check_partition_func_processor(uchar *int_arg) {return FALSE;}
  bool check_vcol_func_processor(uchar *arg) { return FALSE;}
};

class Item_null_result :public Item_null
{
public:
  Field *result_field;
  Item_null_result() : Item_null(), result_field(0) {}
  bool is_result_field() { return result_field != 0; }
  void save_in_result_field(bool no_conversions)
  {
    save_in_field(result_field, no_conversions);
  }
  bool check_partition_func_processor(uchar *int_arg) {return TRUE;}
  bool check_vcol_func_processor(uchar *arg)
  {
    return trace_unsupported_by_check_vcol_func_processor(full_name());
  }
};

/* Item represents one placeholder ('?') of prepared statement */

class Item_param :public Item,
                  private Settable_routine_parameter
{
  char cnvbuf[MAX_FIELD_WIDTH];
  String cnvstr;
  Item *cnvitem;

public:
  enum enum_item_param_state
  {
    NO_VALUE, NULL_VALUE, INT_VALUE, REAL_VALUE,
    STRING_VALUE, TIME_VALUE, LONG_DATA_VALUE,
    DECIMAL_VALUE
  } state;

  /*
    A buffer for string and long data values. Historically all allocated
    values returned from val_str() were treated as eligible to
    modification. I. e. in some cases Item_func_concat can append it's
    second argument to return value of the first one. Because of that we
    can't return the original buffer holding string data from val_str(),
    and have to have one buffer for data and another just pointing to
    the data. This is the latter one and it's returned from val_str().
    Can not be declared inside the union as it's not a POD type.
  */
  String str_value_ptr;
  my_decimal decimal_value;
  union
  {
    longlong integer;
    double   real;
    /*
      Character sets conversion info for string values.
      Character sets of client and connection defined at bind time are used
      for all conversions, even if one of them is later changed (i.e.
      between subsequent calls to mysql_stmt_execute).
    */
    struct CONVERSION_INFO
    {
      CHARSET_INFO *character_set_client;
      CHARSET_INFO *character_set_of_placeholder;
      /*
        This points at character set of connection if conversion
        to it is required (i. e. if placeholder typecode is not BLOB).
        Otherwise it's equal to character_set_client (to simplify
        check in convert_str_value()).
      */
      CHARSET_INFO *final_character_set_of_str_value;
    } cs_info;
    MYSQL_TIME     time;
  } value;

  /* Cached values for virtual methods to save us one switch.  */
  enum Item_result item_result_type;
  enum Type item_type;

  /*
    Used when this item is used in a temporary table.
    This is NOT placeholder metadata sent to client, as this value
    is assigned after sending metadata (in setup_one_conversion_function).
    For example in case of 'SELECT ?' you'll get MYSQL_TYPE_STRING both
    in result set and placeholders metadata, no matter what type you will
    supply for this placeholder in mysql_stmt_execute.
  */
  enum enum_field_types param_type;
  /*
    Offset of placeholder inside statement text. Used to create
    no-placeholders version of this statement for the binary log.
  */
  uint pos_in_query;

  Item_param(uint pos_in_query_arg);

  enum Item_result result_type () const { return item_result_type; }
  enum Item_result cast_to_int_type() const { return item_result_type; }
  enum Type type() const { return item_type; }
  enum_field_types field_type() const { return param_type; }

  double val_real();
  longlong val_int();
  my_decimal *val_decimal(my_decimal*);
  String *val_str(String*);
  bool get_date(MYSQL_TIME *tm, ulonglong fuzzydate);
  int  save_in_field(Field *field, bool no_conversions);

  void set_null();
  void set_int(longlong i, uint32 max_length_arg);
  void set_double(double i);
  void set_decimal(const char *str, ulong length);
  void set_decimal(const my_decimal *dv);
  bool set_str(const char *str, ulong length);
  bool set_longdata(const char *str, ulong length);
  void set_time(MYSQL_TIME *tm, timestamp_type type, uint32 max_length_arg);
  bool set_from_user_var(THD *thd, const user_var_entry *entry);
  void reset();
  /*
    Assign placeholder value from bind data.
    Note, that 'len' has different semantics in embedded library (as we
    don't need to check that packet is not broken there). See
    sql_prepare.cc for details.
  */
  void (*set_param_func)(Item_param *param, uchar **pos, ulong len);

  const String *query_val_str(THD *thd, String *str) const;

  bool convert_str_value(THD *thd);

  /*
    If value for parameter was not set we treat it as non-const
    so noone will use parameters value in fix_fields still
    parameter is constant during execution.
  */
  virtual table_map used_tables() const
  { return state != NO_VALUE ? (table_map)0 : PARAM_TABLE_BIT; }
  virtual void print(String *str, enum_query_type query_type);
  bool is_null()
  { DBUG_ASSERT(state != NO_VALUE); return state == NULL_VALUE; }
  bool basic_const_item() const;
  /*
    This method is used to make a copy of a basic constant item when
    propagating constants in the optimizer. The reason to create a new
    item and not use the existing one is not precisely known (2005/04/16).
    Probably we are trying to preserve tree structure of items, in other
    words, avoid pointing at one item from two different nodes of the tree.
    Return a new basic constant item if parameter value is a basic
    constant, assert otherwise. This method is called only if
    basic_const_item returned TRUE.
  */
  Item *safe_charset_converter(CHARSET_INFO *tocs);
  Item *clone_item();
  /*
    Implement by-value equality evaluation if parameter value
    is set and is a basic constant (integer, real or string).
    Otherwise return FALSE.
  */
  bool eq(const Item *item, bool binary_cmp) const;
  /** Item is a argument to a limit clause. */
  bool limit_clause_param;
  void set_param_type_and_swap_value(Item_param *from);

private:
  virtual inline Settable_routine_parameter *
    get_settable_routine_parameter()
  {
    return this;
  }

  virtual bool set_value(THD *thd, sp_rcontext *ctx, Item **it);

  virtual void set_out_param_info(Send_field *info);

public:
  virtual const Send_field *get_out_param_info() const;

  virtual void make_field(Send_field *field);

private:
  Send_field *m_out_param_info;
};


class Item_int :public Item_num
{
public:
  longlong value;
  Item_int(int32 i,uint length= MY_INT32_NUM_DECIMAL_DIGITS)
    :value((longlong) i)
    { max_length=length; fixed= 1; }
  Item_int(longlong i,uint length= MY_INT64_NUM_DECIMAL_DIGITS)
    :value(i)
    { max_length=length; fixed= 1; }
  Item_int(ulonglong i, uint length= MY_INT64_NUM_DECIMAL_DIGITS)
    :value((longlong)i)
    { max_length=length; fixed= 1; unsigned_flag= 1; }
  Item_int(const char *str_arg,longlong i,uint length) :value(i)
    { max_length=length; name=(char*) str_arg; fixed= 1; }
  Item_int(const char *str_arg, uint length=64);
  enum Type type() const { return INT_ITEM; }
  enum Item_result result_type () const { return INT_RESULT; }
  enum_field_types field_type() const { return MYSQL_TYPE_LONGLONG; }
  longlong val_int() { DBUG_ASSERT(fixed == 1); return value; }
  double val_real() { DBUG_ASSERT(fixed == 1); return (double) value; }
  my_decimal *val_decimal(my_decimal *);
  String *val_str(String*);
  int save_in_field(Field *field, bool no_conversions);
  bool basic_const_item() const { return 1; }
  Item *clone_item() { return new Item_int(name,value,max_length); }
  virtual void print(String *str, enum_query_type query_type);
  Item_num *neg() { value= -value; return this; }
  uint decimal_precision() const
  { return (uint)(max_length - test(value < 0)); }
  bool eq(const Item *, bool binary_cmp) const;
  bool check_partition_func_processor(uchar *bool_arg) { return FALSE;}
  bool check_vcol_func_processor(uchar *arg) { return FALSE;}
};


class Item_uint :public Item_int
{
public:
  Item_uint(const char *str_arg, uint length);
  Item_uint(ulonglong i) :Item_int(i, 10) {}
  Item_uint(const char *str_arg, longlong i, uint length);
  double val_real()
    { DBUG_ASSERT(fixed == 1); return ulonglong2double((ulonglong)value); }
  String *val_str(String*);
  Item *clone_item() { return new Item_uint(name, value, max_length); }
  virtual void print(String *str, enum_query_type query_type);
  Item_num *neg ();
  uint decimal_precision() const { return max_length; }
};


class Item_datetime :public Item_int
{
protected:
  MYSQL_TIME ltime;
public:
  Item_datetime() :Item_int(0) { unsigned_flag=0; }
  int save_in_field(Field *field, bool no_conversions);
  longlong val_int();
  double val_real() { return (double)val_int(); }
  void set(longlong packed);
};


/* decimal (fixed point) constant */
class Item_decimal :public Item_num
{
protected:
  my_decimal decimal_value;
public:
  Item_decimal(const char *str_arg, uint length, CHARSET_INFO *charset);
  Item_decimal(const char *str, const my_decimal *val_arg,
               uint decimal_par, uint length);
  Item_decimal(my_decimal *value_par);
  Item_decimal(longlong val, bool unsig);
  Item_decimal(double val, int precision, int scale);
  Item_decimal(const uchar *bin, int precision, int scale);

  enum Type type() const { return DECIMAL_ITEM; }
  enum Item_result result_type () const { return DECIMAL_RESULT; }
  enum_field_types field_type() const { return MYSQL_TYPE_NEWDECIMAL; }
  longlong val_int();
  double val_real();
  String *val_str(String*);
  my_decimal *val_decimal(my_decimal *val) { return &decimal_value; }
  int save_in_field(Field *field, bool no_conversions);
  bool basic_const_item() const { return 1; }
  Item *clone_item()
  {
    return new Item_decimal(name, &decimal_value, decimals, max_length);
  }
  virtual void print(String *str, enum_query_type query_type);
  Item_num *neg()
  {
    my_decimal_neg(&decimal_value);
    unsigned_flag= !decimal_value.sign();
    return this;
  }
  uint decimal_precision() const { return decimal_value.precision(); }
  bool eq(const Item *, bool binary_cmp) const;
  void set_decimal_value(my_decimal *value_par);
  bool check_partition_func_processor(uchar *bool_arg) { return FALSE;}
  bool check_vcol_func_processor(uchar *arg) { return FALSE;}
};


class Item_float :public Item_num
{
  char *presentation;
public:
  double value;
  // Item_real() :value(0) {}
  Item_float(const char *str_arg, uint length);
  Item_float(const char *str,double val_arg,uint decimal_par,uint length)
    :value(val_arg)
  {
    presentation= name=(char*) str;
    decimals=(uint8) decimal_par;
    max_length=length;
    fixed= 1;
  }
  Item_float(double value_par, uint decimal_par) :presentation(0), value(value_par)
  {
    decimals= (uint8) decimal_par;
    fixed= 1;
  }
  int save_in_field(Field *field, bool no_conversions);
  enum Type type() const { return REAL_ITEM; }
  enum_field_types field_type() const { return MYSQL_TYPE_DOUBLE; }
  double val_real() { DBUG_ASSERT(fixed == 1); return value; }
  longlong val_int()
  {
    DBUG_ASSERT(fixed == 1);
    if (value <= (double) LONGLONG_MIN)
    {
       return LONGLONG_MIN;
    }
    else if (value >= (double) (ulonglong) LONGLONG_MAX)
    {
      return LONGLONG_MAX;
    }
    return (longlong) rint(value);
  }
  String *val_str(String*);
  my_decimal *val_decimal(my_decimal *);
  bool basic_const_item() const { return 1; }
  Item *clone_item()
  { return new Item_float(name, value, decimals, max_length); }
  Item_num *neg() { value= -value; return this; }
  virtual void print(String *str, enum_query_type query_type);
  bool eq(const Item *, bool binary_cmp) const;
};


class Item_static_float_func :public Item_float
{
  const char *func_name;
public:
  Item_static_float_func(const char *str, double val_arg, uint decimal_par,
                        uint length)
    :Item_float(NullS, val_arg, decimal_par, length), func_name(str)
  {}

  virtual inline void print(String *str, enum_query_type query_type)
  {
    str->append(func_name);
  }

  Item *safe_charset_converter(CHARSET_INFO *tocs);
};


class Item_string :public Item_basic_constant
{
public:
  Item_string(const char *str,uint length,
              CHARSET_INFO *cs, Derivation dv= DERIVATION_COERCIBLE,
              uint repertoire= MY_REPERTOIRE_UNICODE30)
    : m_cs_specified(FALSE)
  {
    str_value.set_or_copy_aligned(str, length, cs);
    collation.set(cs, dv, repertoire);
    /*
      We have to have a different max_length than 'length' here to
      ensure that we get the right length if we do use the item
      to create a new table. In this case max_length must be the maximum
      number of chars for a string of this type because we in Create_field::
      divide the max_length with mbmaxlen).
    */
    max_length= str_value.numchars()*cs->mbmaxlen;
    set_name(str, length, cs);
    decimals=NOT_FIXED_DEC;
    // it is constant => can be used without fix_fields (and frequently used)
    fixed= 1;
  }
  /* Just create an item and do not fill string representation */
  Item_string(CHARSET_INFO *cs, Derivation dv= DERIVATION_COERCIBLE)
    : m_cs_specified(FALSE)
  {
    collation.set(cs, dv);
    max_length= 0;
    set_name(NULL, 0, cs);
    decimals= NOT_FIXED_DEC;
    fixed= 1;
  }
  Item_string(const char *name_par, const char *str, uint length,
              CHARSET_INFO *cs, Derivation dv= DERIVATION_COERCIBLE,
              uint repertoire= MY_REPERTOIRE_UNICODE30)
    : m_cs_specified(FALSE)
  {
    str_value.set_or_copy_aligned(str, length, cs);
    collation.set(cs, dv, repertoire);
    max_length= str_value.numchars()*cs->mbmaxlen;
    set_name(name_par, 0, cs);
    decimals=NOT_FIXED_DEC;
    // it is constant => can be used without fix_fields (and frequently used)
    fixed= 1;
  }
  /*
    This is used in stored procedures to avoid memory leaks and
    does a deep copy of its argument.
  */
  void set_str_with_copy(const char *str_arg, uint length_arg)
  {
    str_value.copy(str_arg, length_arg, collation.collation);
    max_length= str_value.numchars() * collation.collation->mbmaxlen;
  }
  void set_repertoire_from_value()
  {
    collation.repertoire= my_string_repertoire(str_value.charset(),
                                               str_value.ptr(),
                                               str_value.length());
  }
  enum Type type() const { return STRING_ITEM; }
  double val_real();
  longlong val_int();
  String *val_str(String*)
  {
    DBUG_ASSERT(fixed == 1);
    return (String*) &str_value;
  }
  my_decimal *val_decimal(my_decimal *);
  int save_in_field(Field *field, bool no_conversions);
  enum Item_result result_type () const { return STRING_RESULT; }
  enum_field_types field_type() const { return MYSQL_TYPE_VARCHAR; }
  bool basic_const_item() const { return 1; }
  bool eq(const Item *item, bool binary_cmp) const;
  Item *clone_item() 
  {
    return new Item_string(name, str_value.ptr(), 
    			   str_value.length(), collation.collation);
  }
  Item *safe_charset_converter(CHARSET_INFO *tocs);
  inline void append(char *str, uint length)
  {
    str_value.append(str, length);
    max_length= str_value.numchars() * collation.collation->mbmaxlen;
  }
  virtual void print(String *str, enum_query_type query_type);
  bool check_partition_func_processor(uchar *int_arg) {return FALSE;}
  bool check_vcol_func_processor(uchar *arg) { return FALSE;}

  /**
    Return TRUE if character-set-introducer was explicitly specified in the
    original query for this item (text literal).

    This operation is to be called from Item_string::print(). The idea is
    that when a query is generated (re-constructed) from the Item-tree,
    character-set-introducers should appear only for those literals, where
    they were explicitly specified by the user. Otherwise, that may lead to
    loss collation information (character set introducers implies default
    collation for the literal).

    Basically, that makes sense only for views and hopefully will be gone
    one day when we start using original query as a view definition.

    @return This operation returns the value of m_cs_specified attribute.
      @retval TRUE if character set introducer was explicitly specified in
      the original query.
      @retval FALSE otherwise.
  */
  inline bool is_cs_specified() const
  {
    return m_cs_specified;
  }

  /**
    Set the value of m_cs_specified attribute.

    m_cs_specified attribute shows whether character-set-introducer was
    explicitly specified in the original query for this text literal or
    not. The attribute makes sense (is used) only for views.

    This operation is to be called from the parser during parsing an input
    query.
  */
  inline void set_cs_specified(bool cs_specified)
  {
    m_cs_specified= cs_specified;
  }

private:
  bool m_cs_specified;
};


longlong 
longlong_from_string_with_check(CHARSET_INFO *cs, const char *cptr,
                                const char *end);
double 
double_from_string_with_check(CHARSET_INFO *cs, const char *cptr,
                              const char *end);

class Item_static_string_func :public Item_string
{
  const char *func_name;
public:
  Item_static_string_func(const char *name_par, const char *str, uint length,
                          CHARSET_INFO *cs,
                          Derivation dv= DERIVATION_COERCIBLE)
    :Item_string(NullS, str, length, cs, dv), func_name(name_par)
  {}
  Item *safe_charset_converter(CHARSET_INFO *tocs);

  virtual inline void print(String *str, enum_query_type query_type)
  {
    str->append(func_name);
  }

  bool check_partition_func_processor(uchar *int_arg) {return TRUE;}
  bool check_vcol_func_processor(uchar *arg) 
  {
    return trace_unsupported_by_check_vcol_func_processor(func_name);
  }
};


/* for show tables */
class Item_partition_func_safe_string: public Item_string
{
public:
  Item_partition_func_safe_string(const char *name_arg, uint length,
                                  CHARSET_INFO *cs= NULL):
    Item_string(name_arg, length, cs)
  {}
  bool check_vcol_func_processor(uchar *arg) 
  {
    return trace_unsupported_by_check_vcol_func_processor("safe_string");
  }
};


class Item_return_date_time :public Item_partition_func_safe_string
{
  enum_field_types date_time_field_type;
public:
  Item_return_date_time(const char *name_arg, uint length_arg,
                        enum_field_types field_type_arg)
    :Item_partition_func_safe_string(name_arg, length_arg, &my_charset_bin),
     date_time_field_type(field_type_arg)
  { decimals= 0; }
  enum_field_types field_type() const { return date_time_field_type; }
};


class Item_blob :public Item_partition_func_safe_string
{
public:
  Item_blob(const char *name_arg, uint length) :
    Item_partition_func_safe_string(name_arg, length, &my_charset_bin)
  { max_length= length; }
  enum Type type() const { return TYPE_HOLDER; }
  enum_field_types field_type() const { return MYSQL_TYPE_BLOB; }
};


/**
  Item_empty_string -- is a utility class to put an item into List<Item>
  which is then used in protocol.send_result_set_metadata() when sending SHOW output to
  the client.
*/

class Item_empty_string :public Item_partition_func_safe_string
{
public:
  Item_empty_string(const char *header,uint length, CHARSET_INFO *cs= NULL) :
    Item_partition_func_safe_string("",0, cs ? cs : &my_charset_utf8_general_ci)
    { name=(char*) header; max_length= length * collation.collation->mbmaxlen; }
  void make_field(Send_field *field);
};


class Item_return_int :public Item_int
{
  enum_field_types int_field_type;
public:
  Item_return_int(const char *name_arg, uint length,
		  enum_field_types field_type_arg, longlong value_arg= 0)
    :Item_int(name_arg, value_arg, length), int_field_type(field_type_arg)
  {
    unsigned_flag=1;
  }
  enum_field_types field_type() const { return int_field_type; }
};


/**
  Item_hex_constant -- a common class for hex literals: X'HHHH' and 0xHHHH
*/
class Item_hex_constant: public Item_basic_constant
{
private:
  void hex_string_init(const char *str, uint str_length);
public:
  Item_hex_constant()
  {
    hex_string_init("", 0);
  }
  Item_hex_constant(const char *str, uint str_length)
  {
    hex_string_init(str, str_length);
  }
  enum Type type() const { return VARBIN_ITEM; }
  enum Item_result result_type () const { return STRING_RESULT; }
  enum_field_types field_type() const { return MYSQL_TYPE_VARCHAR; }
  virtual Item *safe_charset_converter(CHARSET_INFO *tocs);
  bool check_partition_func_processor(uchar *int_arg) {return FALSE;}
  bool check_vcol_func_processor(uchar *arg) { return FALSE;}
  bool basic_const_item() const { return 1; }
  bool eq(const Item *item, bool binary_cmp) const;
  String *val_str(String*) { DBUG_ASSERT(fixed == 1); return &str_value; }
};


/**
  Item_hex_hybrid -- is a class implementing 0xHHHH literals, e.g.:
    SELECT 0x3132;
  They can behave as numbers and as strings depending on context.
*/
class Item_hex_hybrid: public Item_hex_constant
{
public:
  Item_hex_hybrid(): Item_hex_constant() {}
  Item_hex_hybrid(const char *str, uint str_length):
    Item_hex_constant(str, str_length) {}
  double val_real()
  { 
    DBUG_ASSERT(fixed == 1); 
    return (double) (ulonglong) Item_hex_hybrid::val_int();
  }
  longlong val_int();
  my_decimal *val_decimal(my_decimal *decimal_value)
  {
    // following assert is redundant, because fixed=1 assigned in constructor
    DBUG_ASSERT(fixed == 1);
    ulonglong value= (ulonglong) Item_hex_hybrid::val_int();
    int2my_decimal(E_DEC_FATAL_ERROR, value, TRUE, decimal_value);
    return decimal_value;
  }
  int save_in_field(Field *field, bool no_conversions);
  enum Item_result cast_to_int_type() const { return INT_RESULT; }
  void print(String *str, enum_query_type query_type);
};


/**
  Item_hex_string -- is a class implementing X'HHHH' literals, e.g.:
    SELECT X'3132';
  Unlike Item_hex_hybrid, X'HHHH' literals behave as strings in all contexts.
  X'HHHH' are also used in replication of string constants in case of
  "dangerous" charsets (sjis, cp932, big5, gbk) who can have backslash (0x5C)
  as the second byte of a multi-byte character, so using '\' escaping for
  these charsets is not desirable.
*/
class Item_hex_string: public Item_hex_constant
{
public:
  Item_hex_string(): Item_hex_constant() {}
  Item_hex_string(const char *str, uint str_length):
    Item_hex_constant(str, str_length) {}
  longlong val_int()
  {
    DBUG_ASSERT(fixed == 1);
    return longlong_from_string_with_check(str_value.charset(),
                                           str_value.ptr(),
                                           str_value.ptr()+
                                           str_value.length());
  }
  double val_real()
  { 
    DBUG_ASSERT(fixed == 1);
    return double_from_string_with_check(str_value.charset(),
                                         str_value.ptr(), 
                                         str_value.ptr() +
                                         str_value.length());
  }
  my_decimal *val_decimal(my_decimal *decimal_value)
  {
    return val_decimal_from_string(decimal_value);
  }
  int save_in_field(Field *field, bool no_conversions)
  {
    field->set_notnull();
    return field->store(str_value.ptr(), str_value.length(), 
                        collation.collation);
  }
  enum Item_result cast_to_int_type() const { return STRING_RESULT; }
  void print(String *str, enum_query_type query_type);
};


class Item_bin_string: public Item_hex_hybrid
{
public:
  Item_bin_string(const char *str,uint str_length);
};

class Item_result_field :public Item	/* Item with result field */
{
public:
  Field *result_field;				/* Save result here */
  Item_result_field() :result_field(0) {}
  // Constructor used for Item_sum/Item_cond_and/or (see Item comment)
  Item_result_field(THD *thd, Item_result_field *item):
    Item(thd, item), result_field(item->result_field)
  {}
  ~Item_result_field() {}			/* Required with gcc 2.95 */
  Field *get_tmp_table_field() { return result_field; }
  Field *tmp_table_field(TABLE *t_arg) { return result_field; }
  table_map used_tables() const { return 1; }
  virtual void fix_length_and_dec()=0;
  void set_result_field(Field *field) { result_field= field; }
  bool is_result_field() { return 1; }
  void save_in_result_field(bool no_conversions)
  {
    save_in_field(result_field, no_conversions);
  }
  void cleanup();
  bool check_vcol_func_processor(uchar *arg) { return FALSE;}
  /*
    This method is used for debug purposes to print the name of an
    item to the debug log. The second use of this method is as
    a helper function of print() and error messages, where it is
    applicable. To suit both goals it should return a meaningful,
    distinguishable and sintactically correct string. This method
    should not be used for runtime type identification, use enum
    {Sum}Functype and Item_func::functype()/Item_sum::sum_func()
    instead.
    Added here, to the parent class of both Item_func and Item_sum_func.

    NOTE: for Items inherited from Item_sum, func_name() return part of
    function name till first argument (including '(') to make difference in
    names for functions with 'distinct' clause and without 'distinct' and
    also to make printing of items inherited from Item_sum uniform.
  */
  virtual const char *func_name() const= 0;
};


class Item_ref :public Item_ident
{
protected:
  void set_properties();
public:
  enum Ref_Type { REF, DIRECT_REF, VIEW_REF, OUTER_REF, AGGREGATE_REF };
  Field *result_field;			 /* Save result here */
  Item **ref;
  bool reference_trough_name;
  Item_ref(Name_resolution_context *context_arg,
           const char *db_arg, const char *table_name_arg,
           const char *field_name_arg)
    :Item_ident(context_arg, db_arg, table_name_arg, field_name_arg),
    result_field(0), ref(0), reference_trough_name(1) {}
  /*
    This constructor is used in two scenarios:
    A) *item = NULL
      No initialization is performed, fix_fields() call will be necessary.
      
    B) *item points to an Item this Item_ref will refer to. This is 
      used for GROUP BY. fix_fields() will not be called in this case,
      so we call set_properties to make this item "fixed". set_properties
      performs a subset of action Item_ref::fix_fields does, and this subset
      is enough for Item_ref's used in GROUP BY.
    
    TODO we probably fix a superset of problems like in BUG#6658. Check this 
         with Bar, and if we have a more broader set of problems like this.
  */
  Item_ref(Name_resolution_context *context_arg, Item **item,
           const char *table_name_arg, const char *field_name_arg,
           bool alias_name_used_arg= FALSE);
  Item_ref(TABLE_LIST *view_arg, Item **item,
           const char *field_name_arg, bool alias_name_used_arg= FALSE);

  /* Constructor need to process subselect with temporary tables (see Item) */
  Item_ref(THD *thd, Item_ref *item)
    :Item_ident(thd, item), result_field(item->result_field), ref(item->ref) {}
  enum Type type() const		{ return REF_ITEM; }
  enum Type real_type() const           { return ref ? (*ref)->type() :
                                          REF_ITEM; }
  bool eq(const Item *item, bool binary_cmp) const
  { 
    Item *it= ((Item *) item)->real_item();
    return ref && (*ref)->eq(it, binary_cmp);
  }
  void save_val(Field *to);
  void save_result(Field *to);
  double val_real();
  longlong val_int();
  my_decimal *val_decimal(my_decimal *);
  bool val_bool();
  String *val_str(String* tmp);
  bool is_null();
  bool get_date(MYSQL_TIME *ltime, ulonglong fuzzydate);
  double val_result();
  longlong val_int_result();
  String *str_result(String* tmp);
  my_decimal *val_decimal_result(my_decimal *);
  bool val_bool_result();
  bool is_null_result();
  bool send(Protocol *prot, String *tmp);
  void make_field(Send_field *field);
  bool fix_fields(THD *, Item **);
  void fix_after_pullout(st_select_lex *new_parent, Item **ref);
  int save_in_field(Field *field, bool no_conversions);
  void save_org_in_field(Field *field);
  enum Item_result result_type () const { return (*ref)->result_type(); }
  enum_field_types field_type() const   { return (*ref)->field_type(); }
  Field *get_tmp_table_field()
  { return result_field ? result_field : (*ref)->get_tmp_table_field(); }
  Item *get_tmp_table_item(THD *thd);
  table_map used_tables() const;		
  void update_used_tables(); 
  bool const_item() const 
  {
    return (*ref)->const_item();
  }
  table_map not_null_tables() const 
  { 
    return depended_from ? 0 : (*ref)->not_null_tables();
  }
  void set_result_field(Field *field)	{ result_field= field; }
  bool is_result_field() { return 1; }
  void save_in_result_field(bool no_conversions)
  {
    (*ref)->save_in_field(result_field, no_conversions);
  }
  Item *real_item()
  {
    return ref ? (*ref)->real_item() : this;
  }
  bool walk(Item_processor processor, bool walk_subquery, uchar *arg)
  { 
    if (ref && *ref)
      return (*ref)->walk(processor, walk_subquery, arg) ||
             (this->*processor)(arg); 
    else
      return FALSE;
  }
  Item* transform(Item_transformer, uchar *arg);
  Item* compile(Item_analyzer analyzer, uchar **arg_p,
                Item_transformer transformer, uchar *arg_t);
  bool enumerate_field_refs_processor(uchar *arg)
  { return (*ref)->enumerate_field_refs_processor(arg); }
  void no_rows_in_result()
  {
    (*ref)->no_rows_in_result();
  }
  void restore_to_before_no_rows_in_result()
  {
    (*ref)->restore_to_before_no_rows_in_result();
  }
  virtual void print(String *str, enum_query_type query_type);
  void cleanup();
  Item_field *filed_for_view_update()
    { return (*ref)->filed_for_view_update(); }
  virtual Ref_Type ref_type() { return REF; }

  // Row emulation: forwarding of ROW-related calls to ref
  uint cols()
  {
    return ref && result_type() == ROW_RESULT ? (*ref)->cols() : 1;
  }
  Item* element_index(uint i)
  {
    return ref && result_type() == ROW_RESULT ? (*ref)->element_index(i) : this;
  }
  Item** addr(uint i)
  {
    return ref && result_type() == ROW_RESULT ? (*ref)->addr(i) : 0;
  }
  bool check_cols(uint c)
  {
    return ref && result_type() == ROW_RESULT ? (*ref)->check_cols(c) 
                                              : Item::check_cols(c);
  }
  bool null_inside()
  {
    return ref && result_type() == ROW_RESULT ? (*ref)->null_inside() : 0;
  }
  void bring_value()
  { 
    if (ref && result_type() == ROW_RESULT)
      (*ref)->bring_value();
  }
  bool check_vcol_func_processor(uchar *arg) 
  {
    return trace_unsupported_by_check_vcol_func_processor("ref");
  }
  bool basic_const_item() const { return ref && (*ref)->basic_const_item(); }
  bool is_outer_field() const
  {
    DBUG_ASSERT(fixed);
    DBUG_ASSERT(ref);
    return (*ref)->is_outer_field();
  }

  /**
    Checks if the item tree that ref points to contains a subquery.
  */
  virtual bool has_subquery() const 
  { 
    return (*ref)->has_subquery();
  }
};


/*
  The same as Item_ref, but get value from val_* family of method to get
  value of item on which it referred instead of result* family.
*/
class Item_direct_ref :public Item_ref
{
public:
  Item_direct_ref(Name_resolution_context *context_arg, Item **item,
                  const char *table_name_arg,
                  const char *field_name_arg,
                  bool alias_name_used_arg= FALSE)
    :Item_ref(context_arg, item, table_name_arg,
              field_name_arg, alias_name_used_arg)
  {}
  /* Constructor need to process subselect with temporary tables (see Item) */
  Item_direct_ref(THD *thd, Item_direct_ref *item) : Item_ref(thd, item) {}
  Item_direct_ref(TABLE_LIST *view_arg, Item **item,
                  const char *field_name_arg,
                  bool alias_name_used_arg= FALSE)
    :Item_ref(view_arg, item, field_name_arg,
              alias_name_used_arg)
  {}

  void save_val(Field *to);
  double val_real();
  longlong val_int();
  String *val_str(String* tmp);
  my_decimal *val_decimal(my_decimal *);
  bool val_bool();
  bool is_null();
  bool get_date(MYSQL_TIME *ltime, ulonglong fuzzydate);
  virtual Ref_Type ref_type() { return DIRECT_REF; }
};


/**
  This class is the same as Item_direct_ref but created to wrap Item_ident
  before fix_fields() call
*/

class Item_direct_ref_to_ident :public Item_direct_ref
{
  Item_ident *ident;
public:
  Item_direct_ref_to_ident(Item_ident *item)
    :Item_direct_ref(item->context, (Item**)&item, item->table_name, item->field_name,
                     FALSE)
  {
    ident= item;
    ref= (Item**)&ident;
  }

  bool fix_fields(THD *thd, Item **it)
  {
    DBUG_ASSERT(ident->type() == FIELD_ITEM || ident->type() == REF_ITEM);
    if ((!ident->fixed && ident->fix_fields(thd, ref)) ||
        ident->check_cols(1))
      return TRUE;
    set_properties();
    return FALSE;
  }

  virtual void print(String *str, enum_query_type query_type)
  { ident->print(str, query_type); }

};


class Item_cache;
class Expression_cache;

/**
  The objects of this class can store its values in an expression cache.
*/

class Item_cache_wrapper :public Item_result_field
{
private:
  /* Pointer on the cached expression */
  Item *orig_item;
  Expression_cache *expr_cache;
  /*
    In order to put the expression into the expression cache and return
    value of val_*() method, we will need to get the expression value twice
    (probably in different types).  In order to avoid making two
    (potentially costly) orig_item->val_*() calls, we store expression value
    in this Item_cache object.
  */
  Item_cache *expr_value;

  List<Item> parameters;

  Item *check_cache();
  void cache();
  void init_on_demand();

public:
  Item_cache_wrapper(Item *item_arg);
  ~Item_cache_wrapper();

  const char *func_name() const { return "<expr_cache>"; }
  enum Type type() const { return EXPR_CACHE_ITEM; }
  enum Type real_type() const { return orig_item->type(); }

  bool set_cache(THD *thd);

  bool fix_fields(THD *thd, Item **it);
  void fix_length_and_dec() {}
  void cleanup();

  /* Methods of getting value which should be cached in the cache */
  void save_val(Field *to);
  double val_real();
  longlong val_int();
  String *val_str(String* tmp);
  my_decimal *val_decimal(my_decimal *);
  bool val_bool();
  bool is_null();
  bool get_date(MYSQL_TIME *ltime, ulonglong fuzzydate);
  bool send(Protocol *protocol, String *buffer);
  void save_org_in_field(Field *field)
  {
    save_val(field);
  }
  void save_in_result_field(bool no_conversions)
  {
    save_val(result_field);
  }
  Item* get_tmp_table_item(THD *thd_arg);

  /* Following methods make this item transparent as much as possible */

  virtual void print(String *str, enum_query_type query_type);
  virtual const char *full_name() const { return orig_item->full_name(); }
  virtual void make_field(Send_field *field) { orig_item->make_field(field); }
  bool eq(const Item *item, bool binary_cmp) const
  {
    Item *it= ((Item *) item)->real_item();
    return orig_item->eq(it, binary_cmp);
  }
  void fix_after_pullout(st_select_lex *new_parent, Item **refptr)
  {
    orig_item->fix_after_pullout(new_parent, &orig_item);
  }
  int save_in_field(Field *to, bool no_conversions);
  enum Item_result result_type () const { return orig_item->result_type(); }
  enum_field_types field_type() const   { return orig_item->field_type(); }
  table_map used_tables() const { return orig_item->used_tables(); }
  void update_used_tables()
  {
    orig_item->update_used_tables();
  }
  bool const_item() const { return orig_item->const_item(); }
  table_map not_null_tables() const { return orig_item->not_null_tables(); }
  bool walk(Item_processor processor, bool walk_subquery, uchar *arg)
  {
    return orig_item->walk(processor, walk_subquery, arg) ||
      (this->*processor)(arg);
  }
  bool enumerate_field_refs_processor(uchar *arg)
  { return orig_item->enumerate_field_refs_processor(arg); }
  Item_field *filed_for_view_update()
  { return orig_item->filed_for_view_update(); }

  /* Row emulation: forwarding of ROW-related calls to orig_item */
  uint cols()
  { return result_type() == ROW_RESULT ? orig_item->cols() : 1; }
  Item* element_index(uint i)
  { return result_type() == ROW_RESULT ? orig_item->element_index(i) : this; }
  Item** addr(uint i)
  { return result_type() == ROW_RESULT ? orig_item->addr(i) : 0; }
  bool check_cols(uint c)
  {
    return (result_type() == ROW_RESULT ?
            orig_item->check_cols(c) :
            Item::check_cols(c));
  }
  bool null_inside()
  { return result_type() == ROW_RESULT ? orig_item->null_inside() : 0; }
  void bring_value()
  {
    if (result_type() == ROW_RESULT)
      orig_item->bring_value();
  }
  virtual bool is_expensive() { return orig_item->is_expensive(); }
  bool is_expensive_processor(uchar *arg)
  { return orig_item->is_expensive_processor(arg); }
  bool check_vcol_func_processor(uchar *arg)
  {
    return trace_unsupported_by_check_vcol_func_processor("cache");
  }
};


/*
  Class for view fields, the same as Item_direct_ref, but call fix_fields
  of reference if it is not called yet
*/
class Item_direct_view_ref :public Item_direct_ref
{
  Item_equal *item_equal;
  TABLE_LIST *view;
  TABLE *null_ref_table;

#define NO_NULL_TABLE (reinterpret_cast<TABLE *>(0x1))

  void set_null_ref_table()
  {
    if (!view->is_inner_table_of_outer_join() ||
        !(null_ref_table= view->get_real_join_table()))
      null_ref_table= NO_NULL_TABLE;
  }

  bool check_null_ref()
  {
    DBUG_ASSERT(null_ref_table);
    if (null_ref_table != NO_NULL_TABLE && null_ref_table->null_row)
    {
      null_value= 1;
      return TRUE;
    }
    return FALSE;
  }

public:
  Item_direct_view_ref(Name_resolution_context *context_arg, Item **item,
                       const char *table_name_arg,
                       const char *field_name_arg,
                       TABLE_LIST *view_arg)
    :Item_direct_ref(context_arg, item, table_name_arg, field_name_arg),
    item_equal(0), view(view_arg),
    null_ref_table(NULL)
  {
    if (fixed)
      set_null_ref_table();
  }

  bool fix_fields(THD *, Item **);
  bool eq(const Item *item, bool binary_cmp) const;
  Item *get_tmp_table_item(THD *thd)
  {
    Item *item= Item_ref::get_tmp_table_item(thd);
    item->name= name;
    return item;
  }
  virtual Ref_Type ref_type() { return VIEW_REF; }
  Item_equal *get_item_equal() { return item_equal; }
  void set_item_equal(Item_equal *item_eq) { item_equal= item_eq; }
  Item_equal *find_item_equal(COND_EQUAL *cond_equal);
  bool subst_argument_checker(uchar **arg);
  Item *equal_fields_propagator(uchar *arg);
  Item *replace_equal_field(uchar *arg);
  table_map used_tables() const;
  void update_used_tables();
  table_map not_null_tables() const;
  bool const_item() const { return used_tables() == 0; }
  bool walk(Item_processor processor, bool walk_subquery, uchar *arg)
  { 
    return (*ref)->walk(processor, walk_subquery, arg) ||
           (this->*processor)(arg);
  }
   bool view_used_tables_processor(uchar *arg) 
  {
    TABLE_LIST *view_arg= (TABLE_LIST *) arg;
    if (view_arg == view)
      view_arg->view_used_tables|= (*ref)->used_tables();
    return 0;
  }
  void save_val(Field *to)
  {
    if (check_null_ref())
      to->set_null();
    else
      Item_direct_ref::save_val(to);
  }
  double val_real()
  {
    if (check_null_ref())
      return 0;
    else
      return Item_direct_ref::val_real();
  }
  longlong val_int()
  {
    if (check_null_ref())
      return 0;
    else
      return Item_direct_ref::val_int();
  }
  String *val_str(String* tmp)
  {
    if (check_null_ref())
      return NULL;
    else
      return Item_direct_ref::val_str(tmp);
  }
  my_decimal *val_decimal(my_decimal *tmp)
  {
    if (check_null_ref())
      return NULL;
    else
      return Item_direct_ref::val_decimal(tmp);
  }
  bool val_bool()
  {
    if (check_null_ref())
      return 0;
    else
      return Item_direct_ref::val_bool();
  }
  bool is_null()
  {
    if (check_null_ref())
      return 1;
    else
      return Item_direct_ref::is_null();
  }
  bool get_date(MYSQL_TIME *ltime, ulonglong fuzzydate)
  {
    if (check_null_ref())
    {
      bzero((char*) ltime,sizeof(*ltime));
      return 1;
    }
    return Item_direct_ref::get_date(ltime, fuzzydate);
  }
  bool send(Protocol *protocol, String *buffer);
  void save_org_in_field(Field *field)
  {
    if (check_null_ref())
      field->set_null();
    else
      Item_direct_ref::save_val(field);
  }
  void save_in_result_field(bool no_conversions)
  {
    if (check_null_ref())
      result_field->set_null();
    else
      Item_direct_ref::save_in_result_field(no_conversions);
  }

  void cleanup()
  {
    null_ref_table= NULL;
    item_equal= NULL;
    Item_direct_ref::cleanup();
  }
};


/*
  Class for outer fields.
  An object of this class is created when the select where the outer field was
  resolved is a grouping one. After it has been fixed the ref field will point
  to either an Item_ref or an Item_direct_ref object which will be used to
  access the field.
  See also comments for the fix_inner_refs() and the
  Item_field::fix_outer_field() functions.
*/

class Item_sum;
class Item_outer_ref :public Item_direct_ref
{
public:
  Item *outer_ref;
  /* The aggregate function under which this outer ref is used, if any. */
  Item_sum *in_sum_func;
  /*
    TRUE <=> that the outer_ref is already present in the select list
    of the outer select.
  */
  bool found_in_select_list;
  bool found_in_group_by;
  Item_outer_ref(Name_resolution_context *context_arg,
                 Item_field *outer_field_arg)
    :Item_direct_ref(context_arg, 0, outer_field_arg->table_name,
                     outer_field_arg->field_name),
    outer_ref(outer_field_arg), in_sum_func(0),
    found_in_select_list(0), found_in_group_by(0)
  {
    ref= &outer_ref;
    set_properties();
    fixed= 0;
  }
  Item_outer_ref(Name_resolution_context *context_arg, Item **item,
                 const char *table_name_arg, const char *field_name_arg,
                 bool alias_name_used_arg)
    :Item_direct_ref(context_arg, item, table_name_arg, field_name_arg,
                     alias_name_used_arg),
    outer_ref(0), in_sum_func(0), found_in_select_list(1), found_in_group_by(0)
  {}
  void save_in_result_field(bool no_conversions)
  {
    outer_ref->save_org_in_field(result_field);
  }
  bool fix_fields(THD *, Item **);
  void fix_after_pullout(st_select_lex *new_parent, Item **ref);
  table_map used_tables() const
  {
    return (*ref)->const_item() ? 0 : OUTER_REF_TABLE_BIT;
  }
  table_map not_null_tables() const { return 0; }
  virtual Ref_Type ref_type() { return OUTER_REF; }
  bool check_inner_refs_processor(uchar * arg); 
};


class Item_in_subselect;


/*
  An object of this class:
   - Converts val_XXX() calls to ref->val_XXX_result() calls, like Item_ref.
   - Sets owner->was_null=TRUE if it has returned a NULL value from any
     val_XXX() function. This allows to inject an Item_ref_null_helper
     object into subquery and then check if the subquery has produced a row
     with NULL value.
*/

class Item_ref_null_helper: public Item_ref
{
protected:
  Item_in_subselect* owner;
public:
  Item_ref_null_helper(Name_resolution_context *context_arg,
                       Item_in_subselect* master, Item **item,
		       const char *table_name_arg, const char *field_name_arg)
    :Item_ref(context_arg, item, table_name_arg, field_name_arg),
     owner(master) {}
  void save_val(Field *to);
  double val_real();
  longlong val_int();
  String* val_str(String* s);
  my_decimal *val_decimal(my_decimal *);
  bool val_bool();
  bool get_date(MYSQL_TIME *ltime, ulonglong fuzzydate);
  virtual void print(String *str, enum_query_type query_type);
  table_map used_tables() const;
};

/*
  The following class is used to optimize comparing of date and bigint columns
  We need to save the original item ('ref') to be able to call
  ref->save_in_field(). This is used to create index search keys.
  
  An instance of Item_int_with_ref may have signed or unsigned integer value.
  
*/

class Item_int_with_ref :public Item_int
{
  Item *ref;
public:
  Item_int_with_ref(longlong i, Item *ref_arg, bool unsigned_arg) :
    Item_int(i), ref(ref_arg)
  {
    unsigned_flag= unsigned_arg;
  }
  int save_in_field(Field *field, bool no_conversions)
  {
    return ref->save_in_field(field, no_conversions);
  }
  Item *clone_item();
  virtual Item *real_item() { return ref; }
};

#ifdef MYSQL_SERVER
#include "gstream.h"
#include "spatial.h"
#include "item_sum.h"
#include "item_func.h"
#include "item_row.h"
#include "item_cmpfunc.h"
#include "item_strfunc.h"
#include "item_geofunc.h"
#include "item_timefunc.h"
#include "item_subselect.h"
#include "item_xmlfunc.h"
#include "item_create.h"
#endif

/**
  Base class to implement typed value caching Item classes

  Item_copy_ classes are very similar to the corresponding Item_
  classes (e.g. Item_copy_int is similar to Item_int) but they add
  the following additional functionality to Item_ :
    1. Nullability
    2. Possibility to store the value not only on instantiation time,
       but also later.
  Item_copy_ classes are a functionality subset of Item_cache_ 
  classes, as e.g. they don't support comparisons with the original Item
  as Item_cache_ classes do.
  Item_copy_ classes are used in GROUP BY calculation.
  TODO: Item_copy should be made an abstract interface and Item_copy_
  classes should inherit both the respective Item_ class and the interface.
  Ideally we should drop Item_copy_ classes altogether and merge 
  their functionality to Item_cache_ (and these should be made to inherit
  from Item_).
*/

class Item_copy :public Item
{
protected:  

  /**
    Stores the type of the resulting field that would be used to store the data
    in the cache. This is to avoid calls to the original item.
  */
  enum enum_field_types cached_field_type;

  /** The original item that is copied */
  Item *item;

  /**
    Stores the result type of the original item, so it can be returned
    without calling the original item's method
  */
  Item_result cached_result_type;

  /**
    Constructor of the Item_copy class

    stores metadata information about the original class as well as a 
    pointer to it.
  */
  Item_copy(Item *i)
  {
    item= i;
    null_value=maybe_null=item->maybe_null;
    decimals=item->decimals;
    max_length=item->max_length;
    name=item->name;
    cached_field_type= item->field_type();
    cached_result_type= item->result_type();
    unsigned_flag= item->unsigned_flag;
    fixed= item->fixed;
    collation.set(item->collation);
  }

public:
  /** 
    Factory method to create the appropriate subclass dependent on the type of 
    the original item.

    @param item      the original item.
  */  
  static Item_copy *create (Item *item);

  /** 
    Update the cache with the value of the original item
   
    This is the method that updates the cached value.
    It must be explicitly called by the user of this class to store the value 
    of the orginal item in the cache.
  */  
  virtual void copy() = 0;

  Item *get_item() { return item; }
  /** All of the subclasses should have the same type tag */
  enum Type type() const { return COPY_STR_ITEM; }
  enum_field_types field_type() const { return cached_field_type; }
  enum Item_result result_type () const { return cached_result_type; }

  void make_field(Send_field *field) { item->make_field(field); }
  table_map used_tables() const { return (table_map) 1L; }
  bool const_item() const { return 0; }
  bool is_null() { return null_value; }
  bool check_vcol_func_processor(uchar *arg) 
  {
    return trace_unsupported_by_check_vcol_func_processor("copy");
  }

  /*  
    Override the methods below as pure virtual to make sure all the 
    sub-classes implement them.
  */  

  virtual String *val_str(String*) = 0;
  virtual my_decimal *val_decimal(my_decimal *) = 0;
  virtual double val_real() = 0;
  virtual longlong val_int() = 0;
  virtual int save_in_field(Field *field, bool no_conversions) = 0;
};

/**
 Implementation of a string cache.
 
 Uses Item::str_value for storage
*/ 
class Item_copy_string : public Item_copy
{
public:
  Item_copy_string (Item *item) : Item_copy(item) {}

  String *val_str(String*);
  my_decimal *val_decimal(my_decimal *);
  double val_real();
  longlong val_int();
  void copy();
  int save_in_field(Field *field, bool no_conversions);
};


class Item_copy_int : public Item_copy
{
protected:  
  longlong cached_value; 
public:
  Item_copy_int (Item *i) : Item_copy(i) {}
  int save_in_field(Field *field, bool no_conversions);

  virtual String *val_str(String*);
  virtual my_decimal *val_decimal(my_decimal *);
  virtual double val_real()
  {
    return null_value ? 0.0 : (double) cached_value;
  }
  virtual longlong val_int()
  {
    return null_value ? LL(0) : cached_value;
  }
  virtual void copy();
};


class Item_copy_uint : public Item_copy_int
{
public:
  Item_copy_uint (Item *item) : Item_copy_int(item) 
  {
    unsigned_flag= 1;
  }

  String *val_str(String*);
  double val_real()
  {
    return null_value ? 0.0 : (double) (ulonglong) cached_value;
  }
};


class Item_copy_float : public Item_copy
{
protected:  
  double cached_value; 
public:
  Item_copy_float (Item *i) : Item_copy(i) {}
  int save_in_field(Field *field, bool no_conversions);

  String *val_str(String*);
  my_decimal *val_decimal(my_decimal *);
  double val_real()
  {
    return null_value ? 0.0 : cached_value;
  }
  longlong val_int()
  {
    return (longlong) rint(val_real());
  }
  void copy()
  {
    cached_value= item->val_real();
    null_value= item->null_value;
  }
};


class Item_copy_decimal : public Item_copy
{
protected:  
  my_decimal cached_value;
public:
  Item_copy_decimal (Item *i) : Item_copy(i) {}
  int save_in_field(Field *field, bool no_conversions);

  String *val_str(String*);
  my_decimal *val_decimal(my_decimal *) 
  { 
    return null_value ? NULL: &cached_value; 
  }
  double val_real();
  longlong val_int();
  void copy();
};


/*
  Cached_item_XXX objects are not exactly caches. They do the following:

  Each Cached_item_XXX object has
   - its source item
   - saved value of the source item
   - cmp() method that compares the saved value with the current value of the
     source item, and if they were not equal saves item's value into the saved
     value.
*/

/*
  Cached_item_XXX objects are not exactly caches. They do the following:

  Each Cached_item_XXX object has
   - its source item
   - saved value of the source item
   - cmp() method that compares the saved value with the current value of the
     source item, and if they were not equal saves item's value into the saved
     value.
*/

class Cached_item :public Sql_alloc
{
public:
  bool null_value;
  Cached_item() :null_value(0) {}
  virtual bool cmp(void)=0;
  virtual ~Cached_item(); /*line -e1509 */
};

class Cached_item_str :public Cached_item
{
  Item *item;
  uint32 value_max_length;
  String value,tmp_value;
public:
  Cached_item_str(THD *thd, Item *arg);
  bool cmp(void);
  ~Cached_item_str();                           // Deallocate String:s
};


class Cached_item_real :public Cached_item
{
  Item *item;
  double value;
public:
  Cached_item_real(Item *item_par) :item(item_par),value(0.0) {}
  bool cmp(void);
};

class Cached_item_int :public Cached_item
{
  Item *item;
  longlong value;
public:
  Cached_item_int(Item *item_par) :item(item_par),value(0) {}
  bool cmp(void);
};


class Cached_item_decimal :public Cached_item
{
  Item *item;
  my_decimal value;
public:
  Cached_item_decimal(Item *item_par);
  bool cmp(void);
};

class Cached_item_field :public Cached_item
{
  uchar *buff;
  Field *field;
  uint length;

public:
  Cached_item_field(Field *arg_field) : field(arg_field)
  {
    field= arg_field;
    /* TODO: take the memory allocation below out of the constructor. */
    buff= (uchar*) sql_calloc(length=field->pack_length());
  }
  bool cmp(void);
};

class Item_default_value : public Item_field
{
public:
  Item *arg;
  Item_default_value(Name_resolution_context *context_arg)
    :Item_field(context_arg, (const char *)NULL, (const char *)NULL,
               (const char *)NULL),
     arg(NULL) {}
  Item_default_value(Name_resolution_context *context_arg, Item *a)
    :Item_field(context_arg, (const char *)NULL, (const char *)NULL,
                (const char *)NULL),
     arg(a) {}
  enum Type type() const { return DEFAULT_VALUE_ITEM; }
  bool eq(const Item *item, bool binary_cmp) const;
  bool fix_fields(THD *, Item **);
  virtual void print(String *str, enum_query_type query_type);
  int save_in_field(Field *field_arg, bool no_conversions);
  table_map used_tables() const { return (table_map)0L; }

  bool walk(Item_processor processor, bool walk_subquery, uchar *args)
  {
    return (arg && arg->walk(processor, walk_subquery, args)) ||
      (this->*processor)(args);
  }

  Item *transform(Item_transformer transformer, uchar *args);
};

/*
  Item_insert_value -- an implementation of VALUES() function.
  You can use the VALUES(col_name) function in the UPDATE clause
  to refer to column values from the INSERT portion of the INSERT
  ... UPDATE statement. In other words, VALUES(col_name) in the
  UPDATE clause refers to the value of col_name that would be
  inserted, had no duplicate-key conflict occurred.
  In all other places this function returns NULL.
*/

class Item_insert_value : public Item_field
{
public:
  Item *arg;
  Item_insert_value(Name_resolution_context *context_arg, Item *a)
    :Item_field(context_arg, (const char *)NULL, (const char *)NULL,
               (const char *)NULL),
     arg(a) {}
  bool eq(const Item *item, bool binary_cmp) const;
  bool fix_fields(THD *, Item **);
  virtual void print(String *str, enum_query_type query_type);
  int save_in_field(Field *field_arg, bool no_conversions)
  {
    return Item_field::save_in_field(field_arg, no_conversions);
  }
  enum Type type() const { return INSERT_VALUE_ITEM; }
  /*
   We use RAND_TABLE_BIT to prevent Item_insert_value from
   being treated as a constant and precalculated before execution
  */
  table_map used_tables() const { return RAND_TABLE_BIT; }

  bool walk(Item_processor processor, bool walk_subquery, uchar *args)
  {
    return arg->walk(processor, walk_subquery, args) ||
	    (this->*processor)(args);
  }
  bool check_partition_func_processor(uchar *int_arg) {return TRUE;}
  bool check_vcol_func_processor(uchar *arg) 
  {
    return trace_unsupported_by_check_vcol_func_processor("values");
  }
};


class Table_triggers_list;

/*
  Represents NEW/OLD version of field of row which is
  changed/read in trigger.

  Note: For this item main part of actual binding to Field object happens
        not during fix_fields() call (like for Item_field) but right after
        parsing of trigger definition, when table is opened, with special
        setup_field() call. On fix_fields() stage we simply choose one of
        two Field instances representing either OLD or NEW version of this
        field.
*/
class Item_trigger_field : public Item_field,
                           private Settable_routine_parameter
{
public:
  /* Is this item represents row from NEW or OLD row ? */
  enum row_version_type {OLD_ROW, NEW_ROW};
  row_version_type row_version;
  /* Next in list of all Item_trigger_field's in trigger */
  Item_trigger_field *next_trg_field;
  /* Index of the field in the TABLE::field array */
  uint field_idx;
  /* Pointer to Table_trigger_list object for table of this trigger */
  Table_triggers_list *triggers;

  Item_trigger_field(Name_resolution_context *context_arg,
                     row_version_type row_ver_arg,
                     const char *field_name_arg,
                     ulong priv, const bool ro)
    :Item_field(context_arg,
               (const char *)NULL, (const char *)NULL, field_name_arg),
     row_version(row_ver_arg), field_idx((uint)-1), original_privilege(priv),
     want_privilege(priv), table_grants(NULL), read_only (ro)
  {}
  void setup_field(THD *thd, TABLE *table, GRANT_INFO *table_grant_info);
  enum Type type() const { return TRIGGER_FIELD_ITEM; }
  bool eq(const Item *item, bool binary_cmp) const;
  bool fix_fields(THD *, Item **);
  virtual void print(String *str, enum_query_type query_type);
  table_map used_tables() const { return (table_map)0L; }
  Field *get_tmp_table_field() { return 0; }
  Item *copy_or_same(THD *thd) { return this; }
  Item *get_tmp_table_item(THD *thd) { return copy_or_same(thd); }
  void cleanup();

private:
  void set_required_privilege(bool rw);
  bool set_value(THD *thd, sp_rcontext *ctx, Item **it);

public:
  Settable_routine_parameter *get_settable_routine_parameter()
  {
    return (read_only ? 0 : this);
  }

  bool set_value(THD *thd, Item **it)
  {
    return set_value(thd, NULL, it);
  }

private:
  /*
    'want_privilege' holds privileges required to perform operation on
    this trigger field (SELECT_ACL if we are going to read it and
    UPDATE_ACL if we are going to update it).  It is initialized at
    parse time but can be updated later if this trigger field is used
    as OUT or INOUT parameter of stored routine (in this case
    set_required_privilege() is called to appropriately update
    want_privilege and cleanup() is responsible for restoring of
    original want_privilege once parameter's value is updated).
  */
  ulong original_privilege;
  ulong want_privilege;
  GRANT_INFO *table_grants;
  /*
    Trigger field is read-only unless it belongs to the NEW row in a
    BEFORE INSERT of BEFORE UPDATE trigger.
  */
  bool read_only;
  virtual bool check_vcol_func_processor(uchar *arg)
  {
    return trace_unsupported_by_check_vcol_func_processor("trigger");
  }
};


/**
  @todo
  Implement the is_null() method for this class. Currently calling is_null()
  on any Item_cache object resolves to Item::is_null(), which returns FALSE
  for any value.
*/

class Item_cache: public Item_basic_constant
{
protected:
  Item *example;
  table_map used_table_map;
  /**
    Field that this object will get value from. This is used by 
    index-based subquery engines to detect and remove the equality injected 
    by IN->EXISTS transformation.
  */  
  Field *cached_field;
  enum enum_field_types cached_field_type;
  /*
    TRUE <=> cache holds value of the last stored item (i.e actual value).
    store() stores item to be cached and sets this flag to FALSE.
    On the first call of val_xxx function if this flag is set to FALSE the 
    cache_value() will be called to actually cache value of saved item.
    cache_value() will set this flag to TRUE.
  */
  bool value_cached;
public:
  Item_cache():
    example(0), used_table_map(0), cached_field(0),
    cached_field_type(MYSQL_TYPE_STRING),
    value_cached(0)
  {
    fixed= 1;
    maybe_null= 1;
    null_value= 1;
  }
  Item_cache(enum_field_types field_type_arg):
    example(0), used_table_map(0), cached_field(0),
    cached_field_type(field_type_arg),
    value_cached(0)
  {
    fixed= 1;
    maybe_null= 1;
    null_value= 1;
  }

  void set_used_tables(table_map map) { used_table_map= map; }

  virtual bool allocate(uint i) { return 0; }
  virtual bool setup(Item *item)
  {
    example= item;
    max_length= item->max_length;
    decimals= item->decimals;
    collation.set(item->collation);
    unsigned_flag= item->unsigned_flag;
    if (item->type() == FIELD_ITEM)
    {
      cached_field= ((Item_field *)item)->field;
      if (cached_field->table)
        used_table_map= cached_field->table->map;
    }
    return 0;
  };
  enum Type type() const { return CACHE_ITEM; }
  enum_field_types field_type() const { return cached_field_type; }
  static Item_cache* get_cache(const Item *item);
  static Item_cache* get_cache(const Item* item, const Item_result type);
  table_map used_tables() const { return used_table_map; }
  virtual void keep_array() {}
  virtual void print(String *str, enum_query_type query_type);
  bool eq_def(Field *field) 
  { 
    return cached_field ? cached_field->eq_def (field) : FALSE;
  }
  bool eq(const Item *item, bool binary_cmp) const
  {
    return this == item;
  }
  bool check_vcol_func_processor(uchar *arg) 
  {
    return trace_unsupported_by_check_vcol_func_processor("cache");
  }
  /**
     Check if saved item has a non-NULL value.
     Will cache value of saved item if not already done. 
     @return TRUE if cached value is non-NULL.
   */
  bool has_value()
  {
    return (value_cached || cache_value()) && !null_value;
  }

  virtual void store(Item *item);
  virtual bool cache_value()= 0;
  bool basic_const_item() const
  { return test(example && example->basic_const_item());}
  virtual void clear() { null_value= TRUE; value_cached= FALSE; }
  bool is_null() { return null_value; }
  virtual bool is_expensive()
  {
    if (value_cached)
      return false;
    return example->is_expensive();
  }
  bool is_expensive_processor(uchar *arg)
  {
    DBUG_ASSERT(example);
    if (value_cached)
      return false;
    return example->is_expensive_processor(arg);
  }
  virtual void set_null();
  bool walk(Item_processor processor, bool walk_subquery, uchar *arg)
  {
    if (example && example->walk(processor, walk_subquery, arg))
      return TRUE;
    return (this->*processor)(arg);
  }
};


class Item_cache_int: public Item_cache
{
protected:
  longlong value;
public:
  Item_cache_int(): Item_cache(MYSQL_TYPE_LONGLONG),
    value(0) {}
  Item_cache_int(enum_field_types field_type_arg):
    Item_cache(field_type_arg), value(0) {}

  double val_real();
  longlong val_int();
  String* val_str(String *str);
  my_decimal *val_decimal(my_decimal *);
  enum Item_result result_type() const { return INT_RESULT; }
  bool cache_value();
  int save_in_field(Field *field, bool no_conversions);
};


class Item_cache_temporal: public Item_cache_int
{
public:
  Item_cache_temporal(enum_field_types field_type_arg);
  String* val_str(String *str);
  my_decimal *val_decimal(my_decimal *);
  longlong val_int();
  longlong val_temporal_packed();
  double val_real();
  bool cache_value();
  bool get_date(MYSQL_TIME *ltime, ulonglong fuzzydate);
  int save_in_field(Field *field, bool no_conversions);
  Item_result cmp_type() const { return TIME_RESULT; }
  void store_packed(longlong val_arg, Item *example);
  /*
    Having a clone_item method tells optimizer that this object
    is a constant and need not be optimized further.
    Important when storing packed datetime values.
  */
  Item *clone_item()
  {
    Item_cache_temporal *item= new Item_cache_temporal(cached_field_type);
    item->store_packed(value, example);
    return item;
  }
};


class Item_cache_real: public Item_cache
{
  double value;
public:
  Item_cache_real(): Item_cache(MYSQL_TYPE_DOUBLE),
    value(0) {}

  double val_real();
  longlong val_int();
  String* val_str(String *str);
  my_decimal *val_decimal(my_decimal *);
  enum Item_result result_type() const { return REAL_RESULT; }
  bool cache_value();
};


class Item_cache_decimal: public Item_cache
{
protected:
  my_decimal decimal_value;
public:
  Item_cache_decimal(): Item_cache(MYSQL_TYPE_NEWDECIMAL) {}

  double val_real();
  longlong val_int();
  String* val_str(String *str);
  my_decimal *val_decimal(my_decimal *);
  enum Item_result result_type() const { return DECIMAL_RESULT; }
  bool cache_value();
};


class Item_cache_str: public Item_cache
{
  char buffer[STRING_BUFFER_USUAL_SIZE];
  String *value, value_buff;
  bool is_varbinary;
  
public:
  Item_cache_str(const Item *item) :
    Item_cache(item->field_type()), value(0),
    is_varbinary(item->type() == FIELD_ITEM &&
                 cached_field_type == MYSQL_TYPE_VARCHAR &&
                 !((const Item_field *) item)->field->has_charset())
  {
    collation.set(const_cast<DTCollation&>(item->collation));
  }
  double val_real();
  longlong val_int();
  String* val_str(String *);
  my_decimal *val_decimal(my_decimal *);
  enum Item_result result_type() const { return STRING_RESULT; }
  CHARSET_INFO *charset() const { return value->charset(); };
  int save_in_field(Field *field, bool no_conversions);
  bool cache_value();
};

class Item_cache_row: public Item_cache
{
  Item_cache  **values;
  uint item_count;
  bool save_array;
public:
  Item_cache_row()
    :Item_cache(), values(0), item_count(2),
    save_array(0) {}
  
  /*
    'allocate' used only in row transformer, to preallocate space for row 
    cache.
  */
  bool allocate(uint num);
  /*
    'setup' is needed only by row => it not called by simple row subselect
    (only by IN subselect (in subselect optimizer))
  */
  bool setup(Item *item);
  void store(Item *item);
  void illegal_method_call(const char *);
  void make_field(Send_field *)
  {
    illegal_method_call((const char*)"make_field");
  };
  double val_real()
  {
    illegal_method_call((const char*)"val");
    return 0;
  };
  longlong val_int()
  {
    illegal_method_call((const char*)"val_int");
    return 0;
  };
  String *val_str(String *)
  {
    illegal_method_call((const char*)"val_str");
    return 0;
  };
  my_decimal *val_decimal(my_decimal *val)
  {
    illegal_method_call((const char*)"val_decimal");
    return 0;
  };

  enum Item_result result_type() const { return ROW_RESULT; }
  
  uint cols() { return item_count; }
  Item *element_index(uint i) { return values[i]; }
  Item **addr(uint i) { return (Item **) (values + i); }
  bool check_cols(uint c);
  bool null_inside();
  void bring_value();
  void keep_array() { save_array= 1; }
  void cleanup()
  {
    DBUG_ENTER("Item_cache_row::cleanup");
    Item_cache::cleanup();
    if (save_array)
      bzero(values, item_count*sizeof(Item**));
    else
      values= 0;
    DBUG_VOID_RETURN;
  }
  bool cache_value();
  virtual void set_null();
};


/*
  Item_type_holder used to store type. name, length of Item for UNIONS &
  derived tables.

  Item_type_holder do not need cleanup() because its time of live limited by
  single SP/PS execution.
*/
class Item_type_holder: public Item
{
protected:
  TYPELIB *enum_set_typelib;
  enum_field_types fld_type;
  Field::geometry_type geometry_type;

  void get_full_info(Item *item);

  /* It is used to count decimal precision in join_types */
  int prev_decimal_int_part;
public:
  Item_type_holder(THD*, Item*);

  Item_result result_type() const;
  enum_field_types field_type() const { return fld_type; };
  enum Type type() const { return TYPE_HOLDER; }
  double val_real();
  longlong val_int();
  my_decimal *val_decimal(my_decimal *);
  String *val_str(String*);
  bool join_types(THD *thd, Item *);
  Field *make_field_by_type(TABLE *table);
  static uint32 display_length(Item *item);
  static enum_field_types get_real_type(Item *);
  Field::geometry_type get_geometry_type() const { return geometry_type; };
};


class st_select_lex;
void mark_select_range_as_dependent(THD *thd,
                                    st_select_lex *last_select,
                                    st_select_lex *current_sel,
                                    Field *found_field, Item *found_item,
                                    Item_ident *resolved_item);

extern Cached_item *new_Cached_item(THD *thd, Item *item,
                                    bool pass_through_ref);
extern Item_result item_cmp_type(Item_result a,Item_result b);
extern void resolve_const_item(THD *thd, Item **ref, Item *cmp_item);
extern int stored_field_cmp_to_item(THD *thd, Field *field, Item *item);

extern const String my_null_string;

/**
  Interface for Item iterator
*/

class Item_iterator
{
public:
  /**
    Shall set this iterator to the position before the first item

    @note
    This method also may perform some other initialization actions like
    allocation of certain resources.
  */
  virtual void open()= 0;
  /**
    Shall return the next Item (or NULL if there is no next item) and
    move pointer to position after it.
  */
  virtual Item *next()= 0;
  /**
    Shall force iterator to free resources (if it holds them)

    @note
    One should not use the iterator without open() call after close()
  */
  virtual void close()= 0;

  virtual ~Item_iterator() {}
};


/**
  Item iterator over List_iterator_fast for Item references
*/

class Item_iterator_ref_list: public Item_iterator
{
  List_iterator<Item*> list;
public:
  Item_iterator_ref_list(List_iterator<Item*> &arg_list):
    list(arg_list) {}
  void open() { list.rewind(); }
  Item *next() { return *(list++); }
  void close() {}
};


/**
  Item iterator over List_iterator_fast for Items
*/

class Item_iterator_list: public Item_iterator
{
  List_iterator<Item> list;
public:
  Item_iterator_list(List_iterator<Item> &arg_list):
    list(arg_list) {}
  void open() { list.rewind(); }
  Item *next() { return (list++); }
  void close() {}
};


/**
  Item iterator over Item interface for rows
*/

class Item_iterator_row: public Item_iterator
{
  Item *base_item;
  uint current;
public:
  Item_iterator_row(Item *base) : base_item(base), current(0) {}
  void open() { current= 0; }
  Item *next()
  {
    if (current >= base_item->cols())
      return NULL;
    return base_item->element_index(current++);
  }
  void close() {}
};

#endif /* SQL_ITEM_INCLUDED */<|MERGE_RESOLUTION|>--- conflicted
+++ resolved
@@ -1,12 +1,8 @@
 #ifndef SQL_ITEM_INCLUDED
 #define SQL_ITEM_INCLUDED
 
-<<<<<<< HEAD
-/* Copyright (c) 2000, 2013, Oracle and/or its affiliates.
-   Copyright (c) 2009, 2013 Monty Program Ab.
-=======
-/* Copyright (c) 2000, 2015, Oracle and/or its affiliates. All rights reserved.
->>>>>>> e02fe87f
+/* Copyright (c) 2000, 2015, Oracle and/or its affiliates.
+   Copyright (c) 2009, 2015 Monty Program Ab.
 
    This program is free software; you can redistribute it and/or modify
    it under the terms of the GNU General Public License as published by
