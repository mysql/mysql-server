/* Copyright (c) 2000, 2020, Oracle and/or its affiliates.

   This program is free software; you can redistribute it and/or modify
   it under the terms of the GNU General Public License, version 2.0,
   as published by the Free Software Foundation.

   This program is also distributed with certain software (including
   but not limited to OpenSSL) that is licensed under separate terms,
   as designated in a particular file or component or in included license
   documentation.  The authors of MySQL hereby grant you an additional
   permission to link the program and your derivative works with the
   separately licensed software that they have included with MySQL.

   This program is distributed in the hope that it will be useful,
   but WITHOUT ANY WARRANTY; without even the implied warranty of
   MERCHANTABILITY or FITNESS FOR A PARTICULAR PURPOSE.  See the
   GNU General Public License, version 2.0, for more details.

   You should have received a copy of the GNU General Public License
   along with this program; if not, write to the Free Software
   Foundation, Inc., 51 Franklin St, Fifth Floor, Boston, MA 02110-1301  USA */

/* Basic functions needed by many modules */

#include "sql/sql_base.h"

#include <fcntl.h>
#include <limits.h>
#include <stdio.h>
#include <string.h>
#include <time.h>
#include <atomic>
#include <functional>
#include <memory>
#include <unordered_map>
#include <utility>

#include "libbinlogevents/include/table_id.h"
#include "m_ctype.h"
#include "m_string.h"
#include "map_helpers.h"
#include "mf_wcomp.h"  // wild_one, wild_many
#include "mutex_lock.h"
#include "my_alloc.h"
#include "my_bitmap.h"
#include "my_byteorder.h"
#include "my_compiler.h"
#include "my_dbug.h"
#include "my_dir.h"
#include "my_io.h"
#include "my_loglevel.h"
#include "my_macros.h"
#include "my_psi_config.h"
#include "my_sqlcommand.h"
#include "my_sys.h"
#include "my_systime.h"
#include "my_table_map.h"
#include "my_thread_local.h"
#include "mysql/components/services/log_builtins.h"
#include "mysql/components/services/mysql_cond_bits.h"
#include "mysql/components/services/psi_cond_bits.h"
#include "mysql/components/services/psi_mutex_bits.h"
#include "mysql/plugin.h"
#include "mysql/psi/mysql_cond.h"
#include "mysql/psi/mysql_file.h"
#include "mysql/psi/mysql_mutex.h"
#include "mysql/psi/mysql_table.h"
#include "mysql/psi/psi_base.h"
#include "mysql/psi/psi_table.h"
#include "mysql/service_mysql_alloc.h"
#include "mysql/thread_type.h"
#include "mysql_com.h"
#include "mysqld_error.h"
#include "sql/auth/auth_acls.h"
#include "sql/auth/auth_common.h"  // check_table_access
#include "sql/auth/sql_security_ctx.h"
#include "sql/binlog.h"  // mysql_bin_log
#include "sql/check_stack.h"
#include "sql/dd/cache/dictionary_client.h"
#include "sql/dd/dd_schema.h"
#include "sql/dd/dd_table.h"       // dd::table_exists
#include "sql/dd/dd_tablespace.h"  // dd::fill_table_and_parts_tablespace_name
#include "sql/dd/string_type.h"
#include "sql/dd/types/abstract_table.h"
#include "sql/dd/types/column.h"
#include "sql/dd/types/column_statistics.h"
#include "sql/dd/types/foreign_key.h"  // dd::Foreign_key
#include "sql/dd/types/function.h"
#include "sql/dd/types/procedure.h"
#include "sql/dd/types/schema.h"
#include "sql/dd/types/table.h"  // dd::Table
#include "sql/dd/types/view.h"
#include "sql/dd_table_share.h"  // open_table_def
#include "sql/debug_sync.h"      // DEBUG_SYNC
#include "sql/derror.h"          // ER_THD
#include "sql/error_handler.h"   // Internal_error_handler
#include "sql/field.h"
#include "sql/handler.h"
#include "sql/histograms/histogram.h"
#include "sql/item.h"
#include "sql/item_cmpfunc.h"  // Item_func_eq
#include "sql/item_func.h"
#include "sql/item_subselect.h"
#include "sql/lock.h"  // mysql_lock_remove
#include "sql/log.h"
#include "sql/log_event.h"  // Query_log_event
#include "sql/mysqld.h"     // slave_open_temp_tables
#include "sql/nested_join.h"
#include "sql/partition_info.h"  // partition_info
#include "sql/psi_memory_key.h"  // key_memory_TABLE
#include "sql/query_options.h"
#include "sql/rpl_gtid.h"
#include "sql/rpl_handler.h"  // RUN_HOOK
#include "sql/rpl_rli.h"      //Relay_log_information
#include "sql/session_tracker.h"
#include "sql/sp.h"               // Sroutine_hash_entry
#include "sql/sp_cache.h"         // sp_cache_version
#include "sql/sp_head.h"          // sp_head
#include "sql/sql_audit.h"        // mysql_audit_table_access_notify
#include "sql/sql_backup_lock.h"  // acquire_shared_backup_lock
#include "sql/sql_class.h"        // THD
#include "sql/sql_const.h"
#include "sql/sql_data_change.h"
#include "sql/sql_db.h"       // check_schema_readonly
#include "sql/sql_error.h"    // Sql_condition
#include "sql/sql_handler.h"  // mysql_ha_flush_tables
#include "sql/sql_lex.h"
#include "sql/sql_list.h"
#include "sql/sql_parse.h"    // is_update_query
#include "sql/sql_prepare.h"  // Reprepare_observer
#include "sql/sql_select.h"   // reset_statement_timer
#include "sql/sql_show.h"     // append_identifier
#include "sql/sql_sort.h"
#include "sql/sql_table.h"   // build_table_filename
#include "sql/sql_update.h"  // records_are_comparable
#include "sql/sql_view.h"    // mysql_make_view
#include "sql/strfunc.h"
#include "sql/system_variables.h"
#include "sql/table.h"                     // TABLE_LIST
#include "sql/table_cache.h"               // table_cache_manager
#include "sql/table_trigger_dispatcher.h"  // Table_trigger_dispatcher
#include "sql/thd_raii.h"
#include "sql/transaction.h"  // trans_rollback_stmt
#include "sql/transaction_info.h"
#include "sql/xa.h"
#include "sql_string.h"
#include "template_utils.h"
#include "thr_mutex.h"

using std::equal_to;
using std::hash;
using std::pair;
using std::string;
using std::unique_ptr;
using std::unordered_map;

/**
  This internal handler is used to trap ER_NO_SUCH_TABLE and
  ER_WRONG_MRG_TABLE errors during CHECK/REPAIR TABLE for MERGE
  tables.
*/

class Repair_mrg_table_error_handler : public Internal_error_handler {
 public:
  Repair_mrg_table_error_handler()
      : m_handled_errors(false), m_unhandled_errors(false) {}

  bool handle_condition(THD *, uint sql_errno, const char *,
                        Sql_condition::enum_severity_level *,
                        const char *) override {
    if (sql_errno == ER_NO_SUCH_TABLE || sql_errno == ER_WRONG_MRG_TABLE) {
      m_handled_errors = true;
      return true;
    }

    m_unhandled_errors = true;
    return false;
  }

  /**
    Returns true if there were ER_NO_SUCH_/WRONG_MRG_TABLE and there
    were no unhandled errors. false otherwise.
  */
  bool safely_trapped_errors() {
    /*
      Check for m_handled_errors is here for extra safety.
      It can be useful in situation when call to open_table()
      fails because some error which was suppressed by another
      error handler (e.g. in case of MDL deadlock which we
      decided to solve by back-off and retry).
    */
    return (m_handled_errors && (!m_unhandled_errors));
  }

 private:
  bool m_handled_errors;
  bool m_unhandled_errors;
};

/**
  @defgroup Data_Dictionary Data Dictionary
  @{
*/

/**
  LOCK_open protects the following variables/objects:

  1) The table_def_cache
     This is the hash table mapping table name to a table
     share object. The hash table can only be manipulated
     while holding LOCK_open.
  2) last_table_id
     Generation of a new unique table_map_id for a table
     share is done through incrementing last_table_id, a
     global variable used for this purpose.
  3) LOCK_open protects the initialisation of the table share
     object and all its members, however, it does not protect
     reading the .frm file from where the table share is
     initialised. In get_table_share, the lock is temporarily
     released while opening the table definition in order to
     allow a higher degree of concurrency. Concurrent access
     to the same share is controlled by introducing a condition
     variable for signaling when opening the share is completed.
  4) In particular the share->ref_count is updated each time
     a new table object is created that refers to a table share.
     This update is protected by LOCK_open.
  5) oldest_unused_share, end_of_unused_share and share->next
     and share->prev are variables to handle the lists of table
     share objects, these can only be read and manipulated while
     holding the LOCK_open mutex.
  6) table_def_shutdown_in_progress can be updated only while
     holding LOCK_open and ALL table cache mutexes.
  7) refresh_version
     This variable can only be updated while holding LOCK_open AND
     all table cache mutexes.
  8) share->version
     This variable is initialised while holding LOCK_open. It can only
     be updated while holding LOCK_open AND all table cache mutexes.
     So if a table share is found through a reference its version won't
     change if any of those mutexes are held.
  9) share->m_flush_tickets
*/

mysql_mutex_t LOCK_open;

/**
  COND_open synchronizes concurrent opening of the same share:

  If a thread calls get_table_share, it releases the LOCK_open
  mutex while reading the definition from file. If a different
  thread calls get_table_share for the same share at this point
  in time, it will find the share in the TDC, but with the
  m_open_in_progress flag set to true. This will make the
  (second) thread wait for the COND_open condition, while the
  first thread completes opening the table definition.

  When the first thread is done reading the table definition,
  it will set m_open_in_progress to false and broadcast the
  COND_open condition. Then, all threads waiting for COND_open
  will wake up and, re-search the TDC for the share, and:

  1) If the share is gone, the thread will continue to allocate
     and open the table definition. This happens, e.g., if the
     first thread failed when opening the table defintion and
     had to destroy the share.
  2) If the share is still in the cache, and m_open_in_progress
     is still true, the thread will wait for the condition again.
     This happens if a different thread finished opening a
     different share.
  3) If the share is still in the cache, and m_open_in_progress
     has become false, the thread will check if the share is ok
     (no error), increment the ref counter, and return the share.
*/

mysql_cond_t COND_open;

#ifdef HAVE_PSI_INTERFACE
static PSI_mutex_key key_LOCK_open;
static PSI_cond_key key_COND_open;
static PSI_mutex_info all_tdc_mutexes[] = {
    {&key_LOCK_open, "LOCK_open", PSI_FLAG_SINGLETON, 0, PSI_DOCUMENT_ME}};
static PSI_cond_info all_tdc_conds[] = {
    {&key_COND_open, "COND_open", 0, 0, PSI_DOCUMENT_ME}};

/**
  Initialize performance schema instrumentation points
  used by the table cache.
*/

static void init_tdc_psi_keys(void) {
  const char *category = "sql";
  int count;

  count = static_cast<int>(array_elements(all_tdc_mutexes));
  mysql_mutex_register(category, all_tdc_mutexes, count);

  count = static_cast<int>(array_elements(all_tdc_conds));
  mysql_cond_register(category, all_tdc_conds, count);
}
#endif /* HAVE_PSI_INTERFACE */

using Table_definition_cache =
    malloc_unordered_map<std::string,
                         std::unique_ptr<TABLE_SHARE, Table_share_deleter>>;
Table_definition_cache *table_def_cache;
static TABLE_SHARE *oldest_unused_share, end_of_unused_share;
static bool table_def_shutdown_in_progress = false;

static bool check_and_update_table_version(THD *thd, TABLE_LIST *tables,
                                           TABLE_SHARE *table_share);
static bool open_table_entry_fini(THD *thd, TABLE_SHARE *share,
                                  const dd::Table *table, TABLE *entry);
static bool auto_repair_table(THD *thd, TABLE_LIST *table_list);
static TABLE *find_temporary_table(THD *thd, const char *table_key,
                                   size_t table_key_length);
static bool tdc_open_view(THD *thd, TABLE_LIST *table_list,
                          const char *cache_key, size_t cache_key_length);

/**
  Create a table cache/table definition cache key for a table. The
  table is neither a temporary table nor a table in a secondary
  storage engine.

  @note
    The table cache_key is created from:

        db_name + \0
        table_name + \0

  @param[in]  db_name     the database name
  @param[in]  table_name  the table name
  @param[out] key         buffer for the key to be created (must be of
                          size MAX_DBKEY_LENGTH)
  @return the length of the key
*/
static size_t create_table_def_key(const char *db_name, const char *table_name,
                                   char *key) {
  /*
    In theory caller should ensure that both db and table_name are
    not longer than NAME_LEN bytes. In practice we play safe to avoid
    buffer overruns.
  */
  DBUG_ASSERT(strlen(db_name) <= NAME_LEN && strlen(table_name) <= NAME_LEN);
  return strmake(strmake(key, db_name, NAME_LEN) + 1, table_name, NAME_LEN) -
         key + 1;
}

/**
  Create a table cache/table definition cache key for a temporary table.

  The key is constructed by appending the following to the key
  generated by #create_table_def_key():

  - 4 bytes for master thread id
  - 4 bytes pseudo thread id

  @param[in]  thd         thread context
  @param[in]  db_name     the database name
  @param[in]  table_name  the table name
  @param[out] key         buffer for the key to be created (must be of
                          size MAX_DBKEY_LENGTH)
  @return the length of the key
*/
static size_t create_table_def_key_tmp(const THD *thd, const char *db_name,
                                       const char *table_name, char *key) {
  size_t key_length = create_table_def_key(db_name, table_name, key);
  int4store(key + key_length, thd->server_id);
  int4store(key + key_length + 4, thd->variables.pseudo_thread_id);
  return key_length + TMP_TABLE_KEY_EXTRA;
}

/**
  Create a table cache/table definition cache key for a table in a
  secondary storage engine.

  The key is constructed by appending a single byte with the value 1
  to the key generated by #create_table_def_key().

  @param db_name     the database name
  @param table_name  the table name
  @return the key
*/
static std::string create_table_def_key_secondary(const char *db_name,
                                                  const char *table_name) {
  char key[MAX_DBKEY_LENGTH];
  size_t key_length = create_table_def_key(db_name, table_name, key);
  // Add a single byte to distinguish the secondary table from the
  // primary table. Their db name and table name are identical.
  key[key_length++] = 1;
  return {key, key_length};
}

/**
  Get table cache key for a table list element.

  @param [in] table_list Table list element.
  @param [out] key       On return points to table cache key for the table.

  @note Unlike create_table_def_key() call this function doesn't construct
        key in a buffer provider by caller. Instead it relies on the fact
        that table list element for which key is requested has properly
        initialized MDL_request object and the fact that table definition
        cache key is suffix of key used in MDL subsystem. So to get table
        definition key it simply needs to return pointer to appropriate
        part of MDL_key object nested in this table list element.
        Indeed, this means that lifetime of key produced by this call is
        limited by the lifetime of table list element which it got as
        parameter.

  @return Length of key.
*/

size_t get_table_def_key(const TABLE_LIST *table_list, const char **key) {
  /*
    This call relies on the fact that TABLE_LIST::mdl_request::key object
    is properly initialized, so table definition cache can be produced
    from key used by MDL subsystem.
    strcase is converted to strcasecmp because information_schema tables
    can be accessed with lower case and upper case table names.
  */
  DBUG_ASSERT(!my_strcasecmp(system_charset_info, table_list->get_db_name(),
                             table_list->mdl_request.key.db_name()) &&
              !my_strcasecmp(system_charset_info, table_list->get_table_name(),
                             table_list->mdl_request.key.name()));

  *key = (const char *)table_list->mdl_request.key.ptr() + 1;
  return table_list->mdl_request.key.length() - 1;
}

/*****************************************************************************
  Functions to handle table definition cach (TABLE_SHARE)
*****************************************************************************/

void Table_share_deleter::operator()(TABLE_SHARE *share) const {
  DBUG_TRACE;
  mysql_mutex_assert_owner(&LOCK_open);
  if (share->prev) {
    /* remove from old_unused_share list */
    *share->prev = share->next;
    share->next->prev = share->prev;
  }
  free_table_share(share);
}

bool table_def_init(void) {
#ifdef HAVE_PSI_INTERFACE
  init_tdc_psi_keys();
#endif
  mysql_mutex_init(key_LOCK_open, &LOCK_open, MY_MUTEX_INIT_FAST);
  mysql_cond_init(key_COND_open, &COND_open);
  oldest_unused_share = &end_of_unused_share;
  end_of_unused_share.prev = &oldest_unused_share;

  if (table_cache_manager.init()) {
    mysql_cond_destroy(&COND_open);
    mysql_mutex_destroy(&LOCK_open);
    return true;
  }

  table_def_cache = new Table_definition_cache(key_memory_table_share);
  return false;
}

/**
  Notify table definition cache that process of shutting down server
  has started so it has to keep number of TABLE and TABLE_SHARE objects
  minimal in order to reduce number of references to pluggable engines.
*/

void table_def_start_shutdown(void) {
  if (table_def_cache != nullptr) {
    table_cache_manager.lock_all_and_tdc();
    /*
      Ensure that TABLE and TABLE_SHARE objects which are created for
      tables that are open during process of plugins' shutdown are
      immediately released. This keeps number of references to engine
      plugins minimal and allows shutdown to proceed smoothly.
    */
    table_def_shutdown_in_progress = true;
    table_cache_manager.unlock_all_and_tdc();
    /* Free all cached but unused TABLEs and TABLE_SHAREs. */
    close_cached_tables(nullptr, nullptr, false, LONG_TIMEOUT);
  }
}

void table_def_free(void) {
  DBUG_TRACE;
  if (table_def_cache != nullptr) {
    /* Free table definitions. */
    delete table_def_cache;
    table_def_cache = nullptr;
    table_cache_manager.destroy();
    mysql_cond_destroy(&COND_open);
    mysql_mutex_destroy(&LOCK_open);
  }
}

uint cached_table_definitions(void) { return table_def_cache->size(); }

static TABLE_SHARE *process_found_table_share(THD *thd MY_ATTRIBUTE((unused)),
                                              TABLE_SHARE *share,
                                              bool open_view) {
  DBUG_TRACE;
  mysql_mutex_assert_owner(&LOCK_open);
#if defined(ENABLED_DEBUG_SYNC)
  if (!thd->is_attachable_ro_transaction_active())
    DEBUG_SYNC(thd, "get_share_found_share");
#endif
  /*
     We found an existing table definition. Return it if we didn't get
     an error when reading the table definition from file.
  */
  if (share->error) {
    /*
      Table definition contained an error.
      Note that we report ER_NO_SUCH_TABLE regardless of which error occurred
      when the other thread tried to open the table definition (e.g. OOM).
    */
    my_error(ER_NO_SUCH_TABLE, MYF(0), share->db.str, share->table_name.str);
    return nullptr;
  }
  if (share->is_view && !open_view) {
    my_error(ER_NO_SUCH_TABLE, MYF(0), share->db.str, share->table_name.str);
    return nullptr;
  }

  share->increment_ref_count();

  if (share->ref_count() == 1 && share->prev) {
    /*
      Share was not used before and it was in the old_unused_share list
      Unlink share from this list
    */
    DBUG_PRINT("info", ("Unlinking from not used list"));
    *share->prev = share->next;
    share->next->prev = share->prev;
    share->next = nullptr;
    share->prev = nullptr;
  }

  /* Free cache if too big */
  while (table_def_cache->size() > table_def_size && oldest_unused_share->next)
    table_def_cache->erase(to_string(oldest_unused_share->table_cache_key));

  DBUG_PRINT("exit", ("share: %p ref_count: %u", share, share->ref_count()));
  return share;
}

/**
  Read any existing histogram statistics from the data dictionary and
  store a copy of them in the TABLE_SHARE.

  @param thd Thread handler
  @param share The table share where to store the histograms
  @param schema Schema definition
  @param table_def Table definition

  @retval true on error
  @retval false on success
*/
static bool read_histograms(THD *thd, TABLE_SHARE *share,
                            const dd::Schema *schema,
                            const dd::Abstract_table *table_def) {
  dd::cache::Dictionary_client::Auto_releaser releaser(thd->dd_client());
  MDL_request_list mdl_requests;
  for (const auto column : table_def->columns()) {
    if (column->is_se_hidden()) continue;

    MDL_key mdl_key;
    dd::Column_statistics::create_mdl_key(schema->name(), table_def->name(),
                                          column->name(), &mdl_key);

    MDL_request *request = new (thd->mem_root) MDL_request;
    MDL_REQUEST_INIT_BY_KEY(request, &mdl_key, MDL_SHARED_READ, MDL_STATEMENT);
    mdl_requests.push_front(request);
  }

  if (thd->mdl_context.acquire_locks(&mdl_requests,
                                     thd->variables.lock_wait_timeout))
    return true; /* purecov: deadcode */

  for (const auto column : table_def->columns()) {
    if (column->is_se_hidden()) continue;

    const histograms::Histogram *histogram = nullptr;
    if (histograms::find_histogram(thd, schema->name().c_str(),
                                   table_def->name().c_str(),
                                   column->name().c_str(), &histogram)) {
      // Any error is reported by the dictionary subsystem.
      return true; /* purecov: deadcode */
    }

    if (histogram != nullptr) {
      /*
        Make a clone of the histogram so it survives together with the
        TABLE_SHARE in case the original histogram is thrown out of the
        dictionary cache.
      */
      const histograms::Histogram *histogram_copy =
          histogram->clone(&share->mem_root);
      share->m_histograms->emplace(column->ordinal_position() - 1,
                                   histogram_copy);
    }
  }

  return false;
}

/** Update TABLE_SHARE with options from dd::Schema object */
static void update_schema_options(const dd::Schema *sch_obj,
                                  TABLE_SHARE *share) {
  DBUG_ASSERT(sch_obj != nullptr);
  if (sch_obj != nullptr) {
    if (sch_obj->read_only())
      share->schema_read_only = TABLE_SHARE::Schema_read_only::RO_ON;
    else
      share->schema_read_only = TABLE_SHARE::Schema_read_only::RO_OFF;
  }
}

/**
  Get the TABLE_SHARE for a table.

  Get a table definition from the table definition cache. If the share
  does not exist, create a new one from the persistently stored table
  definition, and temporarily release LOCK_open while retrieving it.
  Re-lock LOCK_open when the table definition has been retrieved, and
  broadcast this to other threads waiting for the share to become opened.

  If the share exists, and is in the process of being opened, wait for
  opening to complete before continuing.

  @pre  It is a precondition that the caller must own LOCK_open before
        calling this function.

  @note Callers of this function cannot rely on LOCK_open being
        held for the duration of the call. It may be temporarily
        released while the table definition is opened, and it may be
        temporarily released while the thread is waiting for a different
        thread to finish opening it.

  @note After share->m_open_in_progress is set, there should be no wait
        for resources like row- or metadata locks, table flushes, etc.
        Otherwise, we may end up in deadlocks that will not be detected.

  @param thd                thread handle
  @param db                 schema name
  @param table_name         table name
  @param key                table cache key
  @param key_length         length of key
  @param open_view          allow open of view
  @param open_secondary     get the share for a table in a secondary
                            storage engine

  @return Pointer to the new TABLE_SHARE, or NULL if there was an error
*/

TABLE_SHARE *get_table_share(THD *thd, const char *db, const char *table_name,
                             const char *key, size_t key_length, bool open_view,
                             bool open_secondary) {
  TABLE_SHARE *share;
  bool open_table_err = false;
  DBUG_TRACE;

  /* Make sure we own LOCK_open */
  mysql_mutex_assert_owner(&LOCK_open);

  /*
    To be able perform any operation on table we should own
    some kind of metadata lock on it.
  */
  DBUG_ASSERT(thd->mdl_context.owns_equal_or_stronger_lock(
      MDL_key::TABLE, db, table_name, MDL_SHARED));

  /*
    Read table definition from the cache. If the share is being opened,
    wait for the appropriate condition. The share may be destroyed if
    open fails, so after cond_wait, we must repeat searching the
    hash table.
  */
  for (;;) {
    auto it = table_def_cache->find(string(key, key_length));
    if (it == table_def_cache->end()) {
      if (thd->mdl_context.owns_equal_or_stronger_lock(
              MDL_key::SCHEMA, db, "", MDL_INTENTION_EXCLUSIVE)) {
        break;
      }
      mysql_mutex_unlock(&LOCK_open);

      if (dd::mdl_lock_schema(thd, db, MDL_TRANSACTION)) {
        // Lock LOCK_open again to preserve function contract
        mysql_mutex_lock(&LOCK_open);
        return nullptr;
      }

      mysql_mutex_lock(&LOCK_open);
      // Need to re-try the find after getting the mutex again
      continue;
    }
    share = it->second.get();
    if (!share->m_open_in_progress)
      return process_found_table_share(thd, share, open_view);

    DEBUG_SYNC(thd, "get_share_before_COND_open_wait");
    mysql_cond_wait(&COND_open, &LOCK_open);
  }

  /*
    If alloc fails, the share object will not be present in the TDC, so no
    thread will be waiting for m_open_in_progress. Hence, a broadcast is
    not necessary.
  */
  if (!(share = alloc_table_share(db, table_name, key, key_length,
                                  open_secondary))) {
    return nullptr;
  }

  /*
    We assign a new table id under the protection of LOCK_open.
    We do this instead of creating a new mutex
    and using it for the sole purpose of serializing accesses to a
    static variable, we assign the table id here. We assign it to the
    share before inserting it into the table_def_cache to be really
    sure that it cannot be read from the cache without having a table
    id assigned.

    CAVEAT. This means that the table cannot be used for
    binlogging/replication purposes, unless get_table_share() has been
    called directly or indirectly.
  */
  assign_new_table_id(share);

  table_def_cache->emplace(to_string(share->table_cache_key),
                           unique_ptr<TABLE_SHARE, Table_share_deleter>(share));

  /*
    We must increase ref_count prior to releasing LOCK_open
    to keep the share from being deleted in tdc_remove_table()
    and TABLE_SHARE::wait_for_old_version. We must also set
    m_open_in_progress to indicate allocated but incomplete share.
  */
  share->increment_ref_count();      // Mark in use
  share->m_open_in_progress = true;  // Mark being opened

  /*
    Temporarily release LOCK_open before opening the table definition,
    which can be done without mutex protection.
  */
  mysql_mutex_unlock(&LOCK_open);

#if defined(ENABLED_DEBUG_SYNC)
  if (!thd->is_attachable_ro_transaction_active())
    DEBUG_SYNC(thd, "get_share_before_open");
#endif

  {
    // We must make sure the schema is released and unlocked in the right order.
    dd::cache::Dictionary_client::Auto_releaser releaser(thd->dd_client());
    const dd::Schema *sch = nullptr;
    const dd::Abstract_table *abstract_table = nullptr;
    open_table_err = true;  // Assume error to simplify code below.
    if (thd->dd_client()->acquire(share->db.str, &sch) ||
        thd->dd_client()->acquire(share->db.str, share->table_name.str,
                                  &abstract_table)) {
    } else if (sch == nullptr)
      my_error(ER_BAD_DB_ERROR, MYF(0), share->db.str);
    else if (abstract_table == nullptr)
      my_error(ER_NO_SUCH_TABLE, MYF(0), share->db.str, share->table_name.str);
    else if (abstract_table->type() == dd::enum_table_type::USER_VIEW ||
             abstract_table->type() == dd::enum_table_type::SYSTEM_VIEW) {
      if (!open_view)  // We found a view but were trying to open table only.
        my_error(ER_NO_SUCH_TABLE, MYF(0), share->db.str,
                 share->table_name.str);
      else {
        /*
          Clone the view reference object and hold it in
          TABLE_SHARE member view_object.
        */
        share->is_view = true;
        const dd::View *tmp_view =
            dynamic_cast<const dd::View *>(abstract_table);
        share->view_object = tmp_view->clone();

        share->table_category =
            get_table_category(share->db, share->table_name);
        thd->status_var.opened_shares++;
        open_table_err = false;
      }
    } else {
      DBUG_ASSERT(abstract_table->type() == dd::enum_table_type::BASE_TABLE);
      open_table_err = open_table_def(
          thd, share, *dynamic_cast<const dd::Table *>(abstract_table));

      /*
        Update the table share with meta data from the schema object to
        have it readily available to avoid performance degradation.
      */
      if (!open_table_err) update_schema_options(sch, share);

      /*
        Read any existing histogram statistics from the data dictionary and
        store a copy of them in the TABLE_SHARE.

        We need to do this outside the protection of LOCK_open, since the data
        dictionary might have to open tables in order to read histogram data
        (such recursion will not work).
      */
      if (!open_table_err && read_histograms(thd, share, sch, abstract_table))
        open_table_err = true; /* purecov: deadcode */
    }
  }

  /*
    Get back LOCK_open before continuing. Notify all waiters that the
    opening is finished, even if there was a failure while opening.
  */
  mysql_mutex_lock(&LOCK_open);
  share->m_open_in_progress = false;
  mysql_cond_broadcast(&COND_open);

  /*
    Fake an open_table_def error in debug build, resulting in
    ER_NO_SUCH_TABLE.
  */
  DBUG_EXECUTE_IF("set_open_table_err", {
    open_table_err = true;
    my_error(ER_NO_SUCH_TABLE, MYF(0), share->db.str, share->table_name.str);
  });

  /*
    If there was an error while opening the definition, delete the
    share from the TDC, and (implicitly) destroy the share. Waiters
    will detect that the share is gone, and repeat the attempt at
    opening the table definition. The ref counter must be stepped
    down to allow the share to be destroyed.
  */
  if (open_table_err) {
    share->error = true;  // Allow waiters to detect the error
    share->decrement_ref_count();
    table_def_cache->erase(to_string(share->table_cache_key));
#if defined(ENABLED_DEBUG_SYNC)
    if (!thd->is_attachable_ro_transaction_active())
      DEBUG_SYNC(thd, "get_share_after_destroy");
#endif
    return nullptr;
  }

#ifdef HAVE_PSI_TABLE_INTERFACE
  share->m_psi = PSI_TABLE_CALL(get_table_share)(
      (share->tmp_table != NO_TMP_TABLE), share);
#else
  share->m_psi = NULL;
#endif

  DBUG_PRINT("exit", ("share: %p  ref_count: %u", share, share->ref_count()));

  /* If debug, assert that the share is actually present in the cache */
#ifndef DBUG_OFF
  DBUG_ASSERT(table_def_cache->count(string(key, key_length)) != 0);
#endif
  return share;
}

/**
  Get a table share. If it didn't exist, try creating it from engine

  For arguments and return values, see get_table_share()
*/

static TABLE_SHARE *get_table_share_with_discover(
    THD *thd, TABLE_LIST *table_list, const char *key, size_t key_length,
    bool open_secondary, int *error)

{
  TABLE_SHARE *share;
  bool exists;
  DBUG_TRACE;

  share = get_table_share(thd, table_list->db, table_list->table_name, key,
                          key_length, true, open_secondary);
  /*
    If share is not NULL, we found an existing share.

    If share is NULL, and there is no error, we're inside
    pre-locking, which silences 'ER_NO_SUCH_TABLE' errors
    with the intention to silently drop non-existing tables
    from the pre-locking list. In this case we still need to try
    auto-discover before returning a NULL share.

    Or, we're inside SHOW CREATE VIEW, which
    also installs a silencer for ER_NO_SUCH_TABLE error.

    If share is NULL and the error is ER_NO_SUCH_TABLE, this is
    the same as above, only that the error was not silenced by
    pre-locking or SHOW CREATE VIEW.

    In both these cases it won't harm to try to discover the
    table.

    Finally, if share is still NULL, it's a real error and we need
    to abort.

    @todo Rework alternative ways to deal with ER_NO_SUCH TABLE.
  */
  if (share || (thd->is_error() &&
                thd->get_stmt_da()->mysql_errno() != ER_NO_SUCH_TABLE)) {
    return share;
  }

  *error = 0;

  /* Table didn't exist. Check if some engine can provide it */
  if (ha_check_if_table_exists(thd, table_list->db, table_list->table_name,
                               &exists)) {
    thd->clear_error();
    thd->get_stmt_da()->reset_condition_info(thd);
    /* Conventionally, the storage engine API does not report errors. */
    my_error(ER_OUT_OF_RESOURCES, MYF(0));
  } else if (!exists) {
    /*
      No such table in any engine.
      Hide "Table doesn't exist" errors if the table belongs to a view.
      The check for thd->is_error() is necessary to not push an
      unwanted error in case the error was already silenced.
      @todo Rework the alternative ways to deal with ER_NO_SUCH TABLE.
    */
    if (thd->is_error()) {
      if (table_list->parent_l) {
        thd->clear_error();
        thd->get_stmt_da()->reset_condition_info(thd);
        my_error(ER_WRONG_MRG_TABLE, MYF(0));
      } else if (table_list->belong_to_view) {
        // Mention the top view in message, to not reveal underlying views.
        TABLE_LIST *view = table_list->belong_to_view;
        thd->clear_error();
        thd->get_stmt_da()->reset_condition_info(thd);
        my_error(ER_VIEW_INVALID, MYF(0), view->db, view->table_name);
      }
    }
  } else {
    thd->clear_error();
    thd->get_stmt_da()->reset_condition_info(thd);
    *error = 7; /* Run auto-discover. */
  }
  return nullptr;
}

/**
  Mark that we are not using table share anymore.

  @param  share   Table share

  If the share has no open tables and (we have done a refresh or
  if we have already too many open table shares) then delete the
  definition.
*/

void release_table_share(TABLE_SHARE *share) {
  DBUG_TRACE;
  DBUG_PRINT("enter", ("share: %p  table: %s.%s  ref_count: %u  version: %lu",
                       share, share->db.str, share->table_name.str,
                       share->ref_count(), share->version()));

  mysql_mutex_assert_owner(&LOCK_open);

  DBUG_ASSERT(share->ref_count() != 0);
  if (share->decrement_ref_count() == 0) {
    if (share->has_old_version() || table_def_shutdown_in_progress)
      table_def_cache->erase(to_string(share->table_cache_key));
    else {
      /* Link share last in used_table_share list */
      DBUG_PRINT("info", ("moving share to unused list"));

      DBUG_ASSERT(share->next == nullptr);
      share->prev = end_of_unused_share.prev;
      *end_of_unused_share.prev = share;
      end_of_unused_share.prev = &share->next;
      share->next = &end_of_unused_share;

      if (table_def_cache->size() > table_def_size) {
        /* Delete the least used share to preserve LRU order. */
        table_def_cache->erase(to_string(oldest_unused_share->table_cache_key));
      }
    }
  }
}

/**
  Get an existing table definition from the table definition cache.
*/

TABLE_SHARE *get_cached_table_share(const char *db, const char *table_name) {
  char key[MAX_DBKEY_LENGTH];
  size_t key_length;
  mysql_mutex_assert_owner(&LOCK_open);

  key_length = create_table_def_key(db, table_name, key);
  return find_or_nullptr(*table_def_cache, string(key, key_length));
}

/*
  Create a list for all open tables matching SQL expression

  SYNOPSIS
    list_open_tables()
    thd			Thread THD
    wild		SQL like expression

  NOTES
    One gets only a list of tables for which one has any kind of privilege.
    db and table names are allocated in result struct, so one doesn't need
    a lock on LOCK_open when traversing the return list.

  RETURN VALUES
    NULL	Error (Probably OOM)
    #		Pointer to list of names of open tables.
*/

OPEN_TABLE_LIST *list_open_tables(THD *thd, const char *db, const char *wild) {
  OPEN_TABLE_LIST **start_list, *open_list, *start, *prev;
  TABLE_LIST table_list;
  DBUG_TRACE;

  start_list = &open_list;
  open_list = nullptr;

  /*
    This is done in two parts:
    1. First, we will make OPEN_TABLE_LIST under LOCK_open
    2. Second, we will check permission and unlink OPEN_TABLE_LIST
       entries if permission check fails
  */

  table_cache_manager.lock_all_and_tdc();

  for (const auto &key_and_value : *table_def_cache) {
    TABLE_SHARE *share = key_and_value.second.get();

    /* Skip shares that are being opened */
    if (share->m_open_in_progress) continue;
    if (db && my_strcasecmp(system_charset_info, db, share->db.str)) continue;
    if (wild && wild_compare(share->table_name.str, share->table_name.length,
                             wild, strlen(wild), false))
      continue;

    if (!(*start_list = (OPEN_TABLE_LIST *)(*THR_MALLOC)
                            ->Alloc(sizeof(**start_list) +
                                    share->table_cache_key.length))) {
      open_list = nullptr;  // Out of memory
      break;
    }
    my_stpcpy((*start_list)->table =
                  my_stpcpy(((*start_list)->db = (char *)((*start_list) + 1)),
                            share->db.str) +
                  1,
              share->table_name.str);
    (*start_list)->in_use = 0;
    Table_cache_iterator it(share);
    while (it++) ++(*start_list)->in_use;
    (*start_list)->locked = 0; /* Obsolete. */
    start_list = &(*start_list)->next;
    *start_list = nullptr;
  }
  table_cache_manager.unlock_all_and_tdc();

  start = open_list;
  prev = start;

  while (start) {
    /* Check if user has SELECT privilege for any column in the table */
    table_list.db = start->db;
    table_list.table_name = start->table;
    table_list.grant.privilege = 0;

    if (check_table_access(thd, SELECT_ACL, &table_list, true, 1, true)) {
      /* Unlink OPEN_TABLE_LIST */
      if (start == open_list) {
        open_list = start->next;
        prev = open_list;
      } else
        prev->next = start->next;
    } else
      prev = start;
    start = start->next;
  }

  return open_list;
}

/*****************************************************************************
 *	 Functions to free open table cache
 ****************************************************************************/

void intern_close_table(TABLE *table) {  // Free all structures
  DBUG_TRACE;
  DBUG_PRINT("tcache",
             ("table: '%s'.'%s' %p", table->s ? table->s->db.str : "?",
              table->s ? table->s->table_name.str : "?", table));

  free_io_cache(table);
  destroy(table->triggers);
  if (table->file)                // Not true if placeholder
    (void)closefrm(table, true);  // close file
  destroy(table);
  my_free(table);
}

/* Free resources allocated by filesort() and read_record() */

void free_io_cache(TABLE *table) {
  DBUG_TRACE;
  if (table->unique_result.io_cache) {
    close_cached_file(table->unique_result.io_cache);
    my_free(table->unique_result.io_cache);
    table->unique_result.io_cache = nullptr;
  }
}

/*
  Close all tables which aren't in use by any thread

  @param thd Thread context
  @param tables List of tables to remove from the cache
  @param wait_for_refresh Wait for a impending flush
  @param timeout Timeout for waiting for flush to be completed.

  @note THD can be NULL, but then wait_for_refresh must be false
        and tables must be NULL.

  @note When called as part of FLUSH TABLES WITH READ LOCK this function
        ignores metadata locks held by other threads. In order to avoid
        situation when FLUSH TABLES WITH READ LOCK sneaks in at the moment
        when some write-locked table is being reopened (by FLUSH TABLES or
        ALTER TABLE) we have to rely on additional global shared metadata
        lock taken by thread trying to obtain global read lock.
*/

bool close_cached_tables(THD *thd, TABLE_LIST *tables, bool wait_for_refresh,
                         ulong timeout) {
  bool result = false;
  bool found = true;
  struct timespec abstime;
  DBUG_TRACE;
  DBUG_ASSERT(thd || (!wait_for_refresh && !tables));

  table_cache_manager.lock_all_and_tdc();
  if (!tables) {
    /*
      Force close of all open tables.

      Note that code in TABLE_SHARE::wait_for_old_version() assumes that
      incrementing of refresh_version and removal of unused tables and
      shares from TDC happens atomically under protection of LOCK_open,
      or putting it another way that TDC does not contain old shares
      which don't have any tables used.
    */
    refresh_version++;
    DBUG_PRINT("tcache",
               ("incremented global refresh_version to: %lu", refresh_version));

    /*
      Get rid of all unused TABLE and TABLE_SHARE instances. By doing
      this we automatically close all tables which were marked as "old".
    */
    table_cache_manager.free_all_unused_tables();
    /* Free table shares which were not freed implicitly by loop above. */
    while (oldest_unused_share->next)
      table_def_cache->erase(to_string(oldest_unused_share->table_cache_key));
  } else {
    bool share_found = false;
    for (TABLE_LIST *table = tables; table; table = table->next_local) {
      TABLE_SHARE *share = get_cached_table_share(table->db, table->table_name);

      if (share) {
        /*
          tdc_remove_table() also sets TABLE_SHARE::version to 0. Note that
          it will work correctly even if m_open_in_progress flag is true.
        */
        tdc_remove_table(thd, TDC_RT_REMOVE_UNUSED, table->db,
                         table->table_name, true);
        share_found = true;
      }
    }
    if (!share_found) wait_for_refresh = false;  // Nothing to wait for
  }

  table_cache_manager.unlock_all_and_tdc();

  if (!wait_for_refresh) return result;

  set_timespec(&abstime, timeout);

  if (thd->locked_tables_mode) {
    /*
      If we are under LOCK TABLES, we need to reopen the tables without
      opening a door for any concurrent threads to sneak in and get
      lock on our tables. To achieve this we use exclusive metadata
      locks.
    */
    TABLE_LIST *tables_to_reopen =
        (tables ? tables : thd->locked_tables_list.locked_tables());

    /* Close open HANLER instances to avoid self-deadlock. */
    mysql_ha_flush_tables(thd, tables_to_reopen);

    for (TABLE_LIST *table_list = tables_to_reopen; table_list;
         table_list = table_list->next_global) {
      /* A check that the table was locked for write is done by the caller. */
      TABLE *table = find_table_for_mdl_upgrade(thd, table_list->db,
                                                table_list->table_name, true);

      /* May return NULL if this table has already been closed via an alias. */
      if (!table) continue;

      if (wait_while_table_is_used(thd, table, HA_EXTRA_FORCE_REOPEN)) {
        result = true;
        goto err_with_reopen;
      }
      close_all_tables_for_name(thd, table->s, false, nullptr);
    }
  }

  /* Wait until all threads have closed all the tables we are flushing. */
  DBUG_PRINT("info", ("Waiting for other threads to close their open tables"));

  while (found && !thd->killed) {
    TABLE_SHARE *share = nullptr;
    found = false;
    /*
      To a self-deadlock or deadlocks with other FLUSH threads
      waiting on our open HANDLERs, we have to flush them.
    */
    mysql_ha_flush(thd);
    DEBUG_SYNC(thd, "after_flush_unlock");

    mysql_mutex_lock(&LOCK_open);

    if (!tables) {
      for (const auto &key_and_value : *table_def_cache) {
        share = key_and_value.second.get();
        if (share->has_old_version()) {
          found = true;
          break;
        }
      }
    } else {
      for (TABLE_LIST *table = tables; table; table = table->next_local) {
        share = get_cached_table_share(table->db, table->table_name);
        if (share && share->has_old_version()) {
          found = true;
          break;
        }
      }
    }

    if (found) {
      /*
        The method below temporarily unlocks LOCK_open and frees
        share's memory. Note that it works correctly even for
        shares with m_open_in_progress flag set.
      */
      if (share->wait_for_old_version(
              thd, &abstime, MDL_wait_for_subgraph::DEADLOCK_WEIGHT_DDL)) {
        mysql_mutex_unlock(&LOCK_open);
        result = true;
        goto err_with_reopen;
      }
    }

    mysql_mutex_unlock(&LOCK_open);
  }

err_with_reopen:
  if (thd->locked_tables_mode) {
    /*
      No other thread has the locked tables open; reopen them and get the
      old locks. This should succeed unless any dictionary operations fail
      (e.g. when opening a dictionary table on cache miss).
    */
    result |= thd->locked_tables_list.reopen_tables(thd);
    /*
      Since downgrade_lock() won't do anything with shared
      metadata lock it is much simpler to go through all open tables rather
      than picking only those tables that were flushed.
    */
    for (TABLE *tab = thd->open_tables; tab; tab = tab->next)
      tab->mdl_ticket->downgrade_lock(MDL_SHARED_NO_READ_WRITE);
  }
  return result || thd->killed;
}

/**
  Mark all temporary tables which were used by the current statement or
  substatement as free for reuse, but only if the query_id can be cleared.

  @param thd thread context

  @remark For temp tables associated with a open SQL HANDLER the query_id
          is not reset until the HANDLER is closed.
*/

static void mark_temp_tables_as_free_for_reuse(THD *thd) {
  for (TABLE *table = thd->temporary_tables; table; table = table->next) {
    if ((table->query_id == thd->query_id) && !table->open_by_handler) {
      mark_tmp_table_for_reuse(table);
      table->cleanup_value_generator_items();
      table->cleanup_partial_update();
    }
  }
}

/**
  Reset a single temporary table.
  Effectively this "closes" one temporary table,
  in a session.

  @param table     Temporary table.
*/

void mark_tmp_table_for_reuse(TABLE *table) {
  DBUG_ASSERT(table->s->tmp_table);

  table->query_id = 0;
  table->file->ha_reset();

  /* Detach temporary MERGE children from temporary parent. */
  DBUG_ASSERT(table->file);
  table->file->ha_extra(HA_EXTRA_DETACH_CHILDREN);

  /*
    Reset temporary table lock type to it's default value (TL_WRITE).

    Statements such as INSERT INTO .. SELECT FROM tmp, CREATE TABLE
    .. SELECT FROM tmp and UPDATE may under some circumstances modify
    the lock type of the tables participating in the statement. This
    isn't a problem for non-temporary tables since their lock type is
    reset at every open, but the same does not occur for temporary
    tables for historical reasons.

    Furthermore, the lock type of temporary tables is not really that
    important because they can only be used by one query at a time and
    not even twice in a query -- a temporary table is represented by
    only one TABLE object. Nonetheless, it's safer from a maintenance
    point of view to reset the lock type of this singleton TABLE object
    as to not cause problems when the table is reused.

    Even under LOCK TABLES mode its okay to reset the lock type as
    LOCK TABLES is allowed (but ignored) for a temporary table.
  */
  table->reginfo.lock_type = TL_WRITE;
}

/*
  Mark all tables in the list which were used by current substatement
  as free for reuse.

  SYNOPSIS
    mark_used_tables_as_free_for_reuse()
      thd   - thread context
      table - head of the list of tables

  DESCRIPTION
    Marks all tables in the list which were used by current substatement
    (they are marked by its query_id) as free for reuse.

  NOTE
    The reason we reset query_id is that it's not enough to just test
    if table->query_id != thd->query_id to know if a table is in use.

    For example
    SELECT f1_that_uses_t1() FROM t1;
    In f1_that_uses_t1() we will see one instance of t1 where query_id is
    set to query_id of original query.
*/

static void mark_used_tables_as_free_for_reuse(THD *thd, TABLE *table) {
  for (; table; table = table->next) {
    DBUG_ASSERT(table->pos_in_locked_tables == nullptr ||
                table->pos_in_locked_tables->table == table);
    if (table->query_id == thd->query_id) {
      table->query_id = 0;
      table->file->ha_reset();
    }
  }
}

/**
  Auxiliary function to close all tables in the open_tables list.

  @param thd Thread context.

  @remark It should not ordinarily be called directly.
*/

static void close_open_tables(THD *thd) {
  mysql_mutex_assert_not_owner(&LOCK_open);

  DBUG_PRINT("info", ("thd->open_tables: %p", thd->open_tables));

  while (thd->open_tables) close_thread_table(thd, &thd->open_tables);
}

/**
  Close all open instances of the table but keep the MDL lock.

  Works both under LOCK TABLES and in the normal mode.
  Removes all closed instances of the table from the table cache.

  @param  thd         Thread context.
  @param  key         TC/TDC key identifying the table.
  @param  key_length  Length of TC/TDC key identifying the table.
  @param  db          Database name.
  @param  table_name  Table name.
  @param  remove_from_locked_tables
                      True if the table is being dropped.
                      In that case the documented behaviour is to
                      implicitly remove the table from LOCK TABLES list.
  @param  skip_table  TABLE instance that should be kept open.

  @pre Must be called with an X MDL lock on the table.
*/
static void close_all_tables_for_name(THD *thd, const char *key,
                                      size_t key_length, const char *db,
                                      const char *table_name,
                                      bool remove_from_locked_tables,
                                      TABLE *skip_table) {
  mysql_mutex_assert_not_owner(&LOCK_open);
  for (TABLE **prev = &thd->open_tables; *prev;) {
    TABLE *table = *prev;

    if (table->s->table_cache_key.length == key_length &&
        !memcmp(table->s->table_cache_key.str, key, key_length) &&
        table != skip_table) {
      thd->locked_tables_list.unlink_from_list(thd, table->pos_in_locked_tables,
                                               remove_from_locked_tables);
      /*
        Does nothing if the table is not locked.
        This allows one to use this function after a table
        has been unlocked, e.g. in partition management.
      */
      mysql_lock_remove(thd, thd->lock, table);

      /* Inform handler that table will be dropped after close */
      if (table->db_stat && /* Not true for partitioned tables. */
          skip_table == nullptr)
        table->file->ha_extra(HA_EXTRA_PREPARE_FOR_DROP);
      close_thread_table(thd, prev);
    } else {
      /* Step to next entry in open_tables list. */
      prev = &table->next;
    }
  }
  if (skip_table == nullptr) {
    /* Remove the table share from the cache. */
    tdc_remove_table(thd, TDC_RT_REMOVE_ALL, db, table_name, false);
  }
}

void close_all_tables_for_name(THD *thd, TABLE_SHARE *share,
                               bool remove_from_locked_tables,
                               TABLE *skip_table) {
  char key[MAX_DBKEY_LENGTH];
  size_t key_length = share->table_cache_key.length;

  memcpy(key, share->table_cache_key.str, key_length);

  close_all_tables_for_name(thd, key, key_length,
                            key,                         // db
                            key + share->db.length + 1,  // table_name
                            remove_from_locked_tables, skip_table);
}

void close_all_tables_for_name(THD *thd, const char *db, const char *table_name,
                               bool remove_from_locked_tables) {
  char key[MAX_DBKEY_LENGTH];
  size_t key_length = create_table_def_key(db, table_name, key);

  close_all_tables_for_name(thd, key, key_length, db, table_name,
                            remove_from_locked_tables, nullptr);
}

// Check if we are under LOCK TABLE mode, and not prelocking.
static inline bool in_LTM(THD *thd) {
  return (thd->locked_tables_mode == LTM_LOCK_TABLES ||
          thd->locked_tables_mode == LTM_PRELOCKED_UNDER_LOCK_TABLES);
}

/**
  Check if the given TABLE_LIST belongs to a DD table.

  The function checks whether the table is a DD table being used in the
  context of a DD transaction, or whether it is referred by a system view.
  Then, it implies that if either of these two conditions hold, then this
  is a DD table. If in case this is a DD table being used in some other
  situation, then this function does not return 'true'. We do not know if
  there is such a situation right now.

  This function ignores TABLE_LIST's that is created by optimizer
  when processing a system view.

  @param    tl             TABLE_LIST point to the table.

  @retval   true           If table belongs to a DD table.
  @retval   false          If table does not.
*/
static bool belongs_to_dd_table(const TABLE_LIST *tl) {
  return (tl->is_dd_ctx_table ||
          (!tl->is_internal() && !tl->uses_materialization() &&
           tl->referencing_view && tl->referencing_view->is_system_view));
}

/**
  Close all tables used by the current substatement, or all tables
  used by this thread if we are on the outer-most level.

  @param thd Thread handler

  @details
    Unlocks all open persistent and temporary base tables.
    Put all persistent base tables used by thread in free list.

    It will only close/mark as free for reuse tables opened by this
    substatement, it will also check if we are closing tables after
    execution of complete query (i.e. we are on outer-most level) and will
    leave prelocked mode if needed.
*/

void close_thread_tables(THD *thd) {
  DBUG_TRACE;

#ifdef EXTRA_DEBUG
  DBUG_PRINT("tcache", ("open tables:"));
  for (TABLE *table = thd->open_tables; table; table = table->next)
    DBUG_PRINT("tcache", ("table: '%s'.'%s' %p", table->s->db.str,
                          table->s->table_name.str, table));
#endif

#if defined(ENABLED_DEBUG_SYNC)
  /* debug_sync may not be initialized for some slave threads */
  if (thd->debug_sync_control) DEBUG_SYNC(thd, "before_close_thread_tables");
#endif

  // TODO: dd::Transaction_impl::end() does merge DD transaction into
  // thd->transaction.stmt. Later the can be second DD transaction
  // which would call close_thread_tables(). In this case, the
  // condition thd->transaction.stmt.is_empty() does not hold good.
  // So we comment this assert for now.
  //
  // We should consider retaining this assert if we plan to commit
  // DD RW transaction just before next close_thread_tables().
  // We are not sure if this is doable and needs to be explored.
  // Alik and myself plan to comment this assert for now temporarily
  // and address this TODO asap.
  //
  // DBUG_ASSERT(thd->get_transaction()->is_empty(Transaction_ctx::STMT) ||
  //            thd->in_sub_stmt ||
  //            (thd->state_flags & Open_tables_state::BACKUPS_AVAIL));

  /* Detach MERGE children after every statement. Even under LOCK TABLES. */
  for (TABLE *table = thd->open_tables; table; table = table->next) {
    /* Table might be in use by some outer statement. */
    DBUG_PRINT("tcache", ("table: '%s'  query_id: %lu",
                          table->s->table_name.str, (ulong)table->query_id));
    if (thd->locked_tables_mode <= LTM_LOCK_TABLES ||
        table->query_id == thd->query_id) {
      DBUG_ASSERT(table->file);
      if (table->db_stat) table->file->ha_extra(HA_EXTRA_DETACH_CHILDREN);
      table->cleanup_value_generator_items();
      table->cleanup_partial_update();
    }
  }

  /*
    Mark all temporary tables used by this statement as free for reuse.
  */
  mark_temp_tables_as_free_for_reuse(thd);

  if (thd->locked_tables_mode) {
    /*
      If we have
      1) Implicitly opened some DD tables that belong to IS system
         view executed in LOCK TABLE mode, then we should close them now.
      2) Close P_S tables opened implicitly under LOCK TABLE mode.
    */
    if (in_LTM(thd)) {
      for (TABLE **prev = &thd->open_tables; *prev;) {
        TABLE *table = *prev;

        /* Ignore tables locked explicitly by LOCK TABLE. */
        if (!table->pos_in_locked_tables) {
          /*
            We close tables only when all of following conditions satisfy,
            - The table is not locked explicitly by user using LOCK TABLE
            command.
            - We are not executing a IS queries as part of SF/Trigger.
            - The table belongs to a new DD table.
            OR
            - Close P_S tables unless the query is inside of a SP/trigger.
          */
          TABLE_LIST *tbl_list = table->pos_in_table_list;
          if (!thd->in_sub_stmt && (belongs_to_dd_table(tbl_list) ||
                                    belongs_to_p_s(table->pos_in_table_list))) {
            if (!table->s->tmp_table) {
              table->file->ha_index_or_rnd_end();
              table->set_keyread(false);
              table->open_by_handler = false;
              /*
                In case we have opened the DD table but the statement
                fails before calling ha_external_lock() requesting
                read lock in open_tables(), then we need to check
                if we have really requested lock and then unlock.
               */
              if (table->file->get_lock_type() != F_UNLCK)
                table->file->ha_external_lock(thd, F_UNLCK);
              close_thread_table(thd, prev);
              continue;
            }
          }
        }
        prev = &table->next;
      }  // End of for
    }

    /* Ensure we are calling ha_reset() for all used tables */
    mark_used_tables_as_free_for_reuse(thd, thd->open_tables);

    /*
      Mark this statement as one that has "unlocked" its tables.
      For purposes of Query_tables_list::lock_tables_state we treat
      any statement which passed through close_thread_tables() as
      such.
    */
    thd->lex->lock_tables_state = Query_tables_list::LTS_NOT_LOCKED;

    /*
      We are under simple LOCK TABLES or we're inside a sub-statement
      of a prelocked statement, so should not do anything else.

      Note that even if we are in LTM_LOCK_TABLES mode and statement
      requires prelocking (e.g. when we are closing tables after
      failing ot "open" all tables required for statement execution)
      we will exit this function a few lines below.
    */
    if (!thd->lex->requires_prelocking()) return;

    /*
      We are in the top-level statement of a prelocked statement,
      so we have to leave the prelocked mode now with doing implicit
      UNLOCK TABLES if needed.
    */
    if (thd->locked_tables_mode == LTM_PRELOCKED_UNDER_LOCK_TABLES)
      thd->locked_tables_mode = LTM_LOCK_TABLES;

    if (thd->locked_tables_mode == LTM_LOCK_TABLES) return;

    thd->leave_locked_tables_mode();

    /* Fallthrough */
  }

  if (thd->lock) {
    /*
      For RBR we flush the pending event just before we unlock all the
      tables.  This means that we are at the end of a topmost
      statement, so we ensure that the STMT_END_F flag is set on the
      pending event.  For statements that are *inside* stored
      functions, the pending event will not be flushed: that will be
      handled either before writing a query log event (inside
      binlog_query()) or when preparing a pending event.
     */
    (void)thd->binlog_flush_pending_rows_event(true);
    mysql_unlock_tables(thd, thd->lock);
    thd->lock = nullptr;
  }

  thd->lex->lock_tables_state = Query_tables_list::LTS_NOT_LOCKED;

  /*
    Closing a MERGE child before the parent would be fatal if the
    other thread tries to abort the MERGE lock in between.
  */
  if (thd->open_tables) close_open_tables(thd);
}

/**
  Helper function which returns TABLE to Table Cache or closes if
  table is marked as needing re-open.
*/
static void release_or_close_table(THD *thd, TABLE *table) {
  Table_cache *tc = table_cache_manager.get_cache(thd);

  tc->lock();

  if (table->s->has_old_version() || table->needs_reopen() ||
      table_def_shutdown_in_progress) {
    tc->remove_table(table);
    mysql_mutex_lock(&LOCK_open);
    intern_close_table(table);
    mysql_mutex_unlock(&LOCK_open);
  } else
    tc->release_table(thd, table);

  tc->unlock();
}

/* move one table to free list */

void close_thread_table(THD *thd, TABLE **table_ptr) {
  TABLE *table = *table_ptr;
  DBUG_TRACE;
  DBUG_ASSERT(table->key_read == 0);
  DBUG_ASSERT(!table->file || table->file->inited == handler::NONE);
  mysql_mutex_assert_not_owner(&LOCK_open);
  /*
    The metadata lock must be released after giving back
    the table to the table cache.
  */
  DBUG_ASSERT(thd->mdl_context.owns_equal_or_stronger_lock(
      MDL_key::TABLE, table->s->db.str, table->s->table_name.str, MDL_SHARED));
  table->mdl_ticket = nullptr;
  table->pos_in_table_list = nullptr;

  mysql_mutex_lock(&thd->LOCK_thd_data);
  *table_ptr = table->next;
  mysql_mutex_unlock(&thd->LOCK_thd_data);

  if (!table->needs_reopen()) {
    /* Avoid having MERGE tables with attached children in unused_tables. */
    table->file->ha_extra(HA_EXTRA_DETACH_CHILDREN);
    /* Free memory and reset for next loop. */
    free_blob_buffers_and_reset(table, MAX_TDC_BLOB_SIZE);
    table->file->ha_reset();
  }

  /* Do this *before* entering the LOCK_open critical section. */
  if (table->file != nullptr) table->file->unbind_psi();

  release_or_close_table(thd, table);
}

/* close_temporary_tables' internal, 4 is due to uint4korr definition */
static inline uint tmpkeyval(TABLE *table) {
  return uint4korr(table->s->table_cache_key.str +
                   table->s->table_cache_key.length - 4);
}

/*
  Close all temporary tables created by 'CREATE TEMPORARY TABLE' for thread
  creates one DROP TEMPORARY TABLE binlog event for each pseudo-thread.

  TODO: In future, we should have temporary_table= 0 and
        slave_open_temp_tables.fetch_add() at one place instead of repeating
        it all across the function. An alternative would be to use
        close_temporary_table() instead of close_temporary() that maintains
        the correct invariant regarding empty list of temporary tables
        and zero slave_open_temp_tables already.
*/

bool close_temporary_tables(THD *thd) {
  DBUG_TRACE;
  TABLE *table;
  TABLE *next = nullptr;
  TABLE *prev_table;
  /* Assume thd->variables.option_bits has OPTION_QUOTE_SHOW_CREATE */
  bool was_quote_show = true;
  bool error = false;
  int slave_closed_temp_tables = 0;

  if (!thd->temporary_tables) return false;

  DBUG_ASSERT(!thd->slave_thread ||
              thd->system_thread != SYSTEM_THREAD_SLAVE_WORKER);

  /*
    Ensure we don't have open HANDLERs for tables we are about to close.
    This is necessary when close_temporary_tables() is called as part
    of execution of BINLOG statement (e.g. for format description event).
  */
  mysql_ha_rm_temporary_tables(thd);
  if (!mysql_bin_log.is_open()) {
    TABLE *tmp_next;
    for (TABLE *t = thd->temporary_tables; t; t = tmp_next) {
      tmp_next = t->next;
      mysql_lock_remove(thd, thd->lock, t);
      /*
        We should not meet temporary tables created by ALTER TABLE here.
        It is responsibility of ALTER statement to close them. Otherwise
        it might be necessary to remove them from DD as well.
      */
      DBUG_ASSERT(t->s->tmp_table_def);
      close_temporary(thd, t, true, true);
      slave_closed_temp_tables++;
    }

    thd->temporary_tables = nullptr;
    if (thd->slave_thread) {
      atomic_slave_open_temp_tables -= slave_closed_temp_tables;
      thd->rli_slave->get_c_rli()->atomic_channel_open_temp_tables -=
          slave_closed_temp_tables;
    }

    return false;
  }

  /*
    We are about to generate DROP TEMPORARY TABLE statements for all
    the left out temporary tables. If GTID_NEXT is set (e.g. if user
    did SET GTID_NEXT just before disconnecting the client), we must
    ensure that it will be able to generate GTIDs for the statements
    with this server's UUID. Therefore we set gtid_next to
    AUTOMATIC_GTID.
  */
  gtid_state->update_on_rollback(thd);
  thd->variables.gtid_next.set_automatic();

  /*
    We must separate transactional temp tables and
    non-transactional temp tables in two distinct DROP statements
    to avoid the splitting if a slave server reads from this binlog.
  */

  /* Better add "if exists", in case a RESET MASTER has been done */
  const char stub[] = "DROP /*!40005 TEMPORARY */ TABLE IF EXISTS ";
  uint stub_len = sizeof(stub) - 1;
  char buf_trans[256], buf_non_trans[256];
  String s_query_trans =
      String(buf_trans, sizeof(buf_trans), system_charset_info);
  String s_query_non_trans =
      String(buf_non_trans, sizeof(buf_non_trans), system_charset_info);
  bool found_user_tables = false;
  bool found_trans_table = false;
  bool found_non_trans_table = false;

  memcpy(buf_trans, stub, stub_len);
  memcpy(buf_non_trans, stub, stub_len);

  /*
    Insertion sort of temp tables by pseudo_thread_id to build ordered list
    of sublists of equal pseudo_thread_id
  */

  for (prev_table = thd->temporary_tables, table = prev_table->next; table;
       prev_table = table, table = table->next) {
    TABLE *prev_sorted /* same as for prev_table */, *sorted;
    /*
      We should not meet temporary tables created by ALTER TABLE here.
      It is responsibility of ALTER statement to close them. Otherwise
      it might be necessary to remove them from DD as well.
    */
    DBUG_ASSERT(table->s->tmp_table_def);
    if (is_user_table(table)) {
      if (!found_user_tables) found_user_tables = true;
      for (prev_sorted = nullptr, sorted = thd->temporary_tables;
           sorted != table; prev_sorted = sorted, sorted = sorted->next) {
        if (!is_user_table(sorted) || tmpkeyval(sorted) > tmpkeyval(table)) {
          /* move into the sorted part of the list from the unsorted */
          prev_table->next = table->next;
          table->next = sorted;
          if (prev_sorted) {
            prev_sorted->next = table;
          } else {
            thd->temporary_tables = table;
          }
          table = prev_table;
          break;
        }
      }
    }
  }

  /* We always quote db,table names though it is slight overkill */
  if (found_user_tables && !(was_quote_show = (thd->variables.option_bits &
                                               OPTION_QUOTE_SHOW_CREATE))) {
    thd->variables.option_bits |= OPTION_QUOTE_SHOW_CREATE;
  }

  /*
    Make LEX consistent with DROP TEMPORARY TABLES statement which we
    are going to log. This is important for the binary logging code.
  */
  LEX *lex = thd->lex;
  enum_sql_command sav_sql_command = lex->sql_command;
  bool sav_drop_temp = lex->drop_temporary;
  lex->sql_command = SQLCOM_DROP_TABLE;
  lex->drop_temporary = true;

  /* scan sorted tmps to generate sequence of DROP */
  for (table = thd->temporary_tables; table; table = next) {
    if (is_user_table(table) && table->should_binlog_drop_if_temp()) {
      bool save_thread_specific_used = thd->thread_specific_used;
      my_thread_id save_pseudo_thread_id = thd->variables.pseudo_thread_id;
      /* Set pseudo_thread_id to be that of the processed table */
      thd->variables.pseudo_thread_id = tmpkeyval(table);
      String db;
      db.append(table->s->db.str);
      /* Loop forward through all tables that belong to a common database
         within the sublist of common pseudo_thread_id to create single
         DROP query
      */
      for (s_query_trans.length(stub_len), s_query_non_trans.length(stub_len),
           found_trans_table = false, found_non_trans_table = false;
           table && is_user_table(table) &&
           tmpkeyval(table) == thd->variables.pseudo_thread_id &&
           table->s->db.length == db.length() &&
           strcmp(table->s->db.str, db.ptr()) == 0;
           table = next) {
        /* Separate transactional from non-transactional temp tables */
        if (table->should_binlog_drop_if_temp()) {
          /* Separate transactional from non-transactional temp tables */
          if (table->s->tmp_table == TRANSACTIONAL_TMP_TABLE) {
            found_trans_table = true;
            /*
              We are going to add ` around the table names and possible more
              due to special characters
            */
            append_identifier(thd, &s_query_trans, table->s->table_name.str,
                              strlen(table->s->table_name.str));
            s_query_trans.append(',');
          } else if (table->s->tmp_table == NON_TRANSACTIONAL_TMP_TABLE) {
            found_non_trans_table = true;
            /*
              We are going to add ` around the table names and possible more
              due to special characters
            */
            append_identifier(thd, &s_query_non_trans, table->s->table_name.str,
                              strlen(table->s->table_name.str));
            s_query_non_trans.append(',');
          }
        }

        next = table->next;
        mysql_lock_remove(thd, thd->lock, table);
        close_temporary(thd, table, true, true);
        slave_closed_temp_tables++;
      }
      thd->clear_error();
      const CHARSET_INFO *cs_save = thd->variables.character_set_client;
      thd->variables.character_set_client = system_charset_info;
      thd->thread_specific_used = true;

      if (found_trans_table) {
        Query_log_event qinfo(thd, s_query_trans.ptr(),
                              s_query_trans.length() - 1, false, true, false,
                              0);
        qinfo.db = db.ptr();
        qinfo.db_len = db.length();
        thd->variables.character_set_client = cs_save;

        thd->get_stmt_da()->set_overwrite_status(true);
        if ((error = (mysql_bin_log.write_event(&qinfo) ||
                      mysql_bin_log.commit(thd, true) || error))) {
          /*
            If we're here following THD::cleanup, thence the connection
            has been closed already. So lets print a message to the
            error log instead of pushing yet another error into the
            Diagnostics_area.

            Also, we keep the error flag so that we propagate the error
            up in the stack. This way, if we're the SQL thread we notice
            that close_temporary_tables failed. (Actually, the SQL
            thread only calls close_temporary_tables while applying old
            Start_log_event_v3 events.)
          */
          LogErr(ERROR_LEVEL, ER_BINLOG_FAILED_TO_WRITE_DROP_FOR_TEMP_TABLES);
        }
        thd->get_stmt_da()->set_overwrite_status(false);
      }

      if (found_non_trans_table) {
        Query_log_event qinfo(thd, s_query_non_trans.ptr(),
                              s_query_non_trans.length() - 1, false, true,
                              false, 0);
        qinfo.db = db.ptr();
        qinfo.db_len = db.length();
        thd->variables.character_set_client = cs_save;

        thd->get_stmt_da()->set_overwrite_status(true);
        if ((error = (mysql_bin_log.write_event(&qinfo) ||
                      mysql_bin_log.commit(thd, true) || error))) {
          /*
            If we're here following THD::cleanup, thence the connection
            has been closed already. So lets print a message to the
            error log instead of pushing yet another error into the
            Diagnostics_area.

            Also, we keep the error flag so that we propagate the error
            up in the stack. This way, if we're the SQL thread we notice
            that close_temporary_tables failed. (Actually, the SQL
            thread only calls close_temporary_tables while applying old
            Start_log_event_v3 events.)
          */
          LogErr(ERROR_LEVEL, ER_BINLOG_FAILED_TO_WRITE_DROP_FOR_TEMP_TABLES);
        }
        thd->get_stmt_da()->set_overwrite_status(false);
      }

      thd->variables.pseudo_thread_id = save_pseudo_thread_id;
      thd->thread_specific_used = save_thread_specific_used;
    } else {
      next = table->next;
      /*
        This is for those cases when we have acquired lock but drop temporary
        table will not be logged.
      */
      mysql_lock_remove(thd, thd->lock, table);
      close_temporary(thd, table, true, true);
      slave_closed_temp_tables++;
    }
  }
  lex->drop_temporary = sav_drop_temp;
  lex->sql_command = sav_sql_command;

  if (!was_quote_show)
    thd->variables.option_bits &=
        ~OPTION_QUOTE_SHOW_CREATE; /* restore option */

  thd->temporary_tables = nullptr;
  if (thd->slave_thread) {
    atomic_slave_open_temp_tables -= slave_closed_temp_tables;
    thd->rli_slave->get_c_rli()->atomic_channel_open_temp_tables -=
        slave_closed_temp_tables;
  }

  return error;
}

/**
  Find table in global list.

  @param table          Pointer to table list
  @param db_name        Data base name
  @param table_name     Table name

  @returns Pointer to found table.
  @retval NULL  Table not found
*/

TABLE_LIST *find_table_in_global_list(TABLE_LIST *table, const char *db_name,
                                      const char *table_name) {
  for (; table; table = table->next_global) {
    if ((table->table == nullptr ||
         table->table->s->tmp_table == NO_TMP_TABLE) &&
        strcmp(table->db, db_name) == 0 &&
        strcmp(table->table_name, table_name) == 0)
      break;
  }
  return table;
}

/**
  Test that table is unique (It's only exists once in the table list)

  @param  table        table to be checked (must be updatable base table)
  @param  table_list   list of tables
  @param  check_alias  whether to check tables' aliases

  NOTE: to exclude derived tables from check we use following mechanism:
    a) during derived table processing set THD::derived_tables_processing
    b) SELECT_LEX::prepare set SELECT::exclude_from_table_unique_test if
       THD::derived_tables_processing set. (we can't use JOIN::execute
       because for PS we perform only SELECT_LEX::prepare, but we can't set
       this flag in SELECT_LEX::prepare if we are not sure that we are in
       derived table processing loop, because multi-update call fix_fields()
       for some its items (which mean SELECT_LEX::prepare for subqueries)
       before unique_table call to detect which tables should be locked for
       write).
    c) find_dup_table skip all tables which belong to SELECT with
       SELECT::exclude_from_table_unique_test set.
    Also SELECT::exclude_from_table_unique_test used to exclude from check
    tables of main SELECT of multi-delete and multi-update

    We also skip tables with TABLE_LIST::prelocking_placeholder set,
    because we want to allow SELECTs from them, and their modification
    will rise the error anyway.

    TODO: when we will have table/view change detection we can do this check
          only once for PS/SP

  @retval !=0  found duplicate
  @retval 0 if table is unique
*/

static TABLE_LIST *find_dup_table(const TABLE_LIST *table,
                                  TABLE_LIST *table_list, bool check_alias) {
  TABLE_LIST *res;
  const char *d_name, *t_name, *t_alias;
  DBUG_TRACE;
  DBUG_PRINT("enter", ("table alias: %s", table->alias));

  DBUG_ASSERT(table == table->updatable_base_table());
  /*
    If this function called for CREATE command that we have not opened table
    (table->table equal to 0) and right names is in current TABLE_LIST
    object.
  */
  if (table->table) {
    /* All MyISAMMRG children are plain MyISAM tables. */
    DBUG_ASSERT(table->table->file->ht->db_type != DB_TYPE_MRG_MYISAM);

    /* temporary table is always unique */
    if (table->table->s->tmp_table != NO_TMP_TABLE) return nullptr;
  }

  d_name = table->db;
  t_name = table->table_name;
  t_alias = table->alias;

  DBUG_PRINT("info", ("real table: %s.%s", d_name, t_name));
  for (;;) {
    /*
      Table is unique if it is present only once in the global list
      of tables and once in the list of table locks.
    */
    if (!(res = find_table_in_global_list(table_list, d_name, t_name))) break;

    /* Skip if same underlying table. */
    if (res->table && (res->table == table->table)) goto next;

    /* Skip if table alias does not match. */
    if (check_alias) {
      if (lower_case_table_names
              ? my_strcasecmp(files_charset_info, t_alias, res->alias)
              : strcmp(t_alias, res->alias))
        goto next;
    }

    /*
      Skip if marked to be excluded (could be a derived table) or if
      entry is a prelocking placeholder.
    */
    if (res->select_lex && !res->select_lex->exclude_from_table_unique_test &&
        !res->prelocking_placeholder)
      break;

    /*
      If we found entry of this table or table of SELECT which already
      processed in derived table or top select of multi-update/multi-delete
      (exclude_from_table_unique_test) or prelocking placeholder.
    */
  next:
    table_list = res->next_global;
    DBUG_PRINT("info",
               ("found same copy of table or table which we should skip"));
  }
  return res;
}

/**
  Test that the subject table of INSERT/UPDATE/DELETE/CREATE
  or (in case of MyISAMMRG) one of its children are not used later
  in the query.

  For MyISAMMRG tables, it is assumed that all the underlying
  tables of @c table (if any) are listed right after it and that
  their @c parent_l field points at the main table.

  @param  table      table to be checked (must be updatable base table)
  @param  table_list List of tables to check against
  @param  check_alias whether to check tables' aliases

  @retval non-NULL The table list element for the table that
                   represents the duplicate.
  @retval NULL     No duplicates found.
*/

TABLE_LIST *unique_table(const TABLE_LIST *table, TABLE_LIST *table_list,
                         bool check_alias) {
  DBUG_ASSERT(table == table->updatable_base_table());

  TABLE_LIST *dup;
  if (table->table && table->table->file->ht->db_type == DB_TYPE_MRG_MYISAM) {
    TABLE_LIST *child;
    dup = nullptr;
    /* Check duplicates of all merge children. */
    for (child = table->next_global; child && child->parent_l == table;
         child = child->next_global) {
      if ((dup = find_dup_table(child, child->next_global, check_alias))) break;
    }
  } else
    dup = find_dup_table(table, table_list, check_alias);
  return dup;
}

/**
  Issue correct error message in case we found 2 duplicate tables which
  prevent some update operation

  @param update      table which we try to update
  @param operation   name of update operation
  @param duplicate   duplicate table which we found

  @note here we hide view underlying tables if we have them.
*/

void update_non_unique_table_error(TABLE_LIST *update, const char *operation,
                                   TABLE_LIST *duplicate) {
  update = update->top_table();
  duplicate = duplicate->top_table();
  if (!update->is_view() || !duplicate->is_view() ||
      update->view_query() == duplicate->view_query() ||
      update->table_name_length != duplicate->table_name_length ||
      update->db_length != duplicate->db_length ||
      my_strcasecmp(table_alias_charset, update->table_name,
                    duplicate->table_name) != 0 ||
      my_strcasecmp(table_alias_charset, update->db, duplicate->db) != 0) {
    /*
      it is not the same view repeated (but it can be parts of the same copy
      of view), so we have to hide underlying tables.
    */
    if (update->is_view()) {
      // Issue the ER_NON_INSERTABLE_TABLE error for an INSERT
      if (duplicate->is_view() &&
          update->view_query() == duplicate->view_query())
        my_error(!strncmp(operation, "INSERT", 6) ? ER_NON_INSERTABLE_TABLE
                                                  : ER_NON_UPDATABLE_TABLE,
                 MYF(0), update->alias, operation);
      else
        my_error(ER_VIEW_PREVENT_UPDATE, MYF(0),
                 (duplicate->is_view() ? duplicate->alias : update->alias),
                 operation, update->alias);
      return;
    }
    if (duplicate->is_view()) {
      my_error(ER_VIEW_PREVENT_UPDATE, MYF(0), duplicate->alias, operation,
               update->alias);
      return;
    }
  }
  my_error(ER_UPDATE_TABLE_USED, MYF(0), update->alias);
}

/**
  Find temporary table specified by database and table names in the
  THD::temporary_tables list.

  @return TABLE instance if a temporary table has been found; NULL otherwise.
*/

TABLE *find_temporary_table(THD *thd, const char *db, const char *table_name) {
  char key[MAX_DBKEY_LENGTH];
  size_t key_length = create_table_def_key_tmp(thd, db, table_name, key);
  return find_temporary_table(thd, key, key_length);
}

/**
  Find a temporary table specified by TABLE_LIST instance in the
  THD::temporary_tables list.

  @return TABLE instance if a temporary table has been found; NULL otherwise.
*/

TABLE *find_temporary_table(THD *thd, const TABLE_LIST *tl) {
  const char *key;
  size_t key_length;
  char key_suffix[TMP_TABLE_KEY_EXTRA];
  TABLE *table;

  key_length = get_table_def_key(tl, &key);

  int4store(key_suffix, thd->server_id);
  int4store(key_suffix + 4, thd->variables.pseudo_thread_id);

  for (table = thd->temporary_tables; table; table = table->next) {
    if ((table->s->table_cache_key.length ==
         key_length + TMP_TABLE_KEY_EXTRA) &&
        !memcmp(table->s->table_cache_key.str, key, key_length) &&
        !memcmp(table->s->table_cache_key.str + key_length, key_suffix,
                TMP_TABLE_KEY_EXTRA))
      return table;
  }
  return nullptr;
}

/**
  Find a temporary table specified by a key in the THD::temporary_tables list.

  @return TABLE instance if a temporary table has been found; NULL otherwise.
*/

static TABLE *find_temporary_table(THD *thd, const char *table_key,
                                   size_t table_key_length) {
  for (TABLE *table = thd->temporary_tables; table; table = table->next) {
    if (table->s->table_cache_key.length == table_key_length &&
        !memcmp(table->s->table_cache_key.str, table_key, table_key_length)) {
      return table;
    }
  }

  return nullptr;
}

/**
  Drop a temporary table.

  - If the table is locked with LOCK TABLES or by prelocking,
    unlock it and remove it from the list of locked tables
    (THD::lock). Currently only transactional temporary tables
    are locked.
  - Close the temporary table.
  - Remove the table from the list of temporary tables.
*/

void drop_temporary_table(THD *thd, TABLE_LIST *table_list) {
  DBUG_TRACE;
  DBUG_PRINT("tmptable", ("closing table: '%s'.'%s'", table_list->db,
                          table_list->table_name));

  DBUG_ASSERT(is_temporary_table(table_list));

  TABLE *table = table_list->table;

  DBUG_ASSERT(!table->query_id || table->query_id == thd->query_id);

  /*
    If LOCK TABLES list is not empty and contains this table,
    unlock the table and remove the table from this list.
  */
  mysql_lock_remove(thd, thd->lock, table);
  close_temporary_table(thd, table, true, true);
  table_list->table = nullptr;
}

/*
  unlink from thd->temporary tables and close temporary table
*/

void close_temporary_table(THD *thd, TABLE *table, bool free_share,
                           bool delete_table) {
  DBUG_TRACE;
  DBUG_PRINT("tmptable",
             ("closing table: '%s'.'%s' %p  alias: '%s'", table->s->db.str,
              table->s->table_name.str, table, table->alias));

  if (table->prev) {
    table->prev->next = table->next;
    if (table->prev->next) table->next->prev = table->prev;
  } else {
    /* removing the item from the list */
    DBUG_ASSERT(table == thd->temporary_tables);
    /*
      slave must reset its temporary list pointer to zero to exclude
      passing non-zero value to end_slave via rli->save_temporary_tables
      when no temp tables opened, see an invariant below.
    */
    thd->temporary_tables = table->next;
    if (thd->temporary_tables) table->next->prev = nullptr;
  }
  if (thd->slave_thread) {
    /* natural invariant of temporary_tables */
    DBUG_ASSERT(thd->rli_slave->get_c_rli()->atomic_channel_open_temp_tables ||
                !thd->temporary_tables);
    --atomic_slave_open_temp_tables;
    --thd->rli_slave->get_c_rli()->atomic_channel_open_temp_tables;
  }
  close_temporary(thd, table, free_share, delete_table);
}

/*
  Close and delete a temporary table

  NOTE
    This dosn't unlink table from thd->temporary
    If this is needed, use close_temporary_table()
*/

void close_temporary(THD *thd, TABLE *table, bool free_share,
                     bool delete_table) {
  handlerton *table_type = table->s->db_type();
  DBUG_TRACE;
  DBUG_PRINT("tmptable", ("closing table: '%s'.'%s'", table->s->db.str,
                          table->s->table_name.str));

  free_io_cache(table);
  closefrm(table, false);
  if (delete_table) {
    DBUG_ASSERT(thd);
    rm_temporary_table(thd, table_type, table->s->path.str,
                       table->s->tmp_table_def);
  }

  if (free_share) {
    free_table_share(table->s);
    destroy(table);
    my_free(table);
  }
}

/*
  Used by ALTER TABLE when the table is a temporary one. It changes something
  only if the ALTER contained a RENAME clause (otherwise, table_name is the old
  name).
  Prepares a table cache key, which is the concatenation of db, table_name and
  thd->slave_proxy_id, separated by '\0'.
*/

bool rename_temporary_table(THD *thd, TABLE *table, const char *db,
                            const char *table_name) {
  char *key;
  size_t key_length;
  TABLE_SHARE *share = table->s;
  DBUG_TRACE;

  if (!(key = (char *)share->mem_root.Alloc(MAX_DBKEY_LENGTH)))
    return true; /* purecov: inspected */

  key_length = create_table_def_key_tmp(thd, db, table_name, key);
  share->set_table_cache_key(key, key_length);
  /* Also update table name in DD object. Database name is kept reset. */
  share->tmp_table_def->set_name(table_name);
  return false;
}

/**
   Force all other threads to stop using the table by upgrading
   metadata lock on it and remove unused TABLE instances from cache.

   @param thd      Thread handler
   @param table    Table to remove from cache
   @param function HA_EXTRA_PREPARE_FOR_DROP if table is to be deleted
                   HA_EXTRA_FORCE_REOPEN if table is not be used
                   HA_EXTRA_PREPARE_FOR_RENAME if table is to be renamed

   @note When returning, the table will be unusable for other threads
         until metadata lock is downgraded.

   @retval false Success.
   @retval true  Failure (e.g. because thread was killed).
*/

bool wait_while_table_is_used(THD *thd, TABLE *table,
                              enum ha_extra_function function) {
  DBUG_TRACE;
  DBUG_PRINT("enter", ("table: '%s'  share: %p  db_stat: %u  version: %lu",
                       table->s->table_name.str, table->s, table->db_stat,
                       table->s->version()));

  if (thd->mdl_context.upgrade_shared_lock(table->mdl_ticket, MDL_EXCLUSIVE,
                                           thd->variables.lock_wait_timeout))
    return true;

  tdc_remove_table(thd, TDC_RT_REMOVE_NOT_OWN, table->s->db.str,
                   table->s->table_name.str, false);
  /* extra() call must come only after all instances above are closed */
  (void)table->file->ha_extra(function);
  return false;
}

/**
    Check that table exists in data-dictionary or in some storage engine.

    @param       thd     Thread context
    @param       table   Table list element
    @param[out]  exists  Out parameter which is set to true if table
                         exists and to false otherwise.

    @note If there is no table in data-dictionary but it exists in one
          of engines (e.g. it was created on another node of NDB cluster)
          this function will fetch and add proper table description to
          the data-dictionary.

    @retval  true   Some error occurred
    @retval  false  No error. 'exists' out parameter set accordingly.
*/

static bool check_if_table_exists(THD *thd, TABLE_LIST *table, bool *exists) {
  DBUG_TRACE;

  *exists = true;

  DBUG_ASSERT(thd->mdl_context.owns_equal_or_stronger_lock(
      MDL_key::TABLE, table->db, table->table_name, MDL_SHARED));

  if (dd::table_exists(thd->dd_client(), table->db, table->table_name, exists))
    return true;  // Error is already reported.

  if (*exists) goto end;

  /* Table doesn't exist. Check if some engine can provide it. */
  if (ha_check_if_table_exists(thd, table->db, table->table_name, exists)) {
    my_printf_error(ER_OUT_OF_RESOURCES,
                    "Failed to open '%-.64s', error while "
                    "unpacking from engine",
                    MYF(0), table->table_name);
    return true;
  }
end:
  return false;
}

/**
  An error handler which converts, if possible, ER_LOCK_DEADLOCK error
  that can occur when we are trying to acquire a metadata lock to
  a request for back-off and re-start of open_tables() process.
*/

class MDL_deadlock_handler : public Internal_error_handler {
 public:
  MDL_deadlock_handler(Open_table_context *ot_ctx_arg)
      : m_ot_ctx(ot_ctx_arg), m_is_active(false) {}

  bool handle_condition(THD *, uint sql_errno, const char *,
                        Sql_condition::enum_severity_level *,
                        const char *) override {
    if (!m_is_active && sql_errno == ER_LOCK_DEADLOCK) {
      /* Disable the handler to avoid infinite recursion. */
      m_is_active = true;
      (void)m_ot_ctx->request_backoff_action(
          Open_table_context::OT_BACKOFF_AND_RETRY, nullptr);
      m_is_active = false;
      /*
        If the above back-off request failed, a new instance of
        ER_LOCK_DEADLOCK error was emitted. Thus the current
        instance of error condition can be treated as handled.
      */
      return true;
    }
    return false;
  }

 private:
  /** Open table context to be used for back-off request. */
  Open_table_context *m_ot_ctx;
  /**
    Indicates that we are already in the process of handling
    ER_LOCK_DEADLOCK error. Allows to re-emit the error from
    the error handler without falling into infinite recursion.
  */
  bool m_is_active;
};

/**
  Try to acquire an MDL lock for a table being opened.

  @param[in,out] thd      Session context, to report errors.
  @param[out]    ot_ctx   Open table context, to hold the back off
                          state. If we failed to acquire a lock
                          due to a lock conflict, we add the
                          failed request to the open table context.
  @param[in,out] table_list Table list element for the table being opened.
                            Its "mdl_request" member specifies the MDL lock
                            to be requested. If we managed to acquire a
                            ticket (no errors or lock conflicts occurred),
                            TABLE_LIST::mdl_request contains a reference
                            to it on return. However, is not modified if
                            MDL lock type- modifying flags were provided.
                            We also use TABLE_LIST::lock_type member to
                            detect cases when MDL_SHARED_WRITE_LOW_PRIO
                            lock should be acquired instead of the normal
                            MDL_SHARED_WRITE lock.
  @param[in]    flags flags MYSQL_OPEN_FORCE_SHARED_MDL,
                          MYSQL_OPEN_FORCE_SHARED_HIGH_PRIO_MDL or
                          MYSQL_OPEN_FAIL_ON_MDL_CONFLICT
                          @sa open_table().
  @param[out]   mdl_ticket Only modified if there was no error.
                          If we managed to acquire an MDL
                          lock, contains a reference to the
                          ticket, otherwise is set to NULL.

  @retval true  An error occurred.
  @retval false No error, but perhaps a lock conflict, check mdl_ticket.
*/

static bool open_table_get_mdl_lock(THD *thd, Open_table_context *ot_ctx,
                                    TABLE_LIST *table_list, uint flags,
                                    MDL_ticket **mdl_ticket) {
  MDL_request *mdl_request = &table_list->mdl_request;
  MDL_request new_mdl_request;

  if (flags &
      (MYSQL_OPEN_FORCE_SHARED_MDL | MYSQL_OPEN_FORCE_SHARED_HIGH_PRIO_MDL)) {
    /*
      MYSQL_OPEN_FORCE_SHARED_MDL flag means that we are executing
      PREPARE for a prepared statement and want to override
      the type-of-operation aware metadata lock which was set
      in the parser/during view opening with a simple shared
      metadata lock.
      This is necessary to allow concurrent execution of PREPARE
      and LOCK TABLES WRITE statement against the same table.

      MYSQL_OPEN_FORCE_SHARED_HIGH_PRIO_MDL flag means that we open
      the table in order to get information about it for one of I_S
      queries and also want to override the type-of-operation aware
      shared metadata lock which was set earlier (e.g. during view
      opening) with a high-priority shared metadata lock.
      This is necessary to avoid unnecessary waiting and extra
      ER_WARN_I_S_SKIPPED_TABLE warnings when accessing I_S tables.

      These two flags are mutually exclusive.
    */
    DBUG_ASSERT(!(flags & MYSQL_OPEN_FORCE_SHARED_MDL) ||
                !(flags & MYSQL_OPEN_FORCE_SHARED_HIGH_PRIO_MDL));

    MDL_REQUEST_INIT_BY_KEY(&new_mdl_request, &mdl_request->key,
                            (flags & MYSQL_OPEN_FORCE_SHARED_MDL)
                                ? MDL_SHARED
                                : MDL_SHARED_HIGH_PRIO,
                            MDL_TRANSACTION);
    mdl_request = &new_mdl_request;
  } else if (thd->variables.low_priority_updates &&
             mdl_request->type == MDL_SHARED_WRITE &&
             (table_list->lock_descriptor().type == TL_WRITE_DEFAULT ||
              table_list->lock_descriptor().type ==
                  TL_WRITE_CONCURRENT_DEFAULT)) {
    /*
      We are in @@low_priority_updates=1 mode and are going to acquire
      SW metadata lock on a table which for which neither LOW_PRIORITY nor
      HIGH_PRIORITY clauses were used explicitly.
      To keep compatibility with THR_LOCK locks and to avoid starving out
      concurrent LOCK TABLES READ statements, we need to acquire the low-prio
      version of SW lock instead of a normal SW lock in this case.
    */
    MDL_REQUEST_INIT_BY_KEY(&new_mdl_request, &mdl_request->key,
                            MDL_SHARED_WRITE_LOW_PRIO, MDL_TRANSACTION);
    mdl_request = &new_mdl_request;
  }

  if (flags & MYSQL_OPEN_FAIL_ON_MDL_CONFLICT) {
    /*
      When table is being open in order to get data for I_S table,
      we might have some tables not only open but also locked (e.g. when
      this happens under LOCK TABLES or in a stored function).
      As a result by waiting on a conflicting metadata lock to go away
      we may create a deadlock which won't entirely belong to the
      MDL subsystem and thus won't be detectable by this subsystem's
      deadlock detector.
      To avoid such situation we skip the trouble-making table if
      there is a conflicting lock.
    */
    if (thd->mdl_context.try_acquire_lock(mdl_request)) return true;
    if (mdl_request->ticket == nullptr) {
      my_error(ER_WARN_I_S_SKIPPED_TABLE, MYF(0), mdl_request->key.db_name(),
               mdl_request->key.name());
      return true;
    }
  } else {
    /*
      We are doing a normal table open. Let us try to acquire a metadata
      lock on the table. If there is a conflicting lock, acquire_lock()
      will wait for it to go away. Sometimes this waiting may lead to a
      deadlock, with the following results:
      1) If a deadlock is entirely within MDL subsystem, it is
         detected by the deadlock detector of this subsystem.
         ER_LOCK_DEADLOCK error is produced. Then, the error handler
         that is installed prior to the call to acquire_lock() attempts
         to request a back-off and retry. Upon success, ER_LOCK_DEADLOCK
         error is suppressed, otherwise propagated up the calling stack.
      2) Otherwise, a deadlock may occur when the wait-for graph
         includes edges not visible to the MDL deadlock detector.
         One such example is a wait on an InnoDB row lock, e.g. when:
         conn C1 gets SR MDL lock on t1 with SELECT * FROM t1
         conn C2 gets a row lock on t2 with  SELECT * FROM t2 FOR UPDATE
         conn C3 gets in and waits on C1 with DROP TABLE t0, t1
         conn C2 continues and blocks on C3 with SELECT * FROM t0
         conn C1 deadlocks by waiting on C2 by issuing SELECT * FROM
         t2 LOCK IN SHARE MODE.
         Such circular waits are currently only resolved by timeouts,
         e.g. @@innodb_lock_wait_timeout or @@lock_wait_timeout.

      Note that we want to force DML deadlock weight for our context
      when acquiring locks in this place. This is done to avoid situation
      when LOCK TABLES statement, which acquires strong SNRW and SRO locks
      on implicitly used tables, deadlocks with a concurrent DDL statement
      and the DDL statement is aborted since it is chosen as a deadlock
      victim. It is better to choose LOCK TABLES as a victim in this case
      as a deadlock can be easily caught here and handled by back-off and retry,
      without reporting any error to the user.
      We still have a few weird cases, like FLUSH TABLES <table-list> WITH
      READ LOCK, where we use "strong" metadata locks and open_tables() is
      called with some metadata locks pre-acquired. In these cases we still
      want to use DDL deadlock weight as back-off is not possible.
    */
    MDL_deadlock_handler mdl_deadlock_handler(ot_ctx);

    thd->push_internal_handler(&mdl_deadlock_handler);
    thd->mdl_context.set_force_dml_deadlock_weight(ot_ctx->can_back_off());

    bool result =
        thd->mdl_context.acquire_lock(mdl_request, ot_ctx->get_timeout());

    thd->mdl_context.set_force_dml_deadlock_weight(false);
    thd->pop_internal_handler();

    if (result && !ot_ctx->can_recover_from_failed_open()) return true;
  }
  *mdl_ticket = mdl_request->ticket;
  return false;
}

/**
  Check if table's share is being removed from the table definition
  cache and, if yes, wait until the flush is complete.

  @param thd             Thread context.
  @param db              Database name.
  @param table_name      Table name.
  @param wait_timeout    Timeout for waiting.
  @param deadlock_weight Weight of this wait for deadlock detector.

  @retval false   Success. Share is up to date or has been flushed.
  @retval true    Error (OOM, our was killed, the wait resulted
                  in a deadlock or timeout). Reported.
*/

static bool tdc_wait_for_old_version(THD *thd, const char *db,
                                     const char *table_name, ulong wait_timeout,
                                     uint deadlock_weight) {
  TABLE_SHARE *share;
  bool res = false;

  mysql_mutex_lock(&LOCK_open);
  if ((share = get_cached_table_share(db, table_name)) &&
      share->has_old_version()) {
    struct timespec abstime;
    set_timespec(&abstime, wait_timeout);
    res = share->wait_for_old_version(thd, &abstime, deadlock_weight);
  }
  mysql_mutex_unlock(&LOCK_open);
  return res;
}

/**
  Open a base table.

  @param thd            Thread context.
  @param table_list     Open first table in list.
  @param ot_ctx         Context with flags which modify how open works
                        and which is used to recover from a failed
                        open_table() attempt.
                        Some examples of flags:
                        MYSQL_OPEN_IGNORE_FLUSH - Open table even if
                        someone has done a flush. No version number
                        checking is done.
                        MYSQL_OPEN_HAS_MDL_LOCK - instead of acquiring
                        metadata locks rely on that caller already has
                        appropriate ones.

  Uses a cache of open tables to find a TABLE instance not in use.

  If TABLE_LIST::open_strategy is set to OPEN_IF_EXISTS, the table is
  opened only if it exists. If the open strategy is OPEN_STUB, the
  underlying table is never opened. In both cases, metadata locks are
  always taken according to the lock strategy.

  @retval true  Open failed. "action" parameter may contain type of action
                needed to remedy problem before retrying again.
  @retval false Success. Members of TABLE_LIST structure are filled properly
                (e.g.  TABLE_LIST::table is set for real tables and
                TABLE_LIST::view is set for views).
*/

bool open_table(THD *thd, TABLE_LIST *table_list, Open_table_context *ot_ctx) {
  TABLE *table = nullptr;
  TABLE_SHARE *share = nullptr;
  const char *key;
  size_t key_length;
  const char *alias = table_list->alias;
  uint flags = ot_ctx->get_flags();
  MDL_ticket *mdl_ticket = nullptr;
  int error = 0;

  DBUG_TRACE;

  // Temporary tables and derived tables are not allowed:
  DBUG_ASSERT(!is_temporary_table(table_list) && !table_list->is_derived());

  /*
    The table must not be opened already. The table can be pre-opened for
    some statements if it is a temporary table.

    open_temporary_table() must be used to open temporary tables.
    A derived table cannot be opened with this.
  */
  DBUG_ASSERT(table_list->is_view() || table_list->table == nullptr);

  /* an open table operation needs a lot of the stack space */
  if (check_stack_overrun(thd, STACK_MIN_SIZE_FOR_OPEN, (uchar *)&alias))
    return true;

  // New DD- In current_thd->is_strict_mode() mode we call open_table
  // on new DD tables like mysql.tables/* when CREATE fails and we
  // try to abort the operation and invoke quick_rm_table().
  // Currently, we ignore deleting table in strict mode. Need to fix this.
  // TODO.

  DBUG_EXECUTE_IF("kill_query_on_open_table_from_tz_find", {
    /*
      When on calling my_tz_find the following
      tables are opened in specified order: time_zone_name,
      time_zone, time_zone_transition_type,
      time_zone_transition. Emulate killing a query
      on opening the second table in the list.
    */
    if (!strcmp("time_zone", table_list->table_name))
      thd->killed = THD::KILL_QUERY;
  });

  if (!(flags & MYSQL_OPEN_IGNORE_KILLED) && thd->killed) return true;

  /*
    Check if we're trying to take a write lock in a read only transaction.

    Note that we allow write locks on log tables as otherwise logging
    to general/slow log would be disabled in read only transactions.
  */
  if (table_list->mdl_request.is_write_lock_request() && thd->tx_read_only &&
      !(flags & (MYSQL_LOCK_LOG_TABLE | MYSQL_OPEN_HAS_MDL_LOCK))) {
    my_error(ER_CANT_EXECUTE_IN_READ_ONLY_TRANSACTION, MYF(0));
    return true;
  }

  /*
    FLUSH TABLES is ignored for DD, I_S and P_S tables/views.
    Hence setting MYSQL_OPEN_IGNORE_FLUSH flag.
  */
  if (table_list->is_system_view || belongs_to_dd_table(table_list) ||
      belongs_to_p_s(table_list))
    flags |= MYSQL_OPEN_IGNORE_FLUSH;

  key_length = get_table_def_key(table_list, &key);

  // If a table in a secondary storage engine has been requested,
  // adjust the key to refer to the secondary table.
  std::string secondary_key;
  if ((flags & MYSQL_OPEN_SECONDARY_ENGINE) != 0) {
    secondary_key = create_table_def_key_secondary(
        table_list->get_db_name(), table_list->get_table_name());
    key = secondary_key.data();
    key_length = secondary_key.length();
  }

  /*
    If we're in pre-locked or LOCK TABLES mode, let's try to find the
    requested table in the list of pre-opened and locked tables. If the
    table is not there, return an error - we can't open not pre-opened
    tables in pre-locked/LOCK TABLES mode.

    There is a special case where we allow opening not pre-opened tables
    in LOCK TABLES mode for new DD tables. The reason is as following.
    With new DD, IS system views need to be accessible in LOCK TABLE
    mode without user explicitly calling LOCK TABLE on IS view or its
    underlying DD tables. This is required to keep the old behavior the
    MySQL server had without new DD.

    In case user executes IS system view under LOCK TABLE mode
    (LTM and not prelocking), then MySQL server implicitly opens system
    view and related DD tables. Such DD tables are then implicitly closed
    upon end of statement execution.

    Our goal is to hide DD tables from users, so there is no possibility of
    explicit locking DD table using LOCK TABLE. In case user does LOCK TABLE
    on IS system view explicitly, MySQL server throws a error.

    TODO: move this block into a separate function.
  */
  if (thd->locked_tables_mode && !(flags & MYSQL_OPEN_GET_NEW_TABLE) &&
      !(in_LTM(thd) &&
        (table_list->is_system_view || belongs_to_dd_table(table_list) ||
         belongs_to_p_s(table_list)))) {  // Using table locks
    TABLE *best_table = nullptr;
    int best_distance = INT_MIN;
    for (table = thd->open_tables; table; table = table->next) {
      if (table->s->table_cache_key.length == key_length &&
          !memcmp(table->s->table_cache_key.str, key, key_length)) {
        if (!my_strcasecmp(system_charset_info, table->alias, alias) &&
            table->query_id != thd->query_id && /* skip tables already used */
            (thd->locked_tables_mode == LTM_LOCK_TABLES ||
             table->query_id == 0)) {
          int distance = ((int)table->reginfo.lock_type -
                          (int)table_list->lock_descriptor().type);

          /*
            Find a table that either has the exact lock type requested,
            or has the best suitable lock. In case there is no locked
            table that has an equal or higher lock than requested,
            we us the closest matching lock to be able to produce an error
            message about wrong lock mode on the table. The best_table
            is changed if bd < 0 <= d or bd < d < 0 or 0 <= d < bd.

            distance <  0 - No suitable lock found
            distance >  0 - we have lock mode higher then we require
            distance == 0 - we have lock mode exactly which we need
          */
          if ((best_distance < 0 && distance > best_distance) ||
              (distance >= 0 && distance < best_distance)) {
            best_distance = distance;
            best_table = table;
            if (best_distance == 0) {
              /*
                We have found a perfect match and can finish iterating
                through open tables list. Check for table use conflict
                between calling statement and SP/trigger is done in
                lock_tables().
              */
              break;
            }
          }
        }
      }
    }
    if (best_table) {
      table = best_table;
      table->query_id = thd->query_id;
      DBUG_PRINT("info", ("Using locked table"));
      goto reset;
    }
    /*
      Is this table a view and not a base table?
      (it is work around to allow to open view with locked tables,
      real fix will be made after definition cache will be made)

      Since opening of view which was not explicitly locked by LOCK
      TABLES breaks metadata locking protocol (potentially can lead
      to deadlocks) it should be disallowed.
    */
    if (thd->mdl_context.owns_equal_or_stronger_lock(
            MDL_key::TABLE, table_list->db, table_list->table_name,
            MDL_SHARED)) {
      /*
        Note that we can't be 100% sure that it is a view since it's
        possible that we either simply have not found unused TABLE
        instance in THD::open_tables list or were unable to open table
        during prelocking process (in this case in theory we still
        should hold shared metadata lock on it).
      */
      dd::cache::Dictionary_client::Auto_releaser releaser(thd->dd_client());
      const dd::View *view = nullptr;
      if (!thd->dd_client()->acquire(table_list->db, table_list->table_name,
                                     &view) &&
          view != nullptr) {
        /*
          If parent_l of the table_list is non null then a merge table
          has this view as child table, which is not supported.
        */
        if (table_list->parent_l) {
          my_error(ER_WRONG_MRG_TABLE, MYF(0));
          return true;
        }

        if (!tdc_open_view(thd, table_list, key, key_length)) {
          DBUG_ASSERT(table_list->is_view());
          return false;  // VIEW
        }
      }
    }
    /*
      No table in the locked tables list. In case of explicit LOCK TABLES
      this can happen if a user did not include the table into the list.
      In case of pre-locked mode locked tables list is generated automatically,
      so we may only end up here if the table did not exist when
      locked tables list was created.
    */
    if (thd->locked_tables_mode == LTM_PRELOCKED)
      my_error(ER_NO_SUCH_TABLE, MYF(0), table_list->db, table_list->alias);
    else
      my_error(ER_TABLE_NOT_LOCKED, MYF(0), alias);
    return true;
  }

  // Non pre-locked/LOCK TABLES mode, and not using secondary storage engine.
  // This is the normal use case.

  if ((flags & (MYSQL_OPEN_HAS_MDL_LOCK | MYSQL_OPEN_SECONDARY_ENGINE)) == 0) {
    /*
      We are not under LOCK TABLES and going to acquire write-lock/
      modify the base table. We need to acquire protection against
      global read lock until end of this statement in order to have
      this statement blocked by active FLUSH TABLES WITH READ LOCK.

      We don't block acquire this protection under LOCK TABLES as
      such protection already acquired at LOCK TABLES time and
      not released until UNLOCK TABLES.

      We don't block statements which modify only temporary tables
      as these tables are not preserved by backup by any form of
      backup which uses FLUSH TABLES WITH READ LOCK.

      TODO: The fact that we sometimes acquire protection against
            GRL only when we encounter table to be write-locked
            slightly increases probability of deadlock.
            This problem will be solved once Alik pushes his
            temporary table refactoring patch and we can start
            pre-acquiring metadata locks at the beggining of
            open_tables() call.
    */
    if (table_list->mdl_request.is_write_lock_request() &&
        !(flags &
          (MYSQL_OPEN_IGNORE_GLOBAL_READ_LOCK | MYSQL_OPEN_FORCE_SHARED_MDL |
           MYSQL_OPEN_FORCE_SHARED_HIGH_PRIO_MDL |
           MYSQL_OPEN_SKIP_SCOPED_MDL_LOCK)) &&
        !ot_ctx->has_protection_against_grl()) {
      MDL_request protection_request;
      MDL_deadlock_handler mdl_deadlock_handler(ot_ctx);

      if (thd->global_read_lock.can_acquire_protection()) return true;

      MDL_REQUEST_INIT(&protection_request, MDL_key::GLOBAL, "", "",
                       MDL_INTENTION_EXCLUSIVE, MDL_STATEMENT);

      /*
        Install error handler which if possible will convert deadlock error
        into request to back-off and restart process of opening tables.

        Prefer this context as a victim in a deadlock when such a deadlock
        can be easily handled by back-off and retry.
      */
      thd->push_internal_handler(&mdl_deadlock_handler);
      thd->mdl_context.set_force_dml_deadlock_weight(ot_ctx->can_back_off());

      bool result = thd->mdl_context.acquire_lock(&protection_request,
                                                  ot_ctx->get_timeout());

      /*
        Unlike in other places where we acquire protection against global read
        lock, the read_only state is not checked here since we check its state
        later in mysql_lock_tables()
      */

      thd->mdl_context.set_force_dml_deadlock_weight(false);
      thd->pop_internal_handler();

      if (result) return true;

      ot_ctx->set_has_protection_against_grl();
    }

    if (open_table_get_mdl_lock(thd, ot_ctx, table_list, flags, &mdl_ticket) ||
        mdl_ticket == nullptr) {
      DEBUG_SYNC(thd, "before_open_table_wait_refresh");
      return true;
    }
    DEBUG_SYNC(thd, "after_open_table_mdl_shared");
  } else {
    /*
      Grab reference to the MDL lock ticket that was acquired
      by the caller.
    */
    mdl_ticket = table_list->mdl_request.ticket;
  }

  if (table_list->open_strategy == TABLE_LIST::OPEN_IF_EXISTS ||
      table_list->open_strategy == TABLE_LIST::OPEN_FOR_CREATE) {
    bool exists;

    if (check_if_table_exists(thd, table_list, &exists)) return true;

    /*
      If the table does not exist then upgrade the lock to the EXCLUSIVE MDL
      lock.
    */
    if (!exists) {
      if (table_list->open_strategy == TABLE_LIST::OPEN_FOR_CREATE &&
          !(flags & (MYSQL_OPEN_FORCE_SHARED_MDL |
                     MYSQL_OPEN_FORCE_SHARED_HIGH_PRIO_MDL))) {
        MDL_deadlock_handler mdl_deadlock_handler(ot_ctx);

        thd->push_internal_handler(&mdl_deadlock_handler);

        DEBUG_SYNC(thd, "before_upgrading_lock_from_S_to_X_for_create_table");
        bool wait_result = thd->mdl_context.upgrade_shared_lock(
            table_list->mdl_request.ticket, MDL_EXCLUSIVE,
            thd->variables.lock_wait_timeout);

        thd->pop_internal_handler();
        DEBUG_SYNC(thd, "after_upgrading_lock_from_S_to_X_for_create_table");

        /* Deadlock or timeout occurred while upgrading the lock. */
        if (wait_result) return true;
      }

      return false;
    }

    /* Table exists. Let us try to open it. */
  } else if (table_list->open_strategy == TABLE_LIST::OPEN_STUB)
    return false;

retry_share : {
  Table_cache *tc = table_cache_manager.get_cache(thd);

  tc->lock();

  /*
    Try to get unused TABLE object or at least pointer to
    TABLE_SHARE from the table cache.
  */
  if (!table_list->is_view())
    table = tc->get_table(thd, key, key_length, &share);

  if (table) {
    /* We have found an unused TABLE object. */

    if (!(flags & MYSQL_OPEN_IGNORE_FLUSH)) {
      /*
        TABLE_SHARE::version can only be initialised while holding the
        LOCK_open and in this case no one has a reference to the share
        object, if a reference exists to the share object it is necessary
        to lock both LOCK_open AND all table caches in order to update
        TABLE_SHARE::version. The same locks are required to increment
        refresh_version global variable.

        As result it is safe to compare TABLE_SHARE::version and
        refresh_version values while having only lock on the table
        cache for this thread.

        Table cache should not contain any unused TABLE objects with
        old versions.
      */
      DBUG_ASSERT(!share->has_old_version());

      /*
        Still some of already opened might become outdated (e.g. due to
        concurrent table flush). So we need to compare version of opened
        tables with version of TABLE object we just have got.
      */
      if (thd->open_tables &&
          thd->open_tables->s->version() != share->version()) {
        tc->release_table(thd, table);
        tc->unlock();
        (void)ot_ctx->request_backoff_action(
            Open_table_context::OT_REOPEN_TABLES, nullptr);
        return true;
      }
    }
    tc->unlock();

    /* Call rebind_psi outside of the critical section. */
    DBUG_ASSERT(table->file != nullptr);
    table->file->rebind_psi();

    thd->status_var.table_open_cache_hits++;
    goto table_found;
  } else if (share) {
    /*
      We weren't able to get an unused TABLE object. Still we have
      found TABLE_SHARE for it. So let us try to create new TABLE
      for it. We start by incrementing share's reference count and
      checking its version.
    */
    mysql_mutex_lock(&LOCK_open);
    tc->unlock();
    share->increment_ref_count();
    goto share_found;
  } else {
    /*
      We have not found neither TABLE nor TABLE_SHARE object in
      table cache (this means that there are no TABLE objects for
      it in it).
      Let us try to get TABLE_SHARE from table definition cache or
      from disk and then to create TABLE object for it.
    */
    tc->unlock();
  }
}

  mysql_mutex_lock(&LOCK_open);

  if (!(share = get_table_share_with_discover(
            thd, table_list, key, key_length,
            flags & MYSQL_OPEN_SECONDARY_ENGINE, &error))) {
    mysql_mutex_unlock(&LOCK_open);
    /*
      If thd->is_error() is not set, we either need discover
      (error == 7), or the error was silenced by the prelocking
      handler (error == 0), in which case we should skip this
      table.
    */
    if (error == 7 && !thd->is_error()) {
      (void)ot_ctx->request_backoff_action(Open_table_context::OT_DISCOVER,
                                           table_list);
    }
    return true;
  }

  /*
    If a view is anticipated or the TABLE_SHARE object is a view, perform
    a version check for it without creating a TABLE object.

    Note that there is no need to call TABLE_SHARE::has_old_version() as we
    do for regular tables, because view shares are always up to date.
  */
  if (table_list->is_view() || share->is_view) {
    bool view_open_result = true;
    /*
      If parent_l of the table_list is non null then a merge table
      has this view as child table, which is not supported.
    */
    if (table_list->parent_l) my_error(ER_WRONG_MRG_TABLE, MYF(0));
    /*
      Validate metadata version: in particular, that a view is opened when
      it is expected, or that a table is opened when it is expected.
    */
    else if (check_and_update_table_version(thd, table_list, share))
      ;
    else if (table_list->open_strategy == TABLE_LIST::OPEN_FOR_CREATE) {
      /*
        Skip reading the view definition if the open is for a table to be
        created. This scenario will happen only when there exists a view and
        the current CREATE TABLE request is with the same name.
      */
      release_table_share(share);
      mysql_mutex_unlock(&LOCK_open);

      /*
        For SP and PS, LEX objects are created at the time of statement prepare.
        And open_table() is called for every execute after that. Skip creation
        of LEX objects if it is already present.
      */
      if (!table_list->is_view()) {
        Prepared_stmt_arena_holder ps_arena_holder(thd);

        /*
          Since we are skipping parse_view_definition(), which creates view LEX
          object used by the executor and other parts of the code to detect the
          presence of a view, a dummy LEX object needs to be created.
        */
        table_list->set_view_query((LEX *)new (thd->mem_root) st_lex_local);
        if (!table_list->is_view()) return true;

        // Create empty list of view_tables.
        table_list->view_tables =
            new (thd->mem_root) mem_root_deque<TABLE_LIST *>(thd->mem_root);
        if (table_list->view_tables == nullptr) return true;
      }

      return false;
    } else {
      /*
        Read definition of existing view.
      */
      view_open_result = open_and_read_view(thd, share, table_list);
    }

    /* TODO: Don't free this */
    release_table_share(share);
    mysql_mutex_unlock(&LOCK_open);

    if (view_open_result) return true;

    if (parse_view_definition(thd, table_list)) return true;

    DBUG_ASSERT(table_list->is_view());

    return false;
  }

share_found:
  if (!(flags & MYSQL_OPEN_IGNORE_FLUSH)) {
    if (share->has_old_version()) {
      /*
        We already have an MDL lock. But we have encountered an old
        version of table in the table definition cache which is possible
        when someone changes the table version directly in the cache
        without acquiring a metadata lock (e.g. this can happen during
        "rolling" FLUSH TABLE(S)).
        Release our reference to share, wait until old version of
        share goes away and then try to get new version of table share.
      */
      release_table_share(share);
      mysql_mutex_unlock(&LOCK_open);

      MDL_deadlock_handler mdl_deadlock_handler(ot_ctx);
      bool wait_result;

      thd->push_internal_handler(&mdl_deadlock_handler);

      /*
        In case of deadlock we would like this thread to be preferred as
        a deadlock victim when this deadlock can be nicely handled by
        back-off and retry. We still have a few weird cases, like
        FLUSH TABLES <table-list> WITH READ LOCK, where we use strong
        metadata locks and open_tables() is called with some metadata
        locks pre-acquired. In these cases we still want to use DDL
        deadlock weight.
      */
      uint deadlock_weight = ot_ctx->can_back_off()
                                 ? MDL_wait_for_subgraph::DEADLOCK_WEIGHT_DML
                                 : mdl_ticket->get_deadlock_weight();

      wait_result =
          tdc_wait_for_old_version(thd, table_list->db, table_list->table_name,
                                   ot_ctx->get_timeout(), deadlock_weight);

      thd->pop_internal_handler();

      if (wait_result) return true;

      DEBUG_SYNC(thd, "open_table_before_retry");
      goto retry_share;
    }

    if (thd->open_tables &&
        thd->open_tables->s->version() != share->version()) {
      /*
        If the version changes while we're opening the tables,
        we have to back off, close all the tables opened-so-far,
        and try to reopen them. Note: refresh_version is currently
        changed only during FLUSH TABLES.
      */
      release_table_share(share);
      mysql_mutex_unlock(&LOCK_open);
      (void)ot_ctx->request_backoff_action(Open_table_context::OT_REOPEN_TABLES,
                                           nullptr);
      return true;
    }
  }

  mysql_mutex_unlock(&LOCK_open);

  DEBUG_SYNC(thd, "open_table_found_share");

  {
    dd::cache::Dictionary_client::Auto_releaser releaser(thd->dd_client());
    const dd::Table *table_def = nullptr;
    if (!(flags & MYSQL_OPEN_NO_NEW_TABLE_IN_SE) &&
        thd->dd_client()->acquire(share->db.str, share->table_name.str,
                                  &table_def)) {
      // Error is reported by the dictionary subsystem.
      goto err_lock;
    }

    if (table_def && table_def->hidden() == dd::Abstract_table::HT_HIDDEN_SE) {
      my_error(ER_NO_SUCH_TABLE, MYF(0), table_list->db,
               table_list->table_name);
      goto err_lock;
    }

    /* make a new table */
    if (!(table = (TABLE *)my_malloc(key_memory_TABLE, sizeof(*table),
                                     MYF(MY_WME))))
      goto err_lock;

    error = open_table_from_share(
        thd, share, alias,
        ((flags & MYSQL_OPEN_NO_NEW_TABLE_IN_SE)
             ? 0
             : ((uint)(HA_OPEN_KEYFILE | HA_OPEN_RNDFILE | HA_GET_INDEX |
                       HA_TRY_READ_ONLY))),
        EXTRA_RECORD, thd->open_options, table, false, table_def);

    if (error) {
      destroy(table);
      my_free(table);

      if (error == 7)
        (void)ot_ctx->request_backoff_action(Open_table_context::OT_DISCOVER,
                                             table_list);
      else if (error == 8)
        (void)ot_ctx->request_backoff_action(
            Open_table_context::OT_FIX_ROW_TYPE, table_list);
      else if (share->crashed)
        (void)ot_ctx->request_backoff_action(Open_table_context::OT_REPAIR,
                                             table_list);
      goto err_lock;
    } else if (share->crashed) {
      switch (thd->lex->sql_command) {
        case SQLCOM_ALTER_TABLE:
        case SQLCOM_REPAIR:
        case SQLCOM_CHECK:
        case SQLCOM_SHOW_CREATE:
          break;
        default:
          closefrm(table, false);
          destroy(table);
          my_free(table);
          my_error(ER_CRASHED_ON_USAGE, MYF(0), share->table_name.str);
          goto err_lock;
      }
    }

    if (open_table_entry_fini(thd, share, table_def, table)) {
      closefrm(table, false);
      destroy(table);
      my_free(table);
      goto err_lock;
    }
  }
  {
    /* Add new TABLE object to table cache for this connection. */
    Table_cache *tc = table_cache_manager.get_cache(thd);

    tc->lock();

    if (tc->add_used_table(thd, table)) {
      tc->unlock();
      goto err_lock;
    }
    tc->unlock();
  }
  thd->status_var.table_open_cache_misses++;

table_found:
  table->mdl_ticket = mdl_ticket;

  table->next = thd->open_tables; /* Link into simple list */
  thd->set_open_tables(table);

  table->reginfo.lock_type = TL_READ; /* Assume read */

reset:
  table->reset();
  table->set_created();
  /*
    Check that there is no reference to a condition from an earlier query
    (cf. Bug#58553).
  */
  DBUG_ASSERT(table->file->pushed_cond == nullptr);

  // Table is not a derived table and not a non-updatable view:
  table_list->set_updatable();
  table_list->set_insertable();

  table_list->table = table;

  /*
    Position for each partition in the bitmap is read from the Handler_share
    instance of the table. In MYSQL_OPEN_NO_NEW_TABLE_IN_SE mode, table is not
    opened in the SE and Handler_share instance for it is not created. Hence
    skipping partitions bitmap setting in the MYSQL_OPEN_NO_NEW_TABLE_IN_SE
    mode.
  */
  if (!(flags & MYSQL_OPEN_NO_NEW_TABLE_IN_SE)) {
    if (table->part_info) {
      /* Set all [named] partitions as used. */
      if (table->part_info->set_partition_bitmaps(table_list)) return true;
    } else if (table_list->partition_names) {
      /* Don't allow PARTITION () clause on a nonpartitioned table */
      my_error(ER_PARTITION_CLAUSE_ON_NONPARTITIONED, MYF(0));
      return true;
    }
  }

  table->init(thd, table_list);

  /* Request a read lock for implicitly opened P_S tables. */
  if (in_LTM(thd) && table_list->table->file->get_lock_type() == F_UNLCK &&
      belongs_to_p_s(table_list)) {
    table_list->table->file->ha_external_lock(thd, F_RDLCK);
  }

  return false;

err_lock:
  mysql_mutex_lock(&LOCK_open);
  release_table_share(share);
  mysql_mutex_unlock(&LOCK_open);

  return true;
}

/**
   Find table in the list of open tables.

   @param list       List of TABLE objects to be inspected.
   @param db         Database name
   @param table_name Table name

   @return Pointer to the TABLE object found, 0 if no table found.
*/

TABLE *find_locked_table(TABLE *list, const char *db, const char *table_name) {
  char key[MAX_DBKEY_LENGTH];
  size_t key_length = create_table_def_key(db, table_name, key);

  for (TABLE *table = list; table; table = table->next) {
    if (table->s->table_cache_key.length == key_length &&
        !memcmp(table->s->table_cache_key.str, key, key_length))
      return table;
  }
  return (nullptr);
}

/**
   Find instance of TABLE with upgradable or exclusive metadata
   lock from the list of open tables, emit error if no such table
   found.

   @param thd        Thread context
   @param db         Database name.
   @param table_name Name of table.
   @param no_error   Don't emit error if no suitable TABLE
                     instance were found.

   @note This function checks if the connection holds a global IX
         metadata lock. If no such lock is found, it is not safe to
         upgrade the lock and ER_TABLE_NOT_LOCKED_FOR_WRITE will be
         reported.

   @return Pointer to TABLE instance with MDL_SHARED_UPGRADABLE
           MDL_SHARED_NO_WRITE, MDL_SHARED_NO_READ_WRITE, or
           MDL_EXCLUSIVE metadata lock, NULL otherwise.
*/

TABLE *find_table_for_mdl_upgrade(THD *thd, const char *db,
                                  const char *table_name, bool no_error) {
  TABLE *tab = find_locked_table(thd->open_tables, db, table_name);

  if (!tab) {
    if (!no_error) my_error(ER_TABLE_NOT_LOCKED, MYF(0), table_name);
    return nullptr;
  }

  /*
    It is not safe to upgrade the metadata lock without a global IX lock.
    This can happen with FLUSH TABLES <list> WITH READ LOCK as we in these
    cases don't take a global IX lock in order to be compatible with
    global read lock.
  */
  if (!thd->mdl_context.owns_equal_or_stronger_lock(MDL_key::GLOBAL, "", "",
                                                    MDL_INTENTION_EXCLUSIVE)) {
    if (!no_error) my_error(ER_TABLE_NOT_LOCKED_FOR_WRITE, MYF(0), table_name);
    return nullptr;
  }

  while (tab->mdl_ticket != nullptr &&
         !tab->mdl_ticket->is_upgradable_or_exclusive() &&
         (tab = find_locked_table(tab->next, db, table_name)))
    continue;

  if (!tab && !no_error)
    my_error(ER_TABLE_NOT_LOCKED_FOR_WRITE, MYF(0), table_name);

  return tab;
}

/*
  Function to assign a new table map id to a table share.

  PARAMETERS

    share - Pointer to table share structure

  DESCRIPTION

    We are intentionally not checking that share->mutex is locked
    since this function should only be called when opening a table
    share and before it is entered into the table_def_cache (meaning
    that it cannot be fetched by another thread, even accidentally).

  PRE-CONDITION(S)

    share is non-NULL
    The LOCK_open mutex is locked.

  POST-CONDITION(S)

    share->table_map_id is given a value that with a high certainty is
    not used by any other table (the only case where a table id can be
    reused is on wrap-around, which means more than 2^48 table
    share opens have been executed while one table was open all the
    time).

*/
static Table_id last_table_id;

void assign_new_table_id(TABLE_SHARE *share) {
  DBUG_TRACE;

  /* Preconditions */
  DBUG_ASSERT(share != nullptr);
  mysql_mutex_assert_owner(&LOCK_open);

  DBUG_EXECUTE_IF("dbug_table_map_id_500", last_table_id = 500;);
  DBUG_EXECUTE_IF("dbug_table_map_id_4B_UINT_MAX+501",
                  last_table_id = 501ULL + UINT_MAX;);
  DBUG_EXECUTE_IF("dbug_table_map_id_6B_UINT_MAX",
                  last_table_id = (~0ULL >> 16););

  share->table_map_id = last_table_id++;
  DBUG_PRINT("info", ("table_id=%llu", share->table_map_id.id()));
}

/**
  Compare metadata versions of an element obtained from the table
  definition cache and its corresponding node in the parse tree.

  @details If the new and the old values mismatch, invoke
  Metadata_version_observer.
  At prepared statement prepare, all TABLE_LIST version values are
  NULL and we always have a mismatch. But there is no observer set
  in THD, and therefore no error is reported. Instead, we update
  the value in the parse tree, effectively recording the original
  version.
  At prepared statement execute, an observer may be installed.  If
  there is a version mismatch, we push an error and return true.

  For conventional execution (no prepared statements), the
  observer is never installed.

  @sa Execute_observer
  @sa check_prepared_statement() to see cases when an observer is installed
  @sa TABLE_LIST::is_table_ref_id_equal()
  @sa TABLE_SHARE::get_table_ref_id()

  @param[in]      thd         used to report errors
  @param[in,out]  tables      TABLE_LIST instance created by the parser
                              Metadata version information in this object
                              is updated upon success.
  @param[in]      table_share an element from the table definition cache

  @retval  true  an error, which has been reported
  @retval  false success, version in TABLE_LIST has been updated
*/

static bool check_and_update_table_version(THD *thd, TABLE_LIST *tables,
                                           TABLE_SHARE *table_share) {
  if (!tables->is_table_ref_id_equal(table_share)) {
    /*
      Version of the table share is different from the
      previous execution of the prepared statement, and it is
      unacceptable for this SQLCOM.
    */
    if (ask_to_reprepare(thd)) return true;
    /* Always maintain the latest version and type */
    tables->set_table_ref_id(table_share);
  }
  return false;
}

/**
  Compares versions of a stored routine obtained from the sp cache
  and the version used at prepare.

  @details If the new and the old values mismatch, invoke
  Metadata_version_observer.
  At prepared statement prepare, all Sroutine_hash_entry version values
  are NULL and we always have a mismatch. But there is no observer set
  in THD, and therefore no error is reported. Instead, we update
  the value in Sroutine_hash_entry, effectively recording the original
  version.
  At prepared statement execute, an observer may be installed.  If
  there is a version mismatch, we push an error and return true.

  For conventional execution (no prepared statements), the
  observer is never installed.

  @param[in]      thd         used to report errors
  @param[in,out]  rt          pointer to stored routine entry in the
                              parse tree
  @param[in]      sp          pointer to stored routine cache entry.
                              Can be NULL if there is no such routine.
  @retval  true  an error, which has been reported
  @retval  false success, version in Sroutine_hash_entry has been updated
*/

static bool check_and_update_routine_version(THD *thd, Sroutine_hash_entry *rt,
                                             sp_head *sp) {
  int64 spc_version = sp_cache_version();
  /* sp is NULL if there is no such routine. */
  int64 version = sp ? sp->sp_cache_version() : spc_version;
  /*
    If the version in the parse tree is stale,
    or the version in the cache is stale and sp is not used,
    we need to reprepare.
    Sic: version != spc_version <--> sp is not NULL.
  */
  if (rt->m_cache_version != version ||
      (version != spc_version && !sp->is_invoked())) {
    /*
      Version of the sp cache is different from the
      previous execution of the prepared statement, and it is
      unacceptable for this SQLCOM.
    */
    if (ask_to_reprepare(thd)) return true;
    /* Always maintain the latest cache version. */
    rt->m_cache_version = version;
  }
  return false;
}

/**
   Open view by getting its definition from disk (and table cache in future).

   @param thd               Thread handle
   @param table_list        TABLE_LIST with db, table_name & belong_to_view
   @param cache_key         Key for table definition cache
   @param cache_key_length  Length of cache_key

   @todo This function is needed for special handling of views under
         LOCK TABLES. We probably should get rid of it in long term.

   @return false if success, true - otherwise.
*/

static bool tdc_open_view(THD *thd, TABLE_LIST *table_list,
                          const char *cache_key, size_t cache_key_length) {
  TABLE_SHARE *share;

  mysql_mutex_lock(&LOCK_open);

  if (!(share = get_table_share(thd, table_list->db, table_list->table_name,
                                cache_key, cache_key_length, true))) {
    mysql_mutex_unlock(&LOCK_open);
    return true;
  }

  /*
    Check TABLE_SHARE-version of view only if we have been instructed to do
    so. We do not need to check the version if we're executing CREATE VIEW or
    ALTER VIEW statements.

    In the future, this functionality should be moved out from
    tdc_open_view(), and  tdc_open_view() should became a part of a clean
    table-definition-cache interface.
  */
  if (check_and_update_table_version(thd, table_list, share)) {
    release_table_share(share);
    mysql_mutex_unlock(&LOCK_open);
    return true;
  }

  if (share->is_view) {
    bool view_open_result = open_and_read_view(thd, share, table_list);

    release_table_share(share);
    mysql_mutex_unlock(&LOCK_open);

    if (view_open_result) return true;

    return parse_view_definition(thd, table_list);
  }

  my_error(ER_WRONG_OBJECT, MYF(0), share->db.str, share->table_name.str,
           "VIEW");
  release_table_share(share);
  mysql_mutex_unlock(&LOCK_open);
  return true;
}

/**
   Finalize the process of TABLE creation by loading table triggers
   and taking action if a HEAP table content was emptied implicitly.
*/

static bool open_table_entry_fini(THD *thd, TABLE_SHARE *share,
                                  const dd::Table *table, TABLE *entry) {
  if (table != nullptr && table->has_trigger()) {
    Table_trigger_dispatcher *d = Table_trigger_dispatcher::create(entry);

    if (!d || d->check_n_load(thd, *table)) {
      destroy(d);
      return true;
    }

    entry->triggers = d;
  }

  /*
    If we are here, there was no fatal error (but error may be still
    uninitialized).

    Ignore handling implicit_emptied property (which is only for heap
    tables) when I_S query is opening this table to read table statistics.
    The reason for avoiding this is that the
    mysql_bin_log.write_dml_directly() invokes a commit(). And this commit
    is not expected to be invoked when fetching I_S table statistics.
  */
  if (unlikely(entry->file->implicit_emptied) &&
      (!thd->lex || !thd->lex->m_IS_table_stats.is_reading_stats_by_open())) {
    entry->file->implicit_emptied = false;
    if (mysql_bin_log.is_open()) {
      bool result = false;
      String temp_buf;
      result = temp_buf.append("DELETE FROM ");
      append_identifier(thd, &temp_buf, share->db.str, strlen(share->db.str));
      result = temp_buf.append(".");
      append_identifier(thd, &temp_buf, share->table_name.str,
                        strlen(share->table_name.str));
      result = temp_buf.append(
          " /* generated by server, implicitly emptying in-memory table */");
      if (result) {
        /*
          As replication is maybe going to be corrupted, we need to warn the
          DBA on top of warning the client (which will automatically be done
          because of MYF(MY_WME) in my_malloc() above).
        */
        LogErr(ERROR_LEVEL,
               ER_BINLOG_OOM_WRITING_DELETE_WHILE_OPENING_HEAP_TABLE,
               share->db.str, share->table_name.str);
        destroy(entry->triggers);
        return true;
      }
      /*
        Create a new THD object for binary logging the statement which
        implicitly empties the in-memory table.
      */
      THD new_thd;
      new_thd.thread_stack = (char *)&thd;
      new_thd.set_new_thread_id();
      new_thd.store_globals();
      new_thd.set_db(thd->db());
      new_thd.variables.gtid_next.set_automatic();
      result = mysql_bin_log.write_dml_directly(
          &new_thd, temp_buf.c_ptr_safe(), temp_buf.length(), SQLCOM_DELETE);
      new_thd.restore_globals();
      thd->store_globals();
      return result;
    }
  }
  return false;
}

/**
   Auxiliary routine which is used for performing automatical table repair.
*/

static bool auto_repair_table(THD *thd, TABLE_LIST *table_list) {
  const char *cache_key;
  size_t cache_key_length;
  TABLE_SHARE *share;
  TABLE *entry;
  bool result = true;

  cache_key_length = get_table_def_key(table_list, &cache_key);

  thd->clear_error();

  mysql_mutex_lock(&LOCK_open);

  if (!(share = get_table_share(thd, table_list->db, table_list->table_name,
                                cache_key, cache_key_length, true)))
    goto end_unlock;

  if (share->is_view) {
    release_table_share(share);
    goto end_unlock;
  }

  if (!(entry =
            (TABLE *)my_malloc(key_memory_TABLE, sizeof(TABLE), MYF(MY_WME)))) {
    release_table_share(share);
    goto end_unlock;
  }
  mysql_mutex_unlock(&LOCK_open);

  if (open_table_from_share(thd, share, table_list->alias,
                            (uint)(HA_OPEN_KEYFILE | HA_OPEN_RNDFILE |
                                   HA_GET_INDEX | HA_TRY_READ_ONLY),
                            EXTRA_RECORD, ha_open_options | HA_OPEN_FOR_REPAIR,
                            entry, false, nullptr) ||
      !entry->file ||
      (entry->file->is_crashed() && entry->file->ha_check_and_repair(thd))) {
    /* Give right error message */
    thd->clear_error();
    my_error(ER_NOT_KEYFILE, MYF(0), share->table_name.str);
    LogErr(ERROR_LEVEL, ER_FAILED_TO_REPAIR_TABLE, share->db.str,
           share->table_name.str);
    if (entry->file) closefrm(entry, false);
  } else {
    thd->clear_error();  // Clear error message
    closefrm(entry, false);
    result = false;
  }
  my_free(entry);

  table_cache_manager.lock_all_and_tdc();
  release_table_share(share);
  /* Remove the repaired share from the table cache. */
  tdc_remove_table(thd, TDC_RT_REMOVE_ALL, table_list->db,
                   table_list->table_name, true);
  table_cache_manager.unlock_all_and_tdc();
  return result;
end_unlock:
  mysql_mutex_unlock(&LOCK_open);
  return result;
}

/**
  Error handler class for supressing HA_ERR_ROW_FORMAT_CHANGED errors from SE.
*/

class Fix_row_type_error_handler : public Internal_error_handler {
 public:
  bool handle_condition(THD *, uint sql_errno, const char *,
                        Sql_condition::enum_severity_level *,
                        const char *) override {
    return sql_errno == ER_GET_ERRNO && my_errno() == HA_ERR_ROW_FORMAT_CHANGED;
  }
};

/**
  Auxiliary routine for automatically updating row format for the table.
*/

static bool fix_row_type(THD *thd, TABLE_LIST *table_list) {
  const char *cache_key;
  size_t cache_key_length = get_table_def_key(table_list, &cache_key);

  thd->clear_error();

  TABLE_SHARE *share;

  {
    /*
      Hold LOCK_open until we can keep it and are likely to
      release TABLE_SHARE on return.
    */
    MUTEX_LOCK(lock_open_guard, &LOCK_open);

    No_such_table_error_handler no_such_table_handler;
    thd->push_internal_handler(&no_such_table_handler);

    share = get_table_share(thd, table_list->db, table_list->table_name,
                            cache_key, cache_key_length, true);

    thd->pop_internal_handler();

    if (!share) {
      /*
        Somebody managed to drop table after we have performed back-off
        before trying to fix row format for the table. Such situation is
        quite unlikely but theoretically possible. Do not report error
        (silence it using error handler), let the caller try to reopen
        tables and handle missing table in appropriate way (e.g. ignore
        this fact it if the table comes from prelocking list).
      */
      if (no_such_table_handler.safely_trapped_errors()) return false;

      return true;
    }

    if (share->is_view) {
      /*
        Somebody managed to replace our table with a view after we
        have performed back-off before trying to fix row format for
        the table. Such situation is quite unlikely but is OK.
        Do not report error, let the caller try to reopen tables.
      */
      release_table_share(share);
      return false;
    }
  }

  int error = 0;
  dd::cache::Dictionary_client::Auto_releaser releaser(thd->dd_client());
  dd::Table *table_def = nullptr;
  if (thd->dd_client()->acquire_for_modification(
          share->db.str, share->table_name.str, &table_def))
    error = 1;

  DBUG_ASSERT(table_def != nullptr);

  /*
    Silence expected HA_ERR_ROW_FORMAT_CHANGED errors.
  */
  Fix_row_type_error_handler err_handler;
  thd->push_internal_handler(&err_handler);

  TABLE tmp_table;
  if (error == 0)
    error = open_table_from_share(thd, share, table_list->alias,
                                  (uint)(HA_OPEN_KEYFILE | HA_OPEN_RNDFILE |
                                         HA_GET_INDEX | HA_TRY_READ_ONLY),
                                  EXTRA_RECORD, ha_open_options, &tmp_table,
                                  false, table_def);

  thd->pop_internal_handler();

  if (error == 8) {
    Disable_autocommit_guard autocommit_guard(thd);
    HA_CREATE_INFO create_info;
    create_info.row_type = share->row_type;
    create_info.table_options = share->db_options_in_use;

    handler *file = get_new_handler(share, share->m_part_info != nullptr,
                                    thd->mem_root, share->db_type());
    if (file != nullptr) {
      row_type correct_row_type = file->get_real_row_type(&create_info);
      bool result = dd::fix_row_type(thd, table_def, correct_row_type);
      destroy(file);

      if (result) {
        trans_rollback_stmt(thd);
        trans_rollback(thd);
      } else {
        result = trans_commit_stmt(thd) || trans_commit(thd);
        if (!result) error = 0;
      }
    }
  } else if (error == 0)
    closefrm(&tmp_table, false);

  table_cache_manager.lock_all_and_tdc();
  release_table_share(share);
  /*
    Remove the share from the table cache. So attempt to reopen table
    will construct its new version with correct real_row_type value.
  */
  tdc_remove_table(thd, TDC_RT_REMOVE_ALL, table_list->db,
                   table_list->table_name, true);
  table_cache_manager.unlock_all_and_tdc();
  return error != 0;
}

/** Open_table_context */

Open_table_context::Open_table_context(THD *thd, uint flags)
    : m_thd(thd),
      m_failed_table(nullptr),
      m_start_of_statement_svp(thd->mdl_context.mdl_savepoint()),
      m_timeout(flags & MYSQL_LOCK_IGNORE_TIMEOUT
                    ? LONG_TIMEOUT
                    : thd->variables.lock_wait_timeout),
      m_flags(flags),
      m_action(OT_NO_ACTION),
      m_has_locks(thd->mdl_context.has_locks()),
      m_has_protection_against_grl(false) {}

/**
  Check if we can back-off and set back off action if we can.
  Otherwise report and return error.

  @retval  true if back-off is impossible.
  @retval  false if we can back off. Back off action has been set.
*/

bool Open_table_context::request_backoff_action(
    enum_open_table_action action_arg, TABLE_LIST *table) {
  /*
    A back off action may be one of four kinds:

    * We met a broken table that needs repair, or a table that
      is not present on this MySQL server and needs re-discovery.
      To perform the action, we need an exclusive metadata lock on
      the table. Acquiring X lock while holding other shared
      locks can easily lead to deadlocks. We rely on MDL deadlock
      detector to discover them. If this is a multi-statement
      transaction that holds metadata locks for completed statements,
      we should keep these locks after discovery/repair.
      The action type in this case is OT_DISCOVER or OT_REPAIR.
    * We met a table that has outdated value in ROW_FORMAT column
      in the data-dictionary/value of TABLE_SHARE::real_row_type
      attribute, which need to be updated. To update the
      data-dictionary we not only need to acquire X lock on the
      table, but also need to commit the transaction. If there
      is an ongoing transaction (and some metadata locks acquired)
      we cannot proceed and report an error. The action type for
      this case is OT_FIX_ROW_TYPE.
    * Our attempt to acquire an MDL lock lead to a deadlock,
      detected by the MDL deadlock detector. The current
      session was chosen a victim. If this is a multi-statement
      transaction that holds metadata locks taken by completed
      statements, restarting locking for the current statement
      may lead to a livelock. Releasing locks of completed
      statements can not be done as will lead to violation
      of ACID. Thus, again, if m_has_locks is set,
      we report an error. Otherwise, when there are no metadata
      locks other than which belong to this statement, we can
      try to recover from error by releasing all locks and
      restarting the pre-locking.
      Similarly, a deadlock error can occur when the
      pre-locking process met a TABLE_SHARE that is being
      flushed, and unsuccessfully waited for the flush to
      complete. A deadlock in this case can happen, e.g.,
      when our session is holding a metadata lock that
      is being waited on by a session which is using
      the table which is being flushed. The only way
      to recover from this error is, again, to close all
      open tables, release all locks, and retry pre-locking.
      Action type name is OT_REOPEN_TABLES. Re-trying
      while holding some locks may lead to a livelock,
      and thus we don't do it.
    * Finally, this session has open TABLEs from different
      "generations" of the table cache. This can happen, e.g.,
      when, after this session has successfully opened one
      table used for a statement, FLUSH TABLES interfered and
      expelled another table used in it. FLUSH TABLES then
      blocks and waits on the table already opened by this
      statement.
      We detect this situation by ensuring that table cache
      version of all tables used in a statement is the same.
      If it isn't, all tables needs to be reopened.
      Note, that we can always perform a reopen in this case,
      even if we already have metadata locks, since we don't
      keep tables open between statements and a livelock
      is not possible.
  */
  if ((action_arg == OT_BACKOFF_AND_RETRY || action_arg == OT_FIX_ROW_TYPE) &&
      m_has_locks) {
    my_error(ER_LOCK_DEADLOCK, MYF(0));
    m_thd->mark_transaction_to_rollback(true);
    return true;
  }
  /*
    If auto-repair or discovery are requested, a pointer to table
    list element must be provided.
  */
  if (table) {
    DBUG_ASSERT(action_arg == OT_DISCOVER || action_arg == OT_REPAIR ||
                action_arg == OT_FIX_ROW_TYPE);
    m_failed_table = new (m_thd->mem_root)
        TABLE_LIST(table->db, table->db_length, table->table_name,
                   table->table_name_length, table->alias, TL_WRITE);
    if (m_failed_table == nullptr) return true;
    m_failed_table->mdl_request.set_type(MDL_EXCLUSIVE);
  }
  m_action = action_arg;
  return false;
}

/**
  An error handler to mark transaction to rollback on DEADLOCK error
  during DISCOVER / REPAIR.
*/
class MDL_deadlock_discovery_repair_handler : public Internal_error_handler {
 public:
  bool handle_condition(THD *thd, uint sql_errno, const char *,
                        Sql_condition::enum_severity_level *,
                        const char *) override {
    if (sql_errno == ER_LOCK_DEADLOCK) {
      thd->mark_transaction_to_rollback(true);
    }
    /*
      We have marked this transaction to rollback. Return false to allow
      error to be reported or handled by other handlers.
    */
    return false;
  }
};

/**
   Recover from failed attempt of open table by performing requested action.

   @pre This function should be called only with "action" != OT_NO_ACTION
        and after having called @sa close_tables_for_reopen().

   @retval false - Success. One should try to open tables once again.
   @retval true  - Error
*/

bool Open_table_context::recover_from_failed_open() {
  if (m_action == OT_REPAIR) {
    DEBUG_SYNC(m_thd, "recover_ot_repair");
  }

  /*
    Skip repair and discovery in IS-queries as they require X lock
    which could lead to delays or deadlock. Instead set
    ER_WARN_I_S_SKIPPED_TABLE which will be converted to a warning
    later.
   */
  if ((m_action == OT_REPAIR || m_action == OT_DISCOVER ||
       m_action == OT_FIX_ROW_TYPE) &&
      (m_flags & MYSQL_OPEN_FAIL_ON_MDL_CONFLICT)) {
    my_error(ER_WARN_I_S_SKIPPED_TABLE, MYF(0),
             m_failed_table->mdl_request.key.db_name(),
             m_failed_table->mdl_request.key.name());
    return true;
  }

  bool result = false;
  MDL_deadlock_discovery_repair_handler handler;
  /*
    Install error handler to mark transaction to rollback on DEADLOCK error.
  */
  m_thd->push_internal_handler(&handler);

  /* Execute the action. */
  switch (m_action) {
    case OT_BACKOFF_AND_RETRY:
      break;
    case OT_REOPEN_TABLES:
      break;
    case OT_DISCOVER: {
      if ((result = lock_table_names(m_thd, m_failed_table, nullptr,
                                     get_timeout(), 0)))
        break;

      tdc_remove_table(m_thd, TDC_RT_REMOVE_ALL, m_failed_table->db,
                       m_failed_table->table_name, false);
      if (ha_create_table_from_engine(m_thd, m_failed_table->db,
                                      m_failed_table->table_name)) {
        result = true;
        break;
      }

      m_thd->get_stmt_da()->reset_condition_info(m_thd);
      m_thd->clear_error();  // Clear error message
      /*
        Rollback to start of the current statement to release exclusive lock
        on table which was discovered but preserve locks from previous
        statements in current transaction.
      */
      m_thd->mdl_context.rollback_to_savepoint(start_of_statement_svp());
      break;
    }
    case OT_REPAIR: {
      if ((result = lock_table_names(m_thd, m_failed_table, nullptr,
                                     get_timeout(), 0)))
        break;

      tdc_remove_table(m_thd, TDC_RT_REMOVE_ALL, m_failed_table->db,
                       m_failed_table->table_name, false);

      result = auto_repair_table(m_thd, m_failed_table);
      /*
        Rollback to start of the current statement to release exclusive lock
        on table which was discovered but preserve locks from previous
        statements in current transaction.
      */
      m_thd->mdl_context.rollback_to_savepoint(start_of_statement_svp());
      break;
    }
    case OT_FIX_ROW_TYPE: {
      /*
        Since we are going to commit changes to the data-dictionary there
        should not be any ongoing transaction.
        We already have checked that the connection holds no metadata locks
        earlier.
        Still there can be transaction started by START TRANSACTION, which
        we don't have right to implicitly finish (even more interesting case
        is START TRANSACTION WITH CONSISTENT SNAPSHOT). Hence explicit check
        for active transaction.
      */
      DBUG_ASSERT(!m_thd->mdl_context.has_locks());

      if (m_thd->in_active_multi_stmt_transaction()) {
        my_error(ER_LOCK_OR_ACTIVE_TRANSACTION, MYF(0));
        result = true;
        break;
      }

      if ((result = lock_table_names(m_thd, m_failed_table, nullptr,
                                     get_timeout(), 0)))
        break;

      result = fix_row_type(m_thd, m_failed_table);

      m_thd->mdl_context.release_transactional_locks();
      break;
    }
    default:
      DBUG_ASSERT(0);
  }
  m_thd->pop_internal_handler();
  /*
    Reset the pointers to conflicting MDL request and the
    TABLE_LIST element, set when we need auto-discovery or repair,
    for safety.
  */
  m_failed_table = nullptr;
  /*
    Reset flag indicating that we have already acquired protection
    against GRL. It is no longer valid as the corresponding lock was
    released by close_tables_for_reopen().
  */
  m_has_protection_against_grl = false;
  /* Prepare for possible another back-off. */
  m_action = OT_NO_ACTION;
  return result;
}

/*
  Return a appropriate read lock type given a table object.

  @param thd              Thread context
  @param prelocking_ctx   Prelocking context.
  @param table_list       Table list element for table to be locked.
  @param routine_modifies_data
                          Some routine that is invoked by statement
                          modifies data.

  @remark Due to a statement-based replication limitation, statements such as
          INSERT INTO .. SELECT FROM .. and CREATE TABLE .. SELECT FROM need
          to grab a TL_READ_NO_INSERT lock on the source table in order to
          prevent the replication of a concurrent statement that modifies the
          source table. If such a statement gets applied on the slave before
          the INSERT .. SELECT statement finishes, data on the master could
          differ from data on the slave and end-up with a discrepancy between
          the binary log and table state.
          This also applies to SELECT/SET/DO statements which use stored
          functions. Calls to such functions are going to be logged as a
          whole and thus should be serialized against concurrent changes
          to tables used by those functions. This is avoided when functions
          do not modify data but only read it, since in this case nothing is
          written to the binary log. Argument routine_modifies_data
          denotes the same. So effectively, if the statement is not a
          LOCK TABLE, not a update query and routine_modifies_data is false
          then prelocking_placeholder does not take importance.

          Furthermore, this does not apply to I_S and log tables as it's
          always unsafe to replicate such tables under statement-based
          replication as the table on the slave might contain other data
          (ie: general_log is enabled on the slave). The statement will
          be marked as unsafe for SBR in decide_logging_format().
  @remark Note that even in prelocked mode it is important to correctly
          determine lock type value. In this mode lock type is passed to
          handler::start_stmt() method and can be used by storage engine,
          for example, to determine what kind of row locks it should acquire
          when reading data from the table.
*/

thr_lock_type read_lock_type_for_table(THD *thd,
                                       Query_tables_list *prelocking_ctx,
                                       TABLE_LIST *table_list,
                                       bool routine_modifies_data) {
  /*
    In cases when this function is called for a sub-statement executed in
    prelocked mode we can't rely on OPTION_BIN_LOG flag in THD::options
    bitmap to determine that binary logging is turned on as this bit can
    be cleared before executing sub-statement. So instead we have to look
    at THD::variables::sql_log_bin member.
  */
  bool log_on = mysql_bin_log.is_open() && thd->variables.sql_log_bin;

  /*
    When we do not write to binlog or when we use row based replication,
    it is safe to use a weaker lock.
  */
  if (log_on == false || thd->variables.binlog_format == BINLOG_FORMAT_ROW)
    return TL_READ;

  if ((table_list->table->s->table_category == TABLE_CATEGORY_LOG) ||
      (table_list->table->s->table_category == TABLE_CATEGORY_RPL_INFO) ||
      (table_list->table->s->table_category == TABLE_CATEGORY_GTID) ||
      (table_list->table->s->table_category == TABLE_CATEGORY_PERFORMANCE))
    return TL_READ;

  // SQL queries which updates data need a stronger lock.
  if (is_update_query(prelocking_ctx->sql_command)) return TL_READ_NO_INSERT;

  /*
    table_list is placeholder for prelocking.
    Ignore prelocking_placeholder status for non "LOCK TABLE" statement's
    table_list objects when routine_modifies_data is false.
  */
  if (table_list->prelocking_placeholder &&
      (routine_modifies_data || thd->in_lock_tables))
    return TL_READ_NO_INSERT;

  if (thd->locked_tables_mode > LTM_LOCK_TABLES) return TL_READ_NO_INSERT;

  return TL_READ;
}

/**
  Process table's foreign keys (if any) by prelocking algorithm.

  @param  thd                   Thread context.
  @param  prelocking_ctx        Prelocking context of the statement.
  @param  share                 Table's share.
  @param  is_insert             Indicates whether statement is going to INSERT
                                into the table.
  @param  is_update             Indicates whether statement is going to UPDATE
                                the table.
  @param  is_delete             Indicates whether statement is going to DELETE
                                from the table.
  @param  belong_to_view        Uppermost view which uses this table element
                                (nullptr - if it is not used by a view).
  @param[out] need_prelocking   Set to true if method detects that prelocking
                                required, not changed otherwise.
*/
static void process_table_fks(THD *thd, Query_tables_list *prelocking_ctx,
                              TABLE_SHARE *share, bool is_insert,
                              bool is_update, bool is_delete,
                              TABLE_LIST *belong_to_view,
                              bool *need_prelocking) {
  if (!share->foreign_keys && !share->foreign_key_parents) {
    /*
      This table doesn't participate in any foreign keys, so nothing to
      process.
    */
    return;
  }

  *need_prelocking = true;

  /*
    In lower-case-table-names == 2 mode we store original versions of db
    and table names for tables participating in FK relationship, even
    though their comparison is performed in case insensitive fashion.
    Therefore we need to normalize/lowercase these names while prelocking
    set key is constructing from them.
  */
  bool normalize_db_names = (lower_case_table_names == 2);
  Sp_name_normalize_type name_normalize_type =
      (lower_case_table_names == 2) ? Sp_name_normalize_type::LOWERCASE_NAME
                                    : Sp_name_normalize_type::LEAVE_AS_IS;

  if (is_insert || is_update) {
    for (TABLE_SHARE_FOREIGN_KEY_INFO *fk = share->foreign_key;
         fk < share->foreign_key + share->foreign_keys; ++fk) {
      (void)sp_add_used_routine(
          prelocking_ctx, thd->stmt_arena,
          Sroutine_hash_entry::FK_TABLE_ROLE_PARENT_CHECK,
          fk->referenced_table_db.str, fk->referenced_table_db.length,
          fk->referenced_table_name.str, fk->referenced_table_name.length,
          normalize_db_names, name_normalize_type, false, belong_to_view);
    }
  }

  if (is_update || is_delete) {
    for (TABLE_SHARE_FOREIGN_KEY_PARENT_INFO *fk_p = share->foreign_key_parent;
         fk_p < share->foreign_key_parent + share->foreign_key_parents;
         ++fk_p) {
      if ((is_update &&
           (fk_p->update_rule == dd::Foreign_key::RULE_NO_ACTION ||
            fk_p->update_rule == dd::Foreign_key::RULE_RESTRICT)) ||
          (is_delete &&
           (fk_p->delete_rule == dd::Foreign_key::RULE_NO_ACTION ||
            fk_p->delete_rule == dd::Foreign_key::RULE_RESTRICT))) {
        (void)sp_add_used_routine(
            prelocking_ctx, thd->stmt_arena,
            Sroutine_hash_entry::FK_TABLE_ROLE_CHILD_CHECK,
            fk_p->referencing_table_db.str, fk_p->referencing_table_db.length,
            fk_p->referencing_table_name.str,
            fk_p->referencing_table_name.length, normalize_db_names,
            name_normalize_type, false, belong_to_view);
      }

      if ((is_update &&
           (fk_p->update_rule == dd::Foreign_key::RULE_CASCADE ||
            fk_p->update_rule == dd::Foreign_key::RULE_SET_NULL ||
            fk_p->update_rule == dd::Foreign_key::RULE_SET_DEFAULT)) ||
          (is_delete &&
           (fk_p->delete_rule == dd::Foreign_key::RULE_SET_NULL ||
            fk_p->delete_rule == dd::Foreign_key::RULE_SET_DEFAULT))) {
        (void)sp_add_used_routine(
            prelocking_ctx, thd->stmt_arena,
            Sroutine_hash_entry::FK_TABLE_ROLE_CHILD_UPDATE,
            fk_p->referencing_table_db.str, fk_p->referencing_table_db.length,
            fk_p->referencing_table_name.str,
            fk_p->referencing_table_name.length, normalize_db_names,
            name_normalize_type, false, belong_to_view);
      }

      if (is_delete && fk_p->delete_rule == dd::Foreign_key::RULE_CASCADE) {
        (void)sp_add_used_routine(
            prelocking_ctx, thd->stmt_arena,
            Sroutine_hash_entry::FK_TABLE_ROLE_CHILD_DELETE,
            fk_p->referencing_table_db.str, fk_p->referencing_table_db.length,
            fk_p->referencing_table_name.str,
            fk_p->referencing_table_name.length, normalize_db_names,
            name_normalize_type, false, belong_to_view);
      }
    }
  }
}

/**
  Handle element of prelocking set other than table. E.g. cache routine
  and, if prelocking strategy prescribes so, extend the prelocking set
  with tables and routines used by it.

  @param[in]  thd                   Thread context.
  @param[in]  prelocking_ctx        Prelocking context.
  @param[in]  rt                    Element of prelocking set to be processed.
  @param[in]  prelocking_strategy   Strategy which specifies how the
                                    prelocking set should be extended when
                                    one of its elements is processed.
  @param[in]  has_prelocking_list   Indicates that prelocking set/list for
                                    this statement has already been built.
  @param[in]  ot_ctx                Context of open_table used to recover from
                                    locking failures.
  @param[out] need_prelocking       Set to true if it was detected that this
                                    statement will require prelocked mode for
                                    its execution, not touched otherwise.
  @param[out] routine_modifies_data Set to true if it was detected that this
                                    routine does modify table data.

  @retval false  Success.
  @retval true   Failure (Conflicting metadata lock, OOM, other errors).
*/

static bool open_and_process_routine(
    THD *thd, Query_tables_list *prelocking_ctx, Sroutine_hash_entry *rt,
    Prelocking_strategy *prelocking_strategy, bool has_prelocking_list,
    Open_table_context *ot_ctx, bool *need_prelocking,
    bool *routine_modifies_data) {
  *routine_modifies_data = false;
  DBUG_TRACE;

  switch (rt->type()) {
    case Sroutine_hash_entry::FUNCTION:
    case Sroutine_hash_entry::PROCEDURE: {
      sp_head *sp;
      /*
        Try to get MDL lock on the routine.
        Note that we do not take locks on top-level CALLs as this can
        lead to a deadlock. Not locking top-level CALLs does not break
        the binlog as only the statements in the called procedure show
        up there, not the CALL itself.
      */
      if (rt != prelocking_ctx->sroutines_list.first ||
          rt->type() != Sroutine_hash_entry::PROCEDURE) {
        MDL_request mdl_request;
        MDL_key mdl_key;

        if (rt->type() == Sroutine_hash_entry::FUNCTION)
          dd::Function::create_mdl_key(rt->db(), rt->name(), &mdl_key);
        else
          dd::Procedure::create_mdl_key(rt->db(), rt->name(), &mdl_key);

        MDL_REQUEST_INIT_BY_KEY(&mdl_request, &mdl_key, MDL_SHARED,
                                MDL_TRANSACTION);

        /*
          Waiting for a conflicting metadata lock to go away may
          lead to a deadlock, detected by MDL subsystem.
          If possible, we try to resolve such deadlocks by releasing all
          metadata locks and restarting the pre-locking process.
          To prevent the error from polluting the Diagnostics Area
          in case of successful resolution, install a special error
          handler for ER_LOCK_DEADLOCK error.
        */
        MDL_deadlock_handler mdl_deadlock_handler(ot_ctx);

        thd->push_internal_handler(&mdl_deadlock_handler);
        bool result =
            thd->mdl_context.acquire_lock(&mdl_request, ot_ctx->get_timeout());
        thd->pop_internal_handler();

        if (result) return true;

        DEBUG_SYNC(thd, "after_shared_lock_pname");

        /* Ensures the routine is up-to-date and cached, if exists. */
        if (sp_cache_routine(thd, rt, has_prelocking_list, &sp)) return true;

        /* Remember the version of the routine in the parse tree. */
        if (check_and_update_routine_version(thd, rt, sp)) return true;

        /* 'sp' is NULL when there is no such routine. */
        if (sp) {
          *routine_modifies_data = sp->modifies_data();

          if (!has_prelocking_list)
            prelocking_strategy->handle_routine(thd, prelocking_ctx, rt, sp,
                                                need_prelocking);
        }
      } else {
        /*
          If it's a top level call, just make sure we have a recent
          version of the routine, if it exists.
          Validating routine version is unnecessary, since CALL
          does not affect the prepared statement prelocked list.
        */
        if (sp_cache_routine(thd, rt, false, &sp)) return true;
      }
    } break;
    case Sroutine_hash_entry::TRIGGER:
      /**
        We add trigger entries to lex->sroutines_list, but we don't
        load them here. The trigger entry is only used when building
        a transitive closure of objects used in a statement, to avoid
        adding to this closure objects that are used in the trigger more
        than once.
        E.g. if a trigger trg refers to table t2, and the trigger table t1
        is used multiple times in the statement (say, because it's used in
        function f1() twice), we will only add t2 once to the list of
        tables to prelock.

        We don't take metadata locks on triggers either: they are protected
        by a respective lock on the table, on which the trigger is defined.

        The only two cases which give "trouble" are SHOW CREATE TRIGGER
        and DROP TRIGGER statements. For these, statement syntax doesn't
        specify the table on which this trigger is defined, so we have
        to make a "dirty" read in the data dictionary to find out the
        table name. Once we discover the table name, we take a metadata
        lock on it, and this protects all trigger operations.
        Of course the table, in theory, may disappear between the dirty
        read and metadata lock acquisition, but in that case we just return
        a run-time error.

        Grammar of other trigger DDL statements (CREATE, DROP) requires
        the table to be specified explicitly, so we use the table metadata
        lock to protect trigger metadata in these statements. Similarly, in
        DML we always use triggers together with their tables, and thus don't
        need to take separate metadata locks on them.
      */
      break;
    case Sroutine_hash_entry::FK_TABLE_ROLE_PARENT_CHECK:
    case Sroutine_hash_entry::FK_TABLE_ROLE_CHILD_CHECK:
    case Sroutine_hash_entry::FK_TABLE_ROLE_CHILD_UPDATE:
    case Sroutine_hash_entry::FK_TABLE_ROLE_CHILD_DELETE: {
      if (thd->locked_tables_mode == LTM_NONE) {
        MDL_request mdl_request;

        /*
          Adjust metadata lock type according to the table's role in the
          FK relationship. Also acquire stronger locks when we are locking
          on behalf of LOCK TABLES.
        */
        enum_mdl_type mdl_lock_type;
        bool executing_LT = (prelocking_ctx->sql_command == SQLCOM_LOCK_TABLES);

        if (rt->type() == Sroutine_hash_entry::FK_TABLE_ROLE_PARENT_CHECK ||
            rt->type() == Sroutine_hash_entry::FK_TABLE_ROLE_CHILD_CHECK) {
          mdl_lock_type =
              (executing_LT ? MDL_SHARED_READ_ONLY : MDL_SHARED_READ);
        } else {
          mdl_lock_type =
              (executing_LT ? MDL_SHARED_NO_READ_WRITE : MDL_SHARED_WRITE);
        }

        MDL_REQUEST_INIT_BY_PART_KEY(&mdl_request, MDL_key::TABLE,
                                     rt->part_mdl_key(),
                                     rt->part_mdl_key_length(), rt->db_length(),
                                     mdl_lock_type, MDL_TRANSACTION);

        MDL_deadlock_handler mdl_deadlock_handler(ot_ctx);

        thd->push_internal_handler(&mdl_deadlock_handler);
        bool result =
            thd->mdl_context.acquire_lock(&mdl_request, ot_ctx->get_timeout());
        thd->pop_internal_handler();

        if (result) return true;
      } else {
        /*
          This function is called only if we are not in prelocked mode
          already. So we must be handling statement executed under
          LOCK TABLES in this case.
        */
        DBUG_ASSERT(thd->locked_tables_mode == LTM_LOCK_TABLES);

        /*
          Even though LOCK TABLES tries to automatically lock parent and child
          tables which might be necessary for foreign key checks/actions, there
          are some cases when we might miss them. So it is better to check that
          we have appropriate metadata lock explicitly and error out if not.

          Some examples of problematic cases are:

          *) We are executing DELETE FROM t1 under LOCK TABLES t1 READ
             and table t1 is a parent in a foreign key.
             In this case error about inappropriate lock on t1 will be
             reported at later stage than prelocking set is built.
             So we can't assume/assert that we have proper lock on the
             corresponding child table here.

         *)  Table t1 has a trigger, which contains DELETE FROM t2 and
             t2 is participating in FK as parent. In such situation
             LOCK TABLE t1 WRITE will lock t2 for write implicitly
             so both updates and delete on t2 will be allowed. However,
             t3 will be locked only in a way as if only deletes from
             t2 were allowed.

          *) Prelocking list has been built earlier. Both child and parent
             definitions might have changed since this time so at LOCK TABLES
             time FK which corresponds to this element of prelocked set
             might be no longer around. In theory, we might be processing
         statement which is not marked as requiring prelocked set invalidation
         (and thus ignoring table version mismatches) or tables might be missing
         and this error can be suppressed. In such case we might not have
         appropriate metadata lock on our child/parent table.
        */
        if (rt->type() == Sroutine_hash_entry::FK_TABLE_ROLE_PARENT_CHECK ||
            rt->type() == Sroutine_hash_entry::FK_TABLE_ROLE_CHILD_CHECK) {
          if (!thd->mdl_context.owns_equal_or_stronger_lock(
                  MDL_key::TABLE, rt->db(), rt->name(), MDL_SHARED_READ_ONLY)) {
            my_error(ER_TABLE_NOT_LOCKED, MYF(0), rt->name());
            return true;
          }
        } else {
          if (!thd->mdl_context.owns_equal_or_stronger_lock(
                  MDL_key::TABLE, rt->db(), rt->name(),
                  MDL_SHARED_NO_READ_WRITE)) {
            my_error(ER_TABLE_NOT_LOCKED_FOR_WRITE, MYF(0), rt->name());
            return true;
          }
        }
      }

      if (rt->type() == Sroutine_hash_entry::FK_TABLE_ROLE_CHILD_UPDATE ||
          rt->type() == Sroutine_hash_entry::FK_TABLE_ROLE_CHILD_DELETE) {
        /*
          In order to continue building prelocked set or validating
          prelocked set which already has been built we need to get
          access to table's TABLE_SHARE.

          Getting unused TABLE object is more scalable that going
          directly for the TABLE_SHARE. If there are no unused TABLE
          object we might get at least pointer to the TABLE_SHARE
          from the table cache.

          Note that under LOCK TABLES we can't rely on that table is
          going to be in THD::open_tables list, as LOCK TABLES only
          pre-acquires metadata locks on FK tables but doesn't
          pre-open them.

          TODO: Perhaps we should give it a try as it can be more
                scalability friendly.
        */
        Table_cache *tc = table_cache_manager.get_cache(thd);
        TABLE *table;
        TABLE_SHARE *share;

        tc->lock();

        table = tc->get_table(thd, rt->part_mdl_key(),
                              rt->part_mdl_key_length(), &share);

        if (table) {
          DBUG_ASSERT(table->s == share);
          /*
            Don't check if TABLE_SHARE::version matches version of tables
            previously opened by this statement. It might be problematic
            under LOCK TABLES and possible version difference can't affect
            FK-related part of prelocking set.
          */
          tc->unlock();
        } else if (share) {
          /*
            TODO: If we constantly hit this case it would harm scalability...
                  Perhaps we need to create new unused TABLE instance in this
                  case.
          */
          mysql_mutex_lock(&LOCK_open);
          tc->unlock();
          share->increment_ref_count();
          mysql_mutex_unlock(&LOCK_open);

          /*
            Again, when building part of prelocking set related to foreign keys
            we can ignore fact that TABLE_SHARE::version is old.
          */
        } else {
          tc->unlock();

          /*
            If we are validating existing prelocking set then the table
            might have been dropped. We suppress this error in this case.
            Prelocking set will be either invalidated, or error will be
            reported the parent table is accessed.

            TODO: Perhaps we need to use get_table_share_with_discover()
                  here but it gets complicated under LOCK TABLES.
          */
          No_such_table_error_handler no_such_table_handler;
          thd->push_internal_handler(&no_such_table_handler);

          mysql_mutex_lock(&LOCK_open);
          share = get_table_share(thd, rt->db(), rt->name(), rt->part_mdl_key(),
                                  rt->part_mdl_key_length(), true);
          mysql_mutex_unlock(&LOCK_open);

          thd->pop_internal_handler();

          if (!share && no_such_table_handler.safely_trapped_errors()) {
            break;  // Jump out switch without error.
          }

          if (!share) {
            return true;
          }

          if (share->is_view) {
            /*
              Eeek! Somebody replaced the child table with a view. This can
              happen only when we are validating existing prelocked set.
              Parent either have been dropped or its definition has been
              changed. In either case our child table won't be accessed
              through the foreign key.
            */
            DBUG_ASSERT(has_prelocking_list);

            mysql_mutex_lock(&LOCK_open);
            release_table_share(share);
            mysql_mutex_unlock(&LOCK_open);

            if (ask_to_reprepare(thd)) return true;

            break;  // Jump out switch without error.
          }
        }

        auto release_table_lambda = [thd](TABLE *tab) {
          release_or_close_table(thd, tab);
        };
        std::unique_ptr<TABLE, decltype(release_table_lambda)>
            release_table_guard(table, release_table_lambda);

        /*
          We need to explicitly release TABLE_SHARE only if we don't
          have TABLE object.
        */
        auto release_share_lambda = [](TABLE_SHARE *tsh) {
          mysql_mutex_lock(&LOCK_open);
          release_table_share(tsh);
          mysql_mutex_unlock(&LOCK_open);
        };
        std::unique_ptr<TABLE_SHARE, decltype(release_share_lambda)>
            release_share_guard((table ? nullptr : share),
                                release_share_lambda);

        /*
          We need to maintain versioning of the prelocked tables since this
          is needed for correct handling of prepared statements to catch
          situations where a prelocked table (which is added to the prelocked
          set during PREPARE) is changed between repeated executions of the
          prepared statement.
         */
        int64 share_version = share->get_table_ref_version();

        if (rt->m_cache_version != share_version) {
          /*
            Version of the cached table share is different from the
            previous execution of the prepared statement, and it is
            unacceptable for this SQLCOM.
          */
          if (ask_to_reprepare(thd)) return true;
          /* Always maintain the latest cache version. */
          rt->m_cache_version = share_version;
        }

        /*
          If the child may be affected by update/delete and is in a read only
          schema, we must reject the statement.
        */
        if (check_schema_readonly(thd, rt->db())) {
          my_error(ER_SCHEMA_READ_ONLY, MYF(0), rt->db());
          return true;
        }

        if (!has_prelocking_list) {
          bool is_update =
              (rt->type() == Sroutine_hash_entry::FK_TABLE_ROLE_CHILD_UPDATE);
          bool is_delete =
              (rt->type() == Sroutine_hash_entry::FK_TABLE_ROLE_CHILD_DELETE);

          process_table_fks(thd, prelocking_ctx, share, false, is_update,
                            is_delete, rt->belong_to_view, need_prelocking);
        }
      }
    } break;
    default:
      /* Impossible type value. */
      DBUG_ASSERT(0);
  }
  return false;
}

/**
  Handle table list element by obtaining metadata lock, opening table or view
  and, if prelocking strategy prescribes so, extending the prelocking set with
  tables and routines used by it.

  @param[in]     thd                  Thread context.
  @param[in]     lex                  LEX structure for statement.
  @param[in]     tables               Table list element to be processed.
  @param[in,out] counter              Number of tables which are open.
  @param[in]     prelocking_strategy  Strategy which specifies how the
                                      prelocking set should be extended
                                      when table or view is processed.
  @param[in]     has_prelocking_list  Indicates that prelocking set/list for
                                      this statement has already been built.
  @param[in]     ot_ctx               Context used to recover from a failed
                                      open_table() attempt.

  @retval  false  Success.
  @retval  true   Error, reported unless there is a chance to recover from it.
*/

static bool open_and_process_table(THD *thd, LEX *lex, TABLE_LIST *const tables,
                                   uint *counter,
                                   Prelocking_strategy *prelocking_strategy,
                                   bool has_prelocking_list,
                                   Open_table_context *ot_ctx) {
  bool error = false;
  bool safe_to_ignore_table = false;
  DBUG_TRACE;
  DEBUG_SYNC(thd, "open_and_process_table");

  /*
    Ignore placeholders for unnamed derived tables, as they are fully resolved
    by the optimizer.
  */
  if (tables->is_derived() || tables->is_table_function() ||
      tables->is_recursive_reference())
    goto end;

  DBUG_ASSERT(!tables->common_table_expr());

  /*
    If this TABLE_LIST object is a placeholder for an information_schema
    table, create a temporary table to represent the information_schema
    table in the query. Do not fill it yet - will be filled during
    execution.
  */
  if (tables->schema_table) {
    /*
      Since we no longer set TABLE_LIST::schema_table/table for table
      list elements representing mergeable view, we can't meet a table
      list element which represent information_schema table and a view
      at the same time. Otherwise, acquiring metadata lock om the view
      would have been necessary.
    */
    DBUG_ASSERT(!tables->is_view());

    if (!mysql_schema_table(thd, lex, tables) &&
        !check_and_update_table_version(thd, tables, tables->table->s)) {
      goto end;
    }
    error = true;
    goto end;
  }
  DBUG_PRINT("tcache", ("opening table: '%s'.'%s'  item: %p", tables->db,
                        tables->table_name, tables));

  (*counter)++;

  /*
    Not a placeholder so this must be a base/temporary table or view.
    Open it:
  */

  /*
    A TABLE_LIST object may have an associated open TABLE object
    (TABLE_LIST::table is not NULL) if it represents a pre-opened temporary
    table, or is a materialized view. (Derived tables are not handled here).
  */

  DBUG_ASSERT(tables->table == nullptr || is_temporary_table(tables) ||
              (tables->is_view() && tables->uses_materialization()));

  /*
    OT_TEMPORARY_ONLY means that we are in CREATE TEMPORARY TABLE statement.
    Also such table list element can't correspond to prelocking placeholder
    or to underlying table of merge table.
    So existing temporary table should have been preopened by this moment
    and we can simply continue without trying to open temporary or base table.
  */
  DBUG_ASSERT(tables->open_type != OT_TEMPORARY_ONLY ||
              (tables->open_strategy && !tables->prelocking_placeholder &&
               tables->parent_l == nullptr));

  if (tables->open_type == OT_TEMPORARY_ONLY || is_temporary_table(tables)) {
    // Already "open", no action required
  } else if (tables->prelocking_placeholder) {
    /*
      For the tables added by the pre-locking code, attempt to open
      the table but fail silently if the table does not exist.
      The real failure will occur when/if a statement attempts to use
      that table.
    */
    No_such_table_error_handler no_such_table_handler;
    thd->push_internal_handler(&no_such_table_handler);

    /*
      We're opening a table from the prelocking list.

      Since this table list element might have been added after pre-opening
      of temporary tables we have to try to open temporary table for it.

      We can't simply skip this table list element and postpone opening of
      temporary tabletill the execution of substatement for several reasons:
      - Temporary table can be a MERGE table with base underlying tables,
        so its underlying tables has to be properly open and locked at
        prelocking stage.
      - Temporary table can be a MERGE table and we might be in PREPARE
        phase for a prepared statement. In this case it is important to call
        HA_ATTACH_CHILDREN for all merge children.
        This is necessary because merge children remember "TABLE_SHARE ref type"
        and "TABLE_SHARE def version" in the HA_ATTACH_CHILDREN operation.
        If HA_ATTACH_CHILDREN is not called, these attributes are not set.
        Then, during the first EXECUTE, those attributes need to be updated.
        That would cause statement re-preparing (because changing those
        attributes during EXECUTE is caught by THD::m_reprepare_observers).
        The problem is that since those attributes are not set in merge
        children, another round of PREPARE will not help.
    */
    error = open_temporary_table(thd, tables);

    if (!error && !tables->table) error = open_table(thd, tables, ot_ctx);

    thd->pop_internal_handler();
    safe_to_ignore_table = no_such_table_handler.safely_trapped_errors();
  } else if (tables->parent_l && (thd->open_options & HA_OPEN_FOR_REPAIR)) {
    /*
      Also fail silently for underlying tables of a MERGE table if this
      table is opened for CHECK/REPAIR TABLE statement. This is needed
      to provide complete list of problematic underlying tables in
      CHECK/REPAIR TABLE output.
    */
    Repair_mrg_table_error_handler repair_mrg_table_handler;
    thd->push_internal_handler(&repair_mrg_table_handler);

    error = open_temporary_table(thd, tables);
    if (!error && !tables->table) error = open_table(thd, tables, ot_ctx);

    thd->pop_internal_handler();
    safe_to_ignore_table = repair_mrg_table_handler.safely_trapped_errors();
  } else {
    if (tables->parent_l) {
      /*
        Even if we are opening table not from the prelocking list we
        still might need to look for a temporary table if this table
        list element corresponds to underlying table of a merge table.
      */
      error = open_temporary_table(thd, tables);
    }

    if (!error && (tables->is_view() || tables->table == nullptr))
      error = open_table(thd, tables, ot_ctx);
  }

  if (error) {
    if (!ot_ctx->can_recover_from_failed_open() && safe_to_ignore_table) {
      DBUG_PRINT("info", ("open_table: ignoring table '%s'.'%s'", tables->db,
                          tables->alias));
      error = false;
    }
    goto end;
  }

  // Do specific processing for a view, and skip actions that apply to tables

  if (tables->is_view()) {
    // Views do not count as tables
    (*counter)--;

    /*
      tables->next_global list consists of two parts:
      1) Query tables and underlying tables of views.
      2) Tables used by all stored routines that this statement invokes on
         execution.
      We need to know where the bound between these two parts is. If we've
      just opened a view, which was the last table in part #1, and it
      has added its base tables after itself, adjust the boundary pointer
      accordingly.
    */
    if (lex->query_tables_own_last == &(tables->next_global) &&
        tables->view_query()->query_tables)
      lex->query_tables_own_last = tables->view_query()->query_tables_last;
    /*
      Let us free memory used by 'sroutines' hash here since we never
      call destructor for this LEX.
    */
    tables->view_query()->sroutines.reset();
    goto process_view_routines;
  }

  /*
    Special types of open can succeed but still don't set
    TABLE_LIST::table to anything.
  */
  if (tables->open_strategy && !tables->table) goto end;

  /*
    If we are not already in prelocked mode and extended table list is not
    yet built we might have to build the prelocking set for this statement.

    Since currently no prelocking strategy prescribes doing anything for
    tables which are only read, we do below checks only if table is going
    to be changed.
  */
  if (thd->locked_tables_mode <= LTM_LOCK_TABLES && !has_prelocking_list &&
      tables->lock_descriptor().type >= TL_WRITE_ALLOW_WRITE) {
    bool need_prelocking = false;
    TABLE_LIST **save_query_tables_last = lex->query_tables_last;
    /*
      Extend statement's table list and the prelocking set with
      tables and routines according to the current prelocking
      strategy.

      For example, for DML statements we need to add tables and routines
      used by triggers which are going to be invoked for this element of
      table list and also add tables required for handling of foreign keys.
    */
    error =
        prelocking_strategy->handle_table(thd, lex, tables, &need_prelocking);

    if (need_prelocking && !lex->requires_prelocking())
      lex->mark_as_requiring_prelocking(save_query_tables_last);

    if (error) goto end;
  }

  /* Check and update metadata version of a base table. */
  error = check_and_update_table_version(thd, tables, tables->table->s);
  if (error) goto end;
  /*
    After opening a MERGE table add the children to the query list of
    tables, so that they are opened too.
    Note that placeholders don't have the handler open.
  */
  /* MERGE tables need to access parent and child TABLE_LISTs. */
  DBUG_ASSERT(tables->table->pos_in_table_list == tables);
  /* Non-MERGE tables ignore this call. */
  if (tables->table->db_stat &&
      tables->table->file->ha_extra(HA_EXTRA_ADD_CHILDREN_LIST)) {
    error = true;
    goto end;
  }

process_view_routines:
  DBUG_ASSERT((tables->is_view() &&
               (tables->uses_materialization() || tables->table == nullptr)) ||
              (!tables->is_view()));

  /*
    Again we may need cache all routines used by this view and add
    tables used by them to table list.
  */
  if (tables->is_view() && thd->locked_tables_mode <= LTM_LOCK_TABLES &&
      !has_prelocking_list) {
    bool need_prelocking = false;
    TABLE_LIST **save_query_tables_last = lex->query_tables_last;

    error =
        prelocking_strategy->handle_view(thd, lex, tables, &need_prelocking);

    if (need_prelocking && !lex->requires_prelocking())
      lex->mark_as_requiring_prelocking(save_query_tables_last);

    if (error) goto end;
  }

end:
  return error;
}

namespace {

struct schema_hash {
  size_t operator()(const TABLE_LIST *table) const {
    return std::hash<std::string>()(std::string(table->db, table->db_length));
  }
};

struct schema_key_equal {
  bool operator()(const TABLE_LIST *a, const TABLE_LIST *b) const {
    return a->db_length == b->db_length &&
           memcmp(a->db, b->db, a->db_length) == 0;
  }
};

}  // namespace

/**
  Run the server hook called "before_dml". This is a hook originated from
  replication that allow server plugins to execute code before any DML
  instruction is executed.
  In case of negative outcome, it will set my_error to
  ER_BEFORE_DML_VALIDATION_ERROR

  @param thd Thread context

  @return hook outcome
    @retval 0    Everything is fine
    @retval !=0  Error in the outcome of the hook.
 */
int run_before_dml_hook(THD *thd) {
  int out_value = 0;

  TX_TRACKER_GET(tst);
  tst->add_trx_state(thd, TX_STMT_DML);

  (void)RUN_HOOK(transaction, before_dml, (thd, out_value));

  if (out_value) {
    tst->clear_trx_state(thd, TX_STMT_DML);
    my_error(ER_BEFORE_DML_VALIDATION_ERROR, MYF(0));
  }

  return out_value;
}

/**
  Check whether a table being opened is a temporary table.

  @param table  table being opened

  @return true if a table is temporary table, else false
*/

static inline bool is_temporary_table_being_opened(const TABLE_LIST *table) {
  return table->open_type == OT_TEMPORARY_ONLY ||
         (table->open_type == OT_TEMPORARY_OR_BASE &&
          is_temporary_table(table));
}

/**
  Acquire IX metadata locks on tablespace names used by LOCK
  TABLES or by a DDL statement.

  @note That the tablespace MDL locks are taken only after locks
  on tables are acquired. So it is recommended to maintain this
  same lock order across the server. It is very easy to break the
  this lock order if we invoke acquire_locks() with list of MDL
  requests which contain both MDL_key::TABLE and
  MDL_key::TABLESPACE. We would end-up in deadlock then.

  @param thd               Thread context.
  @param tables_start      Start of list of tables on which locks
                           should be acquired.
  @param tables_end        End of list of tables.
  @param lock_wait_timeout Seconds to wait before timeout.
  @param flags             Bitmap of flags to modify how the
                           tables will be open, see open_table()
                           description for details.

  @retval true   Failure (e.g. connection was killed)
  @retval false  Success.
*/
bool get_and_lock_tablespace_names(THD *thd, TABLE_LIST *tables_start,
                                   TABLE_LIST *tables_end,
                                   ulong lock_wait_timeout, uint flags) {
  // If this is a DISCARD or IMPORT TABLESPACE command (indicated by
  // the THD:: tablespace_op flag), we skip this phase, because these
  // commands are only used for file-per-table tablespaces, which we
  // do not lock.  We also skip this phase if we are within the
  // context of a FLUSH TABLE WITH READ LOCK or FLUSH TABLE FOR EXPORT
  // statement, indicated by the MYSQL_OPEN_SKIP_SCOPED_MDL_LOCK flag.
  if (flags & MYSQL_OPEN_SKIP_SCOPED_MDL_LOCK || thd_tablespace_op(thd))
    return false;

  // Add tablespace names used under partition/subpartition definitions.
  Tablespace_hash_set tablespace_set(PSI_INSTRUMENT_ME);
  if ((thd->lex->sql_command == SQLCOM_CREATE_TABLE ||
       thd->lex->sql_command == SQLCOM_ALTER_TABLE) &&
      fill_partition_tablespace_names(thd->work_part_info, &tablespace_set))
    return true;

  // The first step is to loop over the tables, make sure we have
  // locked the names, and then get hold of the tablespace names from
  // the data dictionary.
  TABLE_LIST *table;
  for (table = tables_start; table && table != tables_end;
       table = table->next_global) {
    // Consider only non-temporary tables. The if clauses below have the
    // following meaning:
    //
    // !MDL_SHARED_READ_ONLY                   Not a LOCK TABLE ... READ.
    //                                         In that case, tables will not
    //                                         be altered, created or dropped,
    //                                         so no need to IX lock the
    //                                         tablespace.
    // is_ddl_or...request() || ...FOR_CREATE  Request for a strong DDL or
    //                                         LOCK TABLES type lock, or a
    //                                         table to be created.
    // !OT_TEMPORARY_ONLY                      Not a user defined tmp table.
    // !(OT_TEMPORARY_OR_BASE && is_temp...()) Not a pre-opened tmp table.
    if (table->mdl_request.type != MDL_SHARED_READ_ONLY &&
        (table->mdl_request.is_ddl_or_lock_tables_lock_request() ||
         table->open_strategy == TABLE_LIST::OPEN_FOR_CREATE) &&
        !is_temporary_table_being_opened(table) && !table->is_system_view) {
      // We have basically three situations here:
      //
      // 1. Lock only the target tablespace name and tablespace
      //    names that are used by partitions (e.g. CREATE TABLE
      //    explicitly specifying the tablespace names).
      // 2. Lock only the existing tablespace name and tablespace
      //    names that are used by partitions (e.g. ALTER TABLE t
      //    ADD COLUMN ... where t is defined in some tablespace s.
      // 3. Lock both the target and the existing tablespace names
      //    along with tablespace names used by partitions. (e.g.
      //    ALTER TABLE t TABLESPACE s2, where t is defined in
      //    some tablespace s)
      if (table->target_tablespace_name.length > 0) {
        tablespace_set.insert(table->target_tablespace_name.str);
      }

      // No need to try this for tables to be created since they are not
      // yet present in the dictionary.
      if (table->open_strategy != TABLE_LIST::OPEN_FOR_CREATE) {
        // Assert that we have an MDL lock on the table name. Needed to read
        // the dictionary safely.
        DBUG_ASSERT(thd->mdl_context.owns_equal_or_stronger_lock(
            MDL_key::TABLE, table->db, table->table_name, MDL_SHARED));

        /*
          Add names of tablespaces used by table or by its
          partitions/subpartitions. Lookup data dictionary to get
          the information.
        */
        if (dd::fill_table_and_parts_tablespace_names(
                thd, table->db, table->table_name, &tablespace_set))
          return true;
      }
    }
  }  // End of for(;;)

  /*
    After we have identified the tablespace names, we iterate
    over the names and acquire IX locks on each of them.
  */
  if (lock_tablespace_names(thd, &tablespace_set, lock_wait_timeout))
    return true;

  return false;
}

/**
  Acquire "strong" (SRO, SNW, SNRW) metadata locks on tables used by
  LOCK TABLES or by a DDL statement.

  Acquire lock "S" on table being created in CREATE TABLE statement.

  @note  Under LOCK TABLES, we can't take new locks, so use
         open_tables_check_upgradable_mdl() instead.

  @param thd               Thread context.
  @param tables_start      Start of list of tables on which locks
                           should be acquired.
  @param tables_end        End of list of tables.
  @param lock_wait_timeout Seconds to wait before timeout.
  @param flags             Bitmap of flags to modify how the tables will be
                           open, see open_table() description for details.
  @param schema_reqs       When non-nullptr, pointer to array in which
                           pointers to MDL requests for acquired schema
                           locks to be stored. It is guaranteed that
                           each schema will be present in this array
                           only once.

  @retval false  Success.
  @retval true   Failure (e.g. connection was killed)
*/
bool lock_table_names(THD *thd, TABLE_LIST *tables_start,
                      TABLE_LIST *tables_end, ulong lock_wait_timeout,
                      uint flags,
                      Prealloced_array<MDL_request *, 1> *schema_reqs) {
  MDL_request_list mdl_requests;
  TABLE_LIST *table;
  MDL_request global_request;
  MDL_request backup_lock_request;
  malloc_unordered_set<TABLE_LIST *, schema_hash, schema_key_equal> schema_set(
      PSI_INSTRUMENT_ME);
  bool need_global_read_lock_protection = false;
  bool acquire_backup_lock = false;

  /*
    This function is not supposed to be used under LOCK TABLES normally.
    Instead open_tables_check_upgradable_mdl() or some other function
    checking if we have tables locked in proper mode should be used.

    The exception to this rule is RENAME TABLES code which uses this call
    to "upgrade" metadata lock on tables renamed along with acquiring
    exclusive locks on target table names, after checking that tables
    renamed are properly locked.
  */
  DBUG_ASSERT(!thd->locked_tables_mode ||
              thd->lex->sql_command == SQLCOM_RENAME_TABLE);

  // Phase 1: Iterate over tables, collect set of unique schema names, and
  //          construct a list of requests for table MDL locks.
  for (table = tables_start; table && table != tables_end;
       table = table->next_global) {
    if (is_temporary_table_being_opened(table)) {
      continue;
    }

    if (!table->mdl_request.is_ddl_or_lock_tables_lock_request() &&
        table->open_strategy != TABLE_LIST::OPEN_FOR_CREATE) {
      continue;
    } else {
      /*
        MDL_request::is_ddl_or_lock_tables_lock_request() returns true for
        DDL and LOCK TABLES statements. Since there isn't a way on MDL API level
        to determine whether a lock being acquired is requested as part of
        handling the statement LOCK TABLES, such check will be done by comparing
        a value of lex->sql_command against the constant SQLCOM_LOCK_TABLES.
        Also we shouldn't acquire IX backup lock in case a table being opened
        with requested MDL_SHARED_READ_ONLY lock. For example, such use case
        takes place when FLUSH PRIVILEGES executed.
      */
      if (thd->lex->sql_command != SQLCOM_LOCK_TABLES &&
          table->mdl_request.type != MDL_SHARED_READ_ONLY)
        acquire_backup_lock = true;
    }

    if (table->mdl_request.type != MDL_SHARED_READ_ONLY) {
      /* Write lock on normal tables is not allowed in a read only transaction.
       */
      if (thd->tx_read_only) {
        my_error(ER_CANT_EXECUTE_IN_READ_ONLY_TRANSACTION, MYF(0));
        return true;
      }

      if (!(flags & MYSQL_OPEN_SKIP_SCOPED_MDL_LOCK)) {
        schema_set.insert(table);
      }
      need_global_read_lock_protection = true;
    }

    mdl_requests.push_front(&table->mdl_request);
  }

  // Phase 2: Iterate over the schema set, add an IX lock for each
  //          schema name.
  if (!(flags & MYSQL_OPEN_SKIP_SCOPED_MDL_LOCK) && !mdl_requests.is_empty()) {
    /*
      Scoped locks: Take intention exclusive locks on all involved
      schemas.
    */
    for (const TABLE_LIST *table_l : schema_set) {
      MDL_request *schema_request = new (thd->mem_root) MDL_request;
      if (schema_request == nullptr) return true;
      MDL_REQUEST_INIT(schema_request, MDL_key::SCHEMA, table_l->db, "",
                       MDL_INTENTION_EXCLUSIVE, MDL_TRANSACTION);
      mdl_requests.push_front(schema_request);
      if (schema_reqs) schema_reqs->push_back(schema_request);
    }

    if (need_global_read_lock_protection) {
      /*
        Protect this statement against concurrent global read lock
        by acquiring global intention exclusive lock with statement
        duration.
      */
      if (thd->global_read_lock.can_acquire_protection()) return true;
      MDL_REQUEST_INIT(&global_request, MDL_key::GLOBAL, "", "",
                       MDL_INTENTION_EXCLUSIVE, MDL_STATEMENT);
      mdl_requests.push_front(&global_request);
    }
  }

  if (acquire_backup_lock) {
    MDL_REQUEST_INIT(&backup_lock_request, MDL_key::BACKUP_LOCK, "", "",
                     MDL_INTENTION_EXCLUSIVE, MDL_TRANSACTION);
    mdl_requests.push_front(&backup_lock_request);
  }

  // Phase 3: Acquire the locks which have been requested so far.
  if (thd->mdl_context.acquire_locks(&mdl_requests, lock_wait_timeout))
    return true;

  /*
   Now when we have protection against concurrent change of read_only
   option we can safely re-check its value. Skip the check for
   FLUSH TABLES ... WITH READ LOCK and FLUSH TABLES ... FOR EXPORT
   as they are not supposed to be affected by read_only modes.
   */
  if (need_global_read_lock_protection &&
      !(flags & MYSQL_OPEN_SKIP_SCOPED_MDL_LOCK) &&
      !(flags & MYSQL_LOCK_IGNORE_GLOBAL_READ_ONLY) &&
      check_readonly(thd, true))
    return true;

  // Check schema read only for all schemas.
  for (const TABLE_LIST *table_l : schema_set)
    if (check_schema_readonly(thd, table_l->db)) return true;

  /*
    Phase 4: Lock tablespace names. This cannot be done as part
    of the previous phases, because we need to read the
    dictionary to get hold of the tablespace name, and in order
    to do this, we must have acquired a lock on the table.
  */
  return get_and_lock_tablespace_names(thd, tables_start, tables_end,
                                       lock_wait_timeout, flags);
}

/**
  Check for upgradable (SNW, SNRW) metadata locks on tables to be opened
  for a DDL statement. Under LOCK TABLES, we can't take new locks, so we
  must check if appropriate locks were pre-acquired.

  @param thd           Thread context.
  @param tables_start  Start of list of tables on which upgradable locks
                       should be searched for.
  @param tables_end    End of list of tables.

  @retval false  Success.
  @retval true   Failure (e.g. connection was killed)
*/

static bool open_tables_check_upgradable_mdl(THD *thd, TABLE_LIST *tables_start,
                                             TABLE_LIST *tables_end) {
  TABLE_LIST *table;

  DBUG_ASSERT(thd->locked_tables_mode);

  for (table = tables_start; table && table != tables_end;
       table = table->next_global) {
    if (!table->mdl_request.is_ddl_or_lock_tables_lock_request() ||
        is_temporary_table_being_opened(table)) {
      continue;
    }

    if (table->mdl_request.type == MDL_SHARED_READ_ONLY) {
      if (!thd->mdl_context.owns_equal_or_stronger_lock(
              MDL_key::TABLE, table->db, table->table_name,
              MDL_SHARED_READ_ONLY)) {
        my_error(ER_TABLE_NOT_LOCKED, MYF(0), table->table_name);
        return true;
      }
    } else {
      /*
        We don't need to do anything about the found TABLE instance as it
        will be handled later in open_tables(), we only need to check that
        an upgradable lock is already acquired. When we enter LOCK TABLES
        mode, SNRW locks are acquired before all other locks. So if under
        LOCK TABLES we find that there is TABLE instance with upgradeable
        lock, all other instances of TABLE for the same table will have the
        same ticket.

        Note that this works OK even for CREATE TABLE statements which
        request X type of metadata lock. This is because under LOCK TABLES
        such statements don't create the table but only check if it exists
        or, in most complex case, only insert into it.
        Thus SNRW lock should be enough.

        Note that find_table_for_mdl_upgrade() will report an error if
        no suitable ticket is found.
      */
      if (!find_table_for_mdl_upgrade(thd, table->db, table->table_name, false))
        return true;
    }
  }

  return false;
}

/**
  Iterate along a list of tables and acquire BACKUP LOCK in shared mode
  in case a strong MDL request (DDL/LOCK TABLES-type) was specified
  for a table.

  @param[in]  thd      Thread context.
  @param[in]  tables_start  Pointer to a start of a list of tables to iterate
  @param[in]  tables_end    Pointer to a end of a list of tables where to stop

  @return  false on success, true on error.
*/

static bool acquire_backup_lock_in_lock_tables_mode(THD *thd,
                                                    TABLE_LIST *tables_start,
                                                    TABLE_LIST *tables_end) {
  TABLE_LIST *table;
  DBUG_ASSERT(thd->locked_tables_mode);

  for (table = tables_start; table && table != tables_end;
       table = table->next_global) {
    if (is_temporary_table_being_opened(table)) continue;

    if (table->mdl_request.is_ddl_or_lock_tables_lock_request() &&
        table->mdl_request.type != MDL_SHARED_READ_ONLY)
      return acquire_shared_backup_lock(thd, thd->variables.lock_wait_timeout);
  }

  return false;
}

/**
  Open all tables in list

  @param[in]     thd      Thread context.
  @param[in,out] start    List of tables to be open (it can be adjusted for
                          statement that uses tables only implicitly, e.g.
                          for "SELECT f1()").
  @param[out]    counter  Number of tables which were open.
  @param[in]     flags    Bitmap of flags to modify how the tables will be
                          open, see open_table() description for details.
  @param[in]     prelocking_strategy  Strategy which specifies how prelocking
                                      algorithm should work for this statement.

  @note
    Unless we are already in prelocked mode and prelocking strategy prescribes
    so this function will also precache all SP/SFs explicitly or implicitly
    (via views and triggers) used by the query and add tables needed for their
    execution to table list. Statement that uses SFs, invokes triggers or
    requires foreign key checks will be marked as requiring prelocking.
    Prelocked mode will be enabled for such query during lock_tables() call.

    If query for which we are opening tables is already marked as requiring
    prelocking it won't do such precaching and will simply reuse table list
    which is already built.

  @retval  false  Success.
  @retval  true   Error, reported.
*/

bool open_tables(THD *thd, TABLE_LIST **start, uint *counter, uint flags,
                 Prelocking_strategy *prelocking_strategy) {
  /*
    We use pointers to "next_global" member in the last processed TABLE_LIST
    element and to the "next" member in the last processed Sroutine_hash_entry
    element as iterators over, correspondingly, the table list and stored
    routines list which stay valid and allow to continue iteration when new
    elements are added to the tail of the lists.
  */
  TABLE_LIST **table_to_open;
  TABLE *old_table;
  Sroutine_hash_entry **sroutine_to_open;
  TABLE_LIST *tables;
  Open_table_context ot_ctx(thd, flags);
  bool error = false;
  bool some_routine_modifies_data = false;
  bool has_prelocking_list;
  DBUG_TRACE;
  bool audit_notified = false;

restart:
  /*
    Close HANDLER tables which are marked for flush or against which there
    are pending exclusive metadata locks. This is needed both in order to
    avoid deadlocks and to have a point during statement execution at
    which such HANDLERs are closed even if they don't create problems for
    the current session (i.e. to avoid having a DDL blocked by HANDLERs
    opened for a long time).
  */
  if (!thd->handler_tables_hash.empty()) mysql_ha_flush(thd);

  has_prelocking_list = thd->lex->requires_prelocking();
  table_to_open = start;
  old_table = *table_to_open ? (*table_to_open)->table : nullptr;
  sroutine_to_open = &thd->lex->sroutines_list.first;
  *counter = 0;

  if (!(thd->state_flags & Open_tables_state::SYSTEM_TABLES))
    THD_STAGE_INFO(thd, stage_opening_tables);

  /*
    If we are executing LOCK TABLES statement or a DDL statement
    (in non-LOCK TABLES mode) we might have to acquire upgradable
    semi-exclusive metadata locks (SNW or SNRW) on some of the
    tables to be opened.
    When executing CREATE TABLE .. If NOT EXISTS .. SELECT, the
    table may not yet exist, in which case we acquire an exclusive
    lock.
    We acquire all such locks at once here as doing this in one
    by one fashion may lead to deadlocks or starvation. Later when
    we will be opening corresponding table pre-acquired metadata
    lock will be reused (thanks to the fact that in recursive case
    metadata locks are acquired without waiting).
  */
  if (!(flags & (MYSQL_OPEN_HAS_MDL_LOCK | MYSQL_OPEN_FORCE_SHARED_MDL |
                 MYSQL_OPEN_FORCE_SHARED_HIGH_PRIO_MDL))) {
    if (thd->locked_tables_mode) {
      /*
        Under LOCK TABLES, we can't acquire new locks, so we instead
        need to check if appropriate locks were pre-acquired.
      */
      TABLE_LIST *end_table = thd->lex->first_not_own_table();
      if (open_tables_check_upgradable_mdl(thd, *start, end_table) ||
          acquire_backup_lock_in_lock_tables_mode(thd, *start, end_table)) {
        error = true;
        goto err;
      }
    } else {
      TABLE_LIST *table;
      if (lock_table_names(thd, *start, thd->lex->first_not_own_table(),
                           ot_ctx.get_timeout(), flags)) {
        error = true;
        goto err;
      }
      for (table = *start; table && table != thd->lex->first_not_own_table();
           table = table->next_global) {
        if (table->mdl_request.is_ddl_or_lock_tables_lock_request() ||
            table->open_strategy == TABLE_LIST::OPEN_FOR_CREATE)
          table->mdl_request.ticket = nullptr;
      }
    }
  }

  /*
    Perform steps of prelocking algorithm until there are unprocessed
    elements in prelocking list/set.
  */
  while (*table_to_open ||
         (thd->locked_tables_mode <= LTM_LOCK_TABLES && *sroutine_to_open)) {
    /*
      For every table in the list of tables to open, try to find or open
      a table.
    */
    for (tables = *table_to_open; tables;
         table_to_open = &tables->next_global, tables = tables->next_global) {
      old_table = (*table_to_open)->table;
      error = open_and_process_table(thd, thd->lex, tables, counter,
                                     prelocking_strategy, has_prelocking_list,
                                     &ot_ctx);

      if (error) {
        if (ot_ctx.can_recover_from_failed_open()) {
          /*
            We have met exclusive metadata lock or old version of table.
            Now we have to close all tables and release metadata locks.
            We also have to throw away set of prelocked tables (and thus
            close tables from this set that were open by now) since it
            is possible that one of tables which determined its content
            was changed.

            Instead of implementing complex/non-robust logic mentioned
            above we simply close and then reopen all tables.

            We have to save pointer to table list element for table which we
            have failed to open since closing tables can trigger removal of
            elements from the table list (if MERGE tables are involved),
          */
          close_tables_for_reopen(thd, start, ot_ctx.start_of_statement_svp());

          /*
            Here we rely on the fact that 'tables' still points to the valid
            TABLE_LIST element. Altough currently this assumption is valid
            it may change in future.
          */
          if (ot_ctx.recover_from_failed_open()) goto err;

          /* Re-open temporary tables after close_tables_for_reopen(). */
          if (open_temporary_tables(thd, *start)) goto err;

          error = false;
          goto restart;
        }
        goto err;
      }

      DEBUG_SYNC(thd, "open_tables_after_open_and_process_table");
    }

    /*
      Iterate through set of tables and generate table access audit events.
    */
    if (!audit_notified && mysql_audit_table_access_notify(thd, *start)) {
      error = true;
      goto err;
    }

    /*
      Event is not generated in the next loop. It may contain duplicated
      table entries as well as new tables discovered for stored procedures.
      Events for these tables will be generated during the queries of these
      stored procedures.
    */
    audit_notified = true;

    /*
      If we are not already in prelocked mode and extended table list is
      not yet built for our statement we need to cache routines it uses
      and build the prelocking list for it.
      If we are not in prelocked mode but have built the extended table
      list, we still need to call open_and_process_routine() to take
      MDL locks on the routines.
    */
    if (thd->locked_tables_mode <= LTM_LOCK_TABLES) {
      bool routine_modifies_data;
      /*
        Process elements of the prelocking set which are present there
        since parsing stage or were added to it by invocations of
        Prelocking_strategy methods in the above loop over tables.

        For example, if element is a routine, cache it and then,
        if prelocking strategy prescribes so, add tables it uses to the
        table list and routines it might invoke to the prelocking set.
      */
      for (Sroutine_hash_entry *rt = *sroutine_to_open; rt;
           sroutine_to_open = &rt->next, rt = rt->next) {
        bool need_prelocking = false;
        TABLE_LIST **save_query_tables_last = thd->lex->query_tables_last;

        error = open_and_process_routine(
            thd, thd->lex, rt, prelocking_strategy, has_prelocking_list,
            &ot_ctx, &need_prelocking, &routine_modifies_data);

        if (need_prelocking && !thd->lex->requires_prelocking())
          thd->lex->mark_as_requiring_prelocking(save_query_tables_last);

        if (need_prelocking && !*start) *start = thd->lex->query_tables;

        if (error) {
          if (ot_ctx.can_recover_from_failed_open()) {
            close_tables_for_reopen(thd, start,
                                    ot_ctx.start_of_statement_svp());
            if (ot_ctx.recover_from_failed_open()) goto err;

            /* Re-open temporary tables after close_tables_for_reopen(). */
            if (open_temporary_tables(thd, *start)) goto err;

            error = false;
            goto restart;
          }
          /*
            Serious error during reading stored routines from mysql.proc table.
            Something is wrong with the table or its contents, and an error has
            been emitted; we must abort.
          */
          goto err;
        }

        // Remember if any of SF modifies data.
        some_routine_modifies_data |= routine_modifies_data;
      }
    }
  }

  /* Accessing data in XA_IDLE or XA_PREPARED is not allowed. */
  if (*start &&
      thd->get_transaction()->xid_state()->check_xa_idle_or_prepared(true))
    return true;

  /*
   If some routine is modifying the table then the statement is not read only.
   If timer is enabled then resetting the timer in this case.
  */
  if (thd->timer && some_routine_modifies_data) {
    reset_statement_timer(thd);
    push_warning(thd, Sql_condition::SL_NOTE, ER_NON_RO_SELECT_DISABLE_TIMER,
                 ER_THD(thd, ER_NON_RO_SELECT_DISABLE_TIMER));
  }

  /*
    After successful open of all tables, including MERGE parents and
    children, attach the children to their parents. At end of statement,
    the children are detached. Attaching and detaching are always done,
    even under LOCK TABLES.

    We also convert all TL_WRITE_DEFAULT and TL_READ_DEFAULT locks to
    appropriate "real" lock types to be used for locking and to be passed
    to storage engine.
  */
  for (tables = *start; tables; tables = tables->next_global) {
    TABLE *tbl = tables->table;

    /*
      NOTE: temporary merge tables should be processed here too, because
      a temporary merge table can be based on non-temporary tables.
    */

    /* Schema tables may not have a TABLE object here. */
    if (tbl && tbl->file && tbl->file->ht->db_type == DB_TYPE_MRG_MYISAM) {
      /* MERGE tables need to access parent and child TABLE_LISTs. */
      DBUG_ASSERT(tbl->pos_in_table_list == tables);
      if (tbl->db_stat && tbl->file->ha_extra(HA_EXTRA_ATTACH_CHILDREN)) {
        error = true;
        goto err;
      }
    }

    /* Set appropriate TABLE::lock_type. */
    if (tbl && tables->lock_descriptor().type != TL_UNLOCK &&
        !thd->locked_tables_mode) {
      if (tables->lock_descriptor().type == TL_WRITE_DEFAULT)
        tbl->reginfo.lock_type = thd->update_lock_default;
      else if (tables->lock_descriptor().type == TL_WRITE_CONCURRENT_DEFAULT)
        tables->table->reginfo.lock_type = thd->insert_lock_default;
      else if (tables->lock_descriptor().type == TL_READ_DEFAULT)
        tbl->reginfo.lock_type = read_lock_type_for_table(
            thd, thd->lex, tables, some_routine_modifies_data);
      else
        tbl->reginfo.lock_type = tables->lock_descriptor().type;
    }

    /*
      Check if this is a DD table used under a I_S view
      then tell innodb to do non-locking reads on the table.
    */
    if (tbl && tbl->file && tables->referencing_view &&
        tables->referencing_view->is_system_view) {
      /*
        SELECT using a I_S system view with 'FOR UPDATE' and
        'LOCK IN SHARED MODE' clause is not allowed.
      */
      if (tables->lock_descriptor().type == TL_READ_WITH_SHARED_LOCKS) {
        my_error(ER_IS_QUERY_INVALID_CLAUSE, MYF(0), "LOCK IN SHARE MODE");
        error = true;
        goto err;
      }
      // Allow I_S system views to be locked by LOCK TABLE command.
      if (thd->lex->sql_command != SQLCOM_LOCK_TABLES &&
          tables->lock_descriptor().type >= TL_READ_NO_INSERT) {
        my_error(ER_IS_QUERY_INVALID_CLAUSE, MYF(0), "FOR UPDATE");
        error = true;
        goto err;
      }

      /* Convey to InnoDB (the DD table's engine) to do non-locking reads.

         It is assumed that all the tables used by I_S views are
         always a DD table. If this is not true, then we might
         need to invoke dd::Dictionary::is_dd_tablename() to make sure.
       */
      if (tbl->db_stat &&
          tbl->file->ha_extra(HA_EXTRA_SKIP_SERIALIZABLE_DD_VIEW)) {
        // Handler->ha_extra() for innodb does not fail ever as of now.
        // In case it is made to fail sometime later, we need to think
        // about the kind of error to be report to user.
        DBUG_ASSERT(0);

        error = true;
        goto err;
      }
    }
  }  // End of for(;;)

err:
  // If a new TABLE was introduced, it's garbage, don't link to it:
  if (error && *table_to_open && old_table != (*table_to_open)->table) {
    (*table_to_open)->table = nullptr;
  }
  DBUG_PRINT("open_tables", ("returning: %d", (int)error));
  return error;
}

/**
  Defines how prelocking algorithm for DML statements should handle routines:
  - For CALL statements we do unrolling (i.e. open and lock tables for each
    sub-statement individually). So for such statements prelocking is enabled
    only if stored functions are used in parameter list and only for period
    during which we calculate values of parameters. Thus in this strategy we
    ignore procedure which is directly called by such statement and extend
    the prelocking set only with tables/functions used by SF called from the
    parameter list.
  - For any other statement any routine which is directly or indirectly called
    by statement is going to be executed in prelocked mode. So in this case we
    simply add all tables and routines used by it to the prelocking set.

  @param[in]  thd              Thread context.
  @param[in]  prelocking_ctx   Prelocking context of the statement.
  @param[in]  rt               Prelocking set element describing routine.
  @param[in]  sp               Routine body.
  @param[out] need_prelocking  Set to true if method detects that prelocking
                               required, not changed otherwise.

  @retval false  Success.
  @retval true   Failure (OOM).
*/

bool DML_prelocking_strategy::handle_routine(THD *thd,
                                             Query_tables_list *prelocking_ctx,
                                             Sroutine_hash_entry *rt,
                                             sp_head *sp,
                                             bool *need_prelocking) {
  /*
    We assume that for any "CALL proc(...)" statement sroutines_list will
    have 'proc' as first element (it may have several, consider e.g.
    "proc(sp_func(...)))". This property is currently guaranted by the
    parser.
  */

  if (rt != prelocking_ctx->sroutines_list.first ||
      rt->type() != Sroutine_hash_entry::PROCEDURE) {
    *need_prelocking = true;
    sp_update_stmt_used_routines(thd, prelocking_ctx, &sp->m_sroutines,
                                 rt->belong_to_view);
    sp->add_used_tables_to_table_list(thd, &prelocking_ctx->query_tables_last,
                                      prelocking_ctx->sql_command,
                                      rt->belong_to_view);
  }
  sp->propagate_attributes(prelocking_ctx);
  return false;
}

/**
  Defines how prelocking algorithm for DML statements should handle table list
  elements:
  - If table has triggers we should add all tables and routines
    used by them to the prelocking set.
  - If table participates in a foreign key we should add another
    table from it to the prelocking set with an appropriate metadata
    lock.

  We do not need to acquire metadata locks on trigger names
  in DML statements, since all DDL statements
  that change trigger metadata always lock their
  subject tables.

  @param[in]  thd              Thread context.
  @param[in]  prelocking_ctx   Prelocking context of the statement.
  @param[in]  table_list       Table list element for table.
  @param[out] need_prelocking  Set to true if method detects that prelocking
                               required, not changed otherwise.

  @retval false  Success.
  @retval true   Failure (OOM).
*/

bool DML_prelocking_strategy::handle_table(THD *thd,
                                           Query_tables_list *prelocking_ctx,
                                           TABLE_LIST *table_list,
                                           bool *need_prelocking) {
  /* We rely on a caller to check that table is going to be changed. */
  DBUG_ASSERT(table_list->lock_descriptor().type >= TL_WRITE_ALLOW_WRITE);

  if (table_list->trg_event_map) {
    if (table_list->table->triggers) {
      *need_prelocking = true;

      if (table_list->table->triggers->add_tables_and_routines_for_triggers(
              thd, prelocking_ctx, table_list))
        return true;
    }

    /*
      When FOREIGN_KEY_CHECKS is 0 we are not going to do any foreign key checks
      so we don't need to add child and parent tables to the prelocking list.

      However, since trigger or stored function might change this variable for
      their duration (it is, actually, advisable to do so in some scenarios),
      we can apply this optimization only to tables which are directly used by
      the top-level statement.

      While processing LOCK TABLES, we must disregard F_K_C too, since the
      prelocking set will be used while in LTM mode, and F_K_C may be turned
      on later, after the set has been established.
    */
    if ((!(thd->variables.option_bits & OPTION_NO_FOREIGN_KEY_CHECKS) ||
         prelocking_ctx->sql_command == SQLCOM_LOCK_TABLES ||
         table_list->prelocking_placeholder) &&
        !(table_list->table->s->tmp_table)) {
      bool is_insert =
          (table_list->trg_event_map &
           static_cast<uint8>(1 << static_cast<int>(TRG_EVENT_INSERT)));
      bool is_update =
          (table_list->trg_event_map &
           static_cast<uint8>(1 << static_cast<int>(TRG_EVENT_UPDATE)));
      bool is_delete =
          (table_list->trg_event_map &
           static_cast<uint8>(1 << static_cast<int>(TRG_EVENT_DELETE)));

      process_table_fks(thd, prelocking_ctx, table_list->table->s, is_insert,
                        is_update, is_delete, table_list->belong_to_view,
                        need_prelocking);
    }
  }
  return false;
}

/**
  Defines how prelocking algorithm for DML statements should handle view -
  all view routines should be added to the prelocking set.

  @param[in]  thd              Thread context.
  @param[in]  prelocking_ctx   Prelocking context of the statement.
  @param[in]  table_list       Table list element for view.
  @param[out] need_prelocking  Set to true if method detects that prelocking
                               required, not changed otherwise.

  @retval false  Success.
  @retval true   Failure (OOM).
*/

bool DML_prelocking_strategy::handle_view(THD *thd,
                                          Query_tables_list *prelocking_ctx,
                                          TABLE_LIST *table_list,
                                          bool *need_prelocking) {
  if (table_list->view_query()->uses_stored_routines()) {
    *need_prelocking = true;

    sp_update_stmt_used_routines(thd, prelocking_ctx,
                                 &table_list->view_query()->sroutines_list,
                                 table_list->top_table());
  }

  /*
    If a trigger was defined on one of the associated tables then assign the
    'trg_event_map' value of the view to the next table in table_list. When a
    Stored function is invoked, all the associated tables including the tables
    associated with the trigger are prelocked.
  */
  if (table_list->trg_event_map && table_list->next_global)
    table_list->next_global->trg_event_map = table_list->trg_event_map;
  return false;
}

/**
  Defines how prelocking algorithm for LOCK TABLES statement should handle
  table list elements.

  @param[in]  thd              Thread context.
  @param[in]  prelocking_ctx   Prelocking context of the statement.
  @param[in]  table_list       Table list element for table.
  @param[out] need_prelocking  Set to true if method detects that prelocking
                               required, not changed otherwise.

  @retval false  Success.
  @retval true   Failure (OOM).
*/

bool Lock_tables_prelocking_strategy::handle_table(
    THD *thd, Query_tables_list *prelocking_ctx, TABLE_LIST *table_list,
    bool *need_prelocking) {
  if (DML_prelocking_strategy::handle_table(thd, prelocking_ctx, table_list,
                                            need_prelocking))
    return true;

  /* We rely on a caller to check that table is going to be changed. */
  DBUG_ASSERT(table_list->lock_descriptor().type >= TL_WRITE_ALLOW_WRITE);

  return false;
}

/**
  Defines how prelocking algorithm for ALTER TABLE statement should handle
  routines - do nothing as this statement is not supposed to call routines.

  We still can end up in this method when someone tries
  to define a foreign key referencing a view, and not just
  a simple view, but one that uses stored routines.
*/

bool Alter_table_prelocking_strategy::handle_routine(THD *, Query_tables_list *,
                                                     Sroutine_hash_entry *,
                                                     sp_head *, bool *) {
  return false;
}

/**
  Defines how prelocking algorithm for ALTER TABLE statement should handle
  table list elements.

  Unlike in DML, we do not process triggers here.
*/

bool Alter_table_prelocking_strategy::handle_table(THD *, Query_tables_list *,
                                                   TABLE_LIST *, bool *) {
  return false;
}

/**
  Defines how prelocking algorithm for ALTER TABLE statement
  should handle view - do nothing. We don't need to add view
  routines to the prelocking set in this case as view is not going
  to be materialized.
*/

bool Alter_table_prelocking_strategy::handle_view(THD *, Query_tables_list *,
                                                  TABLE_LIST *, bool *) {
  return false;
}

/**
  Check that lock is ok for tables; Call start stmt if ok

  @param thd             Thread handle.
  @param prelocking_ctx  Prelocking context.
  @param table_list      Table list element for table to be checked.

  @retval false - Ok.
  @retval true  - Error.
*/

static bool check_lock_and_start_stmt(THD *thd,
                                      Query_tables_list *prelocking_ctx,
                                      TABLE_LIST *table_list) {
  int error;
  thr_lock_type lock_type;
  DBUG_TRACE;

  /*
    Prelocking placeholder is not set for TABLE_LIST that
    are directly used by TOP level statement.
  */
  DBUG_ASSERT(table_list->prelocking_placeholder == false);

  /*
    TL_WRITE_DEFAULT, TL_READ_DEFAULT and TL_WRITE_CONCURRENT_DEFAULT
    are supposed to be parser only types of locks so they should be
    converted to appropriate other types to be passed to storage engine.
    The exact lock type passed to the engine is important as, for example,
    InnoDB uses it to determine what kind of row locks should be acquired
    when executing statement in prelocked mode or under LOCK TABLES with
    @@innodb_table_locks = 0.

    Last argument routine_modifies_data for read_lock_type_for_table()
    is ignored, as prelocking placeholder will never be set here.
  */
  if (table_list->lock_descriptor().type == TL_WRITE_DEFAULT)
    lock_type = thd->update_lock_default;
  else if (table_list->lock_descriptor().type == TL_WRITE_CONCURRENT_DEFAULT)
    lock_type = thd->insert_lock_default;
  else if (table_list->lock_descriptor().type == TL_READ_DEFAULT)
    lock_type = read_lock_type_for_table(thd, prelocking_ctx, table_list, true);
  else
    lock_type = table_list->lock_descriptor().type;

  if ((int)lock_type > (int)TL_WRITE_ALLOW_WRITE &&
      (int)table_list->table->reginfo.lock_type <= (int)TL_WRITE_ALLOW_WRITE) {
    my_error(ER_TABLE_NOT_LOCKED_FOR_WRITE, MYF(0), table_list->alias);
    return true;
  }
  if ((error = table_list->table->file->start_stmt(thd, lock_type))) {
    table_list->table->file->print_error(error, MYF(0));
    return true;
  }

  /*
    Record in transaction state tracking
  */
  if (thd->variables.session_track_transaction_info > TX_TRACK_NONE) {
    TX_TRACKER_GET(tst);
    enum enum_tx_state s;

    s = tst->calc_trx_state(lock_type,
                            table_list->table->file->has_transactions());
    tst->add_trx_state(thd, s);
  }

  return false;
}

/**
  @brief Open and lock one table

  @param[in]    thd             thread handle
  @param[in]    table_l         table to open is first table in this list
  @param[in]    lock_type       lock to use for table
  @param[in]    flags           options to be used while opening and locking
                                table (see open_table(), mysql_lock_tables())
  @param[in]    prelocking_strategy  Strategy which specifies how prelocking
                                     algorithm should work for this statement.

  @return       table
    @retval     != NULL         OK, opened table returned
    @retval     NULL            Error

  @note
    If ok, the following are also set:
      table_list->lock_type 	lock_type
      table_list->table		table

  @note
    If table_l is a list, not a single table, the list is temporarily
    broken.

  @details
    This function is meant as a replacement for open_ltable() when
    MERGE tables can be opened. open_ltable() cannot open MERGE tables.

    There may be more differences between open_n_lock_single_table() and
    open_ltable(). One known difference is that open_ltable() does
    neither call thd->decide_logging_format() nor handle some other logging
    and locking issues because it does not call lock_tables().
*/

TABLE *open_n_lock_single_table(THD *thd, TABLE_LIST *table_l,
                                thr_lock_type lock_type, uint flags,
                                Prelocking_strategy *prelocking_strategy) {
  TABLE_LIST *save_next_global;
  DBUG_TRACE;

  /* Remember old 'next' pointer. */
  save_next_global = table_l->next_global;
  /* Break list. */
  table_l->next_global = nullptr;

  /* Set requested lock type. */
  table_l->set_lock({lock_type, THR_DEFAULT});
  /* Allow to open real tables only. */
  table_l->required_type = dd::enum_table_type::BASE_TABLE;

  /* Open the table. */
  if (open_and_lock_tables(thd, table_l, flags, prelocking_strategy))
    table_l->table = nullptr; /* Just to be sure. */

  /* Restore list. */
  table_l->next_global = save_next_global;

  return table_l->table;
}

/*
  Open and lock one table

  SYNOPSIS
    open_ltable()
    thd			Thread handler
    table_list		Table to open is first table in this list
    lock_type		Lock to use for open
    lock_flags          Flags passed to mysql_lock_table

  NOTE
    This function doesn't do anything like SP/SF/views/triggers analysis done
    in open_table()/lock_tables(). It is intended for opening of only one
    concrete table. And used only in special contexts.

  RETURN VALUES
    table		Opened table
    0			Error

    If ok, the following are also set:
      table_list->lock_type 	lock_type
      table_list->table		table
*/

TABLE *open_ltable(THD *thd, TABLE_LIST *table_list, thr_lock_type lock_type,
                   uint lock_flags) {
  TABLE *table;
  Open_table_context ot_ctx(thd, lock_flags);
  bool error;
  DBUG_TRACE;

  /* should not be used in a prelocked_mode context, see NOTE above */
  DBUG_ASSERT(thd->locked_tables_mode < LTM_PRELOCKED);

  if (!(thd->state_flags & Open_tables_state::SYSTEM_TABLES))
    THD_STAGE_INFO(thd, stage_opening_tables);

  /* open_ltable can be used only for BASIC TABLEs */
  table_list->required_type = dd::enum_table_type::BASE_TABLE;

  /* This function can't properly handle requests for such metadata locks. */
  DBUG_ASSERT(!table_list->mdl_request.is_ddl_or_lock_tables_lock_request());

  while ((error = open_table(thd, table_list, &ot_ctx)) &&
         ot_ctx.can_recover_from_failed_open()) {
    /*
      Even though we have failed to open table we still need to
      call release_transactional_locks() to release metadata locks which
      might have been acquired successfully.
    */
    thd->mdl_context.rollback_to_savepoint(ot_ctx.start_of_statement_svp());
    table_list->mdl_request.ticket = nullptr;
    if (ot_ctx.recover_from_failed_open()) break;
  }

  if (!error) {
    /*
      We can't have a view or some special "open_strategy" in this function
      so there should be a TABLE instance.
    */
    DBUG_ASSERT(table_list->table);
    table = table_list->table;
    if (table->file->ht->db_type == DB_TYPE_MRG_MYISAM) {
      /* A MERGE table must not come here. */
      /* purecov: begin tested */
      my_error(ER_WRONG_OBJECT, MYF(0), table->s->db.str,
               table->s->table_name.str, "BASE TABLE");
      table = nullptr;
      goto end;
      /* purecov: end */
    }

    table_list->set_lock({lock_type, THR_DEFAULT});
    if (thd->locked_tables_mode) {
      if (check_lock_and_start_stmt(thd, thd->lex, table_list)) table = nullptr;
    } else {
      DBUG_ASSERT(thd->lock == nullptr);  // You must lock everything at once
      if ((table->reginfo.lock_type = lock_type) != TL_UNLOCK)
        if (!(thd->lock =
                  mysql_lock_tables(thd, &table_list->table, 1, lock_flags))) {
          table = nullptr;
        }
    }
  } else
    table = nullptr;

end:
  if (table == nullptr) {
    if (!thd->in_sub_stmt) trans_rollback_stmt(thd);
    close_thread_tables(thd);
  }
  return table;
}

/**
  Open all tables in list, locks them and optionally process derived tables.

  @param thd		      Thread context.
  @param tables	              List of tables for open and locking.
  @param flags                Bitmap of options to be used to open and lock
                              tables (see open_tables() and mysql_lock_tables()
                              for details).
  @param prelocking_strategy  Strategy which specifies how prelocking algorithm
                              should work for this statement.

  @note
    The thr_lock locks will automatically be freed by close_thread_tables().

  @note
    open_and_lock_tables() is not intended for open-and-locking system tables
    in those cases when execution of statement has started already and other
    tables have been opened. Use open_trans_system_tables_for_read() instead.

  @retval false  OK.
  @retval true   Error
*/

bool open_and_lock_tables(THD *thd, TABLE_LIST *tables, uint flags,
                          Prelocking_strategy *prelocking_strategy) {
  uint counter;
  MDL_savepoint mdl_savepoint = thd->mdl_context.mdl_savepoint();
  DBUG_TRACE;

  /*
    open_and_lock_tables() must not be used to open system tables. There must
    be no active attachable transaction when open_and_lock_tables() is called.
    Exception is made to the read-write attachables with explicitly specified
    in the assert table.
    Callers in the read-write case must make sure no side effect to
    the global transaction state is inflicted when the attachable one
    will commmit.
  */
  DBUG_ASSERT(!thd->is_attachable_ro_transaction_active() &&
              (!thd->is_attachable_rw_transaction_active() ||
               !strcmp(tables->table_name, "gtid_executed")));

  if (open_tables(thd, &tables, &counter, flags, prelocking_strategy)) goto err;

  DBUG_EXECUTE_IF("sleep_open_and_lock_after_open", {
    const char *old_proc_info = thd->proc_info;
    thd->proc_info = "DBUG sleep";
    my_sleep(6000000);
    thd->proc_info = old_proc_info;
  });

  if (lock_tables(thd, tables, counter, flags)) goto err;

  return false;
err:
  // Rollback the statement execution done so far
  if (!thd->in_sub_stmt) trans_rollback_stmt(thd);
  close_thread_tables(thd);
  /* Don't keep locks for a failed statement. */
  thd->mdl_context.rollback_to_savepoint(mdl_savepoint);
  return true;
}

/**
  Check if a secondary engine can be used to execute the current
  statement, and if so, replace the opened tables with their secondary
  counterparts.

  @param thd       thread handler
  @param flags     bitmap of flags to pass to open_table
  @return true if an error is raised, false otherwise
*/
static bool open_secondary_engine_tables(THD *thd, uint flags) {
  LEX *const lex = thd->lex;
  Sql_cmd *const sql_cmd = lex->m_sql_cmd;

  // The previous execution context should have been destroyed.
  DBUG_ASSERT(lex->secondary_engine_execution_context() == nullptr);

  // If use of secondary engines has been disabled for the statement,
  // there is nothing to do.
  if (sql_cmd == nullptr || sql_cmd->secondary_storage_engine_disabled())
    return false;

  // If the user has requested the use of a secondary storage engine
  // for this statement, skip past the initial optimization for the
  // primary storage engine and go straight to the secondary engine.
  if (thd->secondary_engine_optimization() ==
          Secondary_engine_optimization::PRIMARY_TENTATIVELY &&
      thd->variables.use_secondary_engine == SECONDARY_ENGINE_FORCED) {
    thd->set_secondary_engine_optimization(
        Secondary_engine_optimization::SECONDARY);
  }

  // Only open secondary engine tables if use of a secondary engine
  // has been requested.
  if (thd->secondary_engine_optimization() !=
      Secondary_engine_optimization::SECONDARY)
    return false;

  // If the statement cannot be executed in a secondary engine because
  // of a property of the statement, do not attempt to open the
  // secondary tables. Also disable use of secondary engines for
  // future executions of the statement, since these properties will
  // not change between executions.
  const LEX_CSTRING *secondary_engine =
      sql_cmd->eligible_secondary_storage_engine();
  const plugin_ref secondary_engine_plugin =
      secondary_engine == nullptr
          ? nullptr
          : ha_resolve_by_name(thd, secondary_engine, false);

  if ((secondary_engine_plugin == nullptr) ||
      !plugin_is_ready(*secondary_engine, MYSQL_STORAGE_ENGINE_PLUGIN)) {
    // Didn't find a secondary storage engine to use for the query.
    sql_cmd->disable_secondary_storage_engine();
    return false;
  }

  // If the statement cannot be executed in a secondary engine because
  // of a property of the environment, do not attempt to open the
  // secondary tables. However, do not disable use of secondary
  // storage engines for future executions of the statement, since the
  // environment may change before the next execution.
  if (!thd->secondary_storage_engine_eligible()) return false;

  auto hton = plugin_data<const handlerton *>(secondary_engine_plugin);
  sql_cmd->use_secondary_storage_engine(hton);

  // Replace the TABLE objects in the TABLE_LIST with secondary tables.
  Open_table_context ot_ctx(thd, flags | MYSQL_OPEN_SECONDARY_ENGINE);
  for (TABLE_LIST *tl = lex->query_tables; tl != nullptr;
       tl = tl->next_global) {
    if (tl->is_placeholder()) continue;
    TABLE *primary_table = tl->table;
    tl->table = nullptr;
    if (open_table(thd, tl, &ot_ctx)) {
      if (!thd->is_error()) {
        /*
          open_table() has not registered any error, implying that we can
          retry the failed open; but it is complicated to do so reliably, so we
          prefer to simply fail and re-prepare the statement in the primary
          engine, as an exceptional case. So we register an error.
        */
        my_error(ER_SECONDARY_ENGINE_PLUGIN, MYF(0),
                 "Transient error when opening tables in RAPID");
      }
      return true;
    }
    DBUG_ASSERT(tl->table->s->is_secondary_engine());
    tl->table->file->ha_set_primary_handler(primary_table->file);
  }

  // Prepare the secondary engine for executing the statement.
  return hton->prepare_secondary_engine != nullptr &&
         hton->prepare_secondary_engine(thd, lex);
}

/**
  Open all tables for a query or statement, in list started by "tables"

  @param       thd      thread handler
  @param       tables   list of tables for open
  @param       flags    bitmap of flags to modify how the tables will be open:
                        MYSQL_LOCK_IGNORE_FLUSH - open table even if someone has
                        done a flush on it.

  @retval false - ok
  @retval true  - error

  @note
    This is to be used on prepare stage when you don't read any
    data from the tables.

  @note
    Updates Query_tables_list::table_count as side-effect.
*/

bool open_tables_for_query(THD *thd, TABLE_LIST *tables, uint flags) {
  DML_prelocking_strategy prelocking_strategy;
  MDL_savepoint mdl_savepoint = thd->mdl_context.mdl_savepoint();
  DBUG_TRACE;

  DBUG_ASSERT(tables == thd->lex->query_tables);

  if (open_tables(thd, &tables, &thd->lex->table_count, flags,
                  &prelocking_strategy))
    goto end;

  if (open_secondary_engine_tables(thd, flags)) goto end;

  return false;
end:
  /*
    No need to commit/rollback the statement transaction: it's
    either not started or we're filling in an INFORMATION_SCHEMA
    table on the fly, and thus mustn't manipulate with the
    transaction of the enclosing statement.
  */
  DBUG_ASSERT(thd->get_transaction()->is_empty(Transaction_ctx::STMT) ||
              (thd->state_flags & Open_tables_state::BACKUPS_AVAIL) ||
              thd->in_sub_stmt);
  close_thread_tables(thd);
  /* Don't keep locks for a failed statement. */
  thd->mdl_context.rollback_to_savepoint(mdl_savepoint);

  return true; /* purecov: inspected */
}

/*
  Mark all real tables in the list as free for reuse.

  SYNOPSIS
    mark_real_tables_as_free_for_reuse()
      thd   - thread context
      table - head of the list of tables

  DESCRIPTION
    Marks all real tables in the list (i.e. not views, derived
    or schema tables) as free for reuse.
*/

static void mark_real_tables_as_free_for_reuse(TABLE_LIST *table_list) {
  TABLE_LIST *table;
  for (table = table_list; table; table = table->next_global)
    if (!table->is_placeholder()) {
      table->table->query_id = 0;
    }
  for (table = table_list; table; table = table->next_global)
    if (!table->is_placeholder() && table->table->db_stat) {
      /*
        Detach children of MyISAMMRG tables used in
        sub-statements, they will be reattached at open.
        This has to be done in a separate loop to make sure
        that children have had their query_id cleared.
      */
      table->table->file->ha_extra(HA_EXTRA_DETACH_CHILDREN);
    }
}

/**
  Lock all tables in a list.

  @param  thd           Thread handler
  @param  tables        Tables to lock
  @param  count         Number of opened tables
  @param  flags         Options (see mysql_lock_tables() for details)

  You can't call lock_tables() while holding thr_lock locks, as
  this would break the dead-lock-free handling thr_lock gives us.
  You must always get all needed locks at once.

  If the query for which we are calling this function is marked as
  requiring prelocking, this function will change
  locked_tables_mode to LTM_PRELOCKED.

  @retval false         Success.
  @retval true          A lock wait timeout, deadlock or out of memory.
*/

bool lock_tables(THD *thd, TABLE_LIST *tables, uint count, uint flags) {
  TABLE_LIST *table;

  DBUG_TRACE;
  /*
    We can't meet statement requiring prelocking if we already
    in prelocked mode.
  */
  DBUG_ASSERT(thd->locked_tables_mode <= LTM_LOCK_TABLES ||
              !thd->lex->requires_prelocking());

  /*
    lock_tables() should not be called if this statement has
    already locked its tables.
  */
  DBUG_ASSERT(thd->lex->lock_tables_state == Query_tables_list::LTS_NOT_LOCKED);

  if (!tables && !thd->lex->requires_prelocking()) {
    /*
      Even though we are not really locking any tables mark this
      statement as one that has locked its tables, so we won't
      call this function second time for the same execution of
      the same statement.
    */
    thd->lex->lock_tables_state = Query_tables_list::LTS_LOCKED;
    int ret = thd->decide_logging_format(tables);
    return ret;
  }

  /*
    Check for thd->locked_tables_mode to avoid a redundant
    and harmful attempt to lock the already locked tables again.
    Checking for thd->lock is not enough in some situations. For example,
    if a stored function contains
    "drop table t3; create temporary t3 ..; insert into t3 ...;"
    thd->lock may be 0 after drop tables, whereas locked_tables_mode
    is still on. In this situation an attempt to lock temporary
    table t3 will lead to a memory leak.
  */
  if (!thd->locked_tables_mode) {
    DBUG_ASSERT(thd->lock == nullptr);  // You must lock everything at once
    TABLE **start, **ptr;

<<<<<<< HEAD
    if (!(ptr = start = (TABLE **)thd->alloc(sizeof(TABLE *) * count)))
      return true;
    for (table = tables; table; table = table->next_global) {
      if (!table->is_placeholder()) *(ptr++) = table->table;
=======
    if (!(ptr=start=(TABLE**) thd->alloc(sizeof(TABLE*)*count)))
      DBUG_RETURN(TRUE);
    for (table= tables; table; table= table->next_global)
    {
      if (!table->is_placeholder() &&
          /*
            Do not call handler::store_lock()/external_lock() for temporary
            tables from prelocking list.

            Prelocking algorithm does not add element for a table to the
            prelocking list if it finds that the routine that uses the table can
            create it as a temporary during its execution. Note that such
            routine actually can use existing temporary table if its CREATE
            TEMPORARY TABLE has IF NOT EXISTS clause. For such tables we rely on
            calls to handler::start_stmt() done by routine's substatement when
            it accesses the table to inform storage engine about table
            participation in transaction and type of operation carried out,
            instead of calls to handler::store_lock()/external_lock() done at
            prelocking stage.

            In cases when statement uses two routines one of which can create
            temporary table and modifies it, while another only reads from this
            table, storage engine might be confused about real operation type
            performed by the whole statement. Calls to
            handler::store_lock()/external_lock() done at prelocking stage will
            inform SE only about read part, while information about modification
            will be delayed until handler::start_stmt() call during execution of
            the routine doing modification. InnoDB considers this breaking of
            promise about operation type and fails on assertion.

            To avoid this problem we try to handle both the cases when temporary
            table can be created by routine and the case when it is created
            outside of routine and only accessed by it, uniformly. We don't call
            handler::store_lock()/external_lock() for temporary tables used by
            routines at prelocking stage and rely on calls to
            handler::start_stmt(), which happen during substatement execution,
            to pass correct information about operation type instead.
          */
          !(table->prelocking_placeholder &&
            table->table->s->tmp_table != NO_TMP_TABLE))
      {
        *(ptr++)= table->table;
      }
>>>>>>> d7ec3b53
    }

    DEBUG_SYNC(thd, "before_lock_tables_takes_lock");

    if (!(thd->lock =
              mysql_lock_tables(thd, start, (uint)(ptr - start), flags)))
      return true;

    DEBUG_SYNC(thd, "after_lock_tables_takes_lock");

    if (thd->lex->requires_prelocking() &&
        thd->lex->sql_command != SQLCOM_LOCK_TABLES) {
      TABLE_LIST *first_not_own = thd->lex->first_not_own_table();
      /*
        We just have done implicit LOCK TABLES, and now we have
        to emulate first open_and_lock_tables() after it.

        When open_and_lock_tables() is called for a single table out of
        a table list, the 'next_global' chain is temporarily broken. We
        may not find 'first_not_own' before the end of the "list".
        Look for example at those places where open_n_lock_single_table()
        is called. That function implements the temporary breaking of
        a table list for opening a single table.
      */
      for (table = tables; table && table != first_not_own;
           table = table->next_global) {
        if (!table->is_placeholder()) {
          table->table->query_id = thd->query_id;
          if (check_lock_and_start_stmt(thd, thd->lex, table)) {
            mysql_unlock_tables(thd, thd->lock);
            thd->lock = nullptr;
            return true;
          }
        }
      }
      /*
        Let us mark all tables which don't belong to the statement itself,
        and was marked as occupied during open_tables() as free for reuse.
      */
      mark_real_tables_as_free_for_reuse(first_not_own);
      DBUG_PRINT("info", ("locked_tables_mode= LTM_PRELOCKED"));
      thd->enter_locked_tables_mode(LTM_PRELOCKED);
    }
  } else {
    /*
      When we implicitly open DD tables used by a IS query in LOCK TABLE mode,
      we do not go through mysql_lock_tables(), which sets lock type to use
      by SE. Here, we request SE to use read lock for these implicitly opened
      DD tables using ha_external_lock().

      TODO: In PRELOCKED under LOCKED TABLE mode, if sub-statement is a IS
            query then for DD table ha_external_lock is called more than once.
            This works for now as in this mode each sub-statement gets its own
            brand new TABLE instances for each table.
            Allocating a brand new TABLE instances for each sub-statement is
            a resources wastage. Once this issue is fixed, following code
            should be adjusted to not to call ha_external_lock in sub-statement
            mode (similar to how code in close_thread_table() behaves).
    */
    if (in_LTM(thd)) {
      for (table = tables; table; table = table->next_global) {
        TABLE *tbl = table->table;
        if (tbl && belongs_to_dd_table(table)) {
          DBUG_ASSERT(tbl->file->get_lock_type() == F_UNLCK);
          tbl->file->init_table_handle_for_HANDLER();
          tbl->file->ha_external_lock(thd, F_RDLCK);
        }
      }
    }

    TABLE_LIST *first_not_own = thd->lex->first_not_own_table();
    /*
      When open_and_lock_tables() is called for a single table out of
      a table list, the 'next_global' chain is temporarily broken. We
      may not find 'first_not_own' before the end of the "list".
      Look for example at those places where open_n_lock_single_table()
      is called. That function implements the temporary breaking of
      a table list for opening a single table.
    */
    for (table = tables; table && table != first_not_own;
         table = table->next_global) {
      if (table->is_placeholder()) continue;

      /*
        In a stored function or trigger we should ensure that we won't change
        a table that is already used by the calling statement.
      */
      if (thd->locked_tables_mode >= LTM_PRELOCKED &&
          table->lock_descriptor().type >= TL_WRITE_ALLOW_WRITE) {
        for (TABLE *opentab = thd->open_tables; opentab;
             opentab = opentab->next) {
          if (table->table->s == opentab->s && opentab->query_id &&
              table->table->query_id != opentab->query_id) {
            my_error(ER_CANT_UPDATE_USED_TABLE_IN_SF_OR_TRG, MYF(0),
                     table->table->s->table_name.str);
            return true;
          }
        }
      }

      if (check_lock_and_start_stmt(thd, thd->lex, table)) {
        return true;
      }
    }
    /*
      If we are under explicit LOCK TABLES and our statement requires
      prelocking, we should mark all "additional" tables as free for use
      and enter prelocked mode.
    */
    if (thd->lex->requires_prelocking()) {
      mark_real_tables_as_free_for_reuse(first_not_own);
      DBUG_PRINT("info",
                 ("thd->locked_tables_mode= LTM_PRELOCKED_UNDER_LOCK_TABLES"));
      thd->locked_tables_mode = LTM_PRELOCKED_UNDER_LOCK_TABLES;
    }
  }

  /*
    Mark the statement as having tables locked. For purposes
    of Query_tables_list::lock_tables_state we treat any
    statement which passes through lock_tables() as such.
  */
  thd->lex->lock_tables_state = Query_tables_list::LTS_LOCKED;

  int ret = thd->decide_logging_format(tables);
  return ret;
}

/**
  Prepare statement for reopening of tables and recalculation of set of
  prelocked tables.

  @param[in] thd         Thread context.
  @param[in,out] tables  List of tables which we were trying to open
                         and lock.
  @param[in] start_of_statement_svp MDL savepoint which represents the set
                         of metadata locks which the current transaction
                         managed to acquire before execution of the current
                         statement and to which we should revert before
                         trying to reopen tables. NULL if no metadata locks
                         were held and thus all metadata locks should be
                         released.
*/

void close_tables_for_reopen(THD *thd, TABLE_LIST **tables,
                             const MDL_savepoint &start_of_statement_svp) {
  TABLE_LIST *first_not_own_table = thd->lex->first_not_own_table();
  TABLE_LIST *tmp;

  /*
    If table list consists only from tables from prelocking set, table list
    for new attempt should be empty, so we have to update list's root pointer.
  */
  if (first_not_own_table == *tables) *tables = nullptr;
  thd->lex->chop_off_not_own_tables();
  sp_remove_not_own_routines(thd->lex);
  for (tmp = *tables; tmp; tmp = tmp->next_global) {
    tmp->table = nullptr;
    tmp->mdl_request.ticket = nullptr;
    /* We have to cleanup translation tables of views. */
    tmp->cleanup_items();
  }
  /*
    No need to commit/rollback the statement transaction: it's
    either not started or we're filling in an INFORMATION_SCHEMA
    table on the fly, and thus mustn't manipulate with the
    transaction of the enclosing statement.
  */
  DBUG_ASSERT(thd->get_transaction()->is_empty(Transaction_ctx::STMT) ||
              (thd->state_flags & Open_tables_state::BACKUPS_AVAIL));
  close_thread_tables(thd);
  thd->mdl_context.rollback_to_savepoint(start_of_statement_svp);
}

/**
  Open a single table without table caching and don't add it to
  THD::open_tables. Depending on the 'add_to_temporary_tables_list' value,
  the opened TABLE instance will be addded to THD::temporary_tables list.

  @param thd                          Thread context.
  @param path                         Path (without .frm)
  @param db                           Database name.
  @param table_name                   Table name.
  @param add_to_temporary_tables_list Specifies if the opened TABLE
                                      instance should be linked into
                                      THD::temporary_tables list.
  @param open_in_engine               Indicates that we need to open table
                                      in storage engine in addition to
                                      constructing TABLE object for it.
  @param table_def                    A data-dictionary Table-object describing
                                      table to be used for opening.

  @note This function is used:
    - by alter_table() to open a temporary table;
    - when creating a temporary table with CREATE TEMPORARY TABLE.

  @return TABLE instance for opened table.
  @retval NULL on error.
*/

TABLE *open_table_uncached(THD *thd, const char *path, const char *db,
                           const char *table_name,
                           bool add_to_temporary_tables_list,
                           bool open_in_engine, const dd::Table &table_def) {
  TABLE *tmp_table;
  TABLE_SHARE *share;
  char cache_key[MAX_DBKEY_LENGTH], *saved_cache_key, *tmp_path;
  size_t key_length;
  DBUG_TRACE;
  DBUG_PRINT("enter", ("table: '%s'.'%s'  path: '%s'  server_id: %u  "
                       "pseudo_thread_id: %lu",
                       db, table_name, path, (uint)thd->server_id,
                       (ulong)thd->variables.pseudo_thread_id));

  /* Create the cache_key for temporary tables */
  key_length = create_table_def_key_tmp(thd, db, table_name, cache_key);

  if (!(tmp_table = (TABLE *)my_malloc(
            key_memory_TABLE,
            sizeof(*tmp_table) + sizeof(*share) + strlen(path) + 1 + key_length,
            MYF(MY_WME))))
    return nullptr; /* purecov: inspected */

#ifndef DBUG_OFF
  // In order to let purge thread callback call open_table_uncached()
  // we cannot grab LOCK_open here, as that will cause a deadlock.

  // The assert below safeguards against opening a table which is
  // already found in the table definition cache. Iff the table will
  // be opened in the SE below, we may get two conflicting copies of
  // SE private data in the two table_shares.

  // By only grabbing LOCK_open and check the assert only when
  // open_in_engine is true, we safeguard the engine private data while
  // also allowing the purge threads callbacks since they always call
  // with open_in_engine=false.
  if (open_in_engine) {
    mysql_mutex_lock(&LOCK_open);
    DBUG_ASSERT(table_def_cache->count(string(cache_key, key_length)) == 0);
    mysql_mutex_unlock(&LOCK_open);
  }
#endif

  share = (TABLE_SHARE *)(tmp_table + 1);
  tmp_path = (char *)(share + 1);
  saved_cache_key = my_stpcpy(tmp_path, path) + 1;
  memcpy(saved_cache_key, cache_key, key_length);

  init_tmp_table_share(thd, share, saved_cache_key, key_length,
                       strend(saved_cache_key) + 1, tmp_path, nullptr);

  if (open_table_def(thd, share, table_def)) {
    /* No need to lock share->mutex as this is not needed for tmp tables */
    free_table_share(share);
    destroy(tmp_table);
    my_free(tmp_table);
    return nullptr;
  }

#ifdef HAVE_PSI_TABLE_INTERFACE
  share->m_psi = PSI_TABLE_CALL(get_table_share)(true, share);
#else
  share->m_psi = NULL;
#endif

  if (open_table_from_share(
          thd, share, table_name,
          open_in_engine
              ? (uint)(HA_OPEN_KEYFILE | HA_OPEN_RNDFILE | HA_GET_INDEX)
              : 0,
          EXTRA_RECORD, ha_open_options, tmp_table,
          /*
            Set "is_create_table" if the table does not
            exist in SE
          */
          (open_in_engine ? false : true), &table_def)) {
    /* No need to lock share->mutex as this is not needed for tmp tables */
    free_table_share(share);
    destroy(tmp_table);
    my_free(tmp_table);
    return nullptr;
  }

  tmp_table->reginfo.lock_type = TL_WRITE;  // Simulate locked
  share->tmp_table =
      (tmp_table->file->has_transactions() ? TRANSACTIONAL_TMP_TABLE
                                           : NON_TRANSACTIONAL_TMP_TABLE);

  if (add_to_temporary_tables_list) {
    tmp_table->set_binlog_drop_if_temp(
        !thd->is_current_stmt_binlog_disabled() &&
        !thd->is_current_stmt_binlog_format_row());
    /* growing temp list at the head */
    tmp_table->next = thd->temporary_tables;
    if (tmp_table->next) tmp_table->next->prev = tmp_table;
    thd->temporary_tables = tmp_table;
    thd->temporary_tables->prev = nullptr;
    if (thd->slave_thread) {
      ++atomic_slave_open_temp_tables;
      ++thd->rli_slave->get_c_rli()->atomic_channel_open_temp_tables;
    }
  }
  tmp_table->pos_in_table_list = nullptr;

  tmp_table->set_created();

  DBUG_PRINT("tmptable", ("opened table: '%s'.'%s' %p", tmp_table->s->db.str,
                          tmp_table->s->table_name.str, tmp_table));
  return tmp_table;
}

/**
  Delete a temporary table.

  @param thd        Thread handle
  @param base       Handlerton for table to be deleted.
  @param path       Path to the table to be deleted (without
                    an extension).
  @param table_def  dd::Table object describing temporary table
                    to be deleted.

  @retval false - success.
  @retval true  - failure.
*/

bool rm_temporary_table(THD *thd, handlerton *base, const char *path,
                        const dd::Table *table_def) {
  bool error = false;
  handler *file;
  DBUG_TRACE;

  file = get_new_handler((TABLE_SHARE *)nullptr,
                         table_def->partition_type() != dd::Table::PT_NONE,
                         thd->mem_root, base);
  if (file && file->ha_delete_table(path, table_def)) {
    error = true;
    LogErr(WARNING_LEVEL, ER_FAILED_TO_REMOVE_TEMP_TABLE, path, my_errno());
  }
  destroy(file);
  return error;
}

/*****************************************************************************
 * The following find_field_in_XXX procedures implement the core of the
 * name resolution functionality. The entry point to resolve a column name in a
 * list of tables is 'find_field_in_tables'. It calls 'find_field_in_table_ref'
 * for each table reference. In turn, depending on the type of table reference,
 * 'find_field_in_table_ref' calls one of the 'find_field_in_XXX' procedures
 * below specific for the type of table reference.
 *
 * @todo: Refactor the error handling system used by these functions, so that
 *        it is clear when an error is reported and when an empty reference
 *        is returned.
 *
 ******************************************************************************/

/* Special Field pointers as return values of find_field_in_XXX functions. */
Field *not_found_field = (Field *)0x1;
Field *view_ref_found = (Field *)0x2;

#define WRONG_GRANT (Field *)-1

/**
  Find a temporary table specified by TABLE_LIST instance in the cache and
  prepare its TABLE instance for use.

  This function tries to resolve this table in the list of temporary tables
  of this thread. Temporary tables are thread-local and "shadow" base
  tables with the same name.

  @note In most cases one should use open_temporary_tables() instead
        of this call.

  @note One should finalize process of opening temporary table for table
        list element by calling open_and_process_table(). This function
        is responsible for table version checking and handling of merge
        tables.

  @note We used to check global_read_lock before opening temporary tables.
        However, that limitation was artificial and is removed now.

  @return Error status.
    @retval false On success. If a temporary table exists for the given
                  key, tl->table is set.
    @retval true  On error. my_error() has been called.
*/

bool open_temporary_table(THD *thd, TABLE_LIST *tl) {
  DBUG_TRACE;
  DBUG_PRINT("enter", ("table: '%s'.'%s'", tl->db, tl->table_name));

  /*
    Code in open_table() assumes that TABLE_LIST::table can
    be non-zero only for pre-opened temporary tables.
  */
  DBUG_ASSERT(tl->table == nullptr);

  /*
    This function should not be called for cases when derived or I_S
    tables can be met since table list elements for such tables can
    have invalid db or table name.
    Instead open_temporary_tables() should be used.
  */
  DBUG_ASSERT(!tl->is_view_or_derived() && !tl->schema_table);

  if (tl->open_type == OT_BASE_ONLY) {
    DBUG_PRINT("info", ("skip_temporary is set"));
    return false;
  }

  TABLE *table = find_temporary_table(thd, tl);

  if (!table) {
    if (tl->open_type == OT_TEMPORARY_ONLY &&
        tl->open_strategy == TABLE_LIST::OPEN_NORMAL) {
      my_error(ER_NO_SUCH_TABLE, MYF(0), tl->db, tl->table_name);
      return true;
    }
    return false;
  }

  if (tl->partition_names) {
    /* Partitioned temporary tables is not supported. */
    DBUG_ASSERT(!table->part_info);
    my_error(ER_PARTITION_CLAUSE_ON_NONPARTITIONED, MYF(0));
    return true;
  }

  if (table->query_id) {
    /*
      We're trying to use the same temporary table twice in a query.
      Right now we don't support this because a temporary table is always
      represented by only one TABLE object in THD, and it can not be
      cloned. Emit an error for an unsupported behaviour.
    */

    DBUG_PRINT("error", ("query_id: %lu  server_id: %u  pseudo_thread_id: %lu",
                         (ulong)table->query_id, (uint)thd->server_id,
                         (ulong)thd->variables.pseudo_thread_id));
    my_error(ER_CANT_REOPEN_TABLE, MYF(0), table->alias);
    return true;
  }

  table->query_id = thd->query_id;
  thd->thread_specific_used = true;

  tl->set_updatable();  // It is not derived table nor non-updatable VIEW.
  tl->set_insertable();

  table->reset();
  table->init(thd, tl);

  DBUG_PRINT("info", ("Using temporary table"));
  return false;
}

/**
  Pre-open temporary tables corresponding to table list elements.

  @note One should finalize process of opening temporary tables
        by calling open_tables(). This function is responsible
        for table version checking and handling of merge tables.

  @return Error status.
    @retval false On success. If a temporary tables exists for the
                  given element, tl->table is set.
    @retval true  On error. my_error() has been called.
*/

bool open_temporary_tables(THD *thd, TABLE_LIST *tl_list) {
  TABLE_LIST *first_not_own = thd->lex->first_not_own_table();
  DBUG_TRACE;

  for (TABLE_LIST *tl = tl_list; tl && tl != first_not_own;
       tl = tl->next_global) {
    // Placeholder tables are processed during query execution
    if (tl->is_view_or_derived() || tl->is_table_function() ||
        tl->schema_table != nullptr || tl->is_recursive_reference())
      continue;

    if (open_temporary_table(thd, tl)) return true;
  }

  return false;
}

/*
  Find a field by name in a view that uses merge algorithm.

  SYNOPSIS
    find_field_in_view()
    thd				thread handler
    table_list			view to search for 'name'
    name			name of field
    ref				expression substituted in VIEW should be passed
                                using this reference (return view_ref_found)
    register_tree_change        true if ref is not stack variable and we
                                need register changes in item tree

  RETURN
    0			field is not found
    view_ref_found	found value in VIEW (real result is in *ref)
    #			pointer to field - only for schema table fields
*/

static Field *find_field_in_view(THD *thd, TABLE_LIST *table_list,
                                 const char *name, Item **ref,
                                 bool register_tree_change) {
  DBUG_TRACE;
  DBUG_PRINT("enter", ("view: '%s', field name: '%s', ref %p",
                       table_list->alias, name, ref));
  Field_iterator_view field_it;
  field_it.set(table_list);

  DBUG_ASSERT(table_list->schema_table_reformed ||
              (ref != nullptr && table_list->is_merged()));
  for (; !field_it.end_of_fields(); field_it.next()) {
    if (!my_strcasecmp(system_charset_info, field_it.name(), name)) {
      Item *item;

      {
        /*
          Use own arena for Prepared Statements or data will be freed after
          PREPARE.
        */
        Prepared_stmt_arena_holder ps_arena_holder(
            thd, register_tree_change &&
                     thd->stmt_arena->is_stmt_prepare_or_first_stmt_execute());

        /*
          create_item() may, or may not create a new Item, depending on
          the column reference. See create_view_field() for details.
        */
        item = field_it.create_item(thd);

        if (!item) return nullptr;
      }

      /*
       *ref != NULL means that *ref contains the item that we need to
       replace. If the item was aliased by the user, set the alias to
       the replacing item.
       We need to set alias on both ref itself and on ref real item.
      */
      if (*ref && !(*ref)->item_name.is_autogenerated()) {
        item->item_name = (*ref)->item_name;
        item->real_item()->item_name = (*ref)->item_name;
      }
      *ref = item;
      // WL#6570 remove-after-qa
      DBUG_ASSERT(thd->stmt_arena->is_regular() ||
                  !thd->lex->is_exec_started());

      return view_ref_found;
    }
  }
  return nullptr;
}

/**
  Find field by name in a NATURAL/USING join table reference.

  @param thd thread handler
  @param table_ref table reference to search
  @param name name of field
  @param [in,out] ref if 'name' is resolved to a view field, ref is
                               set to point to the found view field
  @param register_tree_change true if ref is not stack variable and we
                               need register changes in item tree
  @param [out] actual_table    The original table reference where the field
                               belongs - differs from 'table_list' only for
                               NATURAL/USING joins

  DESCRIPTION
    Search for a field among the result fields of a NATURAL/USING join.
    Notice that this procedure is called only for non-qualified field
    names. In the case of qualified fields, we search directly the base
    tables of a natural join.

    Sometimes when a field is found, it is checked for privileges according to
    THD::want_privilege and marked according to THD::mark_used_columns.
    But it is unclear when, so caller generally has to do the same.

  RETURN
    NULL        if the field was not found
    WRONG_GRANT if no access rights to the found field
    #           Pointer to the found Field
*/

static Field *find_field_in_natural_join(THD *thd, TABLE_LIST *table_ref,
                                         const char *name, Item **ref,
                                         bool register_tree_change,
                                         TABLE_LIST **actual_table) {
  List_iterator_fast<Natural_join_column> field_it(*(table_ref->join_columns));
  Natural_join_column *nj_col, *curr_nj_col;
  Field *found_field = nullptr;
  DBUG_TRACE;
  DBUG_PRINT("enter", ("field name: '%s', ref %p", name, ref));
  DBUG_ASSERT(table_ref->is_natural_join && table_ref->join_columns);
  DBUG_ASSERT(*actual_table == nullptr);

  for (nj_col = nullptr, curr_nj_col = field_it++; curr_nj_col;
       curr_nj_col = field_it++) {
    if (!my_strcasecmp(system_charset_info, curr_nj_col->name(), name)) {
      if (nj_col) {
        my_error(ER_NON_UNIQ_ERROR, MYF(0), name, thd->where);
        return nullptr;
      }
      nj_col = curr_nj_col;
    }
  }
  if (!nj_col) return nullptr;

  if (nj_col->view_field) {
    Item *item;

    {
      Prepared_stmt_arena_holder ps_arena_holder(thd, register_tree_change);

      /*
        create_item() may, or may not create a new Item, depending on the
        column reference. See create_view_field() for details.
      */
      item = nj_col->create_item(thd);

      if (!item) return nullptr;
    }

    /*
     *ref != NULL means that *ref contains the item that we need to
     replace. If the item was aliased by the user, set the alias to
     the replacing item.
     We need to set alias on both ref itself and on ref real item.
     */
    if (*ref && !(*ref)->item_name.is_autogenerated()) {
      item->item_name = (*ref)->item_name;
      item->real_item()->item_name = (*ref)->item_name;
    }

    DBUG_ASSERT(nj_col->table_field == nullptr);
    if (nj_col->table_ref->schema_table_reformed) {
      /*
        Translation table items are always Item_fields and fixed
        already('mysql_schema_table' function). So we can return
        ->field. It is used only for 'show & where' commands.
      */
      return ((Item_field *)(nj_col->view_field->item))->field;
    }
    *ref = item;
    // WL#6570 remove-after-qa
    DBUG_ASSERT(thd->stmt_arena->is_regular() || !thd->lex->is_exec_started());
    found_field = view_ref_found;
  } else {
    /* This is a base table. */
    DBUG_ASSERT(nj_col->view_field == nullptr);
    /*
      This fix_fields is not necessary (initially this item is fixed by
      the Item_field constructor; after reopen_tables the Item_func_eq
      calls fix_fields on that item), it's just a check during table
      reopening for columns that was dropped by the concurrent connection.
    */
    if (!nj_col->table_field->fixed &&
        nj_col->table_field->fix_fields(thd, (Item **)&nj_col->table_field)) {
      DBUG_PRINT("info",
                 ("column '%s' was dropped by the concurrent connection",
                  nj_col->table_field->item_name.ptr()));
      return nullptr;
    }
    DBUG_ASSERT(nj_col->table_ref->table == nj_col->table_field->field->table);
    found_field = nj_col->table_field->field;
  }

  *actual_table = nj_col->table_ref;

  return found_field;
}

/**
  Find field by name in a base table.

  No privileges are checked, and the column is not marked in read_set/write_set.

  @param table           table where to search for the field
  @param name            name of field
  @param length          length of name
  @param allow_rowid     do allow finding of "_rowid" field?
  @param[out] field_index_ptr position in field list (used to speedup
                              lookup for fields in prepared tables)

  @retval NULL           field is not found
  @retval != NULL        pointer to field
*/

Field *find_field_in_table(TABLE *table, const char *name, size_t length,
                           bool allow_rowid, uint *field_index_ptr) {
  DBUG_TRACE;
  DBUG_PRINT("enter", ("table: '%s', field name: '%s'", table->alias, name));

  Field **field_ptr = nullptr, *field;

  if (table->s->name_hash != nullptr) {
    const auto it = table->s->name_hash->find(std::string(name, length));
    if (it != table->s->name_hash->end()) {
      /*
        field_ptr points to field in TABLE_SHARE. Convert it to the matching
        field in table
      */
      field_ptr = (table->field + (it->second - table->s->field));
    }
  } else {
    if (!(field_ptr = table->field)) return (Field *)nullptr;
    for (; *field_ptr; ++field_ptr)
      if (!my_strcasecmp(system_charset_info, (*field_ptr)->field_name, name))
        break;
  }

  if (field_ptr && *field_ptr) {
    *field_index_ptr = field_ptr - table->field;
    field = *field_ptr;
  } else {
    if (!allow_rowid || my_strcasecmp(system_charset_info, name, "_rowid") ||
        table->s->rowid_field_offset == 0)
      return (Field *)nullptr;
    field = table->field[table->s->rowid_field_offset - 1];
  }

  return field;
}

/**
  Find field in a table reference.

  @param thd                  thread handler
  @param table_list           table reference to search
  @param name                 name of field
  @param length               length of field name
  @param item_name            name of item if it will be created (VIEW)
  @param db_name              optional database name that qualifies the field
  @param table_name           optional table name that qualifies the field
  @param[in,out] ref          if 'name' is resolved to a view field, ref
                              is set to point to the found view field
  @param want_privilege       privileges to check for column
                              = 0: no privilege checking is needed
  @param allow_rowid          do allow finding of "_rowid" field?
  @param field_index_ptr      position in field list (used to
                              speedup lookup for fields in prepared tables)
  @param register_tree_change TRUE if ref is not stack variable and we
                              need register changes in item tree
  @param[out] actual_table    the original table reference where the field
                              belongs - differs from 'table_list' only for
                              NATURAL_USING joins.

    Find a field in a table reference depending on the type of table
    reference. There are three types of table references with respect
    to the representation of their result columns:
    - an array of Field_translator objects for MERGE views and some
      information_schema tables,
    - an array of Field objects (and possibly a name hash) for stored
      tables,
    - a list of Natural_join_column objects for NATURAL/USING joins.
    This procedure detects the type of the table reference 'table_list'
    and calls the corresponding search routine.

    The function checks column-level privileges for the found field
    according to argument want_privilege.

    The function marks the column in corresponding table's read set or
    write set according to THD::mark_used_columns.

  @retval NULL           field is not found
  @retval view_ref_found found value in VIEW (real result is in *ref)
  @retval otherwise      pointer to field
*/

Field *find_field_in_table_ref(THD *thd, TABLE_LIST *table_list,
                               const char *name, size_t length,
                               const char *item_name, const char *db_name,
                               const char *table_name, Item **ref,
                               ulong want_privilege, bool allow_rowid,
                               uint *field_index_ptr, bool register_tree_change,
                               TABLE_LIST **actual_table) {
  Field *fld;
  DBUG_TRACE;
  DBUG_ASSERT(table_list->alias);
  DBUG_ASSERT(name);
  DBUG_ASSERT(item_name);
  DBUG_PRINT("enter", ("table: '%s'  field name: '%s'  item name: '%s'  ref %p",
                       table_list->alias, name, item_name, ref));

  /*
    Check that the table and database that qualify the current field name
    are the same as the table reference we are going to search for the field.

    Exclude from the test below nested joins because the columns in a
    nested join generally originate from different tables. Nested joins
    also have no table name, except when a nested join is a merge view
    or an information schema table.

    We include explicitly table references with a 'field_translation' table,
    because if there are views over natural joins we don't want to search
    inside the view, but we want to search directly in the view columns
    which are represented as a 'field_translation'.

    TODO: Ensure that table_name, db_name and tables->db always points to
          something !
  */
  if (/* Exclude nested joins. */
      (!table_list->nested_join ||
       /* Include merge views and information schema tables. */
       table_list->field_translation) &&
      /*
        Test if the field qualifiers match the table reference we plan
        to search.
      */
      table_name && table_name[0] &&
      (my_strcasecmp(table_alias_charset, table_list->alias, table_name) ||
       (db_name && db_name[0] && table_list->db && table_list->db[0] &&
        (table_list->schema_table
             ? my_strcasecmp(system_charset_info, db_name, table_list->db)
             : strcmp(db_name, table_list->db)))))
    return nullptr;

  *actual_table = nullptr;

  if (table_list->field_translation) {
    /* 'table_list' is a view or an information schema table. */
    if ((fld = find_field_in_view(thd, table_list, name, ref,
                                  register_tree_change)))
      *actual_table = table_list;
  } else if (!table_list->nested_join) {
    /* 'table_list' is a stored table. */
    DBUG_ASSERT(table_list->table);
    if ((fld = find_field_in_table(table_list->table, name, length, allow_rowid,
                                   field_index_ptr)))
      *actual_table = table_list;
  } else {
    /*
      'table_list' is a NATURAL/USING join, or an operand of such join that
      is a nested join itself.

      If the field name we search for is qualified, then search for the field
      in the table references used by NATURAL/USING the join.
    */
    if (table_name && table_name[0]) {
      for (TABLE_LIST *table : table_list->nested_join->join_list) {
        if ((fld = find_field_in_table_ref(
                 thd, table, name, length, item_name, db_name, table_name, ref,
                 want_privilege, allow_rowid, field_index_ptr,
                 register_tree_change, actual_table)))
          return fld;
      }
      return nullptr;
    }
    /*
      Non-qualified field, search directly in the result columns of the
      natural join. The condition of the outer IF is true for the top-most
      natural join, thus if the field is not qualified, we will search
      directly the top-most NATURAL/USING join.
    */
    fld = find_field_in_natural_join(thd, table_list, name, ref,
                                     register_tree_change, actual_table);
  }

  if (fld) {
    // Check if there are sufficient privileges to the found field.
    if (want_privilege) {
      if (fld != view_ref_found) {
        if (check_column_grant_in_table_ref(thd, *actual_table, name, length,
                                            want_privilege))
          return WRONG_GRANT;
      } else {
        DBUG_ASSERT(ref && *ref && (*ref)->fixed);
        DBUG_ASSERT(*actual_table ==
                    (down_cast<Item_ident *>(*ref))->cached_table);

        Column_privilege_tracker tracker(thd, want_privilege);
        if ((*ref)->walk(&Item::check_column_privileges, enum_walk::PREFIX,
                         (uchar *)thd))
          return WRONG_GRANT;
      }
    }

    /*
      Get read_set correct for this field so that the handler knows that
      this field is involved in the query and gets retrieved.
    */
    if (fld == view_ref_found) {
      Mark_field mf(thd->mark_used_columns);
      (*ref)->walk(&Item::mark_field_in_map, enum_walk::SUBQUERY_POSTFIX,
                   (uchar *)&mf);
    } else  // surely fld != NULL (see outer if())
      fld->table->mark_column_used(fld, thd->mark_used_columns);
  }
  return fld;
}

/*
  Find field in table, no side effects, only purpose is to check for field
  in table object and get reference to the field if found.

  SYNOPSIS
  find_field_in_table_sef()

  table                         table where to find
  name                          Name of field searched for

  RETURN
    0                   field is not found
    #                   pointer to field
*/

Field *find_field_in_table_sef(TABLE *table, const char *name) {
  Field **field_ptr = nullptr;
  if (table->s->name_hash != nullptr) {
    const auto it = table->s->name_hash->find(name);
    if (it != table->s->name_hash->end()) {
      /*
        field_ptr points to field in TABLE_SHARE. Convert it to the matching
        field in table
      */
      field_ptr = (table->field + (it->second - table->s->field));
    }
  } else {
    if (!(field_ptr = table->field)) return (Field *)nullptr;
    for (; *field_ptr; ++field_ptr)
      if (!my_strcasecmp(system_charset_info, (*field_ptr)->field_name, name))
        break;
  }
  if (field_ptr)
    return *field_ptr;
  else
    return (Field *)nullptr;
}

/*
  Find field in table list.

  SYNOPSIS
    find_field_in_tables()
    thd			  pointer to current thread structure
    item		  field item that should be found
    first_table           list of tables to be searched for item
    last_table            end of the list of tables to search for item. If NULL
                          then search to the end of the list 'first_table'.
    ref			  if 'item' is resolved to a view field, ref is set to
                          point to the found view field
    report_error	  Degree of error reporting:
                          - IGNORE_ERRORS then do not report any error
                          - IGNORE_EXCEPT_NON_UNIQUE report only non-unique
                            fields, suppress all other errors
                          - REPORT_EXCEPT_NON_UNIQUE report all other errors
                            except when non-unique fields were found
                          - REPORT_ALL_ERRORS
    want_privilege        column privileges to check
                          = 0: no need to check privileges
    register_tree_change  true if ref is not a stack variable and we
                          to need register changes in item tree

  RETURN VALUES
    0			If error: the found field is not unique, or there are
                        no sufficient access priviliges for the found field,
                        or the field is qualified with non-existing table.
    not_found_field	The function was called with report_error ==
                        (IGNORE_ERRORS || IGNORE_EXCEPT_NON_UNIQUE) and a
                        field was not found.
    view_ref_found	View field is found, item passed through ref parameter
    found field         If a item was resolved to some field
*/

Field *find_field_in_tables(THD *thd, Item_ident *item, TABLE_LIST *first_table,
                            TABLE_LIST *last_table, Item **ref,
                            find_item_error_report_type report_error,
                            ulong want_privilege, bool register_tree_change) {
  Field *found = nullptr;
  const char *db = item->db_name;
  const char *table_name = item->table_name;
  const char *name = item->field_name;
  size_t length = strlen(name);
  uint field_index;
  char name_buff[NAME_LEN + 1];
  TABLE_LIST *actual_table;
  bool allow_rowid;

  if (!table_name || !table_name[0]) {
    table_name = nullptr;  // For easier test
    db = nullptr;
  }

  allow_rowid = table_name || (first_table && !first_table->next_local);

  if (item->cached_table) {
    /*
      This shortcut is used by prepared statements. We assume that
      TABLE_LIST *first_table is not changed during query execution (which
      is true for all queries except RENAME but luckily RENAME doesn't
      use fields...) so we can rely on reusing pointer to its member.
      With this optimization we also miss case when addition of one more
      field makes some prepared query ambiguous and so erroneous, but we
      accept this trade off.
    */
    TABLE_LIST *table_ref = item->cached_table;

    /*
      @todo WL#6570 - is this reasonable???
      Also refactor this code to replace "cached_table" with "table_ref" -
      as there is no longer need for more than one resolving, hence
      no "caching" as well.
    */
    if (item->type() == Item::FIELD_ITEM)
      field_index = down_cast<Item_field *>(item)->field_index;

    /*
      The condition (table_ref->view == NULL) ensures that we will call
      find_field_in_table even in the case of information schema tables
      when table_ref->field_translation != NULL.
    */

    if (table_ref->table && !table_ref->is_view()) {
      found = find_field_in_table(table_ref->table, name, length, true,
                                  &field_index);
      // Check if there are sufficient privileges to the found field.
      if (found && want_privilege &&
          check_column_grant_in_table_ref(thd, table_ref, name, length,
                                          want_privilege))
        found = WRONG_GRANT;
      if (found && found != WRONG_GRANT)
        table_ref->table->mark_column_used(found, thd->mark_used_columns);
    } else {
      found = find_field_in_table_ref(thd, table_ref, name, length,
                                      item->item_name.ptr(), nullptr, nullptr,
                                      ref, want_privilege, true, &field_index,
                                      register_tree_change, &actual_table);
    }
    if (found) {
      if (found == WRONG_GRANT) return nullptr;

      // @todo WL#6570 move this assignment to a more strategic place?
      if (item->type() == Item::FIELD_ITEM)
        down_cast<Item_field *>(item)->field_index = field_index;

      return found;
    }
  }

  if (db && (lower_case_table_names || is_infoschema_db(db, strlen(db)))) {
    /*
      convert database to lower case for comparison.
      We can't do this in Item_field as this would change the
      'name' of the item which may be used in the select list

      The 'information_schema' name is treated as case-insenstive
      identifier when specified in FROM clause even in
      lower_case_table_names=0. We lowercase the 'information_schema' name
      below to treat it as case-insensitive even when it is refered in WHERE
      or SELECT clause.
    */
    strmake(name_buff, db, sizeof(name_buff) - 1);
    my_casedn_str(files_charset_info, name_buff);
    db = name_buff;
  }

  if (first_table && first_table->select_lex &&
      first_table->select_lex->end_lateral_table)
    last_table = first_table->select_lex->end_lateral_table;
  else if (last_table)
    last_table = last_table->next_name_resolution_table;

  TABLE_LIST *cur_table;

  for (cur_table = first_table; cur_table != last_table;
       cur_table = cur_table->next_name_resolution_table) {
    Field *cur_field = find_field_in_table_ref(
        thd, cur_table, name, length, item->item_name.ptr(), db, table_name,
        ref, want_privilege, allow_rowid, &field_index, register_tree_change,
        &actual_table);
    if ((cur_field == nullptr && thd->is_error()) || cur_field == WRONG_GRANT)
      return nullptr;

    if (cur_field) {
      /*
        Store the original table of the field, which may be different from
        cur_table in the case of NATURAL/USING join.
      */
      item->cached_table =
          (!actual_table->cacheable_table || found) ? nullptr : actual_table;

      // @todo WL#6570 move this assignment to a more strategic place?
      if (item->type() == Item::FIELD_ITEM)
        down_cast<Item_field *>(item)->field_index = field_index;

      DBUG_ASSERT(thd->where);
      /*
        If we found a fully qualified field we return it directly as it can't
        have duplicates.
       */
      if (db) return cur_field;

      if (found) {
        if (report_error == REPORT_ALL_ERRORS ||
            report_error == IGNORE_EXCEPT_NON_UNIQUE)
          my_error(ER_NON_UNIQ_ERROR, MYF(0),
                   table_name ? item->full_name() : name, thd->where);
        return (Field *)nullptr;
      }
      found = cur_field;
    }
  }

  if (found) return found;

  /*
    If the field was qualified and there were no tables to search, issue
    an error that an unknown table was given. The situation is detected
    as follows: if there were no tables we wouldn't go through the loop
    and cur_table wouldn't be updated by the loop increment part, so it
    will be equal to the first table.
    @todo revisit this logic. If the first table is a table function or lateral
    derived table and contains an inner column reference in it which is not
    found, cur_table==first_table, even though there _were_ tables to search.
  */
  if (table_name && (cur_table == first_table) &&
      (report_error == REPORT_ALL_ERRORS ||
       report_error == REPORT_EXCEPT_NON_UNIQUE)) {
    char buff[NAME_LEN * 2 + 2];
    if (db && db[0]) {
      strxnmov(buff, sizeof(buff) - 1, db, ".", table_name, NullS);
      table_name = buff;
    }
    my_error(ER_UNKNOWN_TABLE, MYF(0), table_name, thd->where);
  } else {
    if (report_error == REPORT_ALL_ERRORS ||
        report_error == REPORT_EXCEPT_NON_UNIQUE) {
      /* We now know that this column does not exist in any table_list
         of the query. If user does not have grant, then we should throw
         error stating 'access denied'. If user does have right then we can
         give proper error like column does not exist. Following is check
         to see if column has wrong grants and avoids error like 'bad field'
         and throw column access error.
      */
      if (!first_table || (want_privilege == 0) ||
          !check_column_grant_in_table_ref(thd, first_table, name, length,
                                           want_privilege))
        my_error(ER_BAD_FIELD_ERROR, MYF(0), item->full_name(), thd->where);
    } else
      found = not_found_field;
  }
  return found;
}

/*
  Find Item in list of items (find_field_in_tables analog)

  TODO
    is it better return only counter?

  SYNOPSIS
    find_item_in_list()
    find			Item to find
    items			List of items
    counter			To return number of found item
    report_error
      REPORT_ALL_ERRORS		report errors, return 0 if error
      REPORT_EXCEPT_NOT_FOUND	Do not report 'not found' error and
                                return not_found_item, report other errors,
                                return 0
      IGNORE_ERRORS		Do not report errors, return 0 if error
    resolution                  Set to the resolution type if the item is found
                                (it says whether the item is resolved
                                 against an alias name,
                                 or as a field name without alias,
                                 or as a field hidden by alias,
                                 or ignoring alias)

  RETURN VALUES
    0			Item is not found or item is not unique,
                        error message is reported
    not_found_item	Function was called with
                        report_error == REPORT_EXCEPT_NOT_FOUND and
                        item was not found. No error message was reported
                        found field
*/

/* Special Item pointer to serve as a return value from find_item_in_list(). */
Item **not_found_item = (Item **)0x1;

Item **find_item_in_list(THD *thd, Item *find, mem_root_deque<Item *> *items,
                         uint *counter,
                         find_item_error_report_type report_error,
                         enum_resolution_type *resolution) {
  Item **found = nullptr, **found_unaliased = nullptr;
  const char *db_name = nullptr;
  const char *field_name = nullptr;
  const char *table_name = nullptr;
  bool found_unaliased_non_uniq = false;
  /*
    true if the item that we search for is a valid name reference
    (and not an item that happens to have a name).
  */
  bool is_ref_by_name = false;
  uint unaliased_counter = 0;

  *resolution = NOT_RESOLVED;

  is_ref_by_name =
      (find->type() == Item::FIELD_ITEM || find->type() == Item::REF_ITEM);
  if (is_ref_by_name) {
    field_name = ((Item_ident *)find)->field_name;
    table_name = ((Item_ident *)find)->table_name;
    db_name = ((Item_ident *)find)->db_name;
  }

  int i = 0;
  for (auto it = VisibleFields(*items).begin();
       it != VisibleFields(*items).end(); ++it, ++i) {
    Item *item = *it;
    if (field_name && item->real_item()->type() == Item::FIELD_ITEM) {
      Item_ident *item_field = (Item_ident *)item;

      /*
        In case of group_concat() with ORDER BY condition in the QUERY
        item_field can be field of temporary table without item name
        (if this field created from expression argument of group_concat()),
        => we have to check presence of name before compare
      */
      if (!item_field->item_name.is_set()) continue;

      if (table_name) {
        /*
          If table name is specified we should find field 'field_name' in
          table 'table_name'. According to SQL-standard we should ignore
          aliases in this case.

          Since we should NOT prefer fields from the select list over
          other fields from the tables participating in this select in
          case of ambiguity we have to do extra check outside this function.

          We use strcmp for table names and database names as these may be
          case sensitive. In cases where they are not case sensitive, they
          are always in lower case.

          item_field->field_name and item_field->table_name can be 0x0 if
          item is not fix_field()'ed yet.
        */
        if (item_field->field_name && item_field->table_name &&
            !my_strcasecmp(system_charset_info, item_field->field_name,
                           field_name) &&
            !my_strcasecmp(table_alias_charset, item_field->table_name,
                           table_name) &&
            (!db_name ||
             (item_field->db_name && !strcmp(item_field->db_name, db_name)))) {
          if (found_unaliased) {
            if ((*found_unaliased)->eq(item, false)) continue;
            /*
              Two matching fields in select list.
              We already can bail out because we are searching through
              unaliased names only and will have duplicate error anyway.
            */
            if (report_error != IGNORE_ERRORS)
              my_error(ER_NON_UNIQ_ERROR, MYF(0), find->full_name(),
                       thd->where);
            return (Item **)nullptr;
          }
          found_unaliased = &*it;
          unaliased_counter = i;
          *resolution = RESOLVED_IGNORING_ALIAS;
          if (db_name) break;  // Perfect match
        }
      } else {
        int fname_cmp = my_strcasecmp(system_charset_info,
                                      item_field->field_name, field_name);
        if (item_field->item_name.eq_safe(field_name)) {
          /*
            If table name was not given we should scan through aliases
            and non-aliased fields first. We are also checking unaliased
            name of the field in then next  else-if, to be able to find
            instantly field (hidden by alias) if no suitable alias or
            non-aliased field was found.
          */
          if (found) {
            if ((*found)->eq(item, false)) continue;  // Same field twice
            if (report_error != IGNORE_ERRORS)
              my_error(ER_NON_UNIQ_ERROR, MYF(0), find->full_name(),
                       thd->where);
            return (Item **)nullptr;
          }
          found = &*it;
          *counter = i;
          *resolution =
              fname_cmp ? RESOLVED_AGAINST_ALIAS : RESOLVED_WITH_NO_ALIAS;
        } else if (!fname_cmp) {
          /*
            We will use non-aliased field or react on such ambiguities only if
            we won't be able to find aliased field.
            Again if we have ambiguity with field outside of select list
            we should prefer fields from select list.
          */
          if (found_unaliased) {
            if ((*found_unaliased)->eq(item, false))
              continue;  // Same field twice
            found_unaliased_non_uniq = true;
          }
          found_unaliased = &*it;
          unaliased_counter = i;
        }
      }
    } else if (!table_name) {
      if (is_ref_by_name && item->item_name.eq_safe(find->item_name)) {
        found = &*it;
        *counter = i;
        *resolution = RESOLVED_AGAINST_ALIAS;
        break;
      } else if (find->eq(item, false)) {
        found = &*it;
        *counter = i;
        *resolution = RESOLVED_IGNORING_ALIAS;
        break;
      }
    } else if (table_name && item->type() == Item::REF_ITEM &&
               ((Item_ref *)item)->ref_type() == Item_ref::VIEW_REF) {
      /*
        TODO:Here we process prefixed view references only. What we should
        really do is process all types of Item_refs. But this will currently
        lead to a clash with the way references to outer SELECTs (from the
        HAVING clause) are handled in e.g. :
        SELECT 1 FROM t1 AS t1_o GROUP BY a
          HAVING (SELECT t1_o.a FROM t1 AS t1_i GROUP BY t1_i.a LIMIT 1).
        Processing all Item_refs here will cause t1_o.a to resolve to itself.
        We still need to process the special case of Item_view_ref
        because in the context of views they have the same meaning as
        Item_field for tables.
      */
      Item_ident *item_ref = (Item_ident *)item;
      if (item_ref->item_name.eq_safe(field_name) && item_ref->table_name &&
          !my_strcasecmp(table_alias_charset, item_ref->table_name,
                         table_name) &&
          (!db_name ||
           (item_ref->db_name && !strcmp(item_ref->db_name, db_name)))) {
        found = &*it;
        *counter = i;
        *resolution = RESOLVED_IGNORING_ALIAS;
        break;
      }
    }
  }
  if (!found) {
    if (found_unaliased_non_uniq) {
      if (report_error != IGNORE_ERRORS)
        my_error(ER_NON_UNIQ_ERROR, MYF(0), find->full_name(), thd->where);
      return (Item **)nullptr;
    }
    if (found_unaliased) {
      found = found_unaliased;
      *counter = unaliased_counter;
      *resolution = RESOLVED_BEHIND_ALIAS;
    }
  }
  if (found) return found;
  if (report_error != REPORT_EXCEPT_NOT_FOUND) {
    if (report_error == REPORT_ALL_ERRORS)
      my_error(ER_BAD_FIELD_ERROR, MYF(0), find->full_name(), thd->where);
    return (Item **)nullptr;
  } else
    return not_found_item;
}

/*
  Test if a string is a member of a list of strings.

  SYNOPSIS
    test_if_string_in_list()
    find      the string to look for
    str_list  a list of strings to be searched

  DESCRIPTION
    Sequentially search a list of strings for a string, and test whether
    the list contains the same string.

  RETURN
    true  if find is in str_list
    false otherwise
*/

static bool test_if_string_in_list(const char *find, List<String> *str_list) {
  List_iterator<String> str_list_it(*str_list);
  String *curr_str;
  size_t find_length = strlen(find);
  while ((curr_str = str_list_it++)) {
    if (find_length != curr_str->length()) continue;
    if (!my_strcasecmp(system_charset_info, find, curr_str->ptr())) return true;
  }
  return false;
}

/*
  Create a new name resolution context for an item so that it is
  being resolved in a specific table reference.

  SYNOPSIS
    set_new_item_local_context()
    thd        pointer to current thread
    item       item for which new context is created and set
    table_ref  table ref where an item showld be resolved

  DESCRIPTION
    Create a new name resolution context for an item, so that the item
    is resolved only the supplied 'table_ref'.

  RETURN
    false  if all OK
    true   otherwise
*/

static bool set_new_item_local_context(THD *thd, Item_ident *item,
                                       TABLE_LIST *table_ref) {
  Name_resolution_context *context;
  if (!(context = new (thd->mem_root) Name_resolution_context))
    return true; /* purecov: inspected */
  context->init();
  context->first_name_resolution_table = context->last_name_resolution_table =
      table_ref;
  context->select_lex = table_ref->select_lex;
  context->next_context = table_ref->select_lex->first_context;
  table_ref->select_lex->first_context = context;
  item->context = context;
  return false;
}

/*
  Find and mark the common columns of two table references.

  SYNOPSIS
    mark_common_columns()
    thd                [in] current thread
    table_ref_1        [in] the first (left) join operand
    table_ref_2        [in] the second (right) join operand
    using_fields       [in] if the join is JOIN...USING - the join columns,
                            if NATURAL join, then NULL
    found_using_fields [out] number of fields from the USING clause that were
                             found among the common fields

  DESCRIPTION
    The procedure finds the common columns of two relations (either
    tables or intermediate join results), and adds an equi-join condition
    to the ON clause of 'table_ref_2' for each pair of matching columns.
    If some of table_ref_XXX represents a base table or view, then we
    create new 'Natural_join_column' instances for each column
    reference and store them in the 'join_columns' of the table
    reference.

  IMPLEMENTATION
    The procedure assumes that store_natural_using_join_columns() was
    called for the previous level of NATURAL/USING joins.

  RETURN
    true   error when some common column is non-unique, or out of memory
    false  OK
*/

static bool mark_common_columns(THD *thd, TABLE_LIST *table_ref_1,
                                TABLE_LIST *table_ref_2,
                                List<String> *using_fields,
                                uint *found_using_fields) {
  Field_iterator_table_ref it_1, it_2;
  Natural_join_column *nj_col_1, *nj_col_2;
  bool first_outer_loop = true;
  List<Field> fields;
  /*
    Leaf table references to which new natural join columns are added
    if the leaves are != NULL.
  */
  TABLE_LIST *leaf_1 =
      (table_ref_1->nested_join && !table_ref_1->is_natural_join) ? nullptr
                                                                  : table_ref_1;
  TABLE_LIST *leaf_2 =
      (table_ref_2->nested_join && !table_ref_2->is_natural_join) ? nullptr
                                                                  : table_ref_2;

  DBUG_TRACE;
  DBUG_PRINT("info", ("operand_1: %s  operand_2: %s", table_ref_1->alias,
                      table_ref_2->alias));

  Prepared_stmt_arena_holder ps_arena_holder(thd);

  *found_using_fields = 0;

  for (it_1.set(table_ref_1); !it_1.end_of_fields(); it_1.next()) {
    bool found = false;
    const char *field_name_1;
    /* true if field_name_1 is a member of using_fields */
    bool is_using_column_1;
    if (!(nj_col_1 = it_1.get_or_create_column_ref(thd, leaf_1))) return true;
    if (it_1.field() != nullptr && it_1.field()->is_hidden_from_user()) {
      // Hidden columns for functional indexes don't participate in
      // NATURAL JOIN, so skip it (but we need to go through
      // get_or_create_column_ref() first).
      continue;
    }
    field_name_1 = nj_col_1->name();
    is_using_column_1 =
        using_fields && test_if_string_in_list(field_name_1, using_fields);
    DBUG_PRINT("info", ("field_name_1=%s.%s",
                        nj_col_1->table_name() ? nj_col_1->table_name() : "",
                        field_name_1));

    /*
      Find a field with the same name in table_ref_2.

      Note that for the second loop, it_2.set() will iterate over
      table_ref_2->join_columns and not generate any new elements or
      lists.
    */
    nj_col_2 = nullptr;
    for (it_2.set(table_ref_2); !it_2.end_of_fields(); it_2.next()) {
      Natural_join_column *cur_nj_col_2;
      const char *cur_field_name_2;
      if (!(cur_nj_col_2 = it_2.get_or_create_column_ref(thd, leaf_2)))
        return true;
      cur_field_name_2 = cur_nj_col_2->name();
      if (it_2.field() != nullptr && it_2.field()->is_hidden_from_user()) {
        // Hidden columns for functional indexes don't participate in
        // NATURAL JOIN, so skip it (but we need to go through
        // get_or_create_column_ref() first).
        continue;
      }
      DBUG_PRINT("info",
                 ("cur_field_name_2=%s.%s",
                  cur_nj_col_2->table_name() ? cur_nj_col_2->table_name() : "",
                  cur_field_name_2));

      /*
        Compare the two columns and check for duplicate common fields.
        A common field is duplicate either if it was already found in
        table_ref_2 (then found == true), or if a field in table_ref_2
        was already matched by some previous field in table_ref_1
        (then cur_nj_col_2->is_common == true).
        Note that it is too early to check the columns outside of the
        USING list for ambiguity because they are not actually "referenced"
        here. These columns must be checked only on unqualified reference
        by name (e.g. in SELECT list).
      */
      if (!my_strcasecmp(system_charset_info, field_name_1, cur_field_name_2)) {
        DBUG_PRINT("info", ("match c1.is_common=%d", nj_col_1->is_common));
        if (cur_nj_col_2->is_common ||
            (found && (!using_fields || is_using_column_1))) {
          my_error(ER_NON_UNIQ_ERROR, MYF(0), field_name_1, thd->where);
          return true;
        }
        nj_col_2 = cur_nj_col_2;
        found = true;
      }
    }
    if (first_outer_loop && leaf_2) {
      /*
        Make sure that the next inner loop "knows" that all columns
        are materialized already.
      */
      leaf_2->is_join_columns_complete = true;
      first_outer_loop = false;
    }
    if (!found) continue;  // No matching field

    /*
      field_1 and field_2 have the same names. Check if they are in the USING
      clause (if present), mark them as common fields, and add a new
      equi-join condition to the ON clause.
    */
    if (nj_col_2 && (!using_fields || is_using_column_1)) {
      Item *item_1 = nj_col_1->create_item(thd);
      if (!item_1) return true;
      Item *item_2 = nj_col_2->create_item(thd);
      if (!item_2) return true;

      Field *field_1 = nj_col_1->field();
      Field *field_2 = nj_col_2->field();
      Item_ident *item_ident_1, *item_ident_2;
      Item_func_eq *eq_cond;
      fields.push_back(field_1);
      fields.push_back(field_2);

      /*
        The created items must be of sub-classes of Item_ident.
      */
      DBUG_ASSERT(item_1->type() == Item::FIELD_ITEM ||
                  item_1->type() == Item::REF_ITEM);
      DBUG_ASSERT(item_2->type() == Item::FIELD_ITEM ||
                  item_2->type() == Item::REF_ITEM);

      /*
        We need to cast item_1,2 to Item_ident, because we need to hook name
        resolution contexts specific to each item.
      */
      item_ident_1 = (Item_ident *)item_1;
      item_ident_2 = (Item_ident *)item_2;
      /*
        Create and hook special name resolution contexts to each item in the
        new join condition . We need this to both speed-up subsequent name
        resolution of these items, and to enable proper name resolution of
        the items during the execute phase of PS.
      */
      if (set_new_item_local_context(thd, item_ident_1, nj_col_1->table_ref) ||
          set_new_item_local_context(thd, item_ident_2, nj_col_2->table_ref))
        return true;

      if (!(eq_cond = new Item_func_eq(item_ident_1, item_ident_2)))
        return true;  // Out of memory.

      /*
        Add the new equi-join condition to the ON clause. Notice that
        fix_fields() is applied to all ON conditions in setup_conds()
        so we don't do it here.
       */
      add_join_on(table_ref_2, eq_cond);

      nj_col_1->is_common = nj_col_2->is_common = true;
      DBUG_PRINT("info", ("%s.%s and %s.%s are common",
                          nj_col_1->table_name() ? nj_col_1->table_name() : "",
                          nj_col_1->name(),
                          nj_col_2->table_name() ? nj_col_2->table_name() : "",
                          nj_col_2->name()));

      // Mark fields in the read set
      if (field_1) {
        nj_col_1->table_ref->table->mark_column_used(field_1,
                                                     MARK_COLUMNS_READ);
      } else {
        Mark_field mf(MARK_COLUMNS_READ);
        item_1->walk(&Item::mark_field_in_map, enum_walk::SUBQUERY_POSTFIX,
                     (uchar *)&mf);
      }

      if (field_2) {
        nj_col_2->table_ref->table->mark_column_used(field_2,
                                                     MARK_COLUMNS_READ);
      } else {
        Mark_field mf(MARK_COLUMNS_READ);
        item_2->walk(&Item::mark_field_in_map, enum_walk::SUBQUERY_POSTFIX,
                     (uchar *)&mf);
      }

      if (using_fields != nullptr) ++(*found_using_fields);
    }
  }

  if (leaf_1) leaf_1->is_join_columns_complete = true;

  /*
    Everything is OK.
    Notice that at this point there may be some column names in the USING
    clause that are not among the common columns. This is an SQL error and
    we check for this error in store_natural_using_join_columns() when
    (found_using_fields < length(join_using_fields)).
  */
  return false;
}

/*
  Materialize and store the row type of NATURAL/USING join.

  SYNOPSIS
    store_natural_using_join_columns()
    thd                current thread
    natural_using_join the table reference of the NATURAL/USING join
    table_ref_1        the first (left) operand (of a NATURAL/USING join).
    table_ref_2        the second (right) operand (of a NATURAL/USING join).
    using_fields       if the join is JOIN...USING - the join columns,
                       if NATURAL join, then NULL
    found_using_fields number of fields from the USING clause that were
                       found among the common fields

  DESCRIPTION
    Iterate over the columns of both join operands and sort and store
    all columns into the 'join_columns' list of natural_using_join
    where the list is formed by three parts:
      part1: The coalesced columns of table_ref_1 and table_ref_2,
             sorted according to the column order of the first table.
      part2: The other columns of the first table, in the order in
             which they were defined in CREATE TABLE.
      part3: The other columns of the second table, in the order in
             which they were defined in CREATE TABLE.
    Time complexity - O(N1+N2), where Ni = length(table_ref_i).

  IMPLEMENTATION
    The procedure assumes that mark_common_columns() has been called
    for the join that is being processed.

  RETURN
    true    error: Some common column is ambiguous
    false   OK
*/

static bool store_natural_using_join_columns(THD *thd,
                                             TABLE_LIST *natural_using_join,
                                             TABLE_LIST *table_ref_1,
                                             TABLE_LIST *table_ref_2,
                                             List<String> *using_fields,
                                             uint found_using_fields) {
  Field_iterator_table_ref it_1, it_2;
  Natural_join_column *nj_col_1, *nj_col_2;
  List<Natural_join_column> *non_join_columns;
  DBUG_TRACE;

  DBUG_ASSERT(!natural_using_join->join_columns);

  Prepared_stmt_arena_holder ps_arena_holder(thd);

  if (!(non_join_columns = new (thd->mem_root) List<Natural_join_column>) ||
      !(natural_using_join->join_columns =
            new (thd->mem_root) List<Natural_join_column>))
    return true;

  /* Append the columns of the first join operand. */
  for (it_1.set(table_ref_1); !it_1.end_of_fields(); it_1.next()) {
    nj_col_1 = it_1.get_natural_column_ref();
    if (nj_col_1->is_common) {
      natural_using_join->join_columns->push_back(nj_col_1);
      /* Reset the common columns for the next call to mark_common_columns. */
      nj_col_1->is_common = false;
    } else
      non_join_columns->push_back(nj_col_1);
  }

  /*
    Check that all columns in the USING clause are among the common
    columns. If this is not the case, report the first one that was
    not found in an error.
  */
  if (using_fields && found_using_fields < using_fields->elements) {
    String *using_field_name;
    List_iterator_fast<String> using_fields_it(*using_fields);
    while ((using_field_name = using_fields_it++)) {
      const char *using_field_name_ptr = using_field_name->c_ptr();
      List_iterator_fast<Natural_join_column> it(
          *(natural_using_join->join_columns));
      Natural_join_column *common_field;

      for (;;) {
        /* If reached the end of fields, and none was found, report error. */
        if (!(common_field = it++)) {
          my_error(ER_BAD_FIELD_ERROR, MYF(0), using_field_name_ptr,
                   thd->where);
          return true;
        }
        if (!my_strcasecmp(system_charset_info, common_field->name(),
                           using_field_name_ptr))
          break;  // Found match
      }
    }
  }

  /* Append the non-equi-join columns of the second join operand. */
  for (it_2.set(table_ref_2); !it_2.end_of_fields(); it_2.next()) {
    nj_col_2 = it_2.get_natural_column_ref();
    if (!nj_col_2->is_common)
      non_join_columns->push_back(nj_col_2);
    else {
      /* Reset the common columns for the next call to mark_common_columns. */
      nj_col_2->is_common = false;
    }
  }

  if (non_join_columns->elements > 0)
    natural_using_join->join_columns->concat(non_join_columns);
  natural_using_join->is_join_columns_complete = true;

  return false;
}

/*
  Precompute and store the row types of the top-most NATURAL/USING joins.

  SYNOPSIS
    store_top_level_join_columns()
    thd            current thread
    table_ref      nested join or table in a FROM clause
    left_neighbor  neighbor table reference to the left of table_ref at the
                   same level in the join tree
    right_neighbor neighbor table reference to the right of table_ref at the
                   same level in the join tree

  DESCRIPTION
    The procedure performs a post-order traversal of a nested join tree
    and materializes the row types of NATURAL/USING joins in a
    bottom-up manner until it reaches the TABLE_LIST elements that
    represent the top-most NATURAL/USING joins. The procedure should be
    applied to each element of SELECT_LEX::top_join_list (i.e. to each
    top-level element of the FROM clause).

  IMPLEMENTATION
    Notice that the table references in the list nested_join->join_list
    are in reverse order, thus when we iterate over it, we are moving
    from the right to the left in the FROM clause.

  RETURN
    true   Error
    false  OK
*/

static bool store_top_level_join_columns(THD *thd, TABLE_LIST *table_ref,
                                         TABLE_LIST *left_neighbor,
                                         TABLE_LIST *right_neighbor) {
  DBUG_TRACE;

  DBUG_ASSERT(!table_ref->nested_join->natural_join_processed);

  Prepared_stmt_arena_holder ps_arena_holder(thd);

  /* Call the procedure recursively for each nested table reference. */
  if (table_ref->nested_join && !table_ref->nested_join->join_list.empty()) {
    auto nested_it = table_ref->nested_join->join_list.begin();
    TABLE_LIST *same_level_left_neighbor = *nested_it++;
    TABLE_LIST *same_level_right_neighbor = nullptr;
    /* Left/right-most neighbors, possibly at higher levels in the join tree. */
    TABLE_LIST *real_left_neighbor, *real_right_neighbor;

    while (same_level_left_neighbor) {
      TABLE_LIST *cur_table_ref = same_level_left_neighbor;
      same_level_left_neighbor =
          (nested_it == table_ref->nested_join->join_list.end()) ? nullptr
                                                                 : *nested_it++;
      /*
        Pick the parent's left and right neighbors if there are no immediate
        neighbors at the same level.
      */
      real_left_neighbor =
          (same_level_left_neighbor) ? same_level_left_neighbor : left_neighbor;
      real_right_neighbor = (same_level_right_neighbor)
                                ? same_level_right_neighbor
                                : right_neighbor;

      if (cur_table_ref->nested_join &&
          !cur_table_ref->nested_join->natural_join_processed &&
          store_top_level_join_columns(thd, cur_table_ref, real_left_neighbor,
                                       real_right_neighbor))
        return true;
      same_level_right_neighbor = cur_table_ref;
    }
  }

  /*
    If this is a NATURAL/USING join, materialize its result columns and
    convert to a JOIN ... ON.
  */
  if (table_ref->is_natural_join) {
    DBUG_ASSERT(table_ref->nested_join &&
                table_ref->nested_join->join_list.size() == 2);
    auto operand_it = table_ref->nested_join->join_list.begin();
    /*
      Notice that the order of join operands depends on whether table_ref
      represents a LEFT or a RIGHT join. In a RIGHT join, the operands are
      in inverted order.
     */
    TABLE_LIST *table_ref_2 = *operand_it++; /* Second NATURAL join operand.*/
    TABLE_LIST *table_ref_1 = *operand_it++; /* First NATURAL join operand. */
    List<String> *using_fields = table_ref->join_using_fields;
    uint found_using_fields;

    if (mark_common_columns(thd, table_ref_1, table_ref_2, using_fields,
                            &found_using_fields))
      return true;

    if (store_natural_using_join_columns(thd, table_ref, table_ref_1,
                                         table_ref_2, using_fields,
                                         found_using_fields))
      return true;

    /*
      Change NATURAL JOIN to JOIN ... ON. We do this for both operands
      because either one of them or the other is the one with the
      natural join flag because RIGHT joins are transformed into LEFT,
      and the two tables may be reordered.
    */
    table_ref_1->natural_join = table_ref_2->natural_join = nullptr;

    /* Add a true condition to outer joins that have no common columns. */
    if (table_ref_2->outer_join && !table_ref_2->join_cond())
      table_ref_2->set_join_cond(new Item_func_true());

    /* Change this table reference to become a leaf for name resolution. */
    if (left_neighbor) {
      TABLE_LIST *last_leaf_on_the_left;
      last_leaf_on_the_left = left_neighbor->last_leaf_for_name_resolution();
      last_leaf_on_the_left->next_name_resolution_table = table_ref;
    }
    if (right_neighbor) {
      TABLE_LIST *first_leaf_on_the_right;
      first_leaf_on_the_right =
          right_neighbor->first_leaf_for_name_resolution();
      table_ref->next_name_resolution_table = first_leaf_on_the_right;
    } else
      table_ref->next_name_resolution_table = nullptr;
  }

  table_ref->nested_join->natural_join_processed = true;

  return false;
}

/*
  Compute and store the row types of the top-most NATURAL/USING joins
  in a FROM clause.

  SYNOPSIS
    setup_natural_join_row_types()
    thd          current thread
    from_clause  list of top-level table references in a FROM clause

  DESCRIPTION
    Apply the procedure 'store_top_level_join_columns' to each of the
    top-level table referencs of the FROM clause. Adjust the list of tables
    for name resolution - context->first_name_resolution_table to the
    top-most, lef-most NATURAL/USING join.

  IMPLEMENTATION
    Notice that the table references in 'from_clause' are in reverse
    order, thus when we iterate over it, we are moving from the right
    to the left in the FROM clause.

  RETURN
    true   Error
    false  OK
*/
bool setup_natural_join_row_types(THD *thd,
                                  mem_root_deque<TABLE_LIST *> *from_clause,
                                  Name_resolution_context *context) {
  DBUG_TRACE;
  thd->where = "from clause";
  if (from_clause->empty())
    return false; /* We come here in the case of UNIONs. */

  auto table_ref_it = from_clause->begin();
  /* Table reference to the left of the current. */
  TABLE_LIST *left_neighbor = *table_ref_it++;
  /* Table reference to the right of the current. */
  TABLE_LIST *right_neighbor = nullptr;

  /* Note that tables in the list are in reversed order */
  while (left_neighbor) {
    /* Current table reference. */
    TABLE_LIST *table_ref = left_neighbor;
    left_neighbor =
        (table_ref_it == from_clause->end()) ? nullptr : *table_ref_it++;

    /*
      Do not redo work if already done:
      - for prepared statements and stored procedures,
      - if already processed inside a derived table/view.
    */
    if (table_ref->nested_join &&
        !table_ref->nested_join->natural_join_processed) {
      if (store_top_level_join_columns(thd, table_ref, left_neighbor,
                                       right_neighbor))
        return true;
    }
    if (left_neighbor && context->select_lex->first_execution) {
      left_neighbor->next_name_resolution_table =
          table_ref->first_leaf_for_name_resolution();
    }
    right_neighbor = table_ref;
  }

  /*
    Store the top-most, left-most NATURAL/USING join, so that we start
    the search from that one instead of context->table_list. At this point
    right_neighbor points to the left-most top-level table reference in the
    FROM clause.
  */
  DBUG_ASSERT(right_neighbor);
  context->first_name_resolution_table =
      right_neighbor->first_leaf_for_name_resolution();

  return false;
}

/**
  Resolve variable assignments from LEX object

  @param thd     Thread handler
  @param lex     Lex object containing variable assignments

  @returns false if success, true if error

  @note
  set_entry() must be called before fix_fields() of the whole list of
  field items because:

  1) the list of field items has same order as in the query, and the
     Item_func_get_user_var item may go before the Item_func_set_user_var:

     @verbatim
        SELECT @a, @a := 10 FROM t;
     @endverbatim

  2) The entry->update_query_id value controls constantness of
     Item_func_get_user_var items, so in presence of Item_func_set_user_var
     items we have to refresh their entries before fixing of
     Item_func_get_user_var items.
*/

bool resolve_var_assignments(THD *thd, LEX *lex) {
  List_iterator<Item_func_set_user_var> li(lex->set_var_list);
  Item_func_set_user_var *var;
  while ((var = li++)) var->set_entry(thd, false);

  return false;
}

/****************************************************************************
** Check that all given fields exists and fill struct with current data
****************************************************************************/

/**
  Resolve a list of expressions and setup appropriate data

  @param thd                    thread handler
  @param want_privilege         privilege representing desired operation.
                                whether the expressions are selected, inserted
                                or updated, or no operation is done.
                                will also decide inclusion in read/write maps.
  @param allow_sum_func         true if set operations are allowed in context.
  @param column_update          if true, reject expressions that do not resolve
                                to a base table column
  @param split_sum_funcs        If true, Item::split_sum_func will add hidden
                                items to "fields". See also description in its
                                helper method Item::split_sum_func2.
  @param typed_items            List of reference items for type derivation
                                May be nullptr.
  @param[in,out] fields         list of expressions, populated with resolved
                                data about expressions.
  @param[out] ref_item_array    filled in with references to items.

  @retval false if success
  @retval true if error

  @note The function checks updatability/insertability for the table before
        checking column privileges, for consistent error reporting.
        This has consequences for columns that are specified to be updated:
        The column is first resolved without privilege check.
        This check is followed by an updatablity/insertability check.
        Finally, a column privilege check is run, and the column is marked
        for update.
*/

bool setup_fields(THD *thd, ulong want_privilege, bool allow_sum_func,
                  bool split_sum_funcs, bool column_update,
                  const mem_root_deque<Item *> *typed_items,
                  mem_root_deque<Item *> *fields,
                  Ref_item_array ref_item_array) {
  DBUG_TRACE;

  SELECT_LEX *const select = thd->lex->current_select();
  const enum_mark_columns save_mark_used_columns = thd->mark_used_columns;
  nesting_map save_allow_sum_func = thd->lex->allow_sum_func;
  Column_privilege_tracker column_privilege(thd,
                                            column_update ? 0 : want_privilege);

  // Function can only be used to set up one specific operation:
  DBUG_ASSERT(want_privilege == 0 || want_privilege == SELECT_ACL ||
              want_privilege == INSERT_ACL || want_privilege == UPDATE_ACL);
  DBUG_ASSERT(!(column_update && (want_privilege & SELECT_ACL)));
  if (want_privilege & SELECT_ACL)
    thd->mark_used_columns = MARK_COLUMNS_READ;
  else if (want_privilege & (INSERT_ACL | UPDATE_ACL) && !column_update)
    thd->mark_used_columns = MARK_COLUMNS_WRITE;
  else
    thd->mark_used_columns = MARK_COLUMNS_NONE;

  DBUG_PRINT("info", ("thd->mark_used_columns: %d", thd->mark_used_columns));
  if (allow_sum_func)
    thd->lex->allow_sum_func |= (nesting_map)1 << select->nest_level;
  thd->where = THD::DEFAULT_WHERE;
  bool save_is_item_list_lookup = select->is_item_list_lookup;
  select->is_item_list_lookup = false;

  /*
    To prevent fail on forward lookup we fill it with zerows,
    then if we got pointer on zero after find_item_in_list we will know
    that it is forward lookup.

    There is other way to solve problem: fill array with pointers to list,
    but it will be slower.
  */
  if (!ref_item_array.is_null()) {
    size_t num_visible_fields = CountVisibleFields(*fields);
    DBUG_ASSERT(ref_item_array.size() >= num_visible_fields);
    memset(ref_item_array.array(), 0, sizeof(Item *) * num_visible_fields);
  }

  Ref_item_array ref = ref_item_array;

  mem_root_deque<Item *>::const_iterator typed_it;
  if (typed_items != nullptr) {
    typed_it = typed_items->begin();
  }
  for (auto it = fields->begin(); it != fields->end(); ++it) {
    const size_t old_size = fields->size();
    Item *item = *it;
    assert(!item->hidden);
    Item **item_pos = &*it;
    if ((!item->fixed && item->fix_fields(thd, item_pos)) ||
        (item = *item_pos)->check_cols(1)) {
      DBUG_PRINT("info",
                 ("thd->mark_used_columns: %d", thd->mark_used_columns));
      return true; /* purecov: inspected */
    }

    // Check that we don't have a field that is hidden from users. This should
    // be caught in Item_field::fix_fields.
    DBUG_ASSERT(
        item->type() != Item::FIELD_ITEM ||
        !static_cast<const Item_field *>(item)->field->is_hidden_from_user());

    if (!ref.is_null()) {
      ref[0] = item;
      ref.pop_front();
    }
    Item *typed_item = nullptr;
    if (typed_items != nullptr && typed_it != typed_items->end()) {
      typed_item = *typed_it++;
      assert(!typed_item->hidden);
    }

    if (column_update) {
      Item_field *const field = item->field_for_view_update();
      if (field == nullptr) {
        my_error(ER_NONUPDATEABLE_COLUMN, MYF(0), item->item_name.ptr());
        return true;
      }
      TABLE_LIST *tr = field->table_ref;
      if ((want_privilege & UPDATE_ACL) && !tr->is_updatable()) {
        /*
          The base table of the column may have beeen referenced through a view
          or derived table. If so, print the name of the upper-most view
          referring to this table in order to print the error message with the
          alias of the view as written in the original query instead of the
          alias of the base table.
        */
        my_error(ER_NON_UPDATABLE_TABLE, MYF(0), tr->top_table()->alias,
                 "UPDATE");
        return true;
      }
      if ((want_privilege & INSERT_ACL) && !tr->is_insertable()) {
        /* purecov: begin inspected */
        /*
          Generally unused as long as INSERT only can be applied against
          one base table, for which the INSERT privileges are checked in
          Sql_cmd_insert_base::prepare_inner()
        */
        my_error(ER_NON_INSERTABLE_TABLE, MYF(0), tr->top_table()->alias,
                 "INSERT");
        return true;
        /* purecov: end */
      }
      if (want_privilege & (INSERT_ACL | UPDATE_ACL)) {
        Column_privilege_tracker column_privilege_tr(thd, want_privilege);
        if (item->walk(&Item::check_column_privileges, enum_walk::PREFIX,
                       pointer_cast<uchar *>(thd)))
          return true;
      }
      Mark_field mf(MARK_COLUMNS_WRITE);
      item->walk(&Item::mark_field_in_map, enum_walk::POSTFIX,
                 pointer_cast<uchar *>(&mf));
    } else if (item->data_type() == MYSQL_TYPE_INVALID) {
      if (typed_item != nullptr) {
        if (item->propagate_type(thd, Type_properties(*typed_item)))
          return true;
      } else {
        if (item->propagate_type(thd, item->default_data_type())) return true;
      }
    }

    if (split_sum_funcs) {
      /*
        (1) Contains a grouped aggregate but is not one. If it is one, we do
        not split, but in create_tmp_table() we look at its arguments and add
        them to the tmp table, which achieves the same result as for window
        functions in (2) but differently.
        @todo: unify this (do like (2), probably).
        (2) Contains a window function. Even if it is a window function, we
        have to collect its arguments and add them to the hidden list of
        items, as those arguments have to be stored in the first tmp tables,
        and carried forward up to the tmp table where the WF can be
        evaluated.
      */
      if ((item->has_aggregation() && !(item->type() == Item::SUM_FUNC_ITEM &&
                                        !item->m_is_window_function)) ||  //(1)
          item->has_wf())                                                 // (2)
        item->split_sum_func(thd, ref_item_array, fields);
    }

    select->select_list_tables |= item->used_tables();

    if (old_size != fields->size()) {
      // Items have been added (either by fix_fields or by split_sum_func), so
      // our iterator is invalidated. Reconstruct it.
      it = std::find(fields->begin(), fields->end(), item);
    }
  }
  select->is_item_list_lookup = save_is_item_list_lookup;
  thd->lex->allow_sum_func = save_allow_sum_func;
  thd->mark_used_columns = save_mark_used_columns;
  DBUG_PRINT("info", ("thd->mark_used_columns: %d", thd->mark_used_columns));

  DBUG_ASSERT(!thd->is_error());
  return false;
}

/**
  This is an iterator which emits leaf TABLE_LIST nodes in an order suitable
  for expansion of 'table_name.*' (qualified asterisk) or '*' (unqualified),
  fur use by insert_fields().

  First here is some background.

  1.
  SELECT T1.*, T2.* FROM T1 NATURAL JOIN T2;
  has to return all columns of T1 and then all of T2's;
  whereas
  SELECT * FROM T1 NATURAL JOIN T2;
  has to return all columns of T1 and then only those of T2's which are not
  common with T1.
  Thus, in the first case a NATURAL JOIN isn't considered a leaf (we have to
  see through it to find T1.* and T2.*), in the second case it is (we have
  to ask it for its column set).
  In the first case, the place to search for tables is thus the
  TABLE_LIST::next_local list; in the second case it is
  TABLE_LIST::next_name_resolution_table.

  2.
  SELECT * FROM T1 RIGHT JOIN T2 ON < cond >;
  is converted, during contextualization, to:
  SELECT * FROM T2 LEFT JOIN T1 ON < cond >;
  however the former has to return columns of T1 then of T2,
  while the latter has to return T2's then T1's.
  The conversion has been complete: the lists 'next_local',
  'next_name_resolution_table' and SELECT_LEX::join_list are as if the user
  had typed the second query.

  Now to the behaviour of this iterator.

  A. If qualified asterisk, the emission order is irrelevant as the caller
  tests the table's name; and a NATURAL JOIN isn't a leaf. So, we just follow
  the TABLE_LIST::next_local pointers.

  B. If non-qualified asterisk, the order must be the left-to-right order
  as it was in the query entered by the user. And a NATURAL JOIN is a leaf. So:

  B.i. if there was no RIGHT JOIN, then the user-input order is just that of
  the 'next_name_resolution' pointers.

  B.ii. otherwise, then the order has to be found by a more complex procedure
  (function build_vec()):
  - first we traverse the join operators, taking into account operators
  which had a conversion from RIGHT to LEFT JOIN, we recreate the user-input
  order and store leaf TABLE_LISTs in that order in a vector.
  - then, in the emission phase, we just emit tables from the vector.

  Sequence of calls: constructor, init(), [get_next() N times], destructor.
 */
class Tables_in_user_order_iterator {
 public:
  void init(SELECT_LEX *select_lex, bool qualified) {
    DBUG_ASSERT(select_lex && !m_select_lex);
    m_select_lex = select_lex;
    m_qualified = qualified;
    // Vector is needed only if '*' is not qualified and there were RIGHT JOINs
    if (m_qualified) {
      m_next = m_select_lex->context.table_list;
      return;
    }
    if (!m_select_lex->right_joins()) {
      m_next = m_select_lex->context.first_name_resolution_table;
      return;
    }
    m_next = nullptr;
    m_vec = new std::vector<TABLE_LIST *>;
    fill_vec(*m_select_lex->join_list);
  }
  ~Tables_in_user_order_iterator() {
    delete m_vec;
    m_vec = nullptr;
  }
  TABLE_LIST *get_next() {
    if (m_vec == nullptr) {
      auto cur = m_next;
      if (cur)
        m_next =
            m_qualified ? cur->next_local : cur->next_name_resolution_table;
      return cur;
    }
    if (m_next_vec_pos == m_vec->size()) return nullptr;
    return (*m_vec)[m_next_vec_pos++];
  }

 private:
  /// Fills the vector
  /// @param tables list of tables and join operators
  void fill_vec(const mem_root_deque<TABLE_LIST *> &tables) {
    if (tables.size() != 0 && tables.front()->join_order_swapped) {
      DBUG_ASSERT(tables.size() == 2 && !tables.back()->join_order_swapped);
      add_table(tables.front());
      add_table(tables.back());
      return;
    }
    // Walk from end to beginning, as join_list is always "reversed"
    // (e.g. T1 INNER JOIN T2 leads to join_list = (T2,T1)):
    for (auto it = tables.rbegin(); it != tables.rend(); ++it) add_table(*it);
  }
  void add_table(TABLE_LIST *tr) {
    if (tr->is_leaf_for_name_resolution())  // stop diving here
      return m_vec->push_back(tr);
    if (tr->nested_join != nullptr)  // do dive
      fill_vec(tr->nested_join->join_list);
  }
  // Query block which owns the FROM clause to search in
  SELECT_LEX *m_select_lex{nullptr};
  /// True/false if we want to expand 'table_name.*' / '*'.
  bool m_qualified;
  /// If not using the vector: next table to emit
  TABLE_LIST *m_next;
  /// Vector for the complex case. As the complex case is expected to be rare,
  /// we allocate the vector only if needed. nullptr otherwise.
  std::vector<TABLE_LIST *> *m_vec{nullptr};
  /// If using the vector: position in vector, of next table to emit
  uint m_next_vec_pos{0};
};

/*
  Drops in all fields instead of current '*' field

  SYNOPSIS
    insert_fields()
    thd			Thread handler
    select_lex          Query block
    db_name		Database name in case of 'database_name.table_name.*'
    table_name		Table name in case of 'table_name.*'
    it			Pointer to '*'
    any_privileges	0 If we should ensure that we have SELECT privileges
                          for all columns
                        1 If any privilege is ok
  RETURN
    0	ok     'it' is updated to point at last inserted
    1	error.  Error message is generated but not sent to client
*/

bool insert_fields(THD *thd, SELECT_LEX *select_lex, const char *db_name,
                   const char *table_name, mem_root_deque<Item *> *fields,
                   mem_root_deque<Item *>::iterator *it, bool any_privileges) {
  char name_buff[NAME_LEN + 1];
  DBUG_TRACE;
  DBUG_PRINT("arena", ("stmt arena: %p", thd->stmt_arena));

  // No need to expand '*' multiple times:
  DBUG_ASSERT(select_lex->first_execution);
  if (db_name &&
      (lower_case_table_names || is_infoschema_db(db_name, strlen(db_name)))) {
    /*
      convert database to lower case for comparison
      We can't do this in Item_field as this would change the
      'name' of the item which may be used in the select list

      We lowercase the 'information_schema' name below to treat it as
      case-insensitive even in lower_case_table_names=0.
    */
    strmake(name_buff, db_name, sizeof(name_buff) - 1);
    my_casedn_str(files_charset_info, name_buff);
    db_name = name_buff;
  }

  bool found = false;

  TABLE_LIST *tables;

  Tables_in_user_order_iterator user_it;
  user_it.init(select_lex, table_name != nullptr);

  while (true) {
    tables = user_it.get_next();
    if (tables == nullptr) break;

    Field_iterator_table_ref field_iterator;
    TABLE *const table = tables->table;

    DBUG_ASSERT(tables->is_leaf_for_name_resolution());

    if ((table_name &&
         my_strcasecmp(table_alias_charset, table_name, tables->alias)) ||
        (db_name && strcmp(tables->db, db_name)))
      continue;

    /*
       Ensure that we have access rights to all fields to be inserted. Under
       some circumstances, this check may be skipped.

       - If any_privileges is true, skip the check.

       - If the SELECT privilege has been found as fulfilled already,
         the check is skipped.

       NOTE: This check is not sufficient: If a user has SELECT_ACL privileges
       for a view, it does not mean having the same privileges for the
       underlying tables/view. Thus, we have to perform individual column
       privilege checks below (or recurse down to all underlying tables here).
    */
    if (!any_privileges && !(tables->grant.privilege & SELECT_ACL)) {
      field_iterator.set(tables);
      if (check_grant_all_columns(thd, SELECT_ACL, &field_iterator))
        return true;
    }

    /*
      Update the tables used in the query based on the referenced fields. For
      views and natural joins this update is performed inside the loop below.
    */
    if (table) {
      thd->lex->current_select()->select_list_tables |= tables->map();
    }

    /*
      Initialize a generic field iterator for the current table reference.
      Notice that it is guaranteed that this iterator will iterate over the
      fields of a single table reference, because 'tables' is a leaf (for
      name resolution purposes).
    */
    field_iterator.set(tables);

    for (; !field_iterator.end_of_fields(); field_iterator.next()) {
      Item *const item = field_iterator.create_item(thd);
      if (!item) return true; /* purecov: inspected */
      DBUG_ASSERT(item->fixed);

      bool is_hidden_from_user = false;
      if (item->type() == Item::FIELD_ITEM) {
        Item_field *field = static_cast<Item_field *>(item);
        is_hidden_from_user = field->field->is_hidden_from_user();
        /* cache the table for the Item_fields inserted by expanding stars */
        if (tables->cacheable_table) field->cached_table = tables;
      }

      // If the column is hidden from users, do not add this column in place
      // of '*'.
      if (!is_hidden_from_user) {
        if (!found) {
          found = true;
          **it = item; /* Replace '*' with the first found item. */
        } else {
          /* Add 'item' to the SELECT list, after the current one. */
          *it = fields->insert(*it + 1, item);
        }
      }

      /*
        Set privilege information for the fields of newly created views.
        We have that (any_priviliges == true) if and only if we are creating
        a view. In the time of view creation we can't use the MERGE algorithm,
        therefore if 'tables' is itself a view, it is represented by a
        temporary table. Thus in this case we can be sure that 'item' is an
        Item_field.
      */
      if (any_privileges) {
        DBUG_ASSERT((tables->field_translation == nullptr && table) ||
                    tables->is_natural_join);
        DBUG_ASSERT(item->type() == Item::FIELD_ITEM);
        Item_field *const fld = (Item_field *)item;
        const char *field_table_name = field_iterator.get_table_name();
        if (!tables->schema_table && !tables->is_internal() &&
            !(fld->have_privileges =
                  (get_column_grant(thd, field_iterator.grant(),
                                    field_iterator.get_db_name(),
                                    field_table_name, fld->field_name) &
                   VIEW_ANY_ACL))) {
          my_error(ER_TABLEACCESS_DENIED_ERROR, MYF(0), "ANY",
                   thd->security_context()->priv_user().str,
                   thd->security_context()->host_or_ip().str, field_table_name);
          return true;
        }
      }

      thd->lex->current_select()->select_list_tables |= item->used_tables();

      Field *const field = field_iterator.field();
      if (field) {
        // Register underlying fields in read map if wanted.
        field->table->mark_column_used(field, thd->mark_used_columns);
      } else {
        if (thd->want_privilege && tables->is_view_or_derived()) {
          if (item->walk(&Item::check_column_privileges, enum_walk::PREFIX,
                         (uchar *)thd))
            return true;
        }

        // Register underlying fields in read map if wanted.
        Mark_field mf(thd->mark_used_columns);
        item->walk(&Item::mark_field_in_map, enum_walk::SUBQUERY_POSTFIX,
                   (uchar *)&mf);
      }
    }
  }
  if (found) return false;

  /*
    TODO: in the case when we skipped all columns because there was a
    qualified '*', and all columns were coalesced, we have to give a more
    meaningful message than ER_BAD_TABLE_ERROR.
  */
  if (!table_name || !*table_name)
    my_error(ER_NO_TABLES_USED, MYF(0));
  else {
    String tbl_name;
    if (db_name) {
      tbl_name.append(String(db_name, system_charset_info));
      tbl_name.append('.');
    }
    tbl_name.append(String(table_name, system_charset_info));

    my_error(ER_BAD_TABLE_ERROR, MYF(0), tbl_name.c_ptr_safe());
  }

  return true;
}

/******************************************************************************
** Fill a record with data (for INSERT or UPDATE)
** Returns : 1 if some field has wrong type
******************************************************************************/

/**
  Fill fields with given items.

  @param thd                                  Thread handler.
  @param table                                Table reference.
  @param fields                               Item_fields list to be filled
  @param values                               Values to fill with.
  @param bitmap                               Bitmap over fields to fill.
  @param insert_into_fields_bitmap            Bitmap for fields that is set
                                              in fill_record.
  @param raise_autoinc_has_expl_non_null_val  Set corresponding flag in TABLE
                                              object to true if non-NULL value
                                              is explicitly assigned to
                                              auto-increment field.

  @note fill_record() may set TABLE::autoinc_field_has_explicit_non_null_value
        to true (even in case of failure!) and its caller should make sure that
        it is reset before next call to this function (i.e. before processing
        next row) and/or before TABLE instance is returned to table cache.
        One can use helper Auto_increment_field_not_null_reset_guard class
        to do this.

  @note In order to simplify implementation this call is allowed to reset
        TABLE::autoinc_field_has_explicit_non_null_value flag even in case
        when raise_autoinc_has_expl_non_null_val is false. However, this
        should be fine since this flag is supposed to be reset already in
        such cases.

  @return Operation status
    @retval false   OK
    @retval true    Error occurred
*/

bool fill_record(THD *thd, TABLE *table, const mem_root_deque<Item *> &fields,
                 const mem_root_deque<Item *> &values, MY_BITMAP *bitmap,
                 MY_BITMAP *insert_into_fields_bitmap,
                 bool raise_autoinc_has_expl_non_null_val) {
  DBUG_TRACE;

  DBUG_ASSERT(CountVisibleFields(fields) == CountVisibleFields(values));

  /*
    In case when TABLE object comes to fill_record() from Table Cache it
    should have autoinc_field_has_explicit_non_null_value flag set to false.
    In case when TABLE object comes to fill_record() after processing
    previous row this flag should be reset to false by caller.

    Code which implements LOAD DATA is the exception to the above rule
    as it calls fill_record() to handle SET clause, after values for
    the columns directly coming from loaded from file are set and thus
    autoinc_field_has_explicit_non_null_value possibly set to true.
  */
  DBUG_ASSERT(table->autoinc_field_has_explicit_non_null_value == false ||
              (raise_autoinc_has_expl_non_null_val &&
               thd->lex->sql_command == SQLCOM_LOAD));

  auto value_it = VisibleFields(values).begin();
  for (Item *fld : VisibleFields(fields)) {
    Item_field *const field = fld->field_for_view_update();
    DBUG_ASSERT(field != nullptr && field->table_ref->table == table);

    Field *const rfield = field->field;
    Item *value = *value_it++;

    /* If bitmap over wanted fields are set, skip non marked fields. */
    if (bitmap && !bitmap_is_set(bitmap, rfield->field_index())) continue;

    bitmap_set_bit(table->fields_set_during_insert, rfield->field_index());
    if (insert_into_fields_bitmap)
      bitmap_set_bit(insert_into_fields_bitmap, rfield->field_index());

    /* Generated columns will be filled after all base columns are done. */
    if (rfield->is_gcol()) continue;

    if (raise_autoinc_has_expl_non_null_val &&
        rfield == table->next_number_field)
      table->autoinc_field_has_explicit_non_null_value = true;
    /*
      We handle errors from save_in_field() by first checking the return
      value and then testing thd->is_error(). thd->is_error() can be set
      even when save_in_field() does not return a negative value.
      @todo save_in_field returns an enum which should never be a negative
      value. We should change this test to check for correct enum value.

      The below call can reset TABLE::autoinc_field_has_explicit_non_null_value
      flag depending on value provided (for details please see
      set_field_to_null_with_conversions()). So evaluation of this flag can't
      be moved outside of fill_record(), to be done once per statement.
    */
    if (value->save_in_field(rfield, false) < 0) {
      my_error(ER_UNKNOWN_ERROR, MYF(0));
      return true;
    }
    if (thd->is_error()) return true;
  }

  if (table->has_gcol() &&
      update_generated_write_fields(bitmap ? bitmap : table->write_set, table))
    return true;

  /*
    TABLE::autoinc_field_has_explicit_non_null_value should not be set to
    true in raise_autoinc_has_expl_non_null_val == false mode.
  */
  DBUG_ASSERT(table->autoinc_field_has_explicit_non_null_value == false ||
              raise_autoinc_has_expl_non_null_val);

  return thd->is_error();
}

/**
  Check the NOT NULL constraint on all the fields of the current record.

  @param thd            Thread context.
  @param fields         Collection of fields.

  @return Error status.
*/
static bool check_record(THD *thd, const mem_root_deque<Item *> &fields) {
  for (Item *fld : VisibleFields(fields)) {
    Item_field *field = fld->field_for_view_update();
    if (field &&
        field->field->check_constraints(ER_BAD_NULL_ERROR) != TYPE_OK) {
      my_error(ER_UNKNOWN_ERROR, MYF(0));
      return true;
    }
  }
  return thd->is_error();
}

/**
  Check the NOT NULL constraint on all the fields of the current record.

  @param thd  Thread context.
  @param ptr  Fields.

  @return Error status.
*/
bool check_record(THD *thd, Field **ptr) {
  Field *field;
  while ((field = *ptr++) && !thd->is_error()) {
    if (field->check_constraints(ER_BAD_NULL_ERROR) != TYPE_OK) return true;
  }
  return thd->is_error();
}

/**
  Check the NOT NULL constraint on all the fields explicitly set
  in INSERT INTO statement or implicitly set in BEFORE trigger.

  @param thd  Thread context.
  @param ptr  Fields.

  @return Error status.
*/

static bool check_inserting_record(THD *thd, Field **ptr) {
  Field *field;

  while ((field = *ptr++) && !thd->is_error()) {
    if (bitmap_is_set(field->table->fields_set_during_insert,
                      field->field_index()) &&
        field->check_constraints(ER_BAD_NULL_ERROR) != TYPE_OK)
      return true;
  }

  return thd->is_error();
}

/**
  Invoke check constraints defined on the table.

  @param  thd                   Thread handle.
  @param  table                 Instance of TABLE.

  @retval  false  If all enforced check constraints are satisfied.
  @retval  true   Otherwise. THD::is_error() may be "true" in this case.
*/

bool invoke_table_check_constraints(THD *thd, const TABLE *table) {
  if (table->table_check_constraint_list != nullptr) {
    for (auto &table_cc : *table->table_check_constraint_list) {
      if (table_cc.is_enforced()) {
        /*
          Invoke check constraints only if column(s) used by check constraint is
          updated.
        */
        if ((thd->lex->sql_command == SQLCOM_UPDATE ||
             thd->lex->sql_command == SQLCOM_UPDATE_MULTI) &&
            !bitmap_is_overlapping(
                &table_cc.value_generator()->base_columns_map,
                table->write_set)) {
          DEBUG_SYNC(thd, "skip_check_constraints_on_unaffected_columns");
          continue;
        }

        // Validate check constraint.
        Item *check_const_expr_item = table_cc.value_generator()->expr_item;
        check_const_expr_item->m_in_check_constraint_exec_ctx = true;
        bool is_constraint_violated = (!check_const_expr_item->val_bool() &&
                                       !check_const_expr_item->null_value);
        check_const_expr_item->m_in_check_constraint_exec_ctx = false;

        /*
          If check constraint is violated then report an error. If expression
          operand types are incompatible and reported error in conversion even
          then report a more user friendly error. Sql_conditions of DA still has
          a conversion(actual reported) error in the error stack.
        */
        if (is_constraint_violated || thd->is_error()) {
          if (thd->is_error()) thd->clear_error();
          my_error(ER_CHECK_CONSTRAINT_VIOLATED, MYF(0), table_cc.name().str);
          return true;
        }
      }
    }
  }

  return false;
}

/**
  Check if SQL-statement is INSERT/INSERT SELECT/REPLACE/REPLACE SELECT
  and trigger event is ON INSERT. When this condition is true that means
  that the statement basically can invoke BEFORE INSERT trigger if it
  was created before.

  @param event         event type for triggers to be invoked
  @param sql_command   Type of SQL statement

  @return Test result
    @retval true    SQL-statement is
                    INSERT/INSERT SELECT/REPLACE/REPLACE SELECT
                    and trigger event is ON INSERT
    @retval false   Either SQL-statement is not
                    INSERT/INSERT SELECT/REPLACE/REPLACE SELECT
                    or trigger event is not ON INSERT
*/
static inline bool command_can_invoke_insert_triggers(
    enum enum_trigger_event_type event, enum_sql_command sql_command) {
  /*
    If it's 'INSERT INTO ... ON DUPLICATE KEY UPDATE ...' statement
    the event is TRG_EVENT_UPDATE and the SQL-command is SQLCOM_INSERT.
  */
  return event == TRG_EVENT_INSERT &&
         (sql_command == SQLCOM_INSERT || sql_command == SQLCOM_INSERT_SELECT ||
          sql_command == SQLCOM_REPLACE ||
          sql_command == SQLCOM_REPLACE_SELECT);
}

/**
  Execute BEFORE INSERT trigger.

  @param thd                        thread context
  @param table                      TABLE-object holding list of triggers
                                    to be invoked
  @param event                      event type for triggers to be invoked
  @param insert_into_fields_bitmap  Bitmap for fields that is set
                                    in fill_record

  @return Operation status
    @retval false   OK
    @retval true    Error occurred
*/
inline bool call_before_insert_triggers(THD *thd, TABLE *table,
                                        enum enum_trigger_event_type event,
                                        MY_BITMAP *insert_into_fields_bitmap) {
  for (Field **f = table->field; *f; ++f) {
    if ((*f)->is_flag_set(NO_DEFAULT_VALUE_FLAG) &&
        !bitmap_is_set(insert_into_fields_bitmap, (*f)->field_index())) {
      (*f)->set_tmp_null();
    }
  }

  return table->triggers->process_triggers(thd, event, TRG_ACTION_BEFORE, true);
}

/**
  Fill fields in list with values from the list of items and invoke
  before triggers.

  @param      thd                                 Thread context.
  @param      optype_info                         COPY_INFO structure used for
                                                  default values handling.
  @param      fields                              Item_fields list to be filled.
  @param      values                              Values to fill with.
  @param      table                               TABLE-object for the table.
  @param      event                               Event type for triggers to be
                                                  invoked.
  @param      num_fields                          Number of fields in table.
  @param      raise_autoinc_has_expl_non_null_val Set corresponding flag in
                                                  TABLE to true if non-NULL
                                                  value is explicitly assigned
                                                  to auto-increment field.
  @param[out] is_row_changed                      Set to true if a row is
                                                  changed after filling record
                                                  and invoking before triggers
                                                  for UPDATE operation.
                                                  Otherwise set to false.

  @note This function assumes that fields which values will be set and
        triggers to be invoked belong to the same table, and that
        TABLE::record[0] and record[1] buffers correspond to new and old
        versions of row respectively.

  @note This call may set TABLE::autoinc_field_has_explicit_non_null_value to
        true (even in case of failure!) and its caller should make sure that
        it is reset appropriately (@sa fill_record()).

  @return Operation status
    @retval false   OK
    @retval true    Error occurred
*/

bool fill_record_n_invoke_before_triggers(
    THD *thd, COPY_INFO *optype_info, const mem_root_deque<Item *> &fields,
    const mem_root_deque<Item *> &values, TABLE *table,
    enum enum_trigger_event_type event, int num_fields,
    bool raise_autoinc_has_expl_non_null_val, bool *is_row_changed) {
  // is_row_changed is used by UPDATE operation to set compare_record() result.
  DBUG_ASSERT(is_row_changed == nullptr ||
              optype_info->get_operation_type() == COPY_INFO::UPDATE_OPERATION);
  /*
    Fill DEFAULT functions (like CURRENT_TIMESTAMP) and DEFAULT expressions on
    the columns that are not on the list of assigned columns.
  */
  auto fill_function_defaults = [table, optype_info, is_row_changed]() {
    /*
      Unlike INSERT and LOAD, UPDATE operation requires comparison of old
      and new records to determine whether function defaults have to be
      evaluated.
    */
    if (optype_info->get_operation_type() == COPY_INFO::UPDATE_OPERATION) {
      *is_row_changed =
          (!records_are_comparable(table) || compare_records(table));
      /*
        Evaluate function defaults for columns with ON UPDATE clause only
        if any other column of the row is updated.
      */
      if (*is_row_changed &&
          (optype_info->function_defaults_apply_on_columns(table->write_set)))
        optype_info->set_function_defaults(table);
    } else if (optype_info->function_defaults_apply_on_columns(
                   table->write_set))
      optype_info->set_function_defaults(table);
  };

  /*
    If it's 'INSERT INTO ... ON DUPLICATE KEY UPDATE ...' statement
    the event is TRG_EVENT_UPDATE and the SQL-command is SQLCOM_INSERT.
  */

  if (table->triggers) {
    bool rc;

    table->triggers->enable_fields_temporary_nullability(thd);

    if (table->triggers->has_triggers(event, TRG_ACTION_BEFORE) &&
        command_can_invoke_insert_triggers(event, thd->lex->sql_command)) {
      DBUG_ASSERT(num_fields);

      MY_BITMAP insert_into_fields_bitmap;
      bitmap_init(&insert_into_fields_bitmap, nullptr, num_fields);

      fill_function_defaults();

      rc = fill_record(thd, table, fields, values, nullptr,
                       &insert_into_fields_bitmap,
                       raise_autoinc_has_expl_non_null_val);

      if (!rc)
        rc = call_before_insert_triggers(thd, table, event,
                                         &insert_into_fields_bitmap);

      bitmap_free(&insert_into_fields_bitmap);
    } else {
      rc = fill_record(thd, table, fields, values, nullptr, nullptr,
                       raise_autoinc_has_expl_non_null_val);

      if (!rc) {
        fill_function_defaults();
        rc = table->triggers->process_triggers(thd, event, TRG_ACTION_BEFORE,
                                               true);
        // For UPDATE operation, check if row is updated by the triggers.
        if (!rc &&
            optype_info->get_operation_type() == COPY_INFO::UPDATE_OPERATION &&
            !(*is_row_changed))
          *is_row_changed =
              (!records_are_comparable(table) || compare_records(table));
      }
    }
    /*
      Re-calculate generated fields to cater for cases when base columns are
      updated by the triggers.
    */
    DBUG_ASSERT(table->pos_in_table_list &&
                !table->pos_in_table_list->is_view());
    if (!rc && table->has_gcol())
      rc = update_generated_write_fields(table->write_set, table);

    table->triggers->disable_fields_temporary_nullability();

    return rc || check_inserting_record(thd, table->field);
  } else {
    if (fill_record(thd, table, fields, values, nullptr, nullptr,
                    raise_autoinc_has_expl_non_null_val))
      return true;
    fill_function_defaults();
    return check_record(thd, fields);
  }
}

/**
  Fill field buffer with values from Field list.

  @param thd                                  Thread handler.
  @param table                                Table reference.
  @param ptr                                  Array of fields to fill in.
  @param values                               List of values to fill with.
  @param bitmap                               Bitmap over fields to fill.
  @param insert_into_fields_bitmap            Bitmap for fields that is set
                                              in fill_record.
  @param raise_autoinc_has_expl_non_null_val  Set corresponding flag in TABLE
                                              object to true if non-NULL value
                                              is explicitly assigned to
                                              auto-increment field.

  @note fill_record() may set TABLE::autoinc_field_has_explicit_non_null_value
        to true (even in case of failure!) and its caller should make sure that
        it is reset before next call to this function (i.e. before processing
        next row) and/or before TABLE instance is returned to table cache.
        One can use helper Auto_increment_field_not_null_reset_guard class
        to do this.

  @note In order to simplify implementation this call is allowed to reset
        TABLE::autoinc_field_has_explicit_non_null_value flag even in case
        when raise_autoinc_has_expl_non_null_val is false. However, this
        should be fine since this flag is supposed to be reset already in
        such cases.

  @return Operation status
    @retval false   OK
    @retval true    Error occurred
*/

bool fill_record(THD *thd, TABLE *table, Field **ptr,
                 const mem_root_deque<Item *> &values, MY_BITMAP *bitmap,
                 MY_BITMAP *insert_into_fields_bitmap,
                 bool raise_autoinc_has_expl_non_null_val) {
  DBUG_TRACE;

  /*
    In case when TABLE object comes to fill_record() from Table Cache it
    should have autoinc_field_has_explicit_non_null_value flag set to false.
    In case when TABLE object comes to fill_record() after processing
    previous row this flag should be reset to false by caller.
  */
  DBUG_ASSERT(table->autoinc_field_has_explicit_non_null_value == false);

  Field *field;
  auto value_it = VisibleFields(values).begin();
  while ((field = *ptr++) && !thd->is_error()) {
    // Skip fields invisible to the user
    if (field->is_hidden_from_user()) continue;

    Item *value = *value_it++;
    DBUG_ASSERT(field->table == table);

    /* If bitmap over wanted fields are set, skip non marked fields. */
    if (bitmap && !bitmap_is_set(bitmap, field->field_index())) continue;

    /*
      fill_record could be called as part of multi update and therefore
      table->fields_set_during_insert could be NULL.
    */
    if (table->fields_set_during_insert)
      bitmap_set_bit(table->fields_set_during_insert, field->field_index());
    if (insert_into_fields_bitmap)
      bitmap_set_bit(insert_into_fields_bitmap, field->field_index());

    /* Generated columns will be filled after all base columns are done. */
    if (field->is_gcol()) continue;

    if (raise_autoinc_has_expl_non_null_val &&
        field == table->next_number_field)
      table->autoinc_field_has_explicit_non_null_value = true;

    /*
      @todo We should evaluate what other return values from save_in_field()
      that should be treated as errors instead of checking thd->is_error().

      The below call can reset TABLE::autoinc_field_has_explicit_non_null_value
      flag depending on value provided (for details please see
      set_field_to_null_with_conversions()). So evaluation of this flag can't
      be moved outside of fill_record(), to be done once per statement.
    */
    if (value->save_in_field(field, false) ==
            TYPE_ERR_NULL_CONSTRAINT_VIOLATION ||
        thd->is_error())
      return true;
  }

  if (table->has_gcol() &&
      update_generated_write_fields(bitmap ? bitmap : table->write_set, table))
    return true;

  DBUG_ASSERT(thd->is_error() ||
              value_it == VisibleFields(values).end());  // No extra value!

  /*
    TABLE::autoinc_field_has_explicit_non_null_value should not be set to
    true in raise_autoinc_has_expl_non_null_val == false mode.
  */
  DBUG_ASSERT(table->autoinc_field_has_explicit_non_null_value == false ||
              raise_autoinc_has_expl_non_null_val);

  return thd->is_error();
}

/**
  Fill fields in array with values from the list of items and invoke
  before triggers.

  @param  thd         Thread context.
  @param  ptr         NULL-ended array of fields to be filled.
  @param  values      Values to fill with.
  @param  table       TABLE-object holding list of triggers to be invoked.
  @param  event       Event type for triggers to be invoked.
  @param  num_fields  Number of fields in table.

  @note This function assumes that fields which values will be set and triggers
        to be invoked belong to the same table, and that TABLE::record[0] and
        record[1] buffers correspond to new and old versions of row
        respectively.
  @note This function is called during handling of statements INSERT/
        INSERT SELECT/CREATE SELECT. It means that the only trigger's type
        that can be invoked when this function is called is a BEFORE INSERT
        trigger so we don't need to make branching based on the result of
        execution function command_can_invoke_insert_triggers().

  @note Unlike another version of fill_record_n_invoke_before_triggers() this
        call tries to set TABLE::autoinc_field_has_explicit_non_null_value to
        correct value unconditionally. So this flag can be set to true (even
        in case of failure!) and the caller should make sure that it is reset
        appropriately (@sa fill_record()).

  @retval false   OK
  @retval true    Error occurred.
*/

bool fill_record_n_invoke_before_triggers(THD *thd, Field **ptr,
                                          const mem_root_deque<Item *> &values,
                                          TABLE *table,
                                          enum enum_trigger_event_type event,
                                          int num_fields) {
  bool rc;

  if (table->triggers) {
    DBUG_ASSERT(
        command_can_invoke_insert_triggers(event, thd->lex->sql_command));
    DBUG_ASSERT(num_fields);

    table->triggers->enable_fields_temporary_nullability(thd);

    MY_BITMAP insert_into_fields_bitmap;
    bitmap_init(&insert_into_fields_bitmap, nullptr, num_fields);

    rc = fill_record(thd, table, ptr, values, nullptr,
                     &insert_into_fields_bitmap, true);
    if (!rc)
      rc = call_before_insert_triggers(thd, table, event,
                                       &insert_into_fields_bitmap);

    /*
      Re-calculate generated fields to cater for cases when base columns are
      updated by the triggers.
    */
    if (!rc && *ptr) {
      TABLE *table_p = (*ptr)->table;
      if (table_p->has_gcol())
        rc = update_generated_write_fields(table_p->write_set, table_p);
    }
    bitmap_free(&insert_into_fields_bitmap);
    table->triggers->disable_fields_temporary_nullability();
  } else
    rc = fill_record(thd, table, ptr, values, nullptr, nullptr, true);

  if (rc) return true;

  return check_inserting_record(thd, ptr);
}

/**
  Drop all temporary tables which have been left from previous server run.
  Used on server start-up.

  @return False on success, true on error.
*/

bool mysql_rm_tmp_tables(void) {
  uint i, idx;
  char filePath[FN_REFLEN], *tmpdir;
  MY_DIR *dirp;
  FILEINFO *file;
  THD *thd;
  List<LEX_STRING> files;
  List_iterator<LEX_STRING> files_it;
  MEM_ROOT files_root;
  LEX_STRING *file_str;
  bool result = true;
  DBUG_TRACE;

  if (!(thd = new THD)) return true; /* purecov: inspected */
  thd->thread_stack = (char *)&thd;
  thd->store_globals();

  init_alloc_root(PSI_NOT_INSTRUMENTED, &files_root, 32768, 0);

  for (i = 0; i <= mysql_tmpdir_list.max; i++) {
    tmpdir = mysql_tmpdir_list.list[i];
    /* See if the directory exists */
    if (!(dirp = my_dir(tmpdir, MYF(MY_WME | MY_DONT_SORT)))) continue;

    /* Find all SQLxxx files in the directory. */

    for (idx = 0; idx < dirp->number_off_files; idx++) {
      file = dirp->dir_entry + idx;

      /* skiping . and .. */
      if (file->name[0] == '.' &&
          (!file->name[1] || (file->name[1] == '.' && !file->name[2])))
        continue;

      if (strlen(file->name) > tmp_file_prefix_length &&
          !memcmp(file->name, tmp_file_prefix, tmp_file_prefix_length)) {
        size_t filePath_len = snprintf(filePath, sizeof(filePath), "%s%c%s",
                                       tmpdir, FN_LIBCHAR, file->name);
        file_str = make_lex_string_root(&files_root, filePath, filePath_len);

        if (file_str == nullptr || files.push_back(file_str, &files_root)) {
          /* purecov: begin inspected */
          my_dirend(dirp);
          goto err;
          /* purecov: end */
        }
      }
    }
    my_dirend(dirp);
  }

  /*
    Ask SEs to delete temporary tables.
    Pass list of SQLxxx files as a refence.
  */
  result = ha_rm_tmp_tables(thd, &files);

  /* Mimic old behavior, remove suspicious files if SE have not done this. */
  files_it.init(files);
  while ((file_str = files_it++))
    (void)mysql_file_delete(key_file_misc, file_str->str, MYF(0));

err:
  free_root(&files_root, MYF(0));
  delete thd;
  return result;
}

/*****************************************************************************
        unireg support functions
*****************************************************************************/

/*
  free all unused tables

  NOTE
    This is called by 'handle_manager' when one wants to periodicly flush
    all not used tables.
*/

void tdc_flush_unused_tables() {
  table_cache_manager.lock_all_and_tdc();
  table_cache_manager.free_all_unused_tables();
  table_cache_manager.unlock_all_and_tdc();
}

/**
   Remove all or some (depending on parameter) instances of TABLE and
   TABLE_SHARE from the table definition cache.

   @param  thd          Thread context
   @param  remove_type  Type of removal:
                        TDC_RT_REMOVE_ALL     - remove all TABLE instances and
                                                TABLE_SHARE instance. There
                                                should be no used TABLE objects
                                                and caller should have exclusive
                                                metadata lock on the table.
                        TDC_RT_REMOVE_NOT_OWN - remove all TABLE instances
                                                except those that belong to
                                                this thread. There should be
                                                no TABLE objects used by other
                                                threads and caller should have
                                                exclusive metadata lock on the
                                                table.
                        TDC_RT_REMOVE_UNUSED  - remove all unused TABLE
                                                instances (if there are no
                                                used instances will also
                                                remove TABLE_SHARE).
                        TDC_RT_REMOVE_NOT_OWN_KEEP_SHARE -
                                                remove all TABLE instances
                                                except those that belong to
                                                this thread, but don't mark
                                                TABLE_SHARE as old. There
                                                should be no TABLE objects
                                                used by other threads and
                                                caller should have exclusive
                                                metadata lock on the table.
   @param  db           Name of database
   @param  table_name   Name of table
   @param  has_lock     If true, LOCK_open is already acquired

   @note It assumes that table instances are already not used by any
   (other) thread (this should be achieved by using meta-data locks).
*/

void tdc_remove_table(THD *thd, enum_tdc_remove_table_type remove_type,
                      const char *db, const char *table_name, bool has_lock) {
  char key[MAX_DBKEY_LENGTH];
  size_t key_length;

  if (!has_lock)
    table_cache_manager.lock_all_and_tdc();
  else
    table_cache_manager.assert_owner_all_and_tdc();

  DBUG_ASSERT(remove_type == TDC_RT_REMOVE_UNUSED ||
              thd->mdl_context.owns_equal_or_stronger_lock(
                  MDL_key::TABLE, db, table_name, MDL_EXCLUSIVE));

  key_length = create_table_def_key(db, table_name, key);

  auto it = table_def_cache->find(string(key, key_length));

  // If the table has a shadow copy in a secondary storage engine, or
  // if we don't know if the table has a shadow copy, we must also
  // attempt to evict the secondary table from the cache.
  const bool remove_secondary =
      it == table_def_cache->end() || it->second->has_secondary_engine();

  // Helper function that evicts the TABLE_SHARE pointed to by an iterator.
  auto remove_table = [&](Table_definition_cache::iterator my_it) {
    if (my_it == table_def_cache->end()) return;
    TABLE_SHARE *share = my_it->second.get();
    /*
      Since share->ref_count is incremented when a table share is opened
      in get_table_share(), before LOCK_open is temporarily released, it
      is sufficient to check this condition alone and ignore the
      share->m_open_in_progress flag.

      Note that it is safe to call table_cache_manager.free_table() for
      shares with m_open_in_progress == true, since such shares don't
      have any TABLE objects associated.
    */
    if (share->ref_count() > 0) {
      /*
        Set share's version to zero in order to ensure that it gets
        automatically deleted once it is no longer referenced.

        Note that code in TABLE_SHARE::wait_for_old_version() assumes
        that marking share as old and removal of its unused tables
        and of the share itself from TDC happens atomically under
        protection of LOCK_open, or, putting it another way, that
        TDC does not contain old shares which don't have any tables
        used.
      */
      if (remove_type != TDC_RT_REMOVE_NOT_OWN_KEEP_SHARE)
        share->clear_version();
      table_cache_manager.free_table(thd, remove_type, share);
    } else {
      // There are no TABLE objects associated, so just remove the
      // share immediately. (Assert: When called with
      // TDC_RT_REMOVE_NOT_OWN_KEEP_SHARE, there should always be a
      // TABLE object associated with the primary TABLE_SHARE.)
      DBUG_ASSERT(remove_type != TDC_RT_REMOVE_NOT_OWN_KEEP_SHARE ||
                  share->is_secondary_engine());
      table_def_cache->erase(to_string(share->table_cache_key));
    }
  };

  remove_table(it);

  if (remove_secondary)
    remove_table(
        table_def_cache->find(create_table_def_key_secondary(db, table_name)));

  if (!has_lock) table_cache_manager.unlock_all_and_tdc();
}

int setup_ftfuncs(const THD *thd, SELECT_LEX *select_lex) {
  DBUG_ASSERT(select_lex->has_ft_funcs());

  List_iterator<Item_func_match> li(*(select_lex->ftfunc_list)),
      lj(*(select_lex->ftfunc_list));
  Item_func_match *ftf, *ftf2;

  while ((ftf = li++)) {
    if (ftf->table_ref && ftf->fix_index(thd)) return 1;
    lj.rewind();

    /*
      Notice that expressions added late (e.g. in ORDER BY) may be deleted
      during resolving. It is therefore important that an "early" expression
      is used as master for a "late" one, and not the other way around.
    */
    while ((ftf2 = lj++) != ftf) {
      if (ftf->eq(ftf2, true) && !ftf->master) ftf2->set_master(ftf);
    }
  }

  return 0;
}

bool init_ftfuncs(THD *thd, SELECT_LEX *select_lex) {
  DBUG_ASSERT(select_lex->has_ft_funcs());

  List_iterator<Item_func_match> li(*(select_lex->ftfunc_list));
  DBUG_PRINT("info", ("Performing FULLTEXT search"));
  THD_STAGE_INFO(thd, stage_fulltext_initialization);

  Item_func_match *ifm;
  while ((ifm = li++)) {
    if (ifm->init_search(thd)) return true;
  }
  return false;
}

/**
  Open and lock transactional system tables for read.

  One must call close_trans_system_tables() to close systems tables opened
  with this call.

  @param thd        Thread context.
  @param table_list List of tables to open.

  @note THR_LOCK deadlocks are not possible here because of the
  restrictions we put on opening and locking of system tables for writing.
  Thus, the system tables can be opened and locked for reading even if some
  other tables have already been opened and locked.

  @note MDL-deadlocks are possible, but they are properly detected and
  reported.

  @note Row-level deadlocks should be either avoided altogether using
  non-locking reads (as it is done now for InnoDB), or should be correctly
  detected and reported (in case of other transactional SE).

  @note It is now technically possible to open non-transactional tables
  (MyISAM system tables) using this function. That situation might still happen
  if the user run the server on the elder data-directory or manually alters the
  system tables to reside in MyISAM instead of InnoDB. It will be forbidden in
  the future.

  @return Error status.
*/

bool open_trans_system_tables_for_read(THD *thd, TABLE_LIST *table_list) {
  uint counter;
  uint flags = MYSQL_OPEN_IGNORE_FLUSH | MYSQL_LOCK_IGNORE_TIMEOUT;

  DBUG_TRACE;

  DBUG_ASSERT(!thd->is_attachable_ro_transaction_active());

  // Begin attachable transaction.

  thd->begin_attachable_ro_transaction();

  // Open tables.

  if (open_tables(thd, &table_list, &counter, flags)) {
    thd->end_attachable_transaction();
    return true;
  }

  // Check the tables.

  for (TABLE_LIST *t = table_list; t; t = t->next_global) {
    // Ensure the t are in storage engines, which are compatible with the
    // attachable transaction requirements.

    if ((t->table->file->ha_table_flags() & HA_ATTACHABLE_TRX_COMPATIBLE) ==
        0) {
      // Crash in the debug build ...
      DBUG_ASSERT(!"HA_ATTACHABLE_TRX_COMPATIBLE is not set");

      // ... or report an error in the release build.
      my_error(ER_UNKNOWN_ERROR, MYF(0));
      thd->end_attachable_transaction();
      return true;
    }

    // The table should be in a transaction SE. This is not strict requirement
    // however. It will be make more strict in the future.

    if (!t->table->file->has_transactions())
      LogErr(WARNING_LEVEL, ER_SYSTEM_TABLE_NOT_TRANSACTIONAL,
             static_cast<int>(t->table_name_length), t->table_name);
  }

  // Lock the tables.

  if (lock_tables(thd, table_list, counter, flags)) {
    thd->end_attachable_transaction();
    return true;
  }

  // Mark the table columns for use.

  for (TABLE_LIST *tables = table_list; tables; tables = tables->next_global)
    tables->table->use_all_columns();

  return false;
}

/**
  Close transactional system tables, opened with
  open_trans_system_tables_for_read().

  @param thd        Thread context.
*/

void close_trans_system_tables(THD *thd) { thd->end_attachable_transaction(); }

/**
  A helper function to close a mysql.* table opened
  in an auxiliary THD during bootstrap or in the main
  connection, when we know that there are no locks
  held by the connection due to a preceding implicit
  commit.

  This function assumes that there is no
  statement transaction started for the operation
  itself, since mysql.* tables are not transactional
  and when they are used the binlog is off (DDL
  binlogging is always statement-based.

  We need this function since we'd like to not
  just close the system table, but also release
  the metadata lock on it.

  Note, that in LOCK TABLES mode this function
  does not release the metadata lock. But in this
  mode the table can be opened only if it is locked
  explicitly with LOCK TABLES.
*/

void close_mysql_tables(THD *thd) {
  /* No need to commit/rollback statement transaction, it's not started. */
  DBUG_ASSERT(thd->get_transaction()->is_empty(Transaction_ctx::STMT));
  close_thread_tables(thd);
  thd->mdl_context.release_transactional_locks();
}

/**
  Open a log table.
  Opening such tables is performed internally in the server
  implementation, and is a 'nested' open, since some tables
  might be already opened by the current thread.
  The thread context before this call is saved, and is restored
  when calling close_log_table().
  @param thd The current thread
  @param one_table Log table to open
  @param [out] backup Temporary storage used to save the thread context
*/
TABLE *open_log_table(THD *thd, TABLE_LIST *one_table,
                      Open_tables_backup *backup) {
  uint flags = (MYSQL_OPEN_IGNORE_GLOBAL_READ_LOCK |
                MYSQL_LOCK_IGNORE_GLOBAL_READ_ONLY | MYSQL_OPEN_IGNORE_FLUSH |
                MYSQL_LOCK_IGNORE_TIMEOUT | MYSQL_LOCK_LOG_TABLE);
  TABLE *table;
  /* Save value that is changed in mysql_lock_tables() */
  ulonglong save_utime_after_lock = thd->utime_after_lock;
  DBUG_TRACE;

  thd->reset_n_backup_open_tables_state(backup,
                                        Open_tables_state::SYSTEM_TABLES);

  if ((table = open_ltable(thd, one_table, one_table->lock_descriptor().type,
                           flags))) {
    DBUG_ASSERT(table->s->table_category == TABLE_CATEGORY_LOG);
    /* Make sure all columns get assigned to a default value */
    table->use_all_columns();
    DBUG_ASSERT(table->no_replicate);
  } else
    thd->restore_backup_open_tables_state(backup);

  thd->utime_after_lock = save_utime_after_lock;
  return table;
}

/**
  Close a log table.
  The last table opened by open_log_table()
  is closed, then the thread context is restored.
  @param thd The current thread
  @param backup The context to restore.
*/
void close_log_table(THD *thd, Open_tables_backup *backup) {
  Query_tables_list query_tables_list_backup;

  /*
    In order not affect execution of current statement we have to
    backup/reset/restore Query_tables_list part of LEX, which is
    accessed and updated in the process of closing tables.
  */
  thd->lex->reset_n_backup_query_tables_list(&query_tables_list_backup);
  close_thread_tables(thd);
  thd->lex->restore_backup_query_tables_list(&query_tables_list_backup);
  thd->restore_backup_open_tables_state(backup);
}

/**
  @} (end of group Data_Dictionary)
*/<|MERGE_RESOLUTION|>--- conflicted
+++ resolved
@@ -6637,16 +6637,9 @@
     DBUG_ASSERT(thd->lock == nullptr);  // You must lock everything at once
     TABLE **start, **ptr;
 
-<<<<<<< HEAD
     if (!(ptr = start = (TABLE **)thd->alloc(sizeof(TABLE *) * count)))
       return true;
     for (table = tables; table; table = table->next_global) {
-      if (!table->is_placeholder()) *(ptr++) = table->table;
-=======
-    if (!(ptr=start=(TABLE**) thd->alloc(sizeof(TABLE*)*count)))
-      DBUG_RETURN(TRUE);
-    for (table= tables; table; table= table->next_global)
-    {
       if (!table->is_placeholder() &&
           /*
             Do not call handler::store_lock()/external_lock() for temporary
@@ -6682,11 +6675,9 @@
             to pass correct information about operation type instead.
           */
           !(table->prelocking_placeholder &&
-            table->table->s->tmp_table != NO_TMP_TABLE))
-      {
-        *(ptr++)= table->table;
+            table->table->s->tmp_table != NO_TMP_TABLE)) {
+        *(ptr++) = table->table;
       }
->>>>>>> d7ec3b53
     }
 
     DEBUG_SYNC(thd, "before_lock_tables_takes_lock");
