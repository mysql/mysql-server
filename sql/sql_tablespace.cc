/* Copyright (c) 2000, 2022, Oracle and/or its affiliates.

   This program is free software; you can redistribute it and/or modify
   it under the terms of the GNU General Public License, version 2.0,
   as published by the Free Software Foundation.

   This program is also distributed with certain software (including
   but not limited to OpenSSL) that is licensed under separate terms,
   as designated in a particular file or component or in included license
   documentation.  The authors of MySQL hereby grant you an additional
   permission to link the program and your derivative works with the
   separately licensed software that they have included with MySQL.

   This program is distributed in the hope that it will be useful,
   but WITHOUT ANY WARRANTY; without even the implied warranty of
   MERCHANTABILITY or FITNESS FOR A PARTICULAR PURPOSE.  See the
   GNU General Public License, version 2.0, for more details.

   You should have received a copy of the GNU General Public License
   along with this program; if not, write to the Free Software
   Foundation, Inc., 51 Franklin St, Fifth Floor, Boston, MA 02110-1301  USA */

#include "sql/sql_tablespace.h"

#include <string.h>
#include <memory>
#include <string>
#include <utility>

#include "m_ctype.h"
#include "my_base.h"
#include "my_dbug.h"
#include "my_inttypes.h"
#include "my_io.h"
#include "my_sys.h"
#include "mysql_com.h"
#include "mysqld.h"  // opt_table_encryption_privilege_check
#include "mysqld_error.h"
#include "sql/auth/auth_acls.h"  // CREATE_TABLESPACE_ACL
#include "sql/auth/auth_common.h"
#include "sql/dd/cache/dictionary_client.h"  // dd::Dictionary_client
#include "sql/dd/dd.h"                       // dd::create_object
#include "sql/dd/dd_kill_immunizer.h"        // dd::DD_kill_immunizer
#include "sql/dd/dd_table.h"                 // dd::is_encrypted
#include "sql/dd/impl/sdi_utils.h"           // dd::sdi_utils::make_guard
#include "sql/dd/properties.h"
#include "sql/dd/string_type.h"
#include "sql/dd/types/table.h"            // dd::fetch_tablespace_table_refs
#include "sql/dd/types/tablespace.h"       // dd::fetch_tablespace_table_refs
#include "sql/dd/types/tablespace_file.h"  // dd::Tablespace_file
#include "sql/debug_sync.h"                // DBUG_SYNC
#include "sql/derror.h"                    // ER_THD
#include "sql/handler.h"                   // st_alter_tablespace
#include "sql/item_strfunc.h"              // mysql_generate_uuid
#include "sql/mdl.h"
#include "sql/parse_tree_helpers.h"  // resolve_engine
#include "sql/sql_base.h"            // TDC_RT_REMOVE_ALL
#include "sql/sql_class.h"           // THD
#include "sql/sql_const.h"
#include "sql/sql_error.h"
#include "sql/sql_plugin_ref.h"
#include "sql/sql_table.h"  // write_bin_log
#include "sql/strfunc.h"    // lex_cstring_handle
#include "sql/system_variables.h"
#include "sql/thd_raii.h"
#include "sql/transaction.h"  // trans_commit_stmt

namespace {

template <typename LEXSTR>
bool validate_tspnamelen(const LEXSTR &name) {
  if (name.length == 0) {
    // Empty name not allowed
    my_error(ER_WRONG_TABLESPACE_NAME, MYF(0), name.str);
    return true;
  }

  if (name.length > NAME_LEN ||
      my_numchars_mb(system_charset_info, name.str, name.str + name.length) >
          NAME_CHAR_LEN) {
    // Byte length exceeding NAME_LEN, and character length exceeding
    // NAME_CHAR_LEN not allowed
    my_error(ER_TOO_LONG_IDENT, MYF(0), name.str);
    return true;
  }

  return false;
}
}  // namespace

st_alter_tablespace::st_alter_tablespace(
    const char *tablespace, const char *logfile_group, ts_command_type cmd,
    enum ts_alter_tablespace_type alter_tablespace_cmd, const char *datafile,
    const char *undofile, const Tablespace_options &opts)
    : tablespace_name{tablespace},
      logfile_group_name{logfile_group},
      ts_cmd_type{cmd},
      ts_alter_tablespace_type{alter_tablespace_cmd},
      data_file_name{datafile},
      undo_file_name{undofile},
      // Propagate Tablespace options from parser
      extent_size{opts.extent_size},
      undo_buffer_size{opts.undo_buffer_size},
      redo_buffer_size{opts.redo_buffer_size},
      initial_size{opts.initial_size},
      max_size{opts.max_size},
      file_block_size{opts.file_block_size},
      nodegroup_id{opts.nodegroup_id},
      wait_until_completed{opts.wait_until_completed},
      ts_comment{opts.ts_comment.str},
      encryption{opts.encryption.str} {
  if (opts.autoextend_size.has_value()) {
    autoextend_size = opts.autoextend_size.value();
  }
}

bool validate_tablespace_name_length(const char *tablespace_name) {
  assert(tablespace_name != nullptr);
  LEX_CSTRING tspname = {tablespace_name, strlen(tablespace_name)};
  return validate_tspnamelen(tspname);
}

bool validate_tablespace_name(ts_command_type ts_cmd,
                              const char *tablespace_name,
                              const handlerton *engine) {
  assert(tablespace_name != nullptr);
  assert(engine != nullptr);

  // Length must be valid.
  if (validate_tablespace_name_length(tablespace_name)) {
    my_error(ER_WRONG_TABLESPACE_NAME, MYF(0), tablespace_name);
    return true;
  }

  // Invoke SE specific validation of the name.
  if (engine->is_valid_tablespace_name != nullptr &&
      !engine->is_valid_tablespace_name(ts_cmd, tablespace_name)) {
    my_error(ER_WRONG_TABLESPACE_NAME, MYF(0), tablespace_name);
    return true;
  }

  return false;
}

namespace {
class Rollback_guard {
  THD *m_thd;
  bool m_disabled = false;

 public:
  handlerton *m_hton = nullptr;

  explicit Rollback_guard(THD *thd) : m_thd{thd} {}
  ~Rollback_guard() {
    if (m_disabled) {
      return;
    }
    trans_rollback_stmt(m_thd);
    // Full rollback in case we have THD::transaction_rollback_request.
    trans_rollback(m_thd);

    if (m_hton != nullptr && ddl_is_atomic(m_hton) &&
        m_hton->post_ddl != nullptr) {
      m_hton->post_ddl(m_thd);
    }
  }
  void disable() { m_disabled = true; }
};

template <typename DISABLE_ROLLBACK>
bool complete_stmt(THD *thd, handlerton *hton, DISABLE_ROLLBACK &&dr,
                   bool using_trans = true, bool dont_write_to_binlog = false) {
  if (!dont_write_to_binlog)
    if (write_bin_log(thd, false, thd->query().str, thd->query().length,
                      using_trans && ddl_is_atomic(hton))) {
      return true;
    }

  /* Commit the statement and call storage engine's post-DDL hook. */
  if (trans_commit_stmt(thd) || trans_commit(thd)) {
    return true;
  }

  dr();

  if (hton && ddl_is_atomic(hton) && hton->post_ddl) {
    hton->post_ddl(thd);
  }

  my_ok(thd);
  return false;
}

bool lock_rec(THD *thd, MDL_request_list *rlst, const LEX_STRING &tsp) {
  if (validate_tspnamelen(tsp)) {
    return true;
  }
  MDL_request tail_request;
  MDL_REQUEST_INIT(&tail_request, MDL_key::TABLESPACE, "", tsp.str,
                   MDL_EXCLUSIVE, MDL_TRANSACTION);
  rlst->push_front(&tail_request);

  MDL_request global_request;
  MDL_REQUEST_INIT(&global_request, MDL_key::GLOBAL, "", "",
                   MDL_INTENTION_EXCLUSIVE, MDL_STATEMENT);
  rlst->push_front(&global_request);

  MDL_request backup_lock_request;

  MDL_REQUEST_INIT(&backup_lock_request, MDL_key::BACKUP_LOCK, "", "",
                   MDL_INTENTION_EXCLUSIVE, MDL_TRANSACTION);
  rlst->push_front(&backup_lock_request);

  if (thd->mdl_context.acquire_locks(rlst, thd->variables.lock_wait_timeout))
    return true;

  /*
    Now when we have protection against concurrent change of read_only
    option we can safely re-check its value.
  */
  if (check_readonly(thd, true)) return true;

  return false;
}

template <typename... Names>
bool lock_rec(THD *thd, MDL_request_list *rlst, const LEX_STRING &tsp,
              Names... names) {
  if (validate_tspnamelen(tsp)) {
    return true;
  }
  MDL_request request;
  MDL_REQUEST_INIT(&request, MDL_key::TABLESPACE, "", tsp.str, MDL_EXCLUSIVE,
                   MDL_TRANSACTION);
  rlst->push_front(&request);
  return lock_rec(thd, rlst, names...);
}

template <typename... Names>
bool lock_tablespace_names(THD *thd, Names... names) {
  MDL_request_list mdl_requests;
  if (thd->locked_tables_mode) {
    my_error(ER_LOCK_OR_ACTIVE_TRANSACTION, MYF(0));
    return true;
  }

  if (thd->global_read_lock.can_acquire_protection()) {
    return true;
  }

  if (lock_rec(thd, &mdl_requests, names...)) {
    return true;
  }

  size_t nts = sizeof...(names);
  if (nts == 1) {
    DEBUG_SYNC(thd, "after_wait_locked_tablespace_name");
  } else {
    DEBUG_SYNC(thd, "after_wait_locked_tablespace_name_for_table");
  }
  return false;
}

template <typename T>
using Mod_pair = std::pair<const T *, T *>;
typedef std::vector<Mod_pair<dd::Table>> Table_pair_list;

template <typename T>
Mod_pair<T> get_mod_pair(dd::cache::Dictionary_client *dcp,
                         const dd::String_type &name) {
  Mod_pair<T> ret{nullptr, nullptr};
  if (dcp->acquire(name, &ret.first)) {
    return {nullptr, nullptr};
  }
  if (ret.first == nullptr) {
    return {nullptr, nullptr};
  }
  if (dcp->acquire_for_modification(name, &ret.second)) {
    return {nullptr, nullptr};
  }
  assert(ret.second != nullptr);
  return ret;
}

template <typename T>
Mod_pair<T> get_mod_pair(dd::cache::Dictionary_client *dcp,
                         const dd::String_type &sch_name,
                         const dd::String_type &name) {
  Mod_pair<T> ret{nullptr, nullptr};
  if (dcp->acquire(sch_name, name, &ret.first)) {
    return {nullptr, nullptr};
  }
  if (ret.first == nullptr) {
    return {nullptr, nullptr};
  }
  if (dcp->acquire_for_modification(sch_name, name, &ret.second)) {
    return {nullptr, nullptr};
  }
  assert(ret.second != nullptr);
  return ret;
}

const char *real_engine_name(THD *thd, const LEX_CSTRING &alias) {
  plugin_ref pr = ha_resolve_by_name(thd, &alias, false);
  handlerton *hton = (pr != nullptr ? plugin_data<handlerton *>(pr) : nullptr);
  return hton != nullptr ? ha_resolve_storage_engine_name(hton) : "";
}

bool get_stmt_hton(THD *thd, const LEX_CSTRING &engine, const char *object_name,
                   const char *statement, handlerton **htonp) {
  handlerton *hton = nullptr;
  if (engine.str != nullptr &&
      resolve_engine(thd, engine, false, false, &hton)) {
    return true;
  }
  if (hton == nullptr || hton->state != SHOW_OPTION_YES) {
    hton = ha_default_handlerton(thd);
    if (engine.str != nullptr) {
      push_warning_printf(thd, Sql_condition::SL_WARNING,
                          ER_WARN_USING_OTHER_HANDLER,
                          ER_THD(thd, ER_WARN_USING_OTHER_HANDLER),
                          ha_resolve_storage_engine_name(hton), object_name);
    }
  }

  // Check if tablespace operation is disallowed by the storage engine.
  if (ha_is_storage_engine_disabled(hton)) {
    my_error(ER_DISABLED_STORAGE_ENGINE, MYF(0),
             ha_resolve_storage_engine_name(hton));
    return true;
  }
  if (hton->alter_tablespace == nullptr) {
    my_error(ER_ILLEGAL_HA_CREATE_OPTION, MYF(0),
             ha_resolve_storage_engine_name(hton), statement);
    return true;
  }
  *htonp = hton;
  return false;
}

bool get_dd_hton(THD *thd, const dd::String_type &dd_engine,
                 const LEX_CSTRING &stmt_engine, const char *tblspc,
                 const char *stmt, handlerton **htonp) {
  if (stmt_engine.str && dd_engine != real_engine_name(thd, stmt_engine)) {
    my_error(ER_TABLESPACE_ENGINE_MISMATCH, MYF(0), stmt_engine.str,
             dd_engine.c_str(), tblspc);
    return true;
  }
  if (stmt_engine.str != nullptr) {
    push_warning_printf(thd, Sql_condition::SL_WARNING,
                        ER_WARN_DEPRECATED_SYNTAX_NO_REPLACEMENT,
                        ER_THD(thd, ER_WARN_DEPRECATED_SYNTAX_NO_REPLACEMENT),
                        "ENGINE tablespace option");
  }

  plugin_ref pr = ha_resolve_by_name_raw(thd, lex_cstring_handle(dd_engine));
  handlerton *hton = (pr != nullptr ? plugin_data<handlerton *>(pr) : nullptr);
  if (hton == nullptr) {
    my_error(ER_UNKNOWN_STORAGE_ENGINE, MYF(0), dd_engine.c_str());
    return true;
  }

  assert(hton->alter_tablespace);
  if (hton->alter_tablespace == nullptr) {
    my_error(ER_ILLEGAL_HA_CREATE_OPTION, MYF(0), dd_engine.c_str(), stmt);
    return true;
  }

  *htonp = hton;
  return false;
}

bool intermediate_commit_unless_atomic_ddl(THD *thd, handlerton *hton) {
  if (ddl_is_atomic(hton)) {
    return false;
  }
  /* purecov: begin inspected */
  Implicit_substatement_state_guard substatement_guard{thd};
  return (trans_commit_stmt(thd) || trans_commit(thd));
  /* purecov: end */
}

bool map_errors(int se_error, const char *statement_txt,
                const st_alter_tablespace *ts_info) {
  switch (se_error) {
    case 0:
      return false;
    case 1:
      return true;
    case HA_ADMIN_NOT_IMPLEMENTED:
      my_error(ER_CHECK_NOT_IMPLEMENTED, MYF(0), statement_txt);
      break;
    case HA_ERR_TABLESPACE_MISSING:
      my_error(ER_TABLESPACE_MISSING, MYF(0), ts_info->tablespace_name);
      break;
    case HA_ERR_TABLESPACE_IS_NOT_EMPTY:
      my_error(ER_TABLESPACE_IS_NOT_EMPTY, MYF(0), ts_info->tablespace_name);
      break;
    case HA_ERR_WRONG_FILE_NAME:
      my_error(ER_WRONG_FILE_NAME, MYF(0), ts_info->data_file_name);
      break;
    case HA_ADMIN_FAILED:
      my_error(ER_CANT_CREATE_FILE, MYF(0), ts_info->data_file_name);
      break;
    case HA_ERR_INNODB_READ_ONLY:
      my_error(ER_INNODB_READ_ONLY, MYF(0));
      break;
    case HA_ERR_RECORD_FILE_FULL:
      my_error(ER_RECORD_FILE_FULL, MYF(0), ts_info->tablespace_name);
      break;
    case HA_WRONG_CREATE_OPTION:
      my_error(ER_ILLEGAL_HA, MYF(0), ts_info->tablespace_name);
      break;
    case HA_ERR_TABLESPACE_EXISTS:
      my_error(ER_TABLESPACE_EXISTS, MYF(0), ts_info->tablespace_name);
      break;
    case HA_ERR_NOT_ALLOWED_COMMAND:
      my_error(ER_DISALLOWED_OPERATION, MYF(0), statement_txt,
               ts_info->tablespace_name);
      break;
    default:
      char errbuf[MYSQL_ERRMSG_SIZE];
      my_error(ER_GET_ERRNO, MYF(0), se_error,
               my_strerror(errbuf, MYSQL_ERRMSG_SIZE, se_error));
  }
  return true;
}

}  // namespace

Sql_cmd_tablespace::Sql_cmd_tablespace(const LEX_STRING &name,
                                       const Tablespace_options *options)
    : m_tablespace_name(name), m_options(options) {}

/* purecov: begin inspected */
enum_sql_command Sql_cmd_tablespace::sql_command_code() const {
  assert(false);
  return SQLCOM_ALTER_TABLESPACE;
}
/* purecov: end */

Sql_cmd_create_tablespace::Sql_cmd_create_tablespace(
    const LEX_STRING &tsname, const LEX_STRING &dfname,
    const LEX_STRING &lfgname, const Tablespace_options *options)
    : Sql_cmd_tablespace{tsname, options},
      m_datafile_name(dfname),
      m_logfile_group_name(lfgname),
      m_auto_generate_datafile_name(dfname.str == nullptr) {}

bool Sql_cmd_create_tablespace::execute(THD *thd) {
  Rollback_guard rollback_on_return{thd};

  if (check_global_access(thd, CREATE_TABLESPACE_ACL)) {
    return true;
  }

  handlerton *hton = nullptr;
  if (get_stmt_hton(thd, m_options->engine_name, m_tablespace_name.str,
                    "CREATE TABLESPACE", &hton)) {
    return true;
  }
  rollback_on_return.m_hton = hton;  // Allow rollback to call hton->post_ddl

  // Check the tablespace name and acquire an MDL X lock.
  if (validate_tablespace_name(CREATE_TABLESPACE, m_tablespace_name.str,
                               hton) ||
      lock_tablespace_names(thd, m_tablespace_name)) {
    return true;
  }

  /*
    Check if user has permission to create tablespace, if encryption type
    provided differ from global 'default_table_encryption' setting.
    We use 'default_table_encryption' value if encryption is not supplied
    by user.
  */
  bool encrypt_tablespace = false;
  dd::String_type encrypt_type;
  if (m_options->encryption.str) {
    encrypt_tablespace = dd::is_encrypted(m_options->encryption);
    encrypt_type = dd::make_string_type(m_options->encryption);
  } else {
    encrypt_tablespace = thd->variables.default_table_encryption;
    encrypt_type = encrypt_tablespace ? "Y" : "N";
  }

  if (opt_table_encryption_privilege_check &&
      encrypt_tablespace != thd->variables.default_table_encryption &&
      check_table_encryption_admin_access(thd)) {
    my_error(ER_CANNOT_SET_TABLESPACE_ENCRYPTION, MYF(0));
    return true;
  }

  auto &dc = *thd->dd_client();
  dd::cache::Dictionary_client::Auto_releaser releaser{&dc};

  // Check if same tablespace already exists.
  auto tsn = dd::make_string_type(m_tablespace_name);
  const dd::Tablespace *ts = nullptr;
  if (dc.acquire(tsn, &ts)) {
    return true;
  }

  if (ts != nullptr) {
    my_error(ER_TABLESPACE_EXISTS, MYF(0), tsn.c_str());
    return true;
  }

  // Create new tablespace.
  std::unique_ptr<dd::Tablespace> tablespace(
      dd::create_object<dd::Tablespace>());

  // Set tablespace name
  tablespace->set_name(tsn);

  // Engine type
  tablespace->set_engine(ha_resolve_storage_engine_name(hton));

  // - Store ENCRYPTION if SE supports it.
  // - Disallow encryption='y', if SE does not support it.
  if (hton->flags & HTON_SUPPORTS_TABLE_ENCRYPTION) {
    tablespace->options().set("encryption", encrypt_type);
  } else if (encrypt_tablespace) {
    my_error(ER_CHECK_NOT_IMPLEMENTED, MYF(0), "ENCRYPTION");
    return true;
  }

<<<<<<< HEAD
=======
  // Validate tablespace comment string
  std::string invalid_sub_str;
  if (is_invalid_string(
          LEX_CSTRING{m_options->ts_comment.str, m_options->ts_comment.length},
          system_charset_info, invalid_sub_str)) {
    // Provide contextual information
    my_error(ER_COMMENT_CONTAINS_INVALID_STRING, MYF(0), "tablespace",
             m_tablespace_name.str, system_charset_info->csname,
             invalid_sub_str.c_str());
    return true;
  }

>>>>>>> fbdaa4de
  size_t cl = m_options->ts_comment.length;
  if (validate_comment_length(
          thd, m_options->ts_comment.str, &cl, TABLESPACE_COMMENT_MAXLEN,
          ER_TOO_LONG_TABLESPACE_COMMENT, m_tablespace_name.str)) {
    return true;
  }

  tablespace->set_comment(dd::String_type{m_options->ts_comment.str, cl});

  if (m_options->engine_attribute.str)
    tablespace->set_engine_attribute(m_options->engine_attribute);

  LEX_STRING tblspc_datafile_name = {m_datafile_name.str,
                                     m_datafile_name.length};
  if (m_auto_generate_datafile_name) {
    char tmp_buf[40];
    String str(tmp_buf, sizeof(tmp_buf), &my_charset_bin);
    String *uuid = mysql_generate_uuid(&str);
    if (hton->get_tablespace_filename_ext)
      uuid->append(hton->get_tablespace_filename_ext());

    tblspc_datafile_name.str =
        thd->strmake(uuid->c_ptr_quick(), uuid->length());
    tblspc_datafile_name.length = uuid->length();
  }

  if (tblspc_datafile_name.length > FN_REFLEN) {
    my_error(ER_PATH_LENGTH, MYF(0), "DATAFILE");
    return true;
  }

  // Add datafile
  tablespace->add_file()->set_filename(
      dd::make_string_type(tblspc_datafile_name));

  tablespace->options().set("autoextend_size",
                            m_options->autoextend_size.has_value()
                                ? m_options->autoextend_size.value()
                                : 0);

  // Write changes to dictionary.
  if (dc.store(tablespace.get())) {
    return true;
  }

  const bool atomic_ddl = ddl_is_atomic(hton);
  /*
    Commit after creation of tablespace in the data-dictionary for
    storage engines which don't support atomic DDL. We do this to
    avoid being left with tablespace in SE but not in data-dictionary
    in case of crash. Indeed, in this case, we can end-up with tablespace
    present in the data-dictionary and not present in SE. But this can be
    easily fixed by doing DROP TABLESPACE.
  */
  if (intermediate_commit_unless_atomic_ddl(thd, hton)) {
    return true; /* purecov: inspected */
  }

  auto tsmp = get_mod_pair<dd::Tablespace>(&dc, m_tablespace_name.str);
  if (tsmp.first == nullptr) {
    my_error(ER_TABLESPACE_MISSING_WITH_NAME, MYF(0), m_tablespace_name.str);
    return true;
  }
  st_alter_tablespace ts_info{m_tablespace_name.str,
                              m_logfile_group_name.str,
                              CREATE_TABLESPACE,
                              TS_ALTER_TABLESPACE_TYPE_NOT_DEFINED,
                              tblspc_datafile_name.str,
                              nullptr,
                              *m_options};

  if (map_errors(
          hton->alter_tablespace(hton, thd, &ts_info, tsmp.first, tsmp.second),
          "CREATE TABLESPACE", &ts_info)) {
    if (!atomic_ddl) {
      /*
        For engines which don't support atomic DDL addition of tablespace to
        data-dictionary has been committed already so we need to revert it.
      */
      /* purecov: begin inspected */
      if (dc.drop(tsmp.second)) {
        return true;
      }

      Implicit_substatement_state_guard substatement_guard{thd};
      (void)trans_commit_stmt(thd);
      (void)trans_commit(thd);
      /* purecov: end */
    }
    return true;
  }  // if (map_errors

  /*
    Per convention only engines supporting atomic DDL are allowed to
    modify data-dictionary objects in handler::create() and other
    similar calls.
  */
  if (atomic_ddl && dc.update(tsmp.second)) {
    return true; /* purecov: inspected */
  }

  if (complete_stmt(thd, hton, [&]() { rollback_on_return.disable(); })) {
    return true;
  }
  return false;
}

Sql_cmd_drop_tablespace::Sql_cmd_drop_tablespace(
    const LEX_STRING &tsname, const Tablespace_options *options)
    : Sql_cmd_tablespace{tsname, options} {}

bool Sql_cmd_drop_tablespace::execute(THD *thd) {
  Rollback_guard rollback_on_return{thd};

  if (check_global_access(thd, CREATE_TABLESPACE_ACL)) {
    return true;
  }

  if (lock_tablespace_names(thd, m_tablespace_name)) {
    return true;
  }

  auto &dc = *thd->dd_client();
  dd::cache::Dictionary_client::Auto_releaser releaser{&dc};

  const dd::Tablespace *old_ts_def = nullptr;
  if (dc.acquire(m_tablespace_name.str, &old_ts_def)) {
    return true;
  }
  if (old_ts_def == nullptr) {
    my_error(ER_TABLESPACE_MISSING_WITH_NAME, MYF(0), m_tablespace_name.str);
    return true;
  }

  handlerton *hton = nullptr;
  if (get_dd_hton(thd, old_ts_def->engine(), m_options->engine_name,
                  m_tablespace_name.str, "DROP TABLESPACE", &hton)) {
    return true;
  }
  rollback_on_return.m_hton = hton;

  /*
    Even if the tablespace already exists in the DD we still need to
    validate the name, since we are not allowed to modify
    tablespaces created by the system.
  */
  if (validate_tablespace_name(DROP_TABLESPACE, m_tablespace_name.str, hton)) {
    return true;
  }

  bool is_empty;
  if (old_ts_def->is_empty(thd, &is_empty)) {
    return true;
  }
  if (!is_empty) {
    my_error(ER_TABLESPACE_IS_NOT_EMPTY, MYF(0), m_tablespace_name.str);
    return true;
  }

  st_alter_tablespace ts_info{m_tablespace_name.str,
                              nullptr,
                              DROP_TABLESPACE,
                              TS_ALTER_TABLESPACE_TYPE_NOT_DEFINED,
                              nullptr,
                              nullptr,
                              *m_options};

  int ha_error =
      hton->alter_tablespace(hton, thd, &ts_info, old_ts_def, nullptr);
  if (map_errors(ha_error, "DROP TABLEPSPACE", &ts_info)) {
    if (ha_error == HA_ERR_TABLESPACE_MISSING && !ddl_is_atomic(hton)) {
      /*
        For engines which don't support atomic DDL we might have
        orphan tablespace entries in the data-dictionary which do not
        correspond to tablespaces in SEs.  To allow user to do manual
        clean-up we drop tablespace from the dictionary even if SE
        says it is missing (but still report error).
      */
      /* purecov: begin inspected */
      if (dc.drop(old_ts_def)) {
        return true;
      }

      Implicit_substatement_state_guard substatement_guard{thd};
      (void)trans_commit_stmt(thd);
      (void)trans_commit(thd);
      /* purecov: end */
    }
    return true;
  }  // if (map_errors

  if (dc.drop(old_ts_def)) {
    return true;
  }

  /*
    DROP for engines which don't support atomic DDL still needs to be
    handled by doing commit right after updating data-dictionary.
  */
  if (intermediate_commit_unless_atomic_ddl(thd, hton)) {
    return true; /* purecov: inspected */
  }

  if (complete_stmt(thd, hton, [&]() { rollback_on_return.disable(); })) {
    return true;
  }

  return false;
}

/*
  Mark the tables in the tablespace with ENCRYPTION='y/n'. We only update
  DD objects in memory and the real update of the data-dictionary happens
  later.

  We also check if the table encryption type conflicts with the schema
  default encryption, and throw error if table_encryption_privilege_check
  is enabled and the user does not own TABLE_ENCRYPTION_ADMIN privilege.

  @param thd    Thread.
  @param ts     Reference to tablespace object being altered.
  @param trefs  Reference to list of tables in tablespace.
  @param tpl    Reference to dd::Table objects to be updated.
  @param requested_encryption Type of encryption requested in ALTER.
  @param table_mdl_reqs[out] Pointer to MDL_request_list containing all MDL
                             lock requests.

  @returns true on error, false on success
*/
static bool set_table_encryption_type(THD *thd, const dd::Tablespace &ts,
                                      dd::Tablespace_table_ref_vec *trefs,
                                      Table_pair_list *tpl,
                                      const LEX_STRING &requested_encryption,
                                      MDL_request_list *table_mdl_reqs) {
  bool is_request_to_encrypt = dd::is_encrypted(requested_encryption);

  // If the source tablespace encryption type is same as request type.
  dd::String_type source_tablespace_encryption;
  if (ts.options().exists("encryption"))
    (void)ts.options().get("encryption", &source_tablespace_encryption);
  else
    source_tablespace_encryption = "N";
  if (dd::is_encrypted(source_tablespace_encryption) == is_request_to_encrypt)
    return false;

  // Retrieve table references that use tablespaces.
  if (dd::fetch_tablespace_table_refs(thd, ts, trefs)) {
    return true;
  }

  // Nothing to update, if there are no tables in it.
  if (trefs->empty()) return false;

  // Acquire MDL lock on objects.
  std::vector<dd::String_type> schemaset;
  for (auto &tref : *trefs) {
    table_mdl_reqs->push_front(dd::mdl_req(thd, tref, MDL_SHARED_UPGRADABLE));
    schemaset.push_back(tref.m_schema_name);
  }
  for (auto &sname : schemaset) {
    table_mdl_reqs->push_front(dd::mdl_schema_req(thd, sname));
  }
  if (thd->mdl_context.acquire_locks(table_mdl_reqs,
                                     thd->variables.lock_wait_timeout)) {
    return true;
  }

  // Acquire DD objects to update.
  auto &dc = *thd->dd_client();
  for (auto &tref : *trefs) {
    // Acquire table object pair
    auto tblp = get_mod_pair<dd::Table>(&dc, tref.m_schema_name, tref.m_name);
    if (tblp.first == nullptr) {
      my_error(ER_UNKNOWN_TABLE, MYF(0), tref.m_name.c_str());
      tpl->clear();
      return true;
    }
    tpl->push_back(tblp);
  }

  /*
    Check if any table's schema has default encryption is conflicting with
    the requested encryption type.
  */
  bool is_schema_encryption_conflicting = false;
  for (auto &tref : *trefs) {
    if (tref.m_schema_encryption != is_request_to_encrypt) {
      is_schema_encryption_conflicting = true;
      break;
    }
  }
  if (is_schema_encryption_conflicting) {
    if (opt_table_encryption_privilege_check &&
        check_table_encryption_admin_access(thd)) {
      my_error(is_request_to_encrypt ? ER_TABLESPACE_CANNOT_BE_ENCRYPTED
                                     : ER_TABLESPACE_CANNOT_BE_DECRYPTED,
               MYF(0));
      return true;
    }
    // We throw warning only when creating a unencrypted table in a schema
    // which has default encryption enabled.
    if (is_request_to_encrypt == false)
      push_warning(thd, Sql_condition::SL_WARNING,
                   WARN_UNENCRYPTED_TABLE_IN_ENCRYPTED_DB,
                   ER_THD(thd, WARN_UNENCRYPTED_TABLE_IN_ENCRYPTED_DB));
  }

  // Update encryption as 'Y/N' for all tables in this tablespace.
  for (auto &tp : *tpl) {
    dd::Properties *table_options = &tp.second->options();
    table_options->set("encrypt_type", (is_request_to_encrypt ? "Y" : "N"));
  }

  return false;
}

/*
  We upgrade the table lock to X so that we can update the dictionary
  table metadata with proper ENCRYPTION clause.

  @param thd    Thread.
  @param table_mdl_reqs Pointer to MDL_request_list containing all MDL
                        lock requests.

  @note hton->alter_tablespace() in InnoDB SE doesn't support rollback yet.
        To workaround this issue, which caused assertions in ntest runs
        we make lock upgrade immune to KILL QUERY and low timeout
        values.

  @returns true on error,
           false on success or when there are no tables in tablespace.
 */

static bool upgrade_lock_for_tables_in_tablespace(
    THD *thd, MDL_request_list *table_mdl_reqs) {
  /*
    The following code gets executed only when there is request to change
    the tablespace ENCRYPTION "and" if there are some tables in the
    tablespace.
  */
  if (table_mdl_reqs->elements() == 0) return false;

  // Install KILL QUERY immunizer.
  dd::DD_kill_immunizer m_kill_immunizer(thd);

  DEBUG_SYNC(thd, "upgrade_lock_for_tables_in_tablespace_kill_point");

  MDL_request_list::Iterator it(*table_mdl_reqs);
  const size_t req_count = table_mdl_reqs->elements();
  for (size_t i = 0; i < req_count; ++i) {
    MDL_request *r = it++;
    if (r->key.mdl_namespace() == MDL_key::TABLE &&
        thd->mdl_context.upgrade_shared_lock(r->ticket, MDL_EXCLUSIVE,
                                             LONG_TIMEOUT))
      return true;
  }

  return false;
}

Sql_cmd_alter_tablespace::Sql_cmd_alter_tablespace(
    const LEX_STRING &ts_name, const Tablespace_options *options)
    : Sql_cmd_tablespace{ts_name, options} {}

bool Sql_cmd_alter_tablespace::execute(THD *thd) {
  Rollback_guard rollback_on_return{thd};

  if (check_global_access(thd, CREATE_TABLESPACE_ACL)) {
    return true;
  }

  /*
    Check if user has permission to alter tablespace, if encryption type
    provided differ from global 'default_table_encryption' setting.
  */
  if (m_options->encryption.str && opt_table_encryption_privilege_check &&
      dd::is_encrypted(m_options->encryption) !=
          thd->variables.default_table_encryption &&
      check_table_encryption_admin_access(thd)) {
    my_error(ER_CANNOT_SET_TABLESPACE_ENCRYPTION, MYF(0));
    return true;
  }

  if (lock_tablespace_names(thd, m_tablespace_name)) {
    return true;
  }

  auto &dc = *thd->dd_client();
  dd::cache::Dictionary_client::Auto_releaser releaser(&dc);

  auto tsmp = get_mod_pair<dd::Tablespace>(&dc, m_tablespace_name.str);
  if (tsmp.first == nullptr) {
    my_error(ER_TABLESPACE_MISSING_WITH_NAME, MYF(0), m_tablespace_name.str);
    return true;
  }

  handlerton *hton = nullptr;
  if (get_dd_hton(thd, tsmp.first->engine(), m_options->engine_name,
                  m_tablespace_name.str,
                  "ALTER TABLESPACE ... <tablespace_options>", &hton)) {
    return true;
  }
  rollback_on_return.m_hton = hton;
  if (ha_is_storage_engine_disabled(hton)) {
    my_error(ER_DISABLED_STORAGE_ENGINE, MYF(0),
             ha_resolve_storage_engine_name(hton));
    return true;
  }

  Table_pair_list table_object_pairs;
  dd::Tablespace_table_ref_vec trefs;
  MDL_request_list table_mdl_reqs;
  if (m_options->encryption.str) {
    // The storage engine must support encryption.
    if (dd::is_encrypted(m_options->encryption) &&
        !((hton)->flags & HTON_SUPPORTS_TABLE_ENCRYPTION)) {
      my_error(ER_CHECK_NOT_IMPLEMENTED, MYF(0), "ENCRYPTION");
      return true;
    }

    /*
      If we are on SE supporting ENCRYPTION, then store the option
      and update ENCRYPTION clause of tables in this tablespace.
    */
    if (hton->flags & HTON_SUPPORTS_TABLE_ENCRYPTION) {
      tsmp.second->options().set("encryption",
                                 dd::make_string_type(m_options->encryption));
      if (set_table_encryption_type(thd, *tsmp.first, &trefs,
                                    &table_object_pairs, m_options->encryption,
                                    &table_mdl_reqs))
        return true;
    }
  }

  if (m_options->engine_attribute.str) {
    tsmp.second->set_engine_attribute(m_options->engine_attribute);
  }

  if (m_options->autoextend_size.has_value()) {
    tsmp.second->options().set("autoextend_size",
                               m_options->autoextend_size.value());
  }

  /*
    Even if the tablespace already exists in the DD we still need to
    validate the name, since we are not allowed to modify
    tablepspaces created by the system.
    FUTURE: Would be better if this was made into a
    property/attribute of dd::Tablespace
  */
  if (validate_tablespace_name(ALTER_TABLESPACE, m_tablespace_name.str, hton)) {
    return true;
  }

  st_alter_tablespace ts_info{m_tablespace_name.str,
                              nullptr,
                              ALTER_TABLESPACE,
                              ALTER_TABLESPACE_OPTIONS,
                              nullptr,
                              nullptr,
                              *m_options};

  if (map_errors(
          hton->alter_tablespace(hton, thd, &ts_info, tsmp.first, tsmp.second),
          "ALTER TABLESPACE ... <tablespace_options>", &ts_info)) {
    return true;
  }

  // Upgrade SU to X on table names.
  if (upgrade_lock_for_tables_in_tablespace(thd, &table_mdl_reqs)) return true;

  // Wait and remove TABLE object from TDC.
  for (auto &tref : trefs) {
    // Lock and release the mutex each time to allow others to access the tdc.
    // Alter tablespace can afford to wait for mutex repeatedly.
    tdc_remove_table(thd, TDC_RT_REMOVE_ALL, tref.m_schema_name.c_str(),
                     tref.m_name.c_str(), false /*has_lock*/);
  }

  if (dc.update(tsmp.second)) {
    return true;
  }

  // Persist the modified object changes in DD.
  if (!table_object_pairs.empty()) {
    for (auto &tp : table_object_pairs) {
      if (dc.update(tp.second)) {
        return true;
      }
    }
  }

  /*
    Per convention only engines supporting atomic DDL are allowed to
    modify data-dictionary objects in handler::create() and other
    similar calls. However, DROP and ALTER TABLESPACE for engines which
    don't support atomic DDL still needs to be handled by doing commit
    right after updating data-dictionary.
  */
  if (intermediate_commit_unless_atomic_ddl(thd, hton)) {
    return true;
  }

  if (complete_stmt(thd, hton, [&]() { rollback_on_return.disable(); })) {
    return true;
  }

  return false;
}

Sql_cmd_alter_tablespace_add_datafile::Sql_cmd_alter_tablespace_add_datafile(
    const LEX_STRING &tsname, const LEX_STRING &dfname,
    const Tablespace_options *options)
    : Sql_cmd_tablespace{tsname, options}, m_datafile_name(dfname) {}

bool Sql_cmd_alter_tablespace_add_datafile::execute(THD *thd) {
  Rollback_guard rollback_on_return{thd};

  if (check_global_access(thd, CREATE_TABLESPACE_ACL)) {
    return true;
  }

  if (lock_tablespace_names(thd, m_tablespace_name)) {
    return true;
  }

  auto &dc = *thd->dd_client();
  dd::cache::Dictionary_client::Auto_releaser releaser{&dc};

  auto tsmp = get_mod_pair<dd::Tablespace>(&dc, m_tablespace_name.str);
  if (tsmp.first == nullptr) {
    my_error(ER_TABLESPACE_MISSING_WITH_NAME, MYF(0), m_tablespace_name.str);
    return true;
  }

  if (m_datafile_name.length > FN_REFLEN) {
    my_error(ER_PATH_LENGTH, MYF(0), "DATAFILE");
    return true;
  }

  dd::Tablespace_file *tsf_obj = tsmp.second->add_file();
  tsf_obj->set_filename(
      dd::String_type{m_datafile_name.str, m_datafile_name.length});

  handlerton *hton = nullptr;
  if (get_dd_hton(thd, tsmp.first->engine(), m_options->engine_name,
                  m_tablespace_name.str, "ALTER TABLESPACE ... ADD DATAFILE",
                  &hton)) {
    return true;
  }
  rollback_on_return.m_hton = hton;
  if (ha_is_storage_engine_disabled(hton)) {
    my_error(ER_DISABLED_STORAGE_ENGINE, MYF(0),
             ha_resolve_storage_engine_name(hton));
    return true;
  }
  /*
    Even if the tablespace already exists in the DD we still need to
    validate the name, since we are not allowed to modify
    tablespaces created by the system.

    FUTURE: Would be better if this was made into a
    property/attribute of dd::Tablespace
  */
  if (validate_tablespace_name(ALTER_TABLESPACE, m_tablespace_name.str, hton)) {
    return true;
  }

  st_alter_tablespace ts_info{m_tablespace_name.str,
                              nullptr,
                              ALTER_TABLESPACE,
                              ALTER_TABLESPACE_ADD_FILE,
                              m_datafile_name.str,
                              nullptr,
                              *m_options};

  if (map_errors(
          hton->alter_tablespace(hton, thd, &ts_info, tsmp.first, tsmp.second),
          "ALTER TABLESPACE ... ADD DATAFILE", &ts_info)) {
    return true;
  }

  if (dc.update(tsmp.second)) {
    return true;
  }

  /*
    ALTER TABLESPACE for engines which don't support atomic DDL still
    needs to be handled by doing commit right after updating
    data-dictionary.
  */
  if (intermediate_commit_unless_atomic_ddl(thd, hton)) {
    return true;
  }

  if (complete_stmt(thd, hton, [&]() { rollback_on_return.disable(); })) {
    return true;
  }
  return false;
}

Sql_cmd_alter_tablespace_drop_datafile::Sql_cmd_alter_tablespace_drop_datafile(
    const LEX_STRING &tsname, const LEX_STRING &dfname,
    const Tablespace_options *options)
    : Sql_cmd_tablespace{tsname, options}, m_datafile_name(dfname) {}

bool Sql_cmd_alter_tablespace_drop_datafile::execute(THD *thd) {
  Rollback_guard rollback_on_return{thd};

  if (check_global_access(thd, CREATE_TABLESPACE_ACL)) {
    return true;
  }

  if (lock_tablespace_names(thd, m_tablespace_name)) {
    return true;
  }

  auto &dc = *thd->dd_client();
  dd::cache::Dictionary_client::Auto_releaser releaser{&dc};

  auto tsmp = get_mod_pair<dd::Tablespace>(&dc, m_tablespace_name.str);
  if (tsmp.first == nullptr) {
    my_error(ER_TABLESPACE_MISSING_WITH_NAME, MYF(0), m_tablespace_name.str);
    return true;
  }

  if (tsmp.second->remove_file(
          dd::String_type{m_datafile_name.str, m_datafile_name.length})) {
    my_error(ER_MISSING_TABLESPACE_FILE, MYF(0), m_tablespace_name.str,
             m_datafile_name.str);
    return true;
  }
  handlerton *hton = nullptr;
  if (get_dd_hton(thd, tsmp.first->engine(), m_options->engine_name,
                  m_tablespace_name.str, "ALTER TABLESPACE ... DROP DATAFILE",
                  &hton)) {
    return true;
  }
  rollback_on_return.m_hton = hton;
  if (ha_is_storage_engine_disabled(hton)) {
    my_error(ER_DISABLED_STORAGE_ENGINE, MYF(0),
             ha_resolve_storage_engine_name(hton));
    return true;
  }

  /*
    Even if the tablespace already exists in the DD we still need to
    validate the name, since we are not allowed to modify tablespaces
    created by the system.
  */
  if (validate_tablespace_name(ALTER_TABLESPACE, m_tablespace_name.str, hton)) {
    return true;
  }
  st_alter_tablespace ts_info{m_tablespace_name.str,
                              nullptr,
                              ALTER_TABLESPACE,
                              ALTER_TABLESPACE_DROP_FILE,
                              m_datafile_name.str,
                              nullptr,
                              *m_options};
  if (map_errors(
          hton->alter_tablespace(hton, thd, &ts_info, tsmp.first, tsmp.second),
          "ALTER TABLESPACE ... DROP DATAFILE", &ts_info)) {
    return true;
  }

  if (dc.update(tsmp.second)) {
    return true;
  }

  /*
    ALTER TABLESPACE for engines which don't support atomic
    DDL still needs to be handled by doing commit right after updating
    data-dictionary.
  */
  if (intermediate_commit_unless_atomic_ddl(thd, hton)) {
    return true; /* purecov: inspected */
  }

  if (complete_stmt(thd, hton, [&]() { rollback_on_return.disable(); })) {
    return true;
  }
  return false;
}

Sql_cmd_alter_tablespace_rename::Sql_cmd_alter_tablespace_rename(
    const LEX_STRING &old_name, const LEX_STRING &new_name)
    : Sql_cmd_tablespace{old_name, nullptr}, m_new_name(new_name) {}

bool Sql_cmd_alter_tablespace_rename::execute(THD *thd) {
  Rollback_guard rollback_on_return{thd};

  if (check_global_access(thd, CREATE_TABLESPACE_ACL)) {
    return true;
  }

  // Can't check the name in SE, yet. Need to acquire Tablespace
  // object first, so that we can get the engine name.

  // Lock both tablespace names in one go
  if (lock_tablespace_names(thd, m_tablespace_name, m_new_name)) {
    return true;
  }
  dd::cache::Dictionary_client *dc = thd->dd_client();
  dd::cache::Dictionary_client::Auto_releaser releaser(dc);

  dd::String_type old_name = dd::make_string_type(m_tablespace_name);
  dd::String_type new_name = dd::make_string_type(m_new_name);

  auto tsmp = get_mod_pair<dd::Tablespace>(dc, m_tablespace_name.str);
  if (tsmp.first == nullptr) {
    my_error(ER_TABLESPACE_MISSING_WITH_NAME, MYF(0), m_tablespace_name.str);
    return true;
  }
  tsmp.second->set_name(new_name);

  const dd::Tablespace *existing_new_ts_def = nullptr;
  if (dc->acquire(new_name, &existing_new_ts_def)) {
    return true;
  }
  if (existing_new_ts_def != nullptr) {
    my_error(ER_TABLESPACE_EXISTS, MYF(0), new_name.c_str());
    return true;
  }

  handlerton *hton = nullptr;
  if (get_dd_hton(thd, tsmp.first->engine(), {nullptr, 0},
                  m_tablespace_name.str, "ALTER TABLESPACE ... RENAME TO",
                  &hton)) {
    return true;
  }
  if (ha_is_storage_engine_disabled(hton)) {
    my_error(ER_DISABLED_STORAGE_ENGINE, MYF(0),
             ha_resolve_storage_engine_name(hton));
    return true;
  }
  rollback_on_return.m_hton = hton;

  /*
    Now with the hton, we need to validate BOTH the old and the new
    name - since we are not allowed to rename reserved names
    FUTURE - Could be a property/attribute of dd::Tablespace
  */
  if (validate_tablespace_name(DROP_TABLESPACE, m_tablespace_name.str, hton)) {
    return true;
  }

  // Also validate the new tablespace name in the SE
  if (validate_tablespace_name(CREATE_TABLESPACE, m_new_name.str, hton)) {
    return true;
  }

  dd::Tablespace_table_ref_vec trefs;
  if (dd::fetch_tablespace_table_refs(thd, *tsmp.first, &trefs)) {
    return true;
  }
  MDL_request_list table_reqs;
  for (auto &tref : trefs) {
    table_reqs.push_front(dd::mdl_req(thd, tref, MDL_EXCLUSIVE));
  }

  if (thd->mdl_context.acquire_locks(&table_reqs,
                                     thd->variables.lock_wait_timeout)) {
    return true;
  }

  for (auto &tref : trefs) {
    // Lock and release the mutex each time to allow others to access the tdc.
    // Rename tablespace can afford to wait for mutex repeatedly.
    tdc_remove_table(thd, TDC_RT_REMOVE_ALL, tref.m_schema_name.c_str(),
                     tref.m_name.c_str(), false /*has_lock*/);
  }
  st_alter_tablespace ts_info{
      m_tablespace_name.str,   nullptr, ALTER_TABLESPACE,
      ALTER_TABLESPACE_RENAME, nullptr, nullptr,
      Tablespace_options{}};
  if (map_errors(
          hton->alter_tablespace(hton, thd, &ts_info, tsmp.first, tsmp.second),
          "ALTER TABLESPACE ... RENAME TO", &ts_info)) {
    return true;
  }

  // TODO WL#9536: Until crash-safe ddl is implemented we need to do
  // manual compensation in case of rollback
  auto compensate_grd = dd::sdi_utils::make_guard(hton, [&](handlerton *ht) {
    std::unique_ptr<dd::Tablespace> comp{tsmp.first->clone()};
    (void)ht->alter_tablespace(ht, thd, &ts_info, tsmp.second, comp.get());
  });

  DBUG_EXECUTE_IF("tspr_post_se", {
    my_error(ER_UNKNOWN_ERROR, MYF(0));
    return true;
  });

  if (dc->update(tsmp.second)) {
    return true;
  }

  DBUG_EXECUTE_IF("tspr_post_update", {
    my_error(ER_UNKNOWN_ERROR, MYF(0));
    return true;
  });

  /*
    ALTER TABLESPACE for engines which don't support atomic
    DDL still needs to be handled by doing commit right after updating
    data-dictionary.
  */
  if (intermediate_commit_unless_atomic_ddl(thd, hton)) {
    return true;
  }

  if (!ddl_is_atomic(hton)) {
    compensate_grd.release();
  }

  DBUG_EXECUTE_IF("tspr_post_intcmt", {
    my_error(ER_UNKNOWN_ERROR, MYF(0));
    return true;
  });

  if (complete_stmt(thd, hton, [&]() {
        rollback_on_return.disable();
        compensate_grd.release();
      })) {
    return true;
  }
  return false;
}

Sql_cmd_create_undo_tablespace::Sql_cmd_create_undo_tablespace(
    ts_command_type cmd_type, const LEX_STRING &utsname,
    const LEX_STRING &dfname, const Tablespace_options *options)
    : m_cmd(cmd_type),
      m_undo_tablespace_name(utsname),
      m_datafile_name(dfname),
      m_options(options) {}

bool Sql_cmd_create_undo_tablespace::execute(THD *thd) {
  Rollback_guard rollback_on_return{thd};

  if (check_global_access(thd, CREATE_TABLESPACE_ACL)) {
    return true;
  }

  handlerton *hton = nullptr;
  if (get_stmt_hton(thd, m_options->engine_name, m_undo_tablespace_name.str,
                    "CREATE UNDO TABLESPACE", &hton)) {
    return true;
  }

  rollback_on_return.m_hton = hton;  // Allow rollback to call hton->post_ddl

  // Check the tablespace name and acquire an MDL X lock.
  if (validate_tablespace_name(CREATE_UNDO_TABLESPACE,
                               m_undo_tablespace_name.str, hton) ||
      lock_tablespace_names(thd, m_undo_tablespace_name)) {
    return true;
  }

  auto &dc = *thd->dd_client();
  dd::cache::Dictionary_client::Auto_releaser releaser{&dc};

  // Check if same tablespace already exists.
  auto tsn = dd::make_string_type(m_undo_tablespace_name);
  const dd::Tablespace *ts = nullptr;

  if (dc.acquire(tsn, &ts)) {
    return true;
  }

  if (ts != nullptr) {
    my_error(ER_TABLESPACE_EXISTS, MYF(0), tsn.c_str());
    return true;
  }

  // Create new tablespace.
  std::unique_ptr<dd::Tablespace> tablespace(
      dd::create_object<dd::Tablespace>());

  // Set tablespace name
  tablespace->set_name(tsn);

  // Engine type
  tablespace->set_engine(ha_resolve_storage_engine_name(hton));

  if (m_datafile_name.length > FN_REFLEN) {
    my_error(ER_PATH_LENGTH, MYF(0), "DATAFILE");
    return true;
  }

  // ENCRYPTION clause is not supported for undo tablespace.
  if (hton->flags & HTON_SUPPORTS_TABLE_ENCRYPTION) {
    tablespace->options().set("encryption", "N");
  }

  // Add datafile
  tablespace->add_file()->set_filename(dd::make_string_type(m_datafile_name));

  // Write changes to dictionary.
  if (dc.store(tablespace.get())) {
    return true;
  }

  /*
    Commit after creation of tablespace in the data-dictionary for
    storage engines which don't support atomic DDL. We do this to
    avoid being left with tablespace in SE but not in data-dictionary
    in case of crash. Indeed, in this case, we can end-up with tablespace
    present in the data-dictionary and not present in SE. But this can be
    easily fixed by doing DROP TABLESPACE.
  */
  if (intermediate_commit_unless_atomic_ddl(thd, hton)) {
    return true;
  }

  auto tsmp = get_mod_pair<dd::Tablespace>(&dc, m_undo_tablespace_name.str);
  if (tsmp.first == nullptr) {
    my_error(ER_TABLESPACE_MISSING_WITH_NAME, MYF(0),
             m_undo_tablespace_name.str);
    return true;
  }
  st_alter_tablespace ts_info{m_undo_tablespace_name.str,
                              nullptr,
                              CREATE_UNDO_TABLESPACE,
                              TS_ALTER_TABLESPACE_TYPE_NOT_DEFINED,
                              m_datafile_name.str,
                              nullptr,
                              *m_options};

  int ha_error =
      hton->alter_tablespace(hton, thd, &ts_info, tsmp.first, tsmp.second);
  if (map_errors(ha_error, "CREATE UNDO TABLEPSPACE", &ts_info)) {
    if (!ddl_is_atomic(hton)) {
      /*
        For engines which don't support atomic DDL addition of tablespace to
        data-dictionary has been committed already so we need to revert it.
      */
      if (dc.drop(tsmp.second)) {
        return true;
      }

      Implicit_substatement_state_guard substatement_guard{thd};
      (void)trans_commit_stmt(thd);
      (void)trans_commit(thd);
    }
    return true;
  }  // if (map_errors

  /*
    Per convention only engines supporting atomic DDL are allowed to
    modify data-dictionary objects in handler::create() and other
    similar calls.
  */
  if (ddl_is_atomic(hton) && dc.update(tsmp.second)) {
    return true;
  }

  if (complete_stmt(
          thd, hton, [&]() { rollback_on_return.disable(); }, true, true)) {
    return true;
  }

  return false;
}

enum_sql_command Sql_cmd_create_undo_tablespace::sql_command_code() const {
  return SQLCOM_ALTER_TABLESPACE;
}

Sql_cmd_alter_undo_tablespace::Sql_cmd_alter_undo_tablespace(
    ts_command_type cmd_type, const LEX_STRING &utsname,
    const LEX_STRING &dfname, const Tablespace_options *options,
    ts_alter_tablespace_type at_type)
    : m_cmd(cmd_type),
      m_undo_tablespace_name(utsname),
      m_datafile_name(dfname),
      m_at_type(at_type),
      m_options(options) {
  // These only at_type values that the syntax currently accepts
  assert(at_type == TS_ALTER_TABLESPACE_TYPE_NOT_DEFINED ||
         at_type == ALTER_UNDO_TABLESPACE_SET_ACTIVE ||
         at_type == ALTER_UNDO_TABLESPACE_SET_INACTIVE);
}

bool Sql_cmd_alter_undo_tablespace::execute(THD *thd) {
  Rollback_guard rollback_on_return{thd};

  if (check_global_access(thd, CREATE_TABLESPACE_ACL)) {
    return true;
  }

  handlerton *hton = nullptr;
  if (get_stmt_hton(thd, m_options->engine_name, m_undo_tablespace_name.str,
                    "ALTER UNDO TABLESPACE", &hton)) {
    return true;
  }

  // Check the tablespace name and acquire an MDL X lock.
  if (validate_tablespace_name(ALTER_UNDO_TABLESPACE,
                               m_undo_tablespace_name.str, hton) ||
      lock_tablespace_names(thd, m_undo_tablespace_name)) {
    return true;
  }

  auto &dc = *thd->dd_client();
  dd::cache::Dictionary_client::Auto_releaser releaser{&dc};

  // Get the existing dd::Tablespace for this tablespace name.
  auto tsn = dd::make_string_type(m_undo_tablespace_name);
  const dd::Tablespace *ts = nullptr;

  if (dc.acquire(tsn, &ts)) {
    return true;
  }

  // Must already exist
  if (ts == nullptr) {
    my_error(ER_TABLESPACE_MISSING_WITH_NAME, MYF(0), tsn.c_str());
    return true;
  }

  auto tsmp = get_mod_pair<dd::Tablespace>(&dc, m_undo_tablespace_name.str);
  if (tsmp.first == nullptr) {
    my_error(ER_TABLESPACE_MISSING_WITH_NAME, MYF(0),
             m_undo_tablespace_name.str);
    return true;
  }
  st_alter_tablespace ts_info{m_undo_tablespace_name.str,
                              nullptr,
                              ALTER_UNDO_TABLESPACE,
                              m_at_type,
                              nullptr,
                              nullptr,
                              *m_options};

  int ha_error =
      hton->alter_tablespace(hton, thd, &ts_info, tsmp.first, tsmp.second);
  if (map_errors(ha_error, "ALTER UNDO TABLEPSPACE", &ts_info)) {
    if (!ddl_is_atomic(hton)) {
      Implicit_substatement_state_guard substatement_guard{thd};
      (void)trans_commit_stmt(thd);
      (void)trans_commit(thd);
    }
    return true;
  }  // if (map_errors

  /*
    Per convention only engines supporting atomic DDL are allowed to
    modify data-dictionary objects in handler::create() and other
    similar calls.
  */
  if (ddl_is_atomic(hton) && dc.update(tsmp.second)) {
    return true;
  }

  if (complete_stmt(
          thd, hton, [&]() { rollback_on_return.disable(); }, true, true)) {
    return true;
  }

  return false;
}

enum_sql_command Sql_cmd_alter_undo_tablespace::sql_command_code() const {
  return SQLCOM_ALTER_TABLESPACE;
}

Sql_cmd_drop_undo_tablespace::Sql_cmd_drop_undo_tablespace(
    ts_command_type cmd_type, const LEX_STRING &utsname,
    const LEX_STRING &dfname, const Tablespace_options *options)
    : m_cmd(cmd_type),
      m_undo_tablespace_name(utsname),
      m_datafile_name(dfname),
      m_options(options) {}

bool Sql_cmd_drop_undo_tablespace::execute(THD *thd) {
  Rollback_guard rollback_on_return{thd};

  if (check_global_access(thd, CREATE_TABLESPACE_ACL)) {
    return true;
  }

  handlerton *hton = nullptr;
  if (get_stmt_hton(thd, m_options->engine_name, m_undo_tablespace_name.str,
                    "DROP UNDO TABLESPACE", &hton)) {
    return true;
  }
  rollback_on_return.m_hton = hton;

  /*
    Check the tablespace name and acquire an MDL X lock.
    Even if the tablespace already exists in the DD we still need to
    validate the name, since we are not allowed to modify
    tablespaces created by the system.
  */
  if (validate_tablespace_name(DROP_UNDO_TABLESPACE, m_undo_tablespace_name.str,
                               hton) ||
      lock_tablespace_names(thd, m_undo_tablespace_name)) {
    return true;
  }

  auto &dc = *thd->dd_client();
  dd::cache::Dictionary_client::Auto_releaser releaser{&dc};

  // Get the existing dd::Tablespace for this tablespace name.
  auto tsn = dd::make_string_type(m_undo_tablespace_name);
  const dd::Tablespace *ts = nullptr;

  if (dc.acquire(tsn, &ts)) {
    return true;
  }

  if (ts == nullptr) {
    my_error(ER_TABLESPACE_MISSING_WITH_NAME, MYF(0), tsn.c_str());
    return true;
  }

  st_alter_tablespace ts_info{m_undo_tablespace_name.str,
                              nullptr,
                              DROP_UNDO_TABLESPACE,
                              TS_ALTER_TABLESPACE_TYPE_NOT_DEFINED,
                              nullptr,
                              nullptr,
                              *m_options};

  int ha_error = hton->alter_tablespace(hton, thd, &ts_info, ts, nullptr);
  if (map_errors(ha_error, "DROP UNDO TABLEPSPACE", &ts_info)) {
    if (!ddl_is_atomic(hton)) {
      /*
        For engines which don't support atomic DDL we might have
        orphan tablespace entries in the data-dictionary which do not
        correspond to tablespaces in SEs.  To allow user to do manual
        clean-up we drop tablespace from the dictionary even if SE
        says it is missing (but still report error).
      */
      if (dc.drop(ts)) {
        return true;
      }

      Implicit_substatement_state_guard substatement_guard{thd};
      (void)trans_commit_stmt(thd);
      (void)trans_commit(thd);
    }
    return true;
  }  // if (map_errors

  if (dc.drop(ts)) {
    return true;
  }

  /*
    DROP for engines which don't support atomic DDL still needs to be
    handled by doing commit right after updating data-dictionary.
  */
  if (intermediate_commit_unless_atomic_ddl(thd, hton)) {
    return true; /* purecov: inspected */
  }

  if (complete_stmt(
          thd, hton, [&]() { rollback_on_return.disable(); }, true, true)) {
    return true;
  }

  return false;
}

enum_sql_command Sql_cmd_drop_undo_tablespace::sql_command_code() const {
  return SQLCOM_ALTER_TABLESPACE;
}

Sql_cmd_logfile_group::Sql_cmd_logfile_group(
    ts_command_type cmd_type, const LEX_STRING &logfile_group_name,
    const Tablespace_options *options, const LEX_STRING &undofile_name)
    : m_cmd(cmd_type),
      m_logfile_group_name(logfile_group_name),
      m_undofile_name(undofile_name),
      m_options(options) {}

bool Sql_cmd_logfile_group::execute(THD *thd) {
  Rollback_guard rollback_on_return{thd};

  if (check_global_access(thd, CREATE_TABLESPACE_ACL)) {
    return true;
  }

  handlerton *hton = nullptr;
  if (get_stmt_hton(thd, m_options->engine_name, m_logfile_group_name.str,
                    "CREATE/ALTER/DROP LOGFILE GROUP", &hton)) {
    return true;
  }

  // Lock tablespace(since the logfile group is stored as such)
  if (lock_tablespace_names(thd, m_logfile_group_name)) {
    return true;
  }

  st_alter_tablespace ts_info{nullptr,   m_logfile_group_name.str,
                              m_cmd,     TS_ALTER_TABLESPACE_TYPE_NOT_DEFINED,
                              nullptr,   m_undofile_name.str,
                              *m_options};

  if (map_errors(hton->alter_tablespace(hton, thd, &ts_info, nullptr, nullptr),
                 "CREATE/ALTER/DROP LOGFILE GROUP", &ts_info)) {
    return true;
  }

  // The CREATE/ALTER/DROP LOGFILE GROUP command is atomic in the SE
  // but does not modify the DD and thus there is no active transaction
  // -> turn off "using_trans"
  const bool using_trans = false;
  if (complete_stmt(
          thd, hton, [&]() { rollback_on_return.disable(); }, using_trans)) {
    return true;
  }
  return false;
}

enum_sql_command Sql_cmd_logfile_group::sql_command_code() const {
  return SQLCOM_ALTER_TABLESPACE; /* purecov: inspected */
}<|MERGE_RESOLUTION|>--- conflicted
+++ resolved
@@ -23,6 +23,7 @@
 #include "sql/sql_tablespace.h"
 
 #include <string.h>
+
 #include <memory>
 #include <string>
 #include <utility>
@@ -525,8 +526,6 @@
     return true;
   }
 
-<<<<<<< HEAD
-=======
   // Validate tablespace comment string
   std::string invalid_sub_str;
   if (is_invalid_string(
@@ -539,7 +538,6 @@
     return true;
   }
 
->>>>>>> fbdaa4de
   size_t cl = m_options->ts_comment.length;
   if (validate_comment_length(
           thd, m_options->ts_comment.str, &cl, TABLESPACE_COMMENT_MAXLEN,
