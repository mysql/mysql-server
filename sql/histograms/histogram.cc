/* Copyright (c) 2016, 2022, Oracle and/or its affiliates.

   This program is free software; you can redistribute it and/or modify
   it under the terms of the GNU General Public License, version 2.0,
   as published by the Free Software Foundation.

   This program is also distributed with certain software (including
   but not limited to OpenSSL) that is licensed under separate terms,
   as designated in a particular file or component or in included license
   documentation.  The authors of MySQL hereby grant you an additional
   permission to link the program and your derivative works with the
   separately licensed software that they have included with MySQL.

   This program is distributed in the hope that it will be useful,
   but WITHOUT ANY WARRANTY; without even the implied warranty of
   MERCHANTABILITY or FITNESS FOR A PARTICULAR PURPOSE.  See the
   GNU General Public License, version 2.0, for more details.

   You should have received a copy of the GNU General Public License
   along with this program; if not, write to the Free Software
   Foundation, Inc., 51 Franklin St, Fifth Floor, Boston, MA 02110-1301  USA */

/**
  @file sql/histograms/histogram.cc
  Histogram base class (implementation).
*/

#include "sql/histograms/histogram.h"  // Histogram, Histogram_comparator

#include <sys/types.h>
#include <algorithm>
#include <map>
#include <memory>  // std::unique_ptr
#include <new>
#include <random>
#include <string>
#include <vector>

#include "field_types.h"  // enum_field_types
#include "lex_string.h"
#include "m_ctype.h"
#include "my_alloc.h"
#include "my_bitmap.h"
#include "my_dbug.h"
#include "my_inttypes.h"
#include "my_sys.h"  // my_micro_time, get_charset
#include "my_systime.h"
#include "my_time.h"
#include "mysql/service_mysql_alloc.h"
#include "mysql_time.h"
#include "mysqld_error.h"
#include "scope_guard.h"          // create_scope_guard
#include "sql-common/json_dom.h"  // Json_*
#include "sql/auth/auth_common.h"
#include "sql/dd/cache/dictionary_client.h"
#include "sql/dd/dd.h"
#include "sql/dd/string_type.h"
#include "sql/dd/types/column.h"
#include "sql/dd/types/column_statistics.h"
#include "sql/dd/types/table.h"  // dd::Table
#include "sql/debug_sync.h"
#include "sql/field.h"  // Field
#include "sql/handler.h"
#include "sql/histograms/equi_height.h"  // Equi_height<T>
#include "sql/histograms/singleton.h"    // Singleton<T>
#include "sql/histograms/value_map.h"    // Value_map
#include "sql/item.h"
#include "sql/key.h"
#include "sql/mdl.h"  // MDL_request
#include "sql/my_decimal.h"
#include "sql/psi_memory_key.h"  // key_memory_histograms
#include "sql/sql_base.h"        // open_and_lock_tables,
#include "sql/sql_bitmap.h"
// close_thread_tables
#include "sql/sql_class.h"  // make_lex_string_root
#include "sql/sql_const.h"
#include "sql/strfunc.h"  // find_type2, find_set
#include "sql/system_variables.h"
#include "sql/table.h"
#include "sql/thd_raii.h"
#include "sql/transaction.h"  // trans_commit_stmt, trans_rollback_stmt
#include "sql/tztime.h"       // my_tz_UTC
#include "sql_string.h"       // String
#include "template_utils.h"

struct TYPELIB;

namespace histograms {

/*
  This type represents a instrumented map of value maps, indexed by field
  number.
*/
using value_map_collection = std::map<
    uint16, std::unique_ptr<histograms::Value_map_base>, std::less<uint16>,
    Histogram_key_allocator<
        std::pair<const uint16, std::unique_ptr<histograms::Value_map_base>>>>;

void *Histogram_psi_key_alloc::operator()(size_t s) const {
  return my_malloc(key_memory_histograms, s, MYF(MY_WME | ME_FATALERROR));
}

/**
  Convert from enum_field_types to Value_map_type.

  @param field_type the field type
  @param is_unsigned whether the field type is unsigned or not. This is only
                     considered if the field type is LONGLONG

  @return A Value_map_type. May be INVALID if the Value_map does not support
          the field type.
*/
static Value_map_type field_type_to_value_map_type(
    const enum_field_types field_type, const bool is_unsigned) {
  switch (field_type) {
    case MYSQL_TYPE_DECIMAL:
    case MYSQL_TYPE_NEWDECIMAL:
      return Value_map_type::DECIMAL;
    case MYSQL_TYPE_BOOL:
    case MYSQL_TYPE_TINY:
    case MYSQL_TYPE_SHORT:
    case MYSQL_TYPE_LONG:
    case MYSQL_TYPE_INT24:
    case MYSQL_TYPE_YEAR:
    case MYSQL_TYPE_BIT:
      return Value_map_type::INT;
    case MYSQL_TYPE_ENUM:
      return Value_map_type::ENUM;
    case MYSQL_TYPE_SET:
      return Value_map_type::SET;
    case MYSQL_TYPE_LONGLONG:
      return is_unsigned ? Value_map_type::UINT : Value_map_type::INT;
    case MYSQL_TYPE_FLOAT:
    case MYSQL_TYPE_DOUBLE:
      return Value_map_type::DOUBLE;
    case MYSQL_TYPE_TIME:
    case MYSQL_TYPE_TIME2:
      return Value_map_type::TIME;
    case MYSQL_TYPE_DATE:
    case MYSQL_TYPE_NEWDATE:
      return Value_map_type::DATE;
    case MYSQL_TYPE_DATETIME:
    case MYSQL_TYPE_TIMESTAMP:
    case MYSQL_TYPE_TIMESTAMP2:
    case MYSQL_TYPE_DATETIME2:
      return Value_map_type::DATETIME;
    case MYSQL_TYPE_TINY_BLOB:
    case MYSQL_TYPE_MEDIUM_BLOB:
    case MYSQL_TYPE_LONG_BLOB:
    case MYSQL_TYPE_BLOB:
    case MYSQL_TYPE_VAR_STRING:
    case MYSQL_TYPE_STRING:
    case MYSQL_TYPE_VARCHAR:
      return Value_map_type::STRING;
    case MYSQL_TYPE_JSON:
    case MYSQL_TYPE_GEOMETRY:
    case MYSQL_TYPE_NULL:
    case MYSQL_TYPE_INVALID:
    default:
      return Value_map_type::INVALID;
  }

  // All cases should be handled, so this should not be hit.
  /* purecov: begin inspected */
  assert(false);
  return Value_map_type::INVALID;
  /* purecov: end */
}

/**
  Get the Value_map_type from a Field object.

  This effectively looks at the real_type() of a Field, and converts this to
  a Value_map_type

  @param field The field to convert from

  @return A Value_map_type. May be INVALID if the Value_map does not support
          the field type.
*/
static Value_map_type field_type_to_value_map_type(const Field *field) {
  bool is_unsigned = false;
  if (field->real_type() == MYSQL_TYPE_LONGLONG) {
    /*
      For most integer types, the Value_map_type will be INT (int64). This type
      will not cover the entire value range for the SQL data type UNSIGNED
      BIGINT, so we need to distinguish between SIGNED BIGINT and UNSIGNED
      BIGINT so that we can switch the Value_map_type to UINT (uint64).
    */
    is_unsigned = field->is_unsigned();
  }

  return field_type_to_value_map_type(field->real_type(), is_unsigned);
}

/**
  Lock a column statistic MDL key for writing (exclusive lock).

  @param thd thread handle
  @param mdl_key the MDL key to lock

  @return true on error, false on success
*/
static bool lock_for_write(THD *thd, const MDL_key &mdl_key) {
  DBUG_EXECUTE_IF("histogram_fail_during_lock_for_write", { return true; });

  MDL_request mdl_request;
  MDL_REQUEST_INIT_BY_KEY(&mdl_request, &mdl_key, MDL_EXCLUSIVE,
                          MDL_TRANSACTION);

  // If locking fails, an error has already been flagged.
  return thd->mdl_context.acquire_lock(&mdl_request,
                                       thd->variables.lock_wait_timeout);
}

Histogram::Histogram(MEM_ROOT *mem_root, const std::string &db_name,
                     const std::string &tbl_name, const std::string &col_name,
                     enum_histogram_type type, Value_map_type data_type,
                     bool *error)
    : m_null_values_fraction(INVALID_NULL_VALUES_FRACTION),
      m_charset(nullptr),
      m_num_buckets_specified(0),
      m_mem_root(mem_root),
      m_hist_type(type),
      m_data_type(data_type) {
  if (lex_string_strmake(m_mem_root, &m_database_name, db_name.c_str(),
                         db_name.length()) ||
      lex_string_strmake(m_mem_root, &m_table_name, tbl_name.c_str(),
                         tbl_name.length()) ||
      lex_string_strmake(m_mem_root, &m_column_name, col_name.c_str(),
                         col_name.length())) {
    *error = true;
  }
}

Histogram::Histogram(MEM_ROOT *mem_root, const Histogram &other, bool *error)
    : m_sampling_rate(other.m_sampling_rate),
      m_null_values_fraction(other.m_null_values_fraction),
      m_charset(other.m_charset),
      m_num_buckets_specified(other.m_num_buckets_specified),
      m_mem_root(mem_root),
      m_hist_type(other.m_hist_type),
      m_data_type(other.m_data_type) {
  if (lex_string_strmake(m_mem_root, &m_database_name,
                         other.m_database_name.str,
                         other.m_database_name.length) ||
      lex_string_strmake(m_mem_root, &m_table_name, other.m_table_name.str,
                         other.m_table_name.length) ||
      lex_string_strmake(m_mem_root, &m_column_name, other.m_column_name.str,
                         other.m_column_name.length)) {
    *error = true;
  }
}

bool Histogram::histogram_to_json(Json_object *json_object) const {
<<<<<<< HEAD
  // Get the current time in GMT timezone with microsecond accuray.
  timeval time_value;
=======
  // Get the current time in GMT timezone with microsecond accuracy.
  my_timeval time_value;
>>>>>>> fbdaa4de
  my_micro_time_to_timeval(my_micro_time(), &time_value);

  MYSQL_TIME current_time;
  my_tz_UTC->gmt_sec_to_TIME(&current_time, time_value);

  // last-updated
  const Json_datetime last_updated(current_time, MYSQL_TYPE_DATETIME);
  if (json_object->add_clone(last_updated_str(), &last_updated))
    return true; /* purecov: inspected */

  // histogram-type
  const Json_string histogram_type(histogram_type_to_str());
  if (json_object->add_clone(histogram_type_str(), &histogram_type))
    return true; /* purecov: inspected */

  // Sampling rate
  assert(get_sampling_rate() >= 0.0);
  assert(get_sampling_rate() <= 1.0);
  const Json_double sampling_rate(get_sampling_rate());
  if (json_object->add_clone(sampling_rate_str(), &sampling_rate))
    return true; /* purecov: inspected */

  // The number of buckets specified in the ANALYZE TABLE command
  const Json_int num_buckets_specified(get_num_buckets_specified());
  if (json_object->add_clone(numer_of_buckets_specified_str(),
                             &num_buckets_specified))
    return true; /* purecov: inspected */

  // Fraction of NULL values.
  assert(get_null_values_fraction() >= 0.0);
  assert(get_null_values_fraction() <= 1.0);
  const Json_double null_values(get_null_values_fraction());
  if (json_object->add_clone(null_values_str(), &null_values))
    return true; /* purecov: inspected */

  // charset-id
  const Json_uint charset_id(get_character_set()->number);
  if (json_object->add_clone(collation_id_str(), &charset_id))
    return true; /* purecov: inspected */
  return false;
}

double Histogram::get_null_values_fraction() const {
  if (m_null_values_fraction != INVALID_NULL_VALUES_FRACTION) {
    assert(m_null_values_fraction >= 0.0);
    assert(m_null_values_fraction <= 1.0);
  }

  return m_null_values_fraction;
}

template <class T>
Histogram *build_histogram(MEM_ROOT *mem_root, const Value_map<T> &value_map,
                           size_t num_buckets, const std::string &db_name,
                           const std::string &tbl_name,
                           const std::string &col_name) {
  Histogram *histogram = nullptr;

  /*
    If the number of buckets specified is greater or equal to the number
    of distinct values, we create a Singleton histogram. Otherwise we create
    an equi-height histogram.
  */
  if (num_buckets >= value_map.size()) {
    Singleton<T> *singleton = Singleton<T>::create(
        mem_root, db_name, tbl_name, col_name, value_map.get_data_type());

    if (singleton == nullptr) return nullptr;

    if (singleton->build_histogram(value_map, num_buckets))
      return nullptr; /* purecov: inspected */

    histogram = singleton;
  } else {
    Equi_height<T> *equi_height = Equi_height<T>::create(
        mem_root, db_name, tbl_name, col_name, value_map.get_data_type());

    if (equi_height == nullptr) return nullptr;

    if (equi_height->build_histogram(value_map, num_buckets))
      return nullptr; /* purecov: inspected */

    histogram = equi_height;
  }

  // We should not have a nullptr at this point.
  assert(histogram != nullptr);

  // Verify that the original number of buckets specified is set.
  assert(histogram->get_num_buckets_specified() == num_buckets);

  // Verify that we haven't created more buckets than requested.
  assert(histogram->get_num_buckets() <= num_buckets);

  // Ensure that the character set is set.
  assert(histogram->get_character_set() != nullptr);

  // Check that the fraction of NULL values has been set properly.
  assert(histogram->get_null_values_fraction() >= 0.0);
  assert(histogram->get_null_values_fraction() <= 1.0);

  return histogram;
}

Histogram *Histogram::json_to_histogram(MEM_ROOT *mem_root,
                                        const std::string &schema_name,
                                        const std::string &table_name,
                                        const std::string &column_name,
                                        const Json_object &json_object) {
  // Histogram type (equi-height or singleton).
  const Json_dom *histogram_type_dom =
      json_object.get(Histogram::histogram_type_str());
  if (histogram_type_dom == nullptr ||
      histogram_type_dom->json_type() != enum_json_type::J_STRING) {
    return nullptr; /* purecov: deadcode */
  }

  // Histogram data type
  const Json_dom *data_type_dom = json_object.get(Histogram::data_type_str());
  if (data_type_dom == nullptr ||
      data_type_dom->json_type() != enum_json_type::J_STRING) {
    return nullptr; /* purecov: deadcode */
  }

  const Json_string *histogram_type =
      down_cast<const Json_string *>(histogram_type_dom);
  const Json_string *data_type = down_cast<const Json_string *>(data_type_dom);

  Histogram *histogram = nullptr;
  if (histogram_type->value() == Histogram::equi_height_str()) {
    // Equi-height histogram
    if (data_type->value() == "double") {
      histogram =
          Equi_height<double>::create(mem_root, schema_name, table_name,
                                      column_name, Value_map_type::DOUBLE);
    } else if (data_type->value() == "int") {
      histogram = Equi_height<longlong>::create(
          mem_root, schema_name, table_name, column_name, Value_map_type::INT);
    } else if (data_type->value() == "enum") {
      histogram = Equi_height<longlong>::create(
          mem_root, schema_name, table_name, column_name, Value_map_type::ENUM);
    } else if (data_type->value() == "set") {
      histogram = Equi_height<longlong>::create(
          mem_root, schema_name, table_name, column_name, Value_map_type::SET);
    } else if (data_type->value() == "uint") {
      histogram = Equi_height<ulonglong>::create(
          mem_root, schema_name, table_name, column_name, Value_map_type::UINT);
    } else if (data_type->value() == "string") {
      histogram =
          Equi_height<String>::create(mem_root, schema_name, table_name,
                                      column_name, Value_map_type::STRING);
    } else if (data_type->value() == "date") {
      histogram = Equi_height<MYSQL_TIME>::create(
          mem_root, schema_name, table_name, column_name, Value_map_type::DATE);
    } else if (data_type->value() == "time") {
      histogram = Equi_height<MYSQL_TIME>::create(
          mem_root, schema_name, table_name, column_name, Value_map_type::TIME);
    } else if (data_type->value() == "datetime") {
      histogram = Equi_height<MYSQL_TIME>::create(mem_root, schema_name,
                                                  table_name, column_name,
                                                  Value_map_type::DATETIME);
    } else if (data_type->value() == "decimal") {
      histogram =
          Equi_height<my_decimal>::create(mem_root, schema_name, table_name,
                                          column_name, Value_map_type::DECIMAL);
    } else {
      return nullptr; /* purecov: deadcode */
    }
  } else if (histogram_type->value() == Histogram::singleton_str()) {
    // Singleton histogram
    if (data_type->value() == "double") {
      histogram =
          Singleton<double>::create(mem_root, schema_name, table_name,
                                    column_name, Value_map_type::DOUBLE);
    } else if (data_type->value() == "int") {
      histogram = Singleton<longlong>::create(mem_root, schema_name, table_name,
                                              column_name, Value_map_type::INT);
    } else if (data_type->value() == "enum") {
      histogram = Singleton<longlong>::create(
          mem_root, schema_name, table_name, column_name, Value_map_type::ENUM);
    } else if (data_type->value() == "set") {
      histogram = Singleton<longlong>::create(mem_root, schema_name, table_name,
                                              column_name, Value_map_type::SET);
    } else if (data_type->value() == "uint") {
      histogram = Singleton<ulonglong>::create(
          mem_root, schema_name, table_name, column_name, Value_map_type::UINT);
    } else if (data_type->value() == "string") {
      histogram =
          Singleton<String>::create(mem_root, schema_name, table_name,
                                    column_name, Value_map_type::STRING);
    } else if (data_type->value() == "datetime") {
      histogram =
          Singleton<MYSQL_TIME>::create(mem_root, schema_name, table_name,
                                        column_name, Value_map_type::DATETIME);
    } else if (data_type->value() == "date") {
      histogram = Singleton<MYSQL_TIME>::create(
          mem_root, schema_name, table_name, column_name, Value_map_type::DATE);
    } else if (data_type->value() == "time") {
      histogram = Singleton<MYSQL_TIME>::create(
          mem_root, schema_name, table_name, column_name, Value_map_type::TIME);
    } else if (data_type->value() == "decimal") {
      histogram =
          Singleton<my_decimal>::create(mem_root, schema_name, table_name,
                                        column_name, Value_map_type::DECIMAL);
    } else {
      return nullptr; /* purecov: deadcode */
    }
  } else {
    // Unsupported histogram type.
    return nullptr; /* purecov: deadcode */
  }

  if (histogram != nullptr && histogram->json_to_histogram(json_object))
    return nullptr; /* purecov: deadcode */
  return histogram;
}

/*
  All subclasses should also call this function in order to populate fields that
  are shared among all histogram types (character set, null values fraction).
*/
bool Histogram::json_to_histogram(const Json_object &json_object) {
  // The sampling rate that was used to create the histogram.
  const Json_dom *sampling_rate_dom = json_object.get(sampling_rate_str());
  if (sampling_rate_dom == nullptr ||
      sampling_rate_dom->json_type() != enum_json_type::J_DOUBLE) {
    return true; /* purecov: deadcode */
  }
  const Json_double *sampling_rate =
      down_cast<const Json_double *>(sampling_rate_dom);
  m_sampling_rate = sampling_rate->value();

  // The number of buckets originally specified by the user.
  const Json_dom *num_buckets_specified_dom =
      json_object.get(numer_of_buckets_specified_str());
  if (num_buckets_specified_dom == nullptr ||
      num_buckets_specified_dom->json_type() != enum_json_type::J_INT) {
    return true; /* purecov: deadcode */
  }
  const Json_int *num_buckets_specified =
      down_cast<const Json_int *>(num_buckets_specified_dom);
  m_num_buckets_specified = num_buckets_specified->value();

  // Fraction of SQL null-values in the original data set.
  const Json_dom *null_values_dom = json_object.get(null_values_str());
  if (null_values_dom == nullptr ||
      null_values_dom->json_type() != enum_json_type::J_DOUBLE) {
    return true; /* purecov: deadcode */
  }
  const Json_double *null_values =
      down_cast<const Json_double *>(null_values_dom);
  m_null_values_fraction = null_values->value();

  // Character set ID
  const Json_dom *charset_id_dom = json_object.get(collation_id_str());
  if (charset_id_dom == nullptr ||
      charset_id_dom->json_type() != enum_json_type::J_UINT) {
    return true; /* purecov: deadcode */
  }
  const Json_uint *charset_id = down_cast<const Json_uint *>(charset_id_dom);

  // Get the charset (my_sys.h)
  m_charset = get_charset(static_cast<uint>(charset_id->value()), MYF(0));

  return false;
}

static std::map<const Value_map_type, const std::string> value_map_type_to_str =
    {{Value_map_type::DATETIME, "datetime"}, {Value_map_type::DATE, "date"},
     {Value_map_type::TIME, "time"},         {Value_map_type::INT, "int"},
     {Value_map_type::UINT, "uint"},         {Value_map_type::DOUBLE, "double"},
     {Value_map_type::DECIMAL, "decimal"},   {Value_map_type::STRING, "string"},
     {Value_map_type::ENUM, "enum"},         {Value_map_type::SET, "set"}};

bool Histogram::histogram_data_type_to_json(Json_object *json_object) const {
  std::string foo = value_map_type_to_str[get_data_type()];
  const Json_string json_value(foo);
  return json_object->add_clone(data_type_str(), &json_value);
}

template <>
bool Histogram::extract_json_dom_value(const Json_dom *json_dom, double *out) {
  if (json_dom->json_type() != enum_json_type::J_DOUBLE)
    return true; /* purecov: deadcode */
  *out = down_cast<const Json_double *>(json_dom)->value();
  return false;
}

template <>
bool Histogram::extract_json_dom_value(const Json_dom *json_dom, String *out) {
  assert(get_character_set() != nullptr);
  if (json_dom->json_type() != enum_json_type::J_OPAQUE)
    return true; /* purecov: deadcode */
  const Json_opaque *json_opaque = down_cast<const Json_opaque *>(json_dom);

  String value(json_opaque->value(), json_opaque->size(), get_character_set());

  /*
    Make a copy of the data, since the JSON opaque will free it before we need
    it.
  */
  char *value_dup_data = value.dup(get_mem_root());
  if (value_dup_data == nullptr) {
    assert(false); /* purecov: deadcode */
    return true;   // OOM
  }

  out->set(value_dup_data, value.length(), value.charset());
  return false;
}

template <>
bool Histogram::extract_json_dom_value(const Json_dom *json_dom,
                                       ulonglong *out) {
  if (json_dom->json_type() != enum_json_type::J_UINT)
    return true; /* purecov: deadcode */
  *out = down_cast<const Json_uint *>(json_dom)->value();
  return false;
}

template <>
bool Histogram::extract_json_dom_value(const Json_dom *json_dom,
                                       longlong *out) {
  if (json_dom->json_type() != enum_json_type::J_INT)
    return true; /* purecov: deadcode */
  *out = down_cast<const Json_int *>(json_dom)->value();
  return false;
}

template <>
bool Histogram::extract_json_dom_value(const Json_dom *json_dom,
                                       MYSQL_TIME *out) {
  if (json_dom->json_type() != enum_json_type::J_DATE &&
      json_dom->json_type() != enum_json_type::J_TIME &&
      json_dom->json_type() != enum_json_type::J_DATETIME &&
      json_dom->json_type() != enum_json_type::J_TIMESTAMP)
    return true; /* purecov: deadcode */
  *out = *down_cast<const Json_datetime *>(json_dom)->value();
  return false;
}

template <>
bool Histogram::extract_json_dom_value(const Json_dom *json_dom,
                                       my_decimal *out) {
  if (json_dom->json_type() != enum_json_type::J_DECIMAL)
    return true; /* purecov: deadcode */
  *out = *down_cast<const Json_decimal *>(json_dom)->value();
  return false;
}

/**
  Check if a field is covered by a single-part unique index (primary key or
  unique index). Indexes that are marked as invisible are ignored.

  @param thd The current session.
  @param field The field to check.

  @return true if the field is covered by a single-part unique index. False
          otherwise.
*/
static bool covered_by_single_part_index(const THD *thd, const Field *field) {
  Key_map possible_keys;
  possible_keys.merge(field->table->s->usable_indexes(thd));
  possible_keys.intersect(field->key_start);
  assert(field->table->s->keys <= possible_keys.length());
  for (uint i = 0; i < field->table->s->keys; ++i) {
    if (possible_keys.is_set(i) &&
        field->table->s->key_info[i].user_defined_key_parts == 1 &&
        (field->table->s->key_info[i].flags & HA_NOSAME)) {
      return true;
    }
  }

  return false;
}

/**
  Prepare one Value_map for each field we are creating histogram statistics for.
  We will also estimate how many bytes one row will consume. For example, if we
  are creating histogram statistics for two INTEGER columns, we estimate that
  one row will consume (sizeof(longlong) * 2) bytes (16 bytes).

  @param fields              A vector with all the fields we are creating
                             histogram statistics for.
  @param[out] value_maps     A map where the Value_maps will be initialized.
  @param[out] row_size_bytes An estimation of how many bytes one row will
                             consume.

  @return true on error, false otherwise.
*/
static bool prepare_value_maps(
    std::vector<Field *, Histogram_key_allocator<Field *>> &fields,
    value_map_collection &value_maps, size_t *row_size_bytes) {
  *row_size_bytes = 0;
  for (const Field *field : fields) {
    histograms::Value_map_base *value_map = nullptr;

    const Value_map_type value_map_type =
        histograms::field_type_to_value_map_type(field);

    switch (value_map_type) {
      case histograms::Value_map_type::STRING: {
        size_t max_field_length =
            std::min(static_cast<size_t>(field->field_length),
                     histograms::HISTOGRAM_MAX_COMPARE_LENGTH);
        *row_size_bytes += max_field_length * field->charset()->mbmaxlen;
        value_map =
            new histograms::Value_map<String>(field->charset(), value_map_type);
        break;
      }
      case histograms::Value_map_type::DOUBLE: {
        value_map =
            new histograms::Value_map<double>(field->charset(), value_map_type);
        break;
      }
      case histograms::Value_map_type::INT:
      case histograms::Value_map_type::ENUM:
      case histograms::Value_map_type::SET: {
        value_map = new histograms::Value_map<longlong>(field->charset(),
                                                        value_map_type);
        break;
      }
      case histograms::Value_map_type::UINT: {
        value_map = new histograms::Value_map<ulonglong>(field->charset(),
                                                         value_map_type);
        break;
      }
      case histograms::Value_map_type::DATETIME:
      case histograms::Value_map_type::DATE:
      case histograms::Value_map_type::TIME: {
        value_map = new histograms::Value_map<MYSQL_TIME>(field->charset(),
                                                          value_map_type);
        break;
      }
      case histograms::Value_map_type::DECIMAL: {
        value_map = new histograms::Value_map<my_decimal>(field->charset(),
                                                          value_map_type);
        break;
      }
      case histograms::Value_map_type::INVALID: {
        assert(false); /* purecov: deadcode */
        return true;
      }
    }

    // Overhead for each element
    *row_size_bytes += value_map->element_overhead();

    value_maps.emplace(field->field_index(),
                       std::unique_ptr<histograms::Value_map_base>(value_map));
  }

  return false;
}

/**
  Read data from a table into the provided Value_maps. We will read data using
  sampling with the provided sampling percentage.

  @param fields            A vector with the fields we are reading data from.
  @param sample_percentage The sampling percentage we will use for sampling.
                           Must be between 0.0 and 100.0.
  @param table             The table we are reading the data from.
  @param value_maps        The Value_maps we are reading data into.

  @return true on error, false otherwise.
*/
static bool fill_value_maps(
    const std::vector<Field *, Histogram_key_allocator<Field *>> &fields,
    double sample_percentage, const TABLE *table,
    value_map_collection &value_maps) {
  assert(sample_percentage > 0.0);
  assert(sample_percentage <= 100.0);
  assert(fields.size() == value_maps.size());

  std::random_device rd;
  std::uniform_int_distribution<int> dist;
  int sampling_seed = dist(rd);

  DBUG_EXECUTE_IF("histogram_force_sampling", {
    sampling_seed = 1;
    sample_percentage = 50.0;
  });

  void *scan_ctx = nullptr;

  for (auto &value_map : value_maps)
    value_map.second->set_sampling_rate(sample_percentage / 100.0);

  if (table->file->ha_sample_init(scan_ctx, sample_percentage, sampling_seed,
                                  enum_sampling_method::SYSTEM)) {
    return true;
  }

  auto handler_guard = create_scope_guard([table, scan_ctx]() {
    table->file->ha_sample_end(scan_ctx); /* purecov: deadcode */
  });

  // Read the data from each column into its own Value_map.
  int res = table->file->ha_sample_next(scan_ctx, table->record[0]);

  while (res == 0) {
    for (Field *field : fields) {
      histograms::Value_map_base *value_map =
          value_maps.at(field->field_index()).get();

      switch (histograms::field_type_to_value_map_type(field)) {
        case histograms::Value_map_type::STRING: {
          StringBuffer<MAX_FIELD_WIDTH> str_buf(field->charset());
          field->val_str(&str_buf);

          if (field->is_null())
            value_map->add_null_values(1);
          else if (value_map->add_values(static_cast<String>(str_buf), 1))
            return true; /* purecov: deadcode */
          break;
        }
        case histograms::Value_map_type::DOUBLE: {
          double value = field->val_real();
          if (field->is_null())
            value_map->add_null_values(1);
          else if (value_map->add_values(value, 1))
            return true; /* purecov: deadcode */
          break;
        }
        case histograms::Value_map_type::INT:
        case histograms::Value_map_type::ENUM:
        case histograms::Value_map_type::SET: {
          longlong value = field->val_int();
          if (field->is_null())
            value_map->add_null_values(1);
          else if (value_map->add_values(value, 1))
            return true; /* purecov: deadcode */
          break;
        }
        case histograms::Value_map_type::UINT: {
          ulonglong value = static_cast<ulonglong>(field->val_int());
          if (field->is_null())
            value_map->add_null_values(1);
          else if (value_map->add_values(value, 1))
            return true; /* purecov: deadcode */
          break;
        }
        case histograms::Value_map_type::DATE: {
          MYSQL_TIME time_value;
          TIME_from_longlong_date_packed(&time_value,
                                         field->val_date_temporal());
          if (field->is_null())
            value_map->add_null_values(1);
          else if (value_map->add_values(time_value, 1))
            return true; /* purecov: deadcode */
          break;
        }
        case histograms::Value_map_type::TIME: {
          MYSQL_TIME time_value;
          TIME_from_longlong_time_packed(&time_value,
                                         field->val_time_temporal());
          if (field->is_null())
            value_map->add_null_values(1);
          else if (value_map->add_values(time_value, 1))
            return true; /* purecov: deadcode */
          break;
        }
        case histograms::Value_map_type::DATETIME: {
          MYSQL_TIME time_value;
          TIME_from_longlong_datetime_packed(&time_value,
                                             field->val_date_temporal());
          if (field->is_null())
            value_map->add_null_values(1);
          else if (value_map->add_values(time_value, 1))
            return true; /* purecov: deadcode */
          break;
        }
        case histograms::Value_map_type::DECIMAL: {
          my_decimal buffer;
          my_decimal *value;
          value = field->val_decimal(&buffer);

          if (field->is_null())
            value_map->add_null_values(1);
          else if (value_map->add_values(*value, 1))
            return true; /* purecov: deadcode */
          break;
        }
        case histograms::Value_map_type::INVALID: {
          assert(false); /* purecov: deadcode */
          break;
        }
      }
    }

    res = table->file->ha_sample_next(scan_ctx, table->record[0]);

    DBUG_EXECUTE_IF(
        "sample_read_sample_half", static uint count = 1;
        if (count == std::max(1ULL, table->file->stats.records) / 2) {
          res = HA_ERR_END_OF_FILE;
          break;
        } ++count;);
  }

  if (res != HA_ERR_END_OF_FILE) return true; /* purecov: deadcode */

  // Close the handler
  handler_guard.commit();
  if (table->file->ha_sample_end(scan_ctx)) {
    assert(false); /* purecov: deadcode */
    return true;
  }

  return false;
}

bool update_histogram(THD *thd, TABLE_LIST *table, const columns_set &columns,
                      int num_buckets, results_map &results) {
  dd::cache::Dictionary_client::Auto_releaser auto_releaser(thd->dd_client());

  // Read only should have been stopped at an earlier stage.
  assert(!check_readonly(thd, false));
  assert(!thd->tx_read_only);

  assert(results.empty());
  assert(!columns.empty());

  // Only one table should be specified in ANALYZE TABLE .. UPDATE HISTOGRAM
  assert(table->next_local == nullptr);

  if (table->table != nullptr && table->table->s->tmp_table != NO_TMP_TABLE) {
    /*
      Normally, the table we are going to read data from is not initialized at
      this point. But if table->table is not a null-pointer, it has already been
      initialized at an earlier stage. This will happen if the table is a
      temporary table.
    */
    results.emplace("", Message::TEMPORARY_TABLE);
    return true;
  }

  /*
    Create two scope guards; one for disabling autocommit and one that will do a
    rollback and ensure that any open tables are closed before returning.
  */
  Disable_autocommit_guard autocommit_guard(thd);
  auto tables_guard = create_scope_guard([thd]() {
    if (trans_rollback_stmt(thd) || trans_rollback(thd))
      assert(false); /* purecov: deadcode */
    close_thread_tables(thd);
  });

  if (open_and_lock_tables(thd, table, 0)) {
    return true;
  }

  DBUG_EXECUTE_IF("histogram_fail_after_open_table", { return true; });

  if (table->is_view()) {
    results.emplace("", Message::VIEW);
    return true;
  }

  assert(table->table != nullptr);
  TABLE *tbl = table->table;

  if (tbl->s->encrypt_type.length > 0 &&
      my_strcasecmp(system_charset_info, "n", tbl->s->encrypt_type.str) != 0) {
    results.emplace("", Message::ENCRYPTED_TABLE);
    return true;
  }

  /*
    Check if the provided column names exist, and that they have a supported
    data type. If they do, mark them in the read set.
  */
  bitmap_clear_all(tbl->write_set);
  bitmap_clear_all(tbl->read_set);
  std::vector<Field *, Histogram_key_allocator<Field *>> resolved_fields;

  for (const std::string &column_name : columns) {
    Field *field = find_field_in_table_sef(tbl, column_name.c_str());

    if (field == nullptr) {
      // Field not found in table
      results.emplace(column_name, Message::FIELD_NOT_FOUND);
      continue;
    } else if (histograms::field_type_to_value_map_type(field) ==
               histograms::Value_map_type::INVALID) {
      // Unsupported data type
      results.emplace(column_name, Message::UNSUPPORTED_DATA_TYPE);
      continue;
    }

    /*
      Check if this field is covered by a single-part unique index. If it is, we
      don't want to create histogram statistics for it.
    */
    if (covered_by_single_part_index(thd, field)) {
      results.emplace(column_name,
                      Message::COVERED_BY_SINGLE_PART_UNIQUE_INDEX);
      continue;
    }
    resolved_fields.push_back(field);

    bitmap_set_bit(tbl->read_set, field->field_index());
    if (field->is_gcol()) {
      bitmap_set_bit(tbl->write_set, field->field_index());
      /*
        The base columns needs to be in the write set in case of nested
        generated columns:

        CREATE TABLE t1 (
          col1 INT,
          col2 INT AS (col1 + 1) VIRTUAL,
          col3 INT AS (col2 + 1) VIRTUAL);

        If we are reading data from "col3", we also need to update the data in
        "col2" in order for the generated value to be correct.
      */
      bitmap_union(tbl->write_set, &field->gcol_info->base_columns_map);
      bitmap_union(tbl->read_set, &field->gcol_info->base_columns_map);
    }
  }

  /*
    If we don't have any fields, we just quit here. Return "true" so we don't
    write empty transactions/statements to the binlog.
  */
  if (resolved_fields.empty()) return true;

  /*
    Prepare one Value_map for each field we are creating histogram statistics
    for. Also, estimate how many bytes one row will consume so that we can
    estimate how many rows we can fit into memory permitted by
    histogram_generation_max_mem_size.
  */
  size_t row_size_bytes = 0;
  value_map_collection value_maps;
  if (prepare_value_maps(resolved_fields, value_maps, &row_size_bytes))
    return true; /* purecov: deadcode */

  /*
    Caclulate how many rows we can fit into memory permitted by
    histogram_generation_max_mem_size.
  */
  double rows_in_memory = thd->variables.histogram_generation_max_mem_size /
                          static_cast<double>(row_size_bytes);

  /*
    Ensure that we estimate at least one row in the table, so we avoid
    division by zero error.

    NOTE: We ignore errors from "fetch_number_of_rows()" on purpose, since we
    don't consider it fatal not having the correct row estimate.
  */
  table->fetch_number_of_rows();
  ha_rows rows_in_table = std::max(1ULL, tbl->file->stats.records);

  double sample_percentage = rows_in_memory / rows_in_table * 100.0;
  sample_percentage = std::min(sample_percentage, 100.0);

  // Read data from the table into the Value_maps we have prepared.
  if (fill_value_maps(resolved_fields, sample_percentage, tbl, value_maps))
    return true; /* purecov: deadcode */

  // Create a histogram for each Value_map, and store it to persistent storage.
  for (const Field *field : resolved_fields) {
    /*
      The MEM_ROOT is transferred to the dictionary object when
      histogram->store_histogram is called.
    */
    MEM_ROOT local_mem_root;
    init_alloc_root(key_memory_histograms, &local_mem_root, 256, 0);

    std::string col_name(field->field_name);
    histograms::Histogram *histogram =
        value_maps.at(field->field_index())
            ->build_histogram(
                &local_mem_root, num_buckets,
                std::string(table->db, table->db_length),
                std::string(table->table_name, table->table_name_length),
                col_name);

    if (histogram == nullptr) {
      /* purecov: begin inspected */
      my_error(ER_UNABLE_TO_BUILD_HISTOGRAM, MYF(0), field->field_name,
               table->db, table->table_name);
      return true;
      /* purecov: end */
    } else if (histogram->store_histogram(thd)) {
      // errors have already been reported
      return true; /* purecov: deadcode */
    }

    results.emplace(col_name, Message::HISTOGRAM_CREATED);
  }

  bool ret = trans_commit_stmt(thd) || trans_commit(thd);
  close_thread_tables(thd);
  tables_guard.commit();
  return ret;
}

bool drop_all_histograms(THD *thd, const TABLE_LIST &table,
                         const dd::Table &table_definition,
                         results_map &results) {
  columns_set columns;
  for (const auto &col : table_definition.columns())
    columns.emplace(col->name().c_str());

  return drop_histograms(thd, table, columns, results);
}

bool drop_histograms(THD *thd, const TABLE_LIST &table,
                     const columns_set &columns, results_map &results) {
  dd::cache::Dictionary_client *client = thd->dd_client();
  dd::cache::Dictionary_client::Auto_releaser auto_releaser(client);

  for (const std::string &column_name : columns) {
    MDL_key mdl_key;
    dd::Column_statistics::create_mdl_key(
        {table.db, table.db_length},
        {table.table_name, table.table_name_length}, column_name.c_str(),
        &mdl_key);

    if (lock_for_write(thd, mdl_key))
      return true;  // error is already reported.

    dd::String_type dd_name = dd::Column_statistics::create_name(
        {table.db, table.db_length},
        {table.table_name, table.table_name_length}, column_name.c_str());

    // Do we have an existing histogram for this column?
    const dd::Column_statistics *column_statistics = nullptr;
    if (client->acquire(dd_name, &column_statistics)) {
      // error is already reported.
      return true; /* purecov: deadcode */
    }

    if (column_statistics == nullptr) {
      results.emplace(column_name, Message::NO_HISTOGRAM_FOUND);
      continue;
    }

    if (client->drop(column_statistics)) {
      /* purecov: begin inspected */
      my_error(ER_UNABLE_TO_DROP_COLUMN_STATISTICS, MYF(0), column_name.c_str(),
               table.db, table.table_name);
      return true;
      /* purecov: end */
    }

    results.emplace(column_name, Message::HISTOGRAM_DELETED);
  }

  return false;
}

bool Histogram::store_histogram(THD *thd) const {
  dd::cache::Dictionary_client *client = thd->dd_client();

  MDL_key mdl_key;
  dd::Column_statistics::create_mdl_key(get_database_name().str,
                                        get_table_name().str,
                                        get_column_name().str, &mdl_key);

  if (lock_for_write(thd, mdl_key)) {
    // Error has already been reported
    return true; /* purecov: deadcode */
  }

  DEBUG_SYNC(thd, "store_histogram_after_write_lock");

  dd::String_type dd_name = dd::Column_statistics::create_name(
      get_database_name().str, get_table_name().str, get_column_name().str);

  // Do we have an existing histogram for this column?
  dd::Column_statistics *column_stats = nullptr;
  if (client->acquire_for_modification(dd_name, &column_stats)) {
    // Error has already been reported
    return true; /* purecov: deadcode */
  }

  if (column_stats != nullptr) {
    // Update the existing object.
    column_stats->set_histogram(this);
    if (client->update(column_stats)) {
      /* purecov: begin inspected */
      my_error(ER_UNABLE_TO_UPDATE_COLUMN_STATISTICS, MYF(0),
               get_column_name().str, get_database_name().str,
               get_table_name().str);
      return true;
      /* purecov: end */
    }
  } else {
    // Create a new object
    std::unique_ptr<dd::Column_statistics> column_statistics(
        dd::create_object<dd::Column_statistics>());

    column_statistics.get()->set_schema_name(get_database_name().str);
    column_statistics.get()->set_table_name(get_table_name().str);
    column_statistics.get()->set_column_name(get_column_name().str);
    column_statistics.get()->set_name(dd_name);
    column_statistics.get()->set_histogram(this);

    if (client->store(column_statistics.get())) {
      /* purecov: begin inspected */
      my_error(ER_UNABLE_TO_STORE_COLUMN_STATISTICS, MYF(0),
               get_column_name().str, get_database_name().str,
               get_table_name().str);
      return true;
      /* purecov: end */
    }
  }

  return false;
}

/**
  Rename a single histogram from a old schema/table name to a new schema/table
  name. It is used for instance by RENAME TABLE, where the contents of the
  histograms doesn't change.

  @param thd             Thread handler.
  @param old_schema_name The old schema name.
  @param old_table_name  The old table name.
  @param new_schema_name The new schema name.
  @param new_table_name  The new table name.
  @param column_name     The column name.
  @param results         A map where the result of the operation is stored.

  @return false on success, true on error.
*/
static bool rename_histogram(THD *thd, const char *old_schema_name,
                             const char *old_table_name,
                             const char *new_schema_name,
                             const char *new_table_name,
                             const char *column_name, results_map &results) {
  dd::cache::Dictionary_client *client = thd->dd_client();
  dd::cache::Dictionary_client::Auto_releaser auto_releaser(client);

  // First find the histogram with the old name.
  MDL_key mdl_key;
  dd::Column_statistics::create_mdl_key(old_schema_name, old_table_name,
                                        column_name, &mdl_key);

  if (lock_for_write(thd, mdl_key)) {
    // Error has already been reported
    return true; /* purecov: deadcode */
  }

  dd::String_type dd_name = dd::Column_statistics::create_name(
      old_schema_name, old_table_name, column_name);

  dd::Column_statistics *column_statistics = nullptr;
  if (client->acquire_for_modification(dd_name, &column_statistics)) {
    // Error has already been reported
    return true; /* purecov: deadcode */
  }

  if (column_statistics == nullptr) {
    results.emplace(column_name, Message::NO_HISTOGRAM_FOUND);
    return false;
  }

  dd::Column_statistics::create_mdl_key(new_schema_name, new_table_name,
                                        column_name, &mdl_key);

  if (lock_for_write(thd, mdl_key)) {
    // Error has already been reported
    return true; /* purecov: deadcode */
  }

  column_statistics->set_schema_name(new_schema_name);
  column_statistics->set_table_name(new_table_name);
  column_statistics->set_column_name(column_name);
  column_statistics->set_name(column_statistics->create_name());
  if (client->update(column_statistics)) {
    /* purecov: begin inspected */
    my_error(ER_UNABLE_TO_UPDATE_COLUMN_STATISTICS, MYF(0), column_name,
             old_schema_name, old_table_name);
    return true;
    /* purecov: end */
  }

  results.emplace(column_name, Message::HISTOGRAM_DELETED);
  return false;
}

bool rename_histograms(THD *thd, const char *old_schema_name,
                       const char *old_table_name, const char *new_schema_name,
                       const char *new_table_name, results_map &results) {
  dd::cache::Dictionary_client::Auto_releaser releaser(thd->dd_client());

  MDL_request mdl_request;
  MDL_REQUEST_INIT(&mdl_request, MDL_key::TABLE, old_schema_name,
                   old_table_name, MDL_SHARED_READ_ONLY, MDL_TRANSACTION);

  if (thd->mdl_context.acquire_lock(&mdl_request,
                                    thd->variables.lock_wait_timeout)) {
    // error has already been reported
    return true; /* purecov: deadcode */
  }

  /*
    We have to look up the new table since it already will be renamed at this
    point.
  */
  const dd::Table *table_def = nullptr;
  if (thd->dd_client()->acquire(new_schema_name, new_table_name, &table_def)) {
    // error has already been reported
    return false; /* purecov: deadcode */
  }

  if (table_def == nullptr) {
    assert(false); /* purecov: deadcode */
    return false;
  }

  for (const auto &col : table_def->columns()) {
    if (rename_histogram(thd, old_schema_name, old_table_name, new_schema_name,
                         new_table_name, col->name().c_str(), results))
      return true; /* purecov: deadcode */
  }

  return false;
}

bool find_histogram(THD *thd, const std::string &schema_name,
                    const std::string &table_name,
                    const std::string &column_name,
                    const Histogram **histogram) {
  assert(*histogram == nullptr);

  if (schema_name == "mysql" || table_name == "column_statistics") return false;

  dd::String_type dd_name = dd::Column_statistics::create_name(
      schema_name.c_str(), table_name.c_str(), column_name.c_str());

  const dd::Column_statistics *column_statistics = nullptr;
  dd::cache::Dictionary_client *client = thd->dd_client();
  if (client->acquire<dd::Column_statistics>(dd_name, &column_statistics))
    return true; /* purecov: deadcode */

  if (column_statistics == nullptr) return false;

  *histogram = column_statistics->histogram();
  return false;
}

template <class T>
double Histogram::get_less_than_selectivity_dispatcher(const T &value) const {
  switch (get_histogram_type()) {
    case enum_histogram_type::SINGLETON: {
      const Singleton<T> *singleton = down_cast<const Singleton<T> *>(this);
      return singleton->get_less_than_selectivity(value);
    }
    case enum_histogram_type::EQUI_HEIGHT: {
      const Equi_height<T> *equi_height =
          down_cast<const Equi_height<T> *>(this);
      return equi_height->get_less_than_selectivity(value);
    }
  }
  /* purecov: begin deadcode */
  assert(false);
  return 0.0;
  /* purecov: end deadcode */
}

template <class T>
double Histogram::get_greater_than_selectivity_dispatcher(
    const T &value) const {
  switch (get_histogram_type()) {
    case enum_histogram_type::SINGLETON: {
      const Singleton<T> *singleton = down_cast<const Singleton<T> *>(this);
      return singleton->get_greater_than_selectivity(value);
    }
    case enum_histogram_type::EQUI_HEIGHT: {
      const Equi_height<T> *equi_height =
          down_cast<const Equi_height<T> *>(this);
      return equi_height->get_greater_than_selectivity(value);
    }
  }
  /* purecov: begin deadcode */
  assert(false);
  return 0.0;
  /* purecov: end deadcode */
}

template <class T>
double Histogram::get_equal_to_selectivity_dispatcher(const T &value) const {
  switch (get_histogram_type()) {
    case enum_histogram_type::SINGLETON: {
      const Singleton<T> *singleton = down_cast<const Singleton<T> *>(this);
      return singleton->get_equal_to_selectivity(value);
    }
    case enum_histogram_type::EQUI_HEIGHT: {
      const Equi_height<T> *equi_height =
          down_cast<const Equi_height<T> *>(this);
      return equi_height->get_equal_to_selectivity(value);
    }
  }
  /* purecov: begin deadcode */
  assert(false);
  return 0.0;
  /* purecov: end deadcode */
}

static bool get_temporal(Item *item, Value_map_type preferred_type,
                         MYSQL_TIME *time_value) {
  if (item->is_temporal_with_date_and_time()) {
    TIME_from_longlong_datetime_packed(time_value, item->val_date_temporal());
  } else if (item->is_temporal_with_date()) {
    TIME_from_longlong_date_packed(time_value, item->val_date_temporal());
  } else if (item->is_temporal_with_time()) {
    TIME_from_longlong_time_packed(time_value, item->val_time_temporal());
  } else {
    switch (preferred_type) {
      case Value_map_type::DATE:
      case Value_map_type::DATETIME:
        if (item->get_date_from_non_temporal(time_value, 0)) return true;
        break;
      case Value_map_type::TIME:
        if (item->get_time_from_non_temporal(time_value)) return true;
        break;
      default:
        /* purecov: begin deadcode */
        assert(0);
        break;
        /* purecov: end deadcode */
    }
  }

  return false;
}

template <class T>
double Histogram::apply_operator(const enum_operator op, const T &value) const {
  switch (op) {
    case enum_operator::LESS_THAN:
      return get_less_than_selectivity_dispatcher(value);
    case enum_operator::GREATER_THAN:
      return get_greater_than_selectivity_dispatcher(value);
    case enum_operator::EQUALS_TO:
      return get_equal_to_selectivity_dispatcher(value);
    default:
      /* purecov: begin deadcode */
      assert(false);
      return 1.0;
      /* purecov: end deadcode */
  }
}

bool Histogram::get_selectivity_dispatcher(Item *item, const enum_operator op,
                                           const TYPELIB *typelib,
                                           double *selectivity) const {
  switch (this->get_data_type()) {
    case Value_map_type::INVALID: {
      /* purecov: begin deadcode */
      assert(false);
      return true;
      /* purecov: end deadcode */
    }
    case Value_map_type::STRING: {
      // Is the character set the same? If not, we cannot use the histogram
      if (item->collation.collation->number != get_character_set()->number)
        return true;

      StringBuffer<MAX_FIELD_WIDTH> str_buf(item->collation.collation);
      const String *str = item->val_str(&str_buf);
      if (item->is_null()) return true;

      *selectivity =
          apply_operator(op, str->substr(0, HISTOGRAM_MAX_COMPARE_LENGTH));
      return false;
    }
    case Value_map_type::INT: {
      const longlong value = item->val_int();
      if (item->is_null()) return true;

      *selectivity = apply_operator(op, value);
      return false;
    }
    case Value_map_type::ENUM: {
      assert(typelib != nullptr);

      longlong value;
      if (item->data_type() == MYSQL_TYPE_VARCHAR) {
        StringBuffer<MAX_FIELD_WIDTH> str_buf(item->collation.collation);
        const String *str = item->val_str(&str_buf);
        if (item->is_null()) return true;

        // Remove any trailing whitespace
        size_t length = str->charset()->cset->lengthsp(
            str->charset(), str->ptr(), str->length());
        value = find_type2(typelib, str->ptr(), length, str->charset());
      } else {
        value = item->val_int();
        if (item->is_null()) return true;
      }

      if (op == enum_operator::EQUALS_TO) {
        *selectivity = get_equal_to_selectivity_dispatcher(value);
        return false;
      }

      return true; /* purecov: deadcode */
    }
    case Value_map_type::SET: {
      assert(typelib != nullptr);

      longlong value;
      if (item->data_type() == MYSQL_TYPE_VARCHAR) {
        StringBuffer<MAX_FIELD_WIDTH> str_buf(item->collation.collation);
        const String *str = item->val_str(&str_buf);
        if (item->is_null()) return true;

        bool got_warning;
        const char *not_used;
        uint not_used2;
        ulonglong tmp_value =
            find_set(typelib, str->ptr(), str->length(), str->charset(),
                     &not_used, &not_used2, &got_warning);

        value = static_cast<ulonglong>(tmp_value);
      } else {
        value = item->val_int();
        if (item->is_null()) return true;
      }

      if (op == enum_operator::EQUALS_TO) {
        *selectivity = get_equal_to_selectivity_dispatcher(value);
        return false;
      }

      return true; /* purecov: deadcode */
    }
    case Value_map_type::UINT: {
      const ulonglong value = static_cast<ulonglong>(item->val_int());
      if (item->is_null()) return true;

      *selectivity = apply_operator(op, value);
      return false;
    }
    case Value_map_type::DOUBLE: {
      const double value = item->val_real();
      if (item->is_null()) return true;

      *selectivity = apply_operator(op, value);
      return false;
    }
    case Value_map_type::DECIMAL: {
      my_decimal buffer;
      const my_decimal *value = item->val_decimal(&buffer);
      if (item->is_null()) return true;

      *selectivity = apply_operator(op, *value);
      return false;
    }
    case Value_map_type::DATE:
    case Value_map_type::TIME:
    case Value_map_type::DATETIME: {
      MYSQL_TIME temporal_value;
      if (get_temporal(item, get_data_type(), &temporal_value) ||
          item->is_null())
        return true;

      *selectivity = apply_operator(op, temporal_value);
      return false;
    }
  }

  /* purecov: begin deadcode */
  assert(false);
  return true;
  /* purecov: end deadcode */
}

bool Histogram::get_selectivity(Item **items, size_t item_count,
                                enum_operator op, double *selectivity) const {
  if (get_raw_selectivity(items, item_count, op, selectivity)) return true;

  /*
    We return a selectivity of at least 0.001 in order to avoid returning very
    low estimates in the following cases:

    1) We miss a value or underestimate its frequency during sampling. With our
       current histogram format this causes "holes" between buckets where we
       estimate a selectivity of zero.

    2) We miss a range of values. With our format we are particularly vulnerable
       around the min and max of the distribution as the sampled min is likely
       greater than the true min and the sampled max likely smaller than the
       true max.

    3) Within-bucket heuristics produce very low estimates. This can for example
       happen for range-queries within a bucket. Another example is if we have
       many infrequent values and one highly frequent value in a bucket.

    4) The histogram has gone stale. While the usual assumption is that the
       value distribution remains nearly constant this assumption fails in some
       common use cases. Consider for example a date column where the current
       date is inserted.

    The reason for the choice of 0.001 for the lower bound is that we typically
    sample fewer than 1000 pages with the default settings. With a sample of
    1000 pages the probablity of missing a value or range of values with a
    selectivity of 0.001 is around 1/e (~0.368) as the size of the table goes to
    infinity in the worst case when the values of interest are concentrated on
    few pages.

    The cost of using a minimum selectivity of 0.001 is that we may sometimes
    over-estimate the selectivity. For very large tables 0.1% of the rows is
    still a lot in absolute terms -- 1000 rows for a table with 1 million rows,
    and 1 million rows for a table with 1 billion rows.

    We could improve this estimate by considering the actual number of pages
    sampled when the histogram was constructed.
  */
  const double minimum_selectivity = 0.001;
  *selectivity = std::max(*selectivity, minimum_selectivity);
  return false;
}

bool Histogram::get_raw_selectivity(Item **items, size_t item_count,
                                    enum_operator op,
                                    double *selectivity) const {
  // Do some sanity checking first
  switch (op) {
    case enum_operator::EQUALS_TO:
    case enum_operator::GREATER_THAN:
    case enum_operator::LESS_THAN:
    case enum_operator::LESS_THAN_OR_EQUAL:
    case enum_operator::GREATER_THAN_OR_EQUAL:
    case enum_operator::NOT_EQUALS_TO:
      assert(item_count == 2);
      /*
        Verify that one side of the predicate is a column/field, and that the
        other side is a constant value.

        Make sure that we have the constant item as the right side argument of
        the predicate internally.
      */
      if (items[0]->const_item() && items[1]->type() == Item::FIELD_ITEM) {
        // Flip the operators as well as the operator itself.
        switch (op) {
          case enum_operator::GREATER_THAN:
            op = enum_operator::LESS_THAN;
            break;
          case enum_operator::LESS_THAN:
            op = enum_operator::GREATER_THAN;
            break;
          case enum_operator::LESS_THAN_OR_EQUAL:
            op = enum_operator::GREATER_THAN_OR_EQUAL;
            break;
          case enum_operator::GREATER_THAN_OR_EQUAL:
            op = enum_operator::LESS_THAN_OR_EQUAL;
            break;
          default:
            break;
        }
        Item *items_flipped[2];
        items_flipped[0] = items[1];
        items_flipped[1] = items[0];
        return get_selectivity(items_flipped, item_count, op, selectivity);
      } else if (items[0]->type() != Item::FIELD_ITEM ||
                 !items[1]->const_item()) {
        return true;
      }
      break;
    case enum_operator::BETWEEN:
    case enum_operator::NOT_BETWEEN:
      assert(item_count == 3);

      if (items[0]->type() != Item::FIELD_ITEM || !items[1]->const_item() ||
          !items[2]->const_item()) {
        return true;
      }
      break;
    case enum_operator::IN_LIST:
    case enum_operator::NOT_IN_LIST:
      assert(item_count >= 2);

      if (items[0]->type() != Item::FIELD_ITEM)
        return true; /* purecov: deadcode */

      // This will only work if all items are const_items
      for (size_t i = 1; i < item_count; ++i) {
        if (!items[i]->const_item()) return true;
      }
      break;
    case enum_operator::IS_NULL:
    case enum_operator::IS_NOT_NULL:
      assert(item_count == 1);
      if (items[0]->type() != Item::FIELD_ITEM) return true;
  }

  assert(items[0]->type() == Item::FIELD_ITEM);

  const TYPELIB *typelib = nullptr;
  const Item_field *item_field = down_cast<const Item_field *>(items[0]);
  if (item_field->field->real_type() == MYSQL_TYPE_ENUM ||
      item_field->field->real_type() == MYSQL_TYPE_SET) {
    const Field_enum *field_enum =
        down_cast<const Field_enum *>(item_field->field);
    typelib = field_enum->typelib;
  }

  switch (op) {
    case enum_operator::LESS_THAN:
    case enum_operator::EQUALS_TO:
    case enum_operator::GREATER_THAN: {
      return get_selectivity_dispatcher(items[1], op, typelib, selectivity);
    }
    case enum_operator::LESS_THAN_OR_EQUAL: {
      double greater_than_selectivity;
      if (get_selectivity_dispatcher(items[1], enum_operator::GREATER_THAN,
                                     typelib, &greater_than_selectivity))
        return true;

      *selectivity = std::max(
          get_non_null_values_fraction() - greater_than_selectivity, 0.0);
      return false;
    }
    case enum_operator::GREATER_THAN_OR_EQUAL: {
      double less_than_selectivity;
      if (get_selectivity_dispatcher(items[1], enum_operator::LESS_THAN,
                                     typelib, &less_than_selectivity))
        return true;

      *selectivity =
          std::max(get_non_null_values_fraction() - less_than_selectivity, 0.0);
      return false;
    }
    case enum_operator::NOT_EQUALS_TO: {
      double equals_to_selectivity;
      if (get_selectivity_dispatcher(items[1], enum_operator::EQUALS_TO,
                                     typelib, &equals_to_selectivity))
        return true;

      *selectivity =
          std::max(get_non_null_values_fraction() - equals_to_selectivity, 0.0);
      return false;
    }
    case enum_operator::BETWEEN: {
      double less_than_selectivity;
      double greater_than_selectivity;
      if (get_selectivity_dispatcher(items[1], enum_operator::LESS_THAN,
                                     typelib, &less_than_selectivity) ||
          get_selectivity_dispatcher(items[2], enum_operator::GREATER_THAN,
                                     typelib, &greater_than_selectivity))
        return true;

      *selectivity = this->get_non_null_values_fraction() -
                     (less_than_selectivity + greater_than_selectivity);

      /*
        Make sure that we don't return a value less than 0.0. This might happen
        with a query like:
          EXPLAIN SELECT a FROM t1 WHERE t1.a BETWEEN 3 AND 0;
      */
      *selectivity = std::max(0.0, *selectivity);
      return false;
    }
    case enum_operator::NOT_BETWEEN: {
      double less_than_selectivity;
      double greater_than_selectivity;
      if (get_selectivity_dispatcher(items[1], enum_operator::LESS_THAN,
                                     typelib, &less_than_selectivity) ||
          get_selectivity_dispatcher(items[2], enum_operator::GREATER_THAN,
                                     typelib, &greater_than_selectivity))
        return true;

      /*
        Make sure that we don't return a value greater than 1.0. This might
        happen with a query like:
          EXPLAIN SELECT a FROM t1 WHERE t1.a NOT BETWEEN 3 AND 0;
      */
      *selectivity = std::min(less_than_selectivity + greater_than_selectivity,
                              get_non_null_values_fraction());
      return false;
    }
    /*
      TODO(Tobias Christiani): Improve IN selectivity estimates by ensuring that
      selectivity estimates from within each bucket do not exceed the bucket
      frequency. This can be done without allocating additional memory if we
      sort the list of items and "merge" them with the histogram buckets.
    */
    case enum_operator::IN_LIST: {
      *selectivity = 0.0;
      for (size_t i = 1; i < item_count; ++i) {
        double equals_to_selectivity;
        if (get_selectivity_dispatcher(items[i], enum_operator::EQUALS_TO,
                                       typelib, &equals_to_selectivity))
          return true;

        *selectivity += equals_to_selectivity;

        if (*selectivity >= get_non_null_values_fraction()) break;
      }

      /*
        Long in-lists may easily exceed a selectivity of
        get_non_null_values_fraction() in certain cases.
      */
      *selectivity = std::min(*selectivity, get_non_null_values_fraction());
      return false;
    }
    case enum_operator::NOT_IN_LIST: {
      *selectivity = this->get_non_null_values_fraction();
      for (size_t i = 1; i < item_count; ++i) {
        double equals_to_selectivity;
        if (get_selectivity_dispatcher(items[i], enum_operator::EQUALS_TO,
                                       typelib, &equals_to_selectivity)) {
          if (items[i]->null_value) {
            // WHERE col1 NOT IN (..., NULL, ...) will return zero rows.
            *selectivity = 0.0;
            return false;
          }

          return true; /* purecov: deadcode */
        }

        *selectivity -= equals_to_selectivity;
        if (*selectivity <= 0.0) break;
      }

      /*
        Long in-lists may easily estimate a selectivity less than 0.0 in certain
        cases.
      */
      *selectivity = std::max(*selectivity, 0.0);
      return false;
    }
    case enum_operator::IS_NULL:
      *selectivity = this->get_null_values_fraction();
      return false;
    case enum_operator::IS_NOT_NULL:
      *selectivity = 1.0 - this->get_null_values_fraction();
      return false;
  }

  /* purecov: begin deadcode */
  assert(false);
  return true;
  /* purecov: end deadcode */
}

// Explicit template instantiations.
template Histogram *build_histogram(MEM_ROOT *, const Value_map<double> &,
                                    size_t, const std::string &,
                                    const std::string &, const std::string &);

template Histogram *build_histogram(MEM_ROOT *, const Value_map<String> &,
                                    size_t, const std::string &,
                                    const std::string &, const std::string &);

template Histogram *build_histogram(MEM_ROOT *, const Value_map<ulonglong> &,
                                    size_t, const std::string &,
                                    const std::string &, const std::string &);

template Histogram *build_histogram(MEM_ROOT *, const Value_map<longlong> &,
                                    size_t, const std::string &,
                                    const std::string &, const std::string &);

template Histogram *build_histogram(MEM_ROOT *, const Value_map<MYSQL_TIME> &,
                                    size_t, const std::string &,
                                    const std::string &, const std::string &);

template Histogram *build_histogram(MEM_ROOT *, const Value_map<my_decimal> &,
                                    size_t, const std::string &,
                                    const std::string &, const std::string &);

}  // namespace histograms<|MERGE_RESOLUTION|>--- conflicted
+++ resolved
@@ -253,13 +253,8 @@
 }
 
 bool Histogram::histogram_to_json(Json_object *json_object) const {
-<<<<<<< HEAD
-  // Get the current time in GMT timezone with microsecond accuray.
-  timeval time_value;
-=======
   // Get the current time in GMT timezone with microsecond accuracy.
   my_timeval time_value;
->>>>>>> fbdaa4de
   my_micro_time_to_timeval(my_micro_time(), &time_value);
 
   MYSQL_TIME current_time;
@@ -749,8 +744,11 @@
   for (auto &value_map : value_maps)
     value_map.second->set_sampling_rate(sample_percentage / 100.0);
 
+  /* This is not a tablesample request. */
+  bool tablesample = false;
+
   if (table->file->ha_sample_init(scan_ctx, sample_percentage, sampling_seed,
-                                  enum_sampling_method::SYSTEM)) {
+                                  enum_sampling_method::SYSTEM, tablesample)) {
     return true;
   }
 
@@ -1029,8 +1027,7 @@
       The MEM_ROOT is transferred to the dictionary object when
       histogram->store_histogram is called.
     */
-    MEM_ROOT local_mem_root;
-    init_alloc_root(key_memory_histograms, &local_mem_root, 256, 0);
+    MEM_ROOT local_mem_root(key_memory_histograms, 256);
 
     std::string col_name(field->field_name);
     histograms::Histogram *histogram =
@@ -1061,30 +1058,69 @@
   return ret;
 }
 
-bool drop_all_histograms(THD *thd, const TABLE_LIST &table,
+bool drop_all_histograms(THD *thd, TABLE_LIST &table,
                          const dd::Table &table_definition,
                          results_map &results) {
   columns_set columns;
   for (const auto &col : table_definition.columns())
     columns.emplace(col->name().c_str());
 
-  return drop_histograms(thd, table, columns, results);
-}
-
-bool drop_histograms(THD *thd, const TABLE_LIST &table,
-                     const columns_set &columns, results_map &results) {
+  return drop_histograms(thd, table, columns, false, results);
+}
+
+bool drop_histograms(THD *thd, TABLE_LIST &table, const columns_set &columns,
+                     bool needs_lock, results_map &results) {
   dd::cache::Dictionary_client *client = thd->dd_client();
   dd::cache::Dictionary_client::Auto_releaser auto_releaser(client);
 
+  if (needs_lock) {
+    /*
+      At this point ANALYZE TABLE DROP HISTOGRAM is the only caller of this
+      function that requires it to acquire lock on table and individual
+      column statistics.
+
+      Error out on temporary table for consistency with update histograms case.
+    */
+    if (table.table != nullptr && table.table->s->tmp_table != NO_TMP_TABLE) {
+      results.emplace("", Message::TEMPORARY_TABLE);
+      return true;
+    }
+    /*
+      Acquire shared metadata lock on the table (or check that it is locked
+      under LOCK TABLES) so this table and all column statistics for it are
+      not dropped under our feet.
+    */
+    if (thd->locked_tables_mode) {
+      if (!find_locked_table(thd->open_tables, table.db, table.table_name)) {
+        my_error(ER_TABLE_NOT_LOCKED, MYF(0), table.table_name);
+        return true;
+      }
+    } else {
+      if (thd->mdl_context.acquire_lock(&table.mdl_request,
+                                        thd->variables.lock_wait_timeout))
+        return true;  // error is already reported.
+    }
+  } else {
+    /*
+      In this case we assume that caller has acquired exclusive metadata
+      lock on table so there is no need to lock individual column statistics.
+      It is also caller's responsibility to ensure that table is non-temporary.
+    */
+    assert(thd->mdl_context.owns_equal_or_stronger_lock(
+        MDL_key::TABLE, table.db, table.table_name, MDL_EXCLUSIVE));
+  }
+
   for (const std::string &column_name : columns) {
-    MDL_key mdl_key;
-    dd::Column_statistics::create_mdl_key(
-        {table.db, table.db_length},
-        {table.table_name, table.table_name_length}, column_name.c_str(),
-        &mdl_key);
-
-    if (lock_for_write(thd, mdl_key))
-      return true;  // error is already reported.
+    if (needs_lock) {
+      MDL_key mdl_key;
+      dd::Column_statistics::create_mdl_key(
+          {table.db, table.db_length},
+          {table.table_name, table.table_name_length}, column_name.c_str(),
+          &mdl_key);
+
+      if (lock_for_write(thd, mdl_key))
+        return true;  // error is already reported.
+    }
 
     dd::String_type dd_name = dd::Column_statistics::create_name(
         {table.db, table.db_length},
