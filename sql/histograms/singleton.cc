/* Copyright (c) 2016, 2022, Oracle and/or its affiliates.

   This program is free software; you can redistribute it and/or modify
   it under the terms of the GNU General Public License, version 2.0,
   as published by the Free Software Foundation.

   This program is also distributed with certain software (including
   but not limited to OpenSSL) that is licensed under separate terms,
   as designated in a particular file or component or in included license
   documentation.  The authors of MySQL hereby grant you an additional
   permission to link the program and your derivative works with the
   separately licensed software that they have included with MySQL.

   This program is distributed in the hope that it will be useful,
   but WITHOUT ANY WARRANTY; without even the implied warranty of
   MERCHANTABILITY or FITNESS FOR A PARTICULAR PURPOSE.  See the
   GNU General Public License, version 2.0, for more details.

   You should have received a copy of the GNU General Public License
   along with this program; if not, write to the Free Software
   Foundation, Inc., 51 Franklin St, Fifth Floor, Boston, MA 02110-1301  USA */

/**
  @file sql/histograms/singleton.cc
  Singleton histogram (implementation).
*/

#include "sql/histograms/singleton.h"

#include <algorithm>  // std::is_sorted
#include <iterator>
#include <new>

#include "field_types.h"  // enum_field_types
#include "my_base.h"      // ha_rows
#include "my_dbug.h"
#include "my_inttypes.h"
#include "mysql_time.h"
#include "sql-common/json_dom.h"       // Json_*
#include "sql/histograms/value_map.h"  // Value_map
#include "template_utils.h"

struct MEM_ROOT;

namespace histograms {

// Private constructor
template <class T>
Singleton<T>::Singleton(MEM_ROOT *mem_root, const std::string &db_name,
                        const std::string &tbl_name,
                        const std::string &col_name, Value_map_type data_type,
                        bool *error)
    : Histogram(mem_root, db_name, tbl_name, col_name,
                enum_histogram_type::SINGLETON, data_type, error),
      m_buckets(mem_root) {}

// Public factory method
template <class T>
Singleton<T> *Singleton<T>::create(MEM_ROOT *mem_root,
                                   const std::string &db_name,
                                   const std::string &tbl_name,
                                   const std::string &col_name,
                                   Value_map_type data_type) {
  bool error = false;
  Singleton<T> *singleton = new (mem_root)
      Singleton<T>(mem_root, db_name, tbl_name, col_name, data_type, &error);
  if (error) return nullptr;
  return singleton;
}

template <class T>
Singleton<T>::Singleton(MEM_ROOT *mem_root, const Singleton<T> &other,
                        bool *error)
    : Histogram(mem_root, other, error), m_buckets(mem_root) {
  if (m_buckets.reserve(other.m_buckets.size())) {
    *error = true;
    return;  // OOM
  }
  for (const auto &bucket : other.m_buckets) {
    m_buckets.push_back(bucket);
  }
}

template <>
Singleton<String>::Singleton(MEM_ROOT *mem_root, const Singleton<String> &other,
                             bool *error)
    : Histogram(mem_root, other, error), m_buckets(mem_root) {
  /*
    Copy bucket contents. We need to make duplicates of String data, since they
    are allocated on a MEM_ROOT that most likely will be freed way too early.
  */
  if (m_buckets.reserve(other.m_buckets.size())) {
    *error = true;
    return;  // OOM
  }
  for (const auto &bucket : other.m_buckets) {
    char *string_data = bucket.value.dup(mem_root);
    if (string_data == nullptr) {
      *error = true;
      assert(false); /* purecov: deadcode */
      return;        // OOM
    }

    String string_dup(string_data, bucket.value.length(),
                      bucket.value.charset());
    m_buckets.push_back(
        SingletonBucket<String>(string_dup, bucket.cumulative_frequency));
  }
}

template <class T>
bool Singleton<T>::build_histogram(const Value_map<T> &value_map,
                                   size_t num_buckets) {
  // Clear any existing data.
  m_buckets.clear();
  m_null_values_fraction = INVALID_NULL_VALUES_FRACTION;
  m_sampling_rate = value_map.get_sampling_rate();

  // Set the number of buckets that was specified/requested by the user.
  m_num_buckets_specified = num_buckets;

  // Set the character set for the histogram data.
  m_charset = value_map.get_character_set();

  // Get total frequency count.
  ha_rows num_non_null_values = 0;
  for (const auto &node : value_map) num_non_null_values += node.second;

  // No values, nothing to do.
  if (num_non_null_values == 0) {
    if (value_map.get_num_null_values() > 0)
      m_null_values_fraction = 1.0;
    else
      m_null_values_fraction = 0.0;

    return false;
  }

  const ha_rows total_count =
      value_map.get_num_null_values() + num_non_null_values;

  // Set the fractions of NULL values.
  m_null_values_fraction =
      value_map.get_num_null_values() / static_cast<double>(total_count);

  // Create buckets with relative frequency, and not absolute frequency.
  double cumulative_frequency = 0.0;

<<<<<<< HEAD
  /*
    Since we are using a std::map with Mem_root_allocator, we are forced to wrap
    the following section in a try-catch. The Mem_root_allocator will throw an
    exception of class std::bad_alloc when it runs out of memory.
  */
  try {
    for (const auto &node : value_map) {
      const double frequency = node.second / static_cast<double>(total_count);
      cumulative_frequency += frequency;
=======
  if (m_buckets.reserve(value_map.size())) return true;  // OOM
>>>>>>> fbdaa4de

  for (const auto &node : value_map) {
    cumulative_sum += node.second;
    const double cumulative_frequency =
        cumulative_sum / static_cast<double>(total_count);
    m_buckets.push_back(SingletonBucket<T>(node.first, cumulative_frequency));
  }

  return false;
}

template <class T>
bool Singleton<T>::histogram_to_json(Json_object *json_object) const {
  /*
    Call the base class implementation first. This will add the properties that
    are common among different histogram types, such as "last-updated" and
    "histogram-type".
  */
  if (Histogram::histogram_to_json(json_object))
    return true; /* purecov: inspected */

  // Add the Singleton buckets.
  Json_array json_buckets;
  for (const auto &bucket : m_buckets) {
    Json_array json_bucket;
    if (create_json_bucket(bucket, &json_bucket))
      return true; /* purecov: inspected */
    if (json_buckets.append_clone(&json_bucket))
      return true; /* purecov: inspected */
  }

  if (json_object->add_clone(buckets_str(), &json_buckets))
    return true; /* purecov: inspected */

  if (histogram_data_type_to_json(json_object))
    return true; /* purecov: inspected */
  return false;
}

template <class T>
bool Singleton<T>::create_json_bucket(const SingletonBucket<T> &bucket,
                                      Json_array *json_bucket) {
  // Value
  if (add_value_json_bucket(bucket.value, json_bucket))
    return true; /* purecov: inspected */

  // Cumulative frequency
  const Json_double frequency(bucket.cumulative_frequency);
  if (json_bucket->append_clone(&frequency))
    return true; /* purecov: inspected */
  return false;
}

template <>
bool Singleton<double>::add_value_json_bucket(const double &value,
                                              Json_array *json_bucket) {
  const Json_double json_value(value);
  if (json_bucket->append_clone(&json_value))
    return true; /* purecov: inspected */
  return false;
}

template <>
bool Singleton<String>::add_value_json_bucket(const String &value,
                                              Json_array *json_bucket) {
  const Json_opaque json_value(enum_field_types::MYSQL_TYPE_STRING, value.ptr(),
                               value.length());
  if (json_bucket->append_clone(&json_value))
    return true; /* purecov: inspected */
  return false;
}

template <>
bool Singleton<ulonglong>::add_value_json_bucket(const ulonglong &value,
                                                 Json_array *json_bucket) {
  const Json_uint json_value(value);
  if (json_bucket->append_clone(&json_value))
    return true; /* purecov: inspected */
  return false;
}

template <>
bool Singleton<longlong>::add_value_json_bucket(const longlong &value,
                                                Json_array *json_bucket) {
  const Json_int json_value(value);
  if (json_bucket->append_clone(&json_value))
    return true; /* purecov: inspected */
  return false;
}

template <>
bool Singleton<MYSQL_TIME>::add_value_json_bucket(const MYSQL_TIME &value,
                                                  Json_array *json_bucket) {
  enum_field_types field_type;
  switch (value.time_type) {
    case MYSQL_TIMESTAMP_DATE:
      field_type = MYSQL_TYPE_DATE;
      break;
    case MYSQL_TIMESTAMP_DATETIME:
      field_type = MYSQL_TYPE_DATETIME;
      break;
    case MYSQL_TIMESTAMP_TIME:
      field_type = MYSQL_TYPE_TIME;
      break;
    default:
      /* purecov: begin deadcode */
      assert(false);
      return true;
      /* purecov: end */
  }

  const Json_datetime json_value(value, field_type);
  if (json_bucket->append_clone(&json_value))
    return true; /* purecov: inspected */
  return false;
}

template <>
bool Singleton<my_decimal>::add_value_json_bucket(const my_decimal &value,
                                                  Json_array *json_bucket) {
  const Json_decimal json_value(value);
  if (json_bucket->append_clone(&json_value))
    return true; /* purecov: inspected */
  return false;
}

template <class T>
std::string Singleton<T>::histogram_type_to_str() const {
  return singleton_str();
}

template <class T>
bool Singleton<T>::json_to_histogram(const Json_object &json_object) {
  if (Histogram::json_to_histogram(json_object))
    return true; /* purecov: deadcode */

  const Json_dom *buckets_dom = json_object.get(buckets_str());
  if (buckets_dom == nullptr ||
      buckets_dom->json_type() != enum_json_type::J_ARRAY)
    return true; /* purecov: deadcode */

  const Json_array *buckets = down_cast<const Json_array *>(buckets_dom);
  if (m_buckets.reserve(buckets->size())) return true;  // OOM

  for (size_t i = 0; i < buckets->size(); ++i) {
    const Json_dom *bucket_dom = (*buckets)[i];
    if (bucket_dom == nullptr ||
        bucket_dom->json_type() != enum_json_type::J_ARRAY)
      return true; /* purecov: deadcode */

    const Json_array *bucket = down_cast<const Json_array *>(bucket_dom);
    if (bucket->size() != 2) return true; /* purecov: deadcode */

    // First item is the value, second is the cumulative frequency
    const Json_dom *cumulative_frequency_dom = (*bucket)[1];
    if (cumulative_frequency_dom->json_type() != enum_json_type::J_DOUBLE)
      return true; /* purecov: deadcode */

    const Json_double *cumulative_frequency =
        down_cast<const Json_double *>(cumulative_frequency_dom);

    const Json_dom *value_dom = (*bucket)[0];
    T value;
    if (extract_json_dom_value(value_dom, &value))
      return true; /* purecov: deadcode */

    assert(m_buckets.capacity() > m_buckets.size());
    m_buckets.push_back(
        SingletonBucket<T>(value, cumulative_frequency->value()));
  }
  assert(std::is_sorted(m_buckets.begin(), m_buckets.end(),
                        Histogram_comparator()));
  return false;
}

template <class T>
Histogram *Singleton<T>::clone(MEM_ROOT *mem_root) const {
  DBUG_EXECUTE_IF("fail_histogram_clone", return nullptr;);
  bool error = false;
  Histogram *singleton = new (mem_root) Singleton<T>(mem_root, *this, &error);
  if (error) return nullptr;
  return singleton;
}

template <class T>
double Singleton<T>::get_equal_to_selectivity(const T &value) const {
  /*
    Find the first histogram bucket where the value is not less than the
    user-provided value.
  */
  const auto found = std::lower_bound(m_buckets.begin(), m_buckets.end(), value,
                                      Histogram_comparator());

  if (found == m_buckets.end()) return 0.0;

  if (Histogram_comparator()(value, found->value) == 0) {
    if (found == m_buckets.begin())
      return found->cumulative_frequency;
    else {
      const auto previous = std::prev(found, 1);
      return found->cumulative_frequency - previous->cumulative_frequency;
    }
  }

  return 0.0;
}

template <class T>
double Singleton<T>::get_less_than_selectivity(const T &value) const {
  /*
    Find the first histogram bucket where the value is not less than the
    user-provided value.
  */
  const auto found = std::lower_bound(m_buckets.begin(), m_buckets.end(), value,
                                      Histogram_comparator());
  if (found == m_buckets.begin())
    return 0.0;
  else {
    const auto previous = std::prev(found, 1);
    return previous->cumulative_frequency;
  }
}

template <class T>
double Singleton<T>::get_greater_than_selectivity(const T &value) const {
  /*
    Find the first histogram bucket where the value is greater than the
    user-provided value.
  */
  const auto found = std::upper_bound(m_buckets.begin(), m_buckets.end(), value,
                                      Histogram_comparator());

  if (found == m_buckets.begin())
    return get_non_null_values_fraction();
  else {
    const auto previous = std::prev(found, 1);
    return get_non_null_values_fraction() - previous->cumulative_frequency;
  }
}

// Explicit template instantiations.
template class Singleton<double>;
template class Singleton<String>;
template class Singleton<ulonglong>;
template class Singleton<longlong>;
template class Singleton<MYSQL_TIME>;
template class Singleton<my_decimal>;

}  // namespace histograms<|MERGE_RESOLUTION|>--- conflicted
+++ resolved
@@ -144,21 +144,9 @@
       value_map.get_num_null_values() / static_cast<double>(total_count);
 
   // Create buckets with relative frequency, and not absolute frequency.
-  double cumulative_frequency = 0.0;
-
-<<<<<<< HEAD
-  /*
-    Since we are using a std::map with Mem_root_allocator, we are forced to wrap
-    the following section in a try-catch. The Mem_root_allocator will throw an
-    exception of class std::bad_alloc when it runs out of memory.
-  */
-  try {
-    for (const auto &node : value_map) {
-      const double frequency = node.second / static_cast<double>(total_count);
-      cumulative_frequency += frequency;
-=======
+  ha_rows cumulative_sum = 0;
+
   if (m_buckets.reserve(value_map.size())) return true;  // OOM
->>>>>>> fbdaa4de
 
   for (const auto &node : value_map) {
     cumulative_sum += node.second;
