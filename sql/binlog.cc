--- conflicted
+++ resolved
@@ -7937,8 +7937,7 @@
 #ifndef DBUG_OFF
     stage_manager.clear_preempt_status(head);
 #endif
-    if (head->get_transaction()->sequence_number != SEQ_UNINIT)
-    {
+    if (head->get_transaction()->sequence_number != SEQ_UNINIT) {
       mysql_mutex_lock(&LOCK_slave_trans_dep_tracker);
       m_dependency_tracker.update_max_committed(head);
       mysql_mutex_unlock(&LOCK_slave_trans_dep_tracker);
@@ -8164,20 +8163,13 @@
     binlog_cache_mngr *cache_mngr = thd_get_cache_mngr(thd);
     if (cache_mngr) cache_mngr->reset();
   }
-  if (thd->get_transaction()->sequence_number != SEQ_UNINIT)
-  {
+  if (thd->get_transaction()->sequence_number != SEQ_UNINIT) {
     mysql_mutex_lock(&LOCK_slave_trans_dep_tracker);
     m_dependency_tracker.update_max_committed(thd);
-<<<<<<< HEAD
+    mysql_mutex_unlock(&LOCK_slave_trans_dep_tracker);
+  }
   if (thd->get_transaction()->m_flags.commit_low) {
     const bool all = thd->get_transaction()->m_flags.real_commit;
-=======
-    mysql_mutex_unlock(&LOCK_slave_trans_dep_tracker);
-  }
-  if (thd->get_transaction()->m_flags.commit_low)
-  {
-    const bool all= thd->get_transaction()->m_flags.real_commit;
->>>>>>> 38a6d1d0
     /*
       Now flush error and sync erros are ignored and we are continuing and
       committing. And at this time, commit_error cannot be COMMIT_ERROR.
