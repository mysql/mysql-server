--- conflicted
+++ resolved
@@ -1948,23 +1948,12 @@
 
 class Log_in_use : public Do_THD_Impl
 {
-<<<<<<< HEAD
 public:
   Log_in_use(const char* value) : m_log_name(value), m_count(0)
   {
     m_log_name_len = strlen(m_log_name) + 1;
   }
   virtual void operator()(THD *thd)
-=======
-  size_t log_name_len = strlen(log_name) + 1;
-  int thread_count=0;
-  DEBUG_SYNC(current_thd,"purge_logs_after_lock_index_before_thread_count");
-  mysql_mutex_lock(&LOCK_thread_count);
-
-  Thread_iterator it= global_thread_list_begin();
-  Thread_iterator end= global_thread_list_end();
-  for (; it != end; ++it)
->>>>>>> 425473f7
   {
     LOG_INFO* linfo;
     mysql_mutex_lock(&thd->LOCK_thd_data);
@@ -1990,6 +1979,7 @@
 static int log_in_use(const char* log_name)
 {
   Log_in_use log_in_use(log_name);
+  DEBUG_SYNC(current_thd,"purge_logs_after_lock_index_before_thread_count");
   Global_THD_manager::get_instance()->do_for_all_thd(&log_in_use);
   return log_in_use.get_count();
 }
@@ -4057,17 +4047,6 @@
   mysql_mutex_lock(&LOCK_log);
   mysql_mutex_lock(&LOCK_index);
 
-<<<<<<< HEAD
-=======
-  /*
-    The following mutex is needed to ensure that no threads call
-    'delete thd' as we would then risk missing a 'rollback' from this
-    thread. If the transaction involved MyISAM tables, it should go
-    into binlog even on rollback.
-  */
-  mysql_mutex_lock(&LOCK_thread_count);
-
->>>>>>> 425473f7
   global_sid_lock->wrlock();
 
   /* Save variables so that we can reopen the log */
