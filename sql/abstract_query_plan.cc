/*
   Copyright (c) 2010, 2022, Oracle and/or its affiliates.

   This program is free software; you can redistribute it and/or modify
   it under the terms of the GNU General Public License, version 2.0,
   as published by the Free Software Foundation.

   This program is also distributed with certain software (including
   but not limited to OpenSSL) that is licensed under separate terms,
   as designated in a particular file or component or in included license
   documentation.  The authors of MySQL hereby grant you an additional
   permission to link the program and your derivative works with the
   separately licensed software that they have included with MySQL.

   This program is distributed in the hope that it will be useful,
   but WITHOUT ANY WARRANTY; without even the implied warranty of
   MERCHANTABILITY or FITNESS FOR A PARTICULAR PURPOSE.  See the
   GNU General Public License, version 2.0, for more details.

   You should have received a copy of the GNU General Public License
   along with this program; if not, write to the Free Software
   Foundation, Inc., 51 Franklin St, Fifth Floor, Boston, MA 02110-1301  USA
*/

#include <stddef.h>

#include "my_alloc.h"
#include "my_base.h"
#include "my_dbug.h"
#include "my_inttypes.h"
#include "my_table_map.h"
#include "sql/abstract_query_plan.h"
#include "sql/filesort.h"
#include "sql/item.h"
<<<<<<< HEAD
#include "sql/key.h"
#include "sql/opt_range.h"  // QUICK_SELECT_I
#include "sql/sql_const.h"
#include "sql/sql_executor.h"  // QEP_TAB
#include "sql/sql_opt_exec_shared.h"
#include "sql/sql_optimizer.h"  // JOIN
#include "sql/sql_select.h"
#include "sql/table.h"
#include "sql/thr_malloc.h"

namespace AQP {
Join_plan::Join_plan(const JOIN *join)
    : m_qep_tabs(join->qep_tab),
      m_access_count(join->tables),
      m_table_accesses(nullptr) {
  /*
    This combination is assumed not to appear. If it does, code must
    be written to handle it.
  */
  assert(!m_qep_tabs[0].dynamic_range() || (m_qep_tabs[0].type() == JT_ALL) ||
         (m_qep_tabs[0].quick() == nullptr));

  // Discard trailing allocated, but unused, tables.
  while (m_qep_tabs[m_access_count - 1].position() == nullptr) {
    m_access_count--;
=======
#include "sql/join_optimizer/access_path.h"
#include "sql/range_optimizer/path_helpers.h"
#include "sql/sql_optimizer.h"
#include "sql/thr_malloc.h"

namespace AQP {

class Join_scope;
class Query_scope;
class Table_access;

//////////////////////////////////////////////////////////////////////////
/////////////////// Implements new AccessPath based AQP //////////////////

/**
 * The Join_nest class, and its subclasses, provides a hierarchical tree-like
 * representation of the query and its join operations. It is constructed
 * as a result of traversing the AccessPath structure, and collect
 * query plan information in a structure more suitable for the AQP
 * interface.
 *
 * The Join_nest are related to a collection of tables being
 * members of the nest(s). There is also a JoinType (INNER, OUTER, SEMI, ANTI)
 * assigned to each nest which describes how tables in the nest is joined
 * relative to tables in the upper nest(s). Join_nests are contained within
 * each other, which is represented with an 'upper_nest' reference, which is
 * the nest we are contained within (An inverse tree, referring the parents, not
 * the children)
 *
 * JoinType::INNER is the default join type for a join nest. Note that there
 * will often be multiple such INNER-Join_nests nested inside each other.
 * Wrt join semantics, such nested INNER joins are redundant, and are thus
 * ignored when we need to find the real boundary of the INNER join nest.
 * (See get_inner_nest(), get_first_inner(), get_last_inner()). However, these
 * extra INNER-Join_nest are useful when representing the general structure
 * of the AccessPath, and the scope of condition filters attached to a subset
 * of the tables.
 *
 * The Join_nest class provide methods for finding the [first..last] range
 * of tables being members of the same set of INNER-joined tables. Such
 * functionality is also provided for a set of SEMI-joined tables.
 *
 * The Join_nest structure itself impose no restrictions on how tables
 * and rows from within the nests are referred. The query executor will iterate
 * the tables being members of the 'nests' in a left deep streaming pattern,
 * using a nested-loop like algorithm, without any temporary buffering or reorg
 * of the intermediate result sets in between. (This property is important for
 * NDB pushed join, as it basically supports only a set of nested-loop-joined
 * tables.)
 *
 * Furthermore, tables being members of different Join_nest branches, where
 * both branches has a common upper join_nest, are said to be in the same
 * join scope. See further detail of how a 'scope' is represented by a subclass
 * of the 'nest' below.
 */
class Join_nest {
 public:
  virtual ~Join_nest() = default;
  Join_nest() = default;

  Join_nest(Join_nest *upper, JoinType type = JoinType::INNER)
      : m_upper_join_scope(upper->get_join_scope()),
        m_type(type),
        m_upper_nest(upper),
        m_first_inner(upper->m_last_inner + 1),
        m_last_inner(upper->m_last_inner) {}

  JoinType get_JoinType() const { return m_type; }

  // Get [first..last] table in a set of INNER-joined tables.
  uint get_first_inner() const;
  uint get_last_inner() const;

  // Get [first..last] table in a set of SEMI-joined(SJ) tables.
  int get_first_sj_inner() const;
  int get_last_sj_inner() const;

  // If the INNER/SJ tables are nested, get the 'first' table in embedding nest
  int get_first_upper() const;
  int get_first_sj_upper() const;

  // Check if 'this' nest is ANTI/SEMI-joined with ancestor nest
  bool is_anti_joined(const Join_nest *ancestor) const;
  bool is_semi_joined(const Join_nest *ancestor) const;

  // Get a bitmap of tables affected by filter conditions attached to
  // Join_nest(s) between 'this' nest and the specified ancestor nest
  table_map get_filtered_tables(const Join_nest *ancestor) const;

  // Get the Join_scope containing this Join_nest.
  virtual Join_scope *get_join_scope() { return m_upper_join_scope; }

 protected:
  // Refers the Join_scope containing this 'nest'.
  // If this 'Join_nest 'is a' Join_scope', its embedding upper Join_scope
  // is referred (or nullptr)
  Join_scope *const m_upper_join_scope{nullptr};

 private:
  friend class Join_plan;

  // Get the upper'most Join_nest, while still being within 'this' nest
  // (Ignores redundant INNER / SEMI nests)
  const Join_nest *get_inner_nest() const;
  const Join_nest *get_semi_nest() const;

  const JoinType m_type{JoinType::INNER};

  Join_nest *const m_upper_nest{nullptr};

  /**
   * Some additional join_nest structures for navigating the nest hiararcy:
   */
  const uint m_first_inner{0};  // The first table represented in this Join_nest
  int m_last_inner{-1};         // The last table in this Join_nest

  /** An optional FILTER on the join_nest */
  AccessPath *m_filter{nullptr};
};

/**
 * Relative to a Join_nest, tables within a Join_scope may only refer
 * rows or columns from other tables within the same scope or its
 * 'upper' scopes.
 * (In NDB terms: 'refer' -> 'Be part of the same pushed join')
 *
 * In addition to being a Join_nest itself, the Join_scope object contains
 * a bitmap representing all the tables in 'nests' being member of the scope,
 * as well as the sum of all tables in upper-scopes. Note that tables
 * in embedded sub-scopes are not considered to be 'contained'
 *
 * A new Join_scope is typically created when the AccessPath contains an
 * operation which will not be executed in a pure streaming fashion.
 * E.g a HASH_JOIN operand used to build the hash-bucket, a BKA_JOIN operand
 * used to build the key-set, a SORT or AGGREGATE operation first writing the
 * source to a temporary file....
 *
 * Note that from within a Join_scope we may still refer result rows from
 * tables being members of upper-scopes. (NDB: Be members of the same pushed
 * join). However, a Join_scope can only be referred _into_ from scopes/nests
 * having it as an upper_nest. e.g:
 * (Note that a Join_scope 'is a' Join_nest as well)
 *
 *                           ^
 *                      Join_scope(t1,t2)
 *                      ^          ^
 *               Join_nest(t1)     Join_scope(t4)
 *               ^        ^
 *       Join_nest(t2) Join_scope(t3)
 *
 * - t2 may refer only t1.
 *   (t3 and t4 could have been referred if not in 'scope')
 * - t3 may refer (t1,t2) which are member of its upper scope.
 * - t1 can only refer whatever might be 'upper' to scope(t1,t2)
 * - t4 may refer (t1,t2) which are member of its upper scope.
 */
class Join_scope : public Join_nest {
 public:
  virtual ~Join_scope() = default;
  Join_scope() = default;

  Join_scope(Join_nest *upper, const char *descr,
             JoinType type = JoinType::INNER)
      : Join_nest(upper, type),
        m_descr(descr),
        m_upper_query_scope(m_upper_join_scope->get_query_scope()),
        m_all_upper_map(m_upper_join_scope->get_all_tables_map()) {}

  Join_scope *get_join_scope() final { return this; }
  // Get the Query_scope containing this Join_scope.
  virtual const Query_scope *get_query_scope() const {
    return m_upper_query_scope;
>>>>>>> fbdaa4de
  }

 private:
  friend class Table_access;

  // Get all tables in this Join_scope as well as in upper scopes.
  table_map get_all_tables_map() const { return m_table_map | m_all_upper_map; }

  // Used only to provide useful explain info
  const char *m_descr{"query"};

  // Refers the Join_scope containing this 'nest'.
  // If this 'Join_nest *is a* Join_scope', the upper scope is referred (or
  // nullptr)
  const Query_scope *const m_upper_query_scope{nullptr};

  // m_all_upper_map are the tables in upper-scope(s) available when
  // constructed. Tables added to upper scopes later, are not available from
  // this scope!
  const table_map m_all_upper_map{0};

  // Tables in this Join_scope, not including upper- or sub-scopes.
  table_map m_table_map{0};
};

/**
 * A Join_scope(above) is always contained within a Query_scope.
 * (which in turn might be contained in another Query_scope...)
 *
 * The Query_scope further restrict how a Join_scope may refer
 * tables in upper-scopes. This is related to the implementation
 * of the two AQP methods:
 *
 * - get_tables_in_this_query_scope() -> Tables limited to this Query_scope
 * - get_tables_in_all_query_scopes() -> Include tables in upper scopes as well
 *
 * A Query_scope is typically created when there are some requirements of
 * the entire AccessPath branch to be fully evaluated before we return to
 * upper levels. This is typically for e.g.:
 *
 *  - An agreggate sub-path, where all rows matching some outer references
 *    must be collected before finding a min/max
 *  - A materialized sub query, where all rows fulfilling the outer/upper
 *    reference must be collected for the subquery to be complete.
 *
 * Note that the above 'fully evaluated' is not guaranteed if not enforced
 * with a Query_scope. (might come as a surprise). Due to the batching fetch
 * of rows from NDB, result generation may 'give up' in specific AccessPath
 * branch when all batched rows has been consumed there. It then returns
 * to upper levels to see what can be generated there. Finally when the all
 * batches rows are consumed, the entire pipeline is refilled, and we take
 * anothed dive into the branches. Thus result rows might be generated out of
 * sequence, in multiple rounds, relative to upper rows. This is within specs
 * for join operations as a join implies now ordering of the individual rows.
 *
 * However, some of the Iterators which implements the AccessPath operations
 * has such requirements. Thus a Query_scope must be inserted wherever required
 * by them.
 *
 * Wrt. NDB pushed joins it will be restricted to be entirely within
 * the Query_scope. However, (pushed-)conditions and keys used in the
 * pushed joins may still refer to table values from all upper-scopes,
 * even if the table itself can't be a member of the same pushed join.
 *
 * Note that in its most common form, the Join_nest structure will
 * consist of single Query_scope, (which 'is a' Join_scope as well,)
 * containing a set of Join_nests.
 *
 * The simplest form will be just a Query_scope, (which 'is a' Join_scope,
 * as well as a Join_nest), containing a single table.
 * (There is always a topmost Query_scope)
 *
 * Having multiple nested Query_scopes is more the exception, where there
 * is Aggregates, or materialize queries
 */
class Query_scope : public Join_scope {
 public:
  virtual ~Query_scope() = default;
  Query_scope() = default;

  Query_scope(Join_nest *upper, const char *descr) : Join_scope(upper, descr) {}

  const Query_scope *get_query_scope() const final { return this; }
};

static JoinType getHashJoinType(RelationalExpression::Type join_type) {
  switch (join_type) {
    case RelationalExpression::INNER_JOIN:
    case RelationalExpression::STRAIGHT_INNER_JOIN:
      return JoinType::INNER;
    case RelationalExpression::LEFT_JOIN:
      return JoinType::OUTER;
    case RelationalExpression::ANTIJOIN:
      return JoinType::ANTI;
    case RelationalExpression::SEMIJOIN:
      return JoinType::SEMI;
    case RelationalExpression::FULL_OUTER_JOIN:
      assert(false);
      [[fallthrough]];
    case RelationalExpression::TABLE:
    case RelationalExpression::MULTI_INNER_JOIN:
    default:
      // Should never end up here, something need to be returned though...
      assert(false);
      return JoinType::INNER;
  }
}

/**
 * Join_plan is the representation of the 'Abstract Query Plan'
 * It is constructed from an AccessPath
 */
Join_plan::Join_plan(THD *thd, AccessPath *path, const JOIN *join)
    : m_thd(thd), m_join(join), m_table_accesses(thd->mem_root) {
  construct(new (m_thd->mem_root) Query_scope(), path);
}

/**
 * Construct the 'Abstract Query Plan', represented as a 'Join_plan'.
 *
 * In its current implementation it is more a representation of how
 * the different tables are joined together (INNER, SEMI, OUTER or HASH)
 * than a complete 'query plan' as such - Thus the Join_plan name.
 *
 * Operations not combining (i.e. 'joining') two tables, or branches of
 * the AccessPath are generally not represented in the Join_plan (or AQP).
 * That is, operations like aggregate, sort, duplicate elimination are
 * simply skipped through. Thus left to the server to handle.
 * (Might change in the future)
 *
 * The exception is FILTER operations where the condition is attached
 * to the Join_nest they belongs to. They are candidates for later being
 * 'pushed conditions'.
 *
 * Construction of the Join_plan recursively traverse the AccessPath structure,
 * building a Join_nest structure as describe above to represent the join
 * structure in the query. Tables, being the leaf nodes in the AccessPath,
 * are additionally collected in their own list.
 *
 * Traversal of the AccessPath structure is done left-deep (except HASH),
 * reflecting the same execution order as used by the Iterators.
 * However, note that this ^^^^^ is only true when still inside the same
 * Join_nest. We construct new Join_scopes, and in particular Query_scopes.
 * when we encounter an AccessPath operation where such an 'always left deep'
 * access pattern can not longer be guaranteed.
 *
 * This becomes an important part of the Join_nest structures when we later
 * need to analyze which part of the Join_plan could be part of the same
 * pushed join
 */
void Join_plan::construct(Join_nest *nest_ctx, AccessPath *path) {
  switch (path->type) {
    // Basic access paths referring a table.
    case AccessPath::TABLE_SCAN:
    case AccessPath::INDEX_SCAN:
    case AccessPath::REF:
    case AccessPath::REF_OR_NULL:
    case AccessPath::EQ_REF:
    case AccessPath::PUSHED_JOIN_REF:
    case AccessPath::FULL_TEXT_SEARCH:
    case AccessPath::CONST_TABLE:
    case AccessPath::MRR:
    case AccessPath::FOLLOW_TAIL:
    case AccessPath::INDEX_RANGE_SCAN:
    case AccessPath::DYNAMIC_INDEX_RANGE_SCAN:
    // INDEX_MERGE is not 'basic' as it also refer indexes,
    // but a 'table' nevertheless.
    case AccessPath::INDEX_MERGE: {
      m_table_accesses.push_back(
          Table_access(this, nest_ctx, path, nest_ctx->m_filter));
      nest_ctx->m_filter = nullptr;  // Transferred to Table_access
      break;
    }
    // Basic access paths that don't correspond to a specific table
    // Create a Table_access anyway for completnes
    case AccessPath::TABLE_VALUE_CONSTRUCTOR:
    case AccessPath::FAKE_SINGLE_ROW:
    case AccessPath::ZERO_ROWS:
    case AccessPath::ZERO_ROWS_AGGREGATED:
    case AccessPath::MATERIALIZED_TABLE_FUNCTION:
    case AccessPath::UNQUALIFIED_COUNT: {
      m_table_accesses.push_back(Table_access(this, nest_ctx, path, nullptr));
      break;
    }
    case AccessPath::NESTED_LOOP_JOIN: {
      const auto &param = path->nested_loop_join();
      const JoinType type = param.join_type;
      construct(new (m_thd->mem_root) Join_nest(nest_ctx), param.outer);
      construct(new (m_thd->mem_root) Join_nest(nest_ctx, type), param.inner);
      break;
    }
    case AccessPath::BKA_JOIN: {
      const auto &param = path->bka_join();
      const JoinType type = param.join_type;
      // BKA Keys are generated from the 'outer'(left) operand. These are
      // collected into the join_buffer, which has to fully contain a pushed
      // join. Thus they need to start its own Join_scope.
      construct(new (m_thd->mem_root) Join_scope(nest_ctx, "batched-keys"),
                param.outer);

      // The 'inner' operand is a MRR, using the collected keys.
      //
      // Note that even if we here allow the inner branch to continue in the
      // same Join_nest's as called with, NDB join push down does not implement
      // pushdown of MRR as a child operation. However that is a implementation
      // limitations, not a Join_scope / Join_nest issue.
      construct(new (m_thd->mem_root) Join_nest(nest_ctx, type), param.inner);
      break;
    }
    case AccessPath::HASH_JOIN: {
      const auto &param = path->hash_join();
      const RelationalExpression::Type relationalExprType =
          param.rewrite_semi_to_inner ? RelationalExpression::INNER_JOIN
                                      : param.join_predicate->expr->type;
      const JoinType type = getHashJoinType(relationalExprType);

      ///////////////////////////////////
      // Note that HASH-join do not access the tables in the left-deep
      // order as explained in the tree-format. The right inner-branch is
      // always read into the hash-bucket first, then the left outer-branch
      // is 'probed' against the rows in the bucket.
      //
      // The 'traditional' explain format however will list the table
      // with the lowest 'cost' first, independent of whether that table
      // goes into the hash bucket or not.
      // Thus, the two explain formats may be confusing wrt. the relative
      // access order of the tables. To create the least explain confusion
      // we try to mimic the same table order as the 'traditional' format.
      //
      // This explains the different inner/outer construct traversal order
      // below for different join types. Doing it the other way around should
      // work as well, but would be slightly less user frendly wrt. 'explain'
      // and 'show warning' (wrt. why a certain table was not-pushed.)
      if (type == JoinType::INNER) {  // Note: CROSS-join is an INNER-join
        // Note, 'inner' / 'outer' swapped relative to other operations.
        construct(new (m_thd->mem_root) Join_scope(nest_ctx, "hash-bucket"),
                  param.inner);
        construct(new (m_thd->mem_root) Join_nest(nest_ctx, type), param.outer);
      } else {
        // Note(NDB): If the 'probe' branch has pushed join members outside
        // of the branch, we need to disable 'spill_to_disk' strategy. That is
        // only possible for an INNER-join, thus for non-INNER the 'probe'
        // need to be embedded in its own Join_scope.
        // See fixupPushedAccessPaths() for 'spill_to_disk' disable.
        construct(new (m_thd->mem_root) Join_scope(nest_ctx, "hash-probe"),
                  param.outer);
        construct(new (m_thd->mem_root) Join_scope(nest_ctx, "hash-bucket"),
                  param.inner);
      }
      break;
    }
    case AccessPath::NESTED_LOOP_SEMIJOIN_WITH_DUPLICATE_REMOVAL: {
      // Is a fused REMOVE_DUPLICATES_ON_INDEX + NESTED_LOOP_JOIN(SEMI)!
      //
      // NestedLoopSemiJoinWithDuplicateRemovalIterator require 'outer' to
      // be returned 'ordered' on an index. Duplicates are eliminated from
      // 'outer', and a single 'firstMatch' (->SEMI-join) found from 'inner'.
      // As we are effectively returning only a 'firstMatch' from the
      // de-duplicated 'outer', that becomes a SEMI-nets as well:
      // ( -> TWO SEMI-nests inside each other)
      // TODO: Invent a special Ordered_nest, (which is handled as a SEMI) ?:
      const auto &param = path->nested_loop_semijoin_with_duplicate_removal();
      Join_nest *join_nest =
          new (m_thd->mem_root) Join_nest(nest_ctx, JoinType::SEMI);
      construct(join_nest, param.outer);
      construct(new (m_thd->mem_root) Join_nest(join_nest, JoinType::SEMI),
                param.inner);
      break;
    }
    case AccessPath::SORT: {
      // Even if we could possibly have allowed some SORT variants to refer
      // tables outside the sorted-scope, we are conservative and always
      // embed the sorted branch in its own Join_scope.
      construct(new (m_thd->mem_root) Join_scope(nest_ctx, "sorted"),
                path->sort().child);
      break;
    }
    case AccessPath::LIMIT_OFFSET: {
      const uint limit =
          path->limit_offset().limit + path->limit_offset().offset;
      Join_nest *join_nest = nest_ctx;
      if (limit == 1) {
        // 'LIMIT 1' is often used as one (out of 5!) different ways of
        // implementation a 'confluent' semi-join.(See optimizer) We need to
        // recognize it as such and create a SEMI-join nest for it.
        // Note that even of it originated as a real 'LIMIT 1' clause, this
        // should not hurt either.
        join_nest = new (m_thd->mem_root) Join_nest(nest_ctx, JoinType::SEMI);
      } else {
        // Don't push a FILTER into tables below a LIMIT
        // Never seen this combination - Will like to investigate if seen.
        assert(join_nest->m_filter == nullptr);
        join_nest->m_filter = nullptr;
      }
      construct(join_nest, path->limit_offset().child);
      break;
    }
    case AccessPath::FILTER: {
      Join_nest *join_nest = new (m_thd->mem_root) Join_nest(nest_ctx);
      join_nest->m_filter = path;
      construct(join_nest, path->filter().child);
      break;
    }

    /**
     * Note that most of the AccessPath operation below construct
     * a 'Query_scope' for its child operations, thus limiting how
     * 'upper' scopes can be referred from the child source.
     * See further reasoning in 'class Query_scope' declaration.
     * ... For some AccessPath types, Query_scope may be used just
     * to be on the conservative side as well - A less restrictive
     * Join_scope could possibly have been sufficient.
     *
     * NDB: We find hardly any differences at all between constructing
     * a Join_scope vs. Query_scope. Seems to be partly due to these
     * operations not being so frequently used, and having other limitation
     * as well, restricting join pushdowns.
     */
    case AccessPath::AGGREGATE: {
      // Is 'streaming', e.i no temp storage and reordering of rows.
      // However, it also require all child rows to be returned
      // in same batch groups as its parent. -> Query_scope
      construct(new (m_thd->mem_root) Query_scope(nest_ctx, "aggregated"),
                path->aggregate().child);
      break;
    }
    case AccessPath::TEMPTABLE_AGGREGATE: {
      // Aggregate via a temporary file
      construct(new (m_thd->mem_root)
                    Query_scope(nest_ctx, "aggregated-tempfile"),
                path->temptable_aggregate().subquery_path);
      break;
    }
    case AccessPath::STREAM: {
      const auto &param = path->stream();
      if (param.join == m_join) {  // Within same Query_block?
        // A Join_scope context would possibly be sufficient?
        // To be safe we use the more restrictive Query_scope.
        construct(new (m_thd->mem_root) Query_scope(nest_ctx, "streamed"),
                  param.child);
      }
      break;
    }
    case AccessPath::MATERIALIZE: {
      MaterializePathParameters *param = path->materialize().param;
      for (const MaterializePathParameters::QueryBlock &query_block :
           param->query_blocks) {
        // MATERIALIZE are evaluated and stored in a temporary table.
        // They comes in different variants, where they may be 'const',
        // later scanned, or a temporary index created for later lookups.
        // Generally we need to handle them as completely separate queries,
        // without any relation to an upper Join_scope -> 'Query_scope'
        if (query_block.join == m_join) {  // Within Query_block?
          construct(new (m_thd->mem_root) Query_scope(nest_ctx, "materialized"),
                    query_block.subquery_path);
        }
      }
      break;
    }
    case AccessPath::MATERIALIZE_INFORMATION_SCHEMA_TABLE: {
      construct(new (m_thd->mem_root) Query_scope(nest_ctx, "schema"),
                path->materialize_information_schema_table().table_path);
      break;
    }
    case AccessPath::APPEND: {
      const auto &param = path->append();
      for (const AppendPathParameters &child : *param.children) {
        assert(child.join == m_join);  // Within Query_blocks
        construct(new (m_thd->mem_root) Query_scope(nest_ctx, "query_block"),
                  child.path);
      }
      break;
    }
    case AccessPath::WINDOW: {
      construct(new (m_thd->mem_root) Query_scope(nest_ctx, "window"),
                path->window().child);
      break;
    }

    /**
     * The optimizer use (at least) 5 different way of evaluating SEMI
     * joins. The more obvious ones are producing a NESTED_LOOP, BKA or HASH
     * join, with JoinType::SEMI specified.
     * In addition to that it might specify 'LIMIT 1' for the inner branch,
     * MATERIALIZE it, or use different duplicate elimination algorithms
     * as handled below - All these may occur within a Join_nest where
     * JoinType is _not_ specified as SEMI.
     * For NDB being able to correctly produce pushed SEMI join results,
     * it need to be aware of when the JoinType is SEMI. (Avoiding duplicates
     * when multiple scan batches are needed). Thus we add a SEMI
     * Join_scope around the child branches below.
     */
    case AccessPath::WEEDOUT: {  // Is only partly a SEMI-join
      // Weedout will do duplicate elimination on only *some* of the
      // tables in the weedout branch. Which tables are specified with
      // the 'tables_to_get_rowid_for' in the weedout struct. These are
      // the to-be-semi-joined tables in the weedout. In addition,
      // there will also be tables which we should not duplicate-eliminate
      // in the weedout-branch. (The not-semi-joined tables)
      //
      // Thus, we can unfortunately not make a SEMI-nest of the weedout
      // branch. Instead we need to take the more restrictive approach
      // of handling it as a separate Query_scope. That is: The weedout branch
      // is handled as a separate query, where no tables outside the branch
      // can be members of any pushed joins inside the branch.
      //
      construct(new (m_thd->mem_root)
                    Query_scope(nest_ctx, "duplicate-weedout"),
                path->weedout().child);
      break;
    }
    case AccessPath::REMOVE_DUPLICATES_ON_INDEX: {  // SEMIJOIN(LOOSESCAN)
      // Use an ordered index, which returns rows in sorted order.
      // Duplicates on (part of) key are skipped, thus effectively defining
      // a 'firstMatch' (-> SEMI-join) operation on the child source
      //
      // FUTURE?: Use a 'NO_DUPLICATE' scope type, if an unpushed filter is not
      // encountered: Set a firstMatch join type from handler, else enforce
      // index order'ed result set (Which have significant performance impact)
      construct(new (m_thd->mem_root) Join_nest(nest_ctx, JoinType::SEMI),
                path->remove_duplicates_on_index().child);
      break;
    }
    case AccessPath::REMOVE_DUPLICATES: {  // is a SEMI-join
      // Explain: "Remove duplicates from input grouped on <columns>"
      //
      // Does a loosescan type access on (multiple) sources known to be
      // suitable sorted. Possible by either doing a sorted index scan,
      // or an explicit SORT added to the source table(s).
      //
      // Only generated from the (non-default) Hypergraph-optimizer.
      // It should be handled in a similar way as *_ON_INDEX above.
      //
      construct(new (m_thd->mem_root) Join_nest(nest_ctx, JoinType::SEMI),
                path->remove_duplicates().child);
      break;
    }
    case AccessPath::ALTERNATIVE: {
      // Access the same table, either with a scan or a lookup.
      // Following 'child' will bring us to the TABLE_SCAN access.
      construct(nest_ctx, path->alternative().child);
      break;
    }
    case AccessPath::CACHE_INVALIDATOR: {  // 'Invalidate materialized tables'
      construct(new (m_thd->mem_root) Join_nest(nest_ctx),
                path->cache_invalidator().child);
      break;
    }
    case AccessPath::DELETE_ROWS: {
      construct(new (m_thd->mem_root) Join_nest(nest_ctx),
                path->delete_rows().child);
      break;
    }
    case AccessPath::UPDATE_ROWS: {
      construct(new (m_thd->mem_root) Join_nest(nest_ctx),
                path->update_rows().child);
      break;
    }
    /////////////// Not fully supported yet ////////////////////////////
    // TODO: Some new Accesspath operations, how to handle these?
    // Believe they are only some unexposed path types used as part of
    // RANGE_SCAN. For now, just catch any use with an assert().
    case AccessPath::ROWID_INTERSECTION: {
      for (AccessPath *child : *path->rowid_intersection().children) {
        (void)child;  // Do nothing yet
      }
      assert(path->type != AccessPath::ROWID_INTERSECTION);
      break;
    }
    case AccessPath::ROWID_UNION: {
      for (AccessPath *child : *path->rowid_union().children) {
        (void)child;  // Do nothing yet
      }
      assert(path->type != AccessPath::ROWID_UNION);
      break;
    }
    ///////////////////
    // New table access types:
    // They are actually a combination of access type and operation as they
    // also control which rows being returned - not only 'how to' access it.
    // Believe they are only generated by the HG optimizer.
    // NOTE: Assumed to read the table in sorted order.
    // For now, just catch any use with an assert().
    case AccessPath::INDEX_SKIP_SCAN:
      (void)path->index_skip_scan().table;  // A SORTED Table_Access?
      assert(path->type != AccessPath::INDEX_SKIP_SCAN);
      break;
    case AccessPath::GROUP_INDEX_SKIP_SCAN:  // A SORTED Table_Access?
      (void)path->group_index_skip_scan().table;
      assert(path->type != AccessPath::GROUP_INDEX_SKIP_SCAN);
      break;
    default:
      assert(false);  // Detect unhandled AccessPath-type
      break;
  }
  const uint last_table = get_access_count() - 1;
  nest_ctx->m_last_inner = last_table;

  // In case this is the last table in this nest before returning to upper-nest,
  // we need to update upper->last_inner as well
  if (nest_ctx->m_upper_nest != nullptr) {
    nest_ctx->m_upper_nest->m_last_inner = last_table;
  }
}

/**
 * Get the 'real' enclosing Join_nest:
 * Note that additional inner Join_nest might be added inside other Join_nests.
 * This is used when the Join_plan is construct'ed to represent the
 * query tree structure, where e.g. a filter spawns only part of the tables
 * in an inner Join_nest.
 *
 * As all tables inside the same Join_nest are inner-joined with each other,
 * such nested inner Join_nest are redundant wrt the join semantic.
 *
 * Thus this method finds the upper Join_nest which is not an INNER, which
 * defines the join semantic relative to tables not in this upper Join_nest.
 *
 * Note: SEMI is (kind of) an INNER join, returning only the first row.
 * Note: The uppermost Join_scope is always an INNER-join.
 */
const Join_nest *Join_nest::get_inner_nest() const {
  const Join_nest *nest = this;
  while (nest->m_upper_nest != nullptr &&
         (nest->get_JoinType() == JoinType::INNER ||
          nest->get_JoinType() == JoinType::SEMI)) {
    nest = nest->m_upper_nest;
  }
  return nest;
}
const Join_nest *Join_nest::get_semi_nest() const {
  // Sufficient that any ancestor-nest is a SEMI join
  const Join_nest *nest = this;
  do {
    if (nest->get_JoinType() == JoinType::SEMI) {
      return nest;
    }
    nest = nest->m_upper_nest;
  } while (nest != nullptr);
  return nest;
}

/**
 * Returns the first/last table in the join-nest this table is a member of.
 * We enumerate the uppermost nest to range from [0..#tables-1].
 *
 * The first_upper reference to this range is '0'.
 * Note, that first_upper of the uppermost nest is still negative.
 */
uint Join_nest::get_first_inner() const {
  const Join_nest *inner_nest = get_inner_nest();
  return inner_nest->m_first_inner;
}
uint Join_nest::get_last_inner() const {
  const Join_nest *inner_nest = get_inner_nest();
  return static_cast<uint>(inner_nest->m_last_inner);
}
int Join_nest::get_first_upper() const {
  const Join_nest *inner_nest = get_inner_nest();
  if (inner_nest->m_upper_nest == nullptr) return -1;
  return inner_nest->m_upper_nest->get_first_inner();
}

/**
 * Returns the first/last table in a semi-join nest.
 * Returns <0 if table is not part of a semi-join nest.
 */
int Join_nest::get_first_sj_inner() const {
  const Join_nest *nest = get_semi_nest();
  return (nest != nullptr) ? nest->m_first_inner : -1;
}
int Join_nest::get_last_sj_inner() const {
  const Join_nest *nest = get_semi_nest();
  return (nest != nullptr) ? nest->m_last_inner : -1;
}
int Join_nest::get_first_sj_upper() const {
  const Join_nest *nest = get_semi_nest();
  if (nest == nullptr) return -1;
  // A SJ nest will have at least an inner-nest as 'upper'
  assert(nest->m_upper_nest != nullptr);
  return nest->m_upper_nest->get_first_sj_inner();
}

/**
 * Is this Join_nest (and all its tables) ANTI-joined relative
 * to the ancestor nest?
 */
bool Join_nest::is_anti_joined(const Join_nest *ancestor) const {
  const Join_nest *nest = this;
  const uint ancestor_first_inner = ancestor->m_first_inner;
  assert(this->m_first_inner >= ancestor_first_inner);

  while (nest->m_first_inner > ancestor_first_inner) {
    if (nest->get_JoinType() == JoinType::ANTI) {
      return true;
    }
    nest = nest->m_upper_nest;
  }
  return false;
}

/**
 * Is this Join_nest (and all its tables) SEMI-joined relative
 * to the ancestor nest?
 */
bool Join_nest::is_semi_joined(const Join_nest *ancestor) const {
  // Sufficient that any ancestor-nest is a SEMI join
  const Join_nest *nest = this;
  const uint ancestor_first_inner = ancestor->m_first_inner;
  assert(this->m_first_inner >= ancestor_first_inner);

  while (nest->m_first_inner > ancestor_first_inner) {
    if (nest->get_JoinType() == JoinType::SEMI) {
      return true;
    }
    nest = nest->m_upper_nest;
  }
  return false;
}

/**
 * Get a bitmap of all tables between this nest and ancestor nest
 * affected by FILTER(s)
 */
table_map Join_nest::get_filtered_tables(const Join_nest *ancestor) const {
  const Join_nest *nest = this;
  const uint ancestor_first_inner = ancestor->m_first_inner;
  table_map filter_map(0);
  while (nest->m_first_inner > ancestor_first_inner) {
    if (nest->m_filter != nullptr) {
      filter_map |=
          GetUsedTableMap(nest->m_filter, /*include_pruned_tables=*/false);
    }
    nest = nest->m_upper_nest;
  }
  return filter_map;
}

///////////////////////////////
Table_access::Table_access(Join_plan *plan, Join_nest *join_nest,
                           AccessPath *path, AccessPath *filter)
    : m_join_nest(join_nest),
      m_tab_no(plan->m_table_accesses.size()),
      m_path(path),
      m_table(GetBasicTable(path)),
      m_filter(filter) {
  if (likely(m_table != nullptr)) {
    const table_map map = m_table->pos_in_table_list->map();
    Join_scope *join_scope = m_join_nest->get_join_scope();
    join_scope->m_table_map |= map;
  }
}

const Join_scope *Table_access::get_join_scope() const {
  return m_join_nest->get_join_scope();
}

const TABLE_REF *Table_access::get_table_ref() const {
  switch (m_path->type) {
    case AccessPath::EQ_REF:
      return m_path->eq_ref().ref;
    case AccessPath::REF:
      return m_path->ref().ref;
    case AccessPath::MRR:
      return m_path->mrr().ref;
    case AccessPath::REF_OR_NULL:
      return m_path->ref_or_null().ref;
    case AccessPath::FULL_TEXT_SEARCH:
      return m_path->full_text_search().ref;
    case AccessPath::CONST_TABLE:
      return m_path->const_table().ref;
    case AccessPath::INDEX_SCAN:
    case AccessPath::INDEX_RANGE_SCAN:
      // Might be requested, but rejected later
      return nullptr;
    default:
      return nullptr;
  }
}

bool Table_access::use_order() const {
  switch (m_path->type) {
    // case AccessPath::EQ_REF:
    //  return m_path->eq_ref().use_order;
    case AccessPath::REF:
      return m_path->ref().use_order;
    case AccessPath::REF_OR_NULL:
      return m_path->ref_or_null().use_order;
    case AccessPath::INDEX_SCAN:
      return m_path->index_scan().use_order;
    case AccessPath::FULL_TEXT_SEARCH:
      return m_path->full_text_search().use_order;
    default:
      return false;
  }
}

/**
  Get the number of key values for this operation. It is an error
  to call this method on an operation that is not an index lookup
  operation.
*/
uint Table_access::get_no_of_key_fields() const {
  const TABLE_REF *ref = get_table_ref();
  if (ref == nullptr) return 0;
  return ref->key_parts;
}

/**
  Get the field_no'th key values for this operation. It is an error
  to call this method on an operation that is not an index lookup
  operation.
*/
const Item *Table_access::get_key_field(uint field_no) const {
  const TABLE_REF *ref = get_table_ref();
  if (ref == nullptr) return nullptr;
  assert(field_no < get_no_of_key_fields());
  return ref->items[field_no];
}

/**
  Get the field_no'th KEY_PART_INFO for this operation. It is an error
  to call this method on an operation that is not an index lookup
  operation.
*/
const KEY_PART_INFO *Table_access::get_key_part_info(uint field_no) const {
  assert(field_no < get_no_of_key_fields());
  assert(m_index_no >= 0);
  const KEY *key = &m_table->key_info[m_index_no];
  return &key->key_part[field_no];
}

/**
  Get the table that this operation accesses.
*/
const TABLE *Table_access::get_table() const { return m_table; }

/** Get the Item_equal's set relevant for the specified 'Item_field' */
Item_equal *Table_access::get_item_equal(const Item_field *item_field) const {
  assert(item_field->type() == Item::FIELD_ITEM);
  const TABLE_LIST *const table_ref = m_table->pos_in_table_list;
  COND_EQUAL *const cond_equal = table_ref->query_block->join->cond_equal;
  if (cond_equal != nullptr) {
    return item_field->find_item_equal(cond_equal);
  }
  return nullptr;
}

/**
<<<<<<< HEAD
  Write an entry in the trace file about the contents of this object.
*/
void Table_access::dbug_print() const {
  DBUG_PRINT("info", ("type:%d", get_qep_tab()->type()));
  DBUG_PRINT("info", ("ref().key:%d", get_qep_tab()->ref().key));
  DBUG_PRINT("info", ("ref().key_parts:%d", get_qep_tab()->ref().key_parts));
  DBUG_PRINT("info", ("ref().key_length:%d", get_qep_tab()->ref().key_length));

  DBUG_PRINT("info", ("order:%p", get_qep_tab()->join()->order.order));
  DBUG_PRINT("info",
             ("skip_sort_order:%d", get_qep_tab()->join()->skip_sort_order));
  DBUG_PRINT("info", ("simple_order:%d", get_qep_tab()->join()->simple_order));

  DBUG_PRINT("info", ("group:%d", get_qep_tab()->join()->grouped));
  DBUG_PRINT("info",
             ("group_list:%p", get_qep_tab()->join()->group_list.order));
  DBUG_PRINT("info", ("simple_group:%d", get_qep_tab()->join()->simple_group));
  DBUG_PRINT("info", ("group_optimized_away:%d",
                      get_qep_tab()->join()->group_optimized_away));

  DBUG_PRINT("info", ("need_tmp_before_win:%d",
                      get_qep_tab()->join()->need_tmp_before_win));
  DBUG_PRINT("info",
             ("select_distinct:%d", get_qep_tab()->join()->select_distinct));

  DBUG_PRINT("info", ("dynamic_range:%d", (int)get_qep_tab()->dynamic_range()));
  DBUG_PRINT("info", ("index:%d", get_qep_tab()->index()));
  DBUG_PRINT("info", ("quick:%p", get_qep_tab()->quick()));
  if (get_qep_tab()->quick()) {
    DBUG_PRINT("info",
               ("quick->get_type():%d", get_qep_tab()->quick()->get_type()));
  }
}
=======
  Compute the access type and index (if applicable) of this operation.
>>>>>>> fbdaa4de

  WL#14370 note: We still use the pre-WL access_types to describe how
  the tables are accessed. Rational is to try to reduce the amount of
  changes in that WL (it is still a lot though)
  There will likely be a follow up WL, where entire AQP is merged into
  the ha_ndbcluster plugin code, where this might be reworked.
*/
void Table_access::compute_type_and_index() const {
  DBUG_TRACE;
  switch (m_path->type) {
    case AccessPath::EQ_REF: {
      const TABLE_REF *ref = m_path->eq_ref().ref;
      m_index_no = ref->key;

      if (m_index_no == static_cast<int>(m_table->s->primary_key)) {
        DBUG_PRINT("info", ("Operation %d is a primary key lookup.", m_tab_no));
        m_access_type = AT_PRIMARY_KEY;
      } else {
        DBUG_PRINT("info",
                   ("Operation %d is a unique index lookup.", m_tab_no));
        m_access_type = AT_UNIQUE_KEY;
      }
      break;
    }
    case AccessPath::REF: {
      /**
       * NOTE: From optimizer POW, REF access means: 'may return multiple rows'.
       * This does not necessarily mean that a range type access operation is
       * used by the storage engine, even if that is the most likely case.
       * In particular, if the (UNIQUE) HASH-index type is used (NDB), we have
       * to take care: If the key contain NULL values it will degrade to a
       * full table scan, else it will be an unique single row lookup.
       * (i.e, can never be an index scan as suggested by type = REF!)
       */
      const TABLE_REF *ref = m_path->ref().ref;
      m_index_no = ref->key;

      const KEY *key_info = m_table->s->key_info;
      if (unlikely(key_info[m_index_no].algorithm == HA_KEY_ALG_HASH)) {
        /**
         * Note that there can still be NULL values in the key if
         * it is constructed from Item_fields referring other tables.
         * This is not known until execution time, so below we do
         * a best guess about no NULL values:
         */
        // PK is fully null_rejecting, so can't be the PRIMARY KEY
        assert(m_index_no != static_cast<int>(m_table->s->primary_key));
        m_access_type = AT_UNIQUE_KEY;
        DBUG_PRINT("info",
                   ("Operation %d is an unique key referrence.", m_tab_no));
      } else {
        m_access_type = AT_ORDERED_INDEX_SCAN;
        DBUG_PRINT("info", ("Operation %d is an index scan.", m_tab_no));
      }
      break;
    }
    case AccessPath::INDEX_SCAN: {
      // Note that an INDEX_SCAN usually 'use_order'.
      // In such cases it should only be either the root, or a child
      // being duplicate eliminated. (Checked in ::is_pushable_as_child())
      const auto &param = m_path->index_scan();
      m_index_no = param.idx;
      m_access_type = AT_ORDERED_INDEX_SCAN;
      DBUG_PRINT("info", ("Operation %d is an ordered index scan.", m_tab_no));
      break;
    }
    case AccessPath::DYNAMIC_INDEX_RANGE_SCAN: {
      /*
        It means that the decision on which access method to use
        will be taken late (as rows from the preceding operation arrive).
        This operation is therefor not pushable.
      */
      DBUG_PRINT("info", ("Operation %d has 'dynamic range' -> not pushable",
                          m_tab_no));
      m_access_type = AT_UNDECIDED;
      m_index_no = -1;
      break;
    }
    case AccessPath::INDEX_MERGE: {
      // Is a range_scan using the index_merge access type.
      // It produce a set of (MULTIPLE) PK's from the MERGEed indexes.
      m_index_no = m_table->s->primary_key;
      m_access_type = AT_MULTI_PRIMARY_KEY;
      m_other_access_reason = "Index-merge";
      break;
    }
    /**
     * Note that both INDEX_RANGE_SCAN and MRR use the 'multi-range-read'
     * handler interface, thus they are quite similar.
     *  - INDEX_RANGE_SCAN is generated by the range optimizer, while
     *  - MRR is the inner part of a BKA operation, getting its range_keys
     * from the outer BKA operand. Both operate on a set of ranges.
     */
    case AccessPath::INDEX_RANGE_SCAN: {
      const KEY *key_info = m_table->s->key_info;
      DBUG_EXECUTE("info", dbug_dump(m_path, 0, true););
      m_index_no = used_index(m_path);
      if (key_info[m_index_no].algorithm == HA_KEY_ALG_HASH) {
        m_access_type =
            (m_index_no == static_cast<int>(m_table->s->primary_key))
                ? AT_MULTI_PRIMARY_KEY
                : AT_MULTI_UNIQUE_KEY;
        DBUG_PRINT("info",
                   ("Operation %d is an unique 'range' referrence.", m_tab_no));
      } else {
        // Note that there can still be single row lookups in the 'MIX'
        m_access_type = AT_MULTI_MIXED;
        DBUG_PRINT("info", ("Operation %d is an range scan.", m_tab_no));
      }
      m_other_access_reason = "Range-scan";
      break;
    }
    case AccessPath::MRR: {
      const TABLE_REF *ref = m_path->mrr().ref;
      const KEY *key_info = m_table->s->key_info;
      m_index_no = ref->key;
      assert(m_index_no != MAX_KEY);

      if (key_info[m_index_no].algorithm == HA_KEY_ALG_HASH) {
        m_access_type =
            (m_index_no == static_cast<int>(m_table->s->primary_key))
                ? AT_MULTI_PRIMARY_KEY
                : AT_MULTI_UNIQUE_KEY;
        DBUG_PRINT("info",
                   ("Operation %d is an unique mrr-key referrence.", m_tab_no));
      } else {
<<<<<<< HEAD
        if (qep_tab->quick() != nullptr) {
          QUICK_SELECT_I *quick = qep_tab->quick();

          /** QUICK_SELECT results in execution of MRR (Multi Range Read).
           *  Depending on each range, it may require execution of
           *  either a PK-lookup or a range scan. To cover both of
           *  these we may need to prepare both a pushed lookup join
           *  and a pushed range scan. Currently we handle it as
           *  a range scan and convert e PK lookup to a (closed-) range
           *  whenever required.
           **/

          const KEY *key_info = qep_tab->table()->s->key_info;
          DBUG_EXECUTE("info", quick->dbug_dump(0, true););

          // Temporary assert as we are still investigation the relation between
          // 'quick->index == MAX_KEY' and the different quick_types
          assert(
              (quick->index == MAX_KEY) ==
              ((quick->get_type() == QUICK_SELECT_I::QS_TYPE_INDEX_MERGE) ||
               (quick->get_type() == QUICK_SELECT_I::QS_TYPE_ROR_INTERSECT) ||
               (quick->get_type() == QUICK_SELECT_I::QS_TYPE_ROR_UNION)));

          // JT_INDEX_MERGE: We have a set of qualifying PKs as root of pushed
          // joins
          if (quick->index == MAX_KEY) {
            m_index_no = qep_tab->table()->s->primary_key;
            m_access_type =
                AT_MULTI_PRIMARY_KEY;  // Multiple PKs are produced by merge
          }

          // Else JT_RANGE: May be both exact PK and/or index scans when sorted
          // index available
          else if (quick->index == qep_tab->table()->s->primary_key) {
            m_index_no = quick->index;
            if (key_info[m_index_no].algorithm == HA_KEY_ALG_HASH)
              m_access_type = AT_MULTI_PRIMARY_KEY;  // MRR w/ multiple PK's
            else
              m_access_type = AT_MULTI_MIXED;  // MRR w/ both range and PKs
          } else {
            m_index_no = quick->index;
            if (key_info[m_index_no].algorithm == HA_KEY_ALG_HASH)
              m_access_type =
                  AT_MULTI_UNIQUE_KEY;  // MRR with multiple unique keys
            else
              m_access_type =
                  AT_MULTI_MIXED;  // MRR w/ both range and unique keys
          }
=======
        // Note that there can still be single row lookups in the 'MIX'
        m_access_type = AT_MULTI_MIXED;
        DBUG_PRINT("info", ("Operation %d is an mrr index scan.", m_tab_no));
      }

      if (m_table->in_use->lex->is_explain()) {
        // Align possible 'EXPLAIN_NO_PUSH' with explain format being used.
        // MRR is explained as a 'Multi range' if format=tree, else 'Batched..'
        if (m_table->in_use->lex->explain_format->is_tree()) {
          m_other_access_reason = "Multi-range";
>>>>>>> fbdaa4de
        } else {
          m_other_access_reason = "Batched-key";
        }
      }
      break;
    }
    case AccessPath::TABLE_SCAN: {
      DBUG_PRINT("info", ("Operation %d is a table scan.", m_tab_no));
      m_access_type = AT_TABLE_SCAN;
      break;
    }
    case AccessPath::REF_OR_NULL: {
      DBUG_PRINT("info",
                 ("Operation %d is REF_OR_NULL. (REF + SCAN)", m_tab_no));
      m_access_type = AT_UNDECIDED;  // Is both a REF *and* a SCAN
      break;
    }

    /////////////////////////////////////////
    // Not yet seen *_SKIP_SCAN AccessPath in any test cases.
    // Believe they are only generated from the HG optimizer.
    // Handle them as required in later HG-integration bug reports
    case AccessPath::INDEX_SKIP_SCAN:
      m_access_type = AT_OTHER;
      m_other_access_reason = "'Index skip scan'-AccessPath not handled yet.";
      m_index_no = -1;  // used_index(m_path);
      assert(false);
      break;
    case AccessPath::GROUP_INDEX_SKIP_SCAN:
      m_access_type = AT_OTHER;
      m_other_access_reason =
          "'Group index skip scan'-AccessPath not handled yet.";
      m_index_no = -1;  // used_index(m_path);
      assert(false);
      break;
    case AccessPath::FOLLOW_TAIL:  // A recursive reference to table
      m_access_type = AT_OTHER;
      m_other_access_reason = "'Follow tail'-AccessPath not implemented.";
      m_index_no = -1;
      assert(false);
      break;

    case AccessPath::FULL_TEXT_SEARCH:
    case AccessPath::CONST_TABLE:
    default:
      DBUG_PRINT("info",
                 ("Operation %d of AccessPath::Type %d. -> Not pushable.",
                  m_tab_no, m_path->type));
      m_access_type = AT_OTHER;
      m_index_no = -1;
      m_other_access_reason = "This table access method can not be pushed.";
      break;
  }
}

// All tables in 'this' Join_scope, as well as any 'upper' scopes embedding it.
table_map Table_access::get_tables_in_all_query_scopes() const {
  const Join_scope *join_scope = get_join_scope();
  return join_scope->get_all_tables_map();
}

// The upper Join_scopes, limited to those within current 'Query_scope'
table_map Table_access::get_tables_in_this_query_scope() const {
  const Join_scope *join_scope = get_join_scope();
  const Query_scope *query_scope = join_scope->get_query_scope();
  return join_scope->get_all_tables_map() & ~query_scope->m_all_upper_map;
}

const char *Table_access::get_scope_description() const {
  const Join_scope *join_scope = get_join_scope();
  return join_scope->m_descr;
}

/**
 * Returns the first/last table in the join-nest this table is a member of.
 * We enumerate the uppermost nest to range from [0..#tables-1].
 *
 * The first_upper reference to this range is '0'.
 * Note, that first_upper of the uppermost nest is still negative.
 */
uint Table_access::get_first_inner() const {
  return m_join_nest->get_first_inner();
}
uint Table_access::get_last_inner() const {
  return m_join_nest->get_last_inner();
}
int Table_access::get_first_upper() const {
  return m_join_nest->get_first_upper();
}

/**
 * Returns the first/last table in a semi-join nest.
 * Returns <0 if table is not part of a semi-join nest.
 */
int Table_access::get_first_sj_inner() const {
  return m_join_nest->get_first_sj_inner();
}
int Table_access::get_last_sj_inner() const {
  return m_join_nest->get_last_sj_inner();
}
int Table_access::get_first_sj_upper() const {
  return m_join_nest->get_first_sj_upper();
}

bool Table_access::is_semi_joined(const Table_access *ancestor) const {
  return m_join_nest->is_semi_joined(ancestor->m_join_nest);
}

bool Table_access::is_anti_joined(const Table_access *ancestor) const {
  return m_join_nest->is_anti_joined(ancestor->m_join_nest);
}

bool Table_access::has_condition_inbetween(const Table_access *ancestor) const {
  const table_map filtered_tables =
      m_join_nest->get_filtered_tables(ancestor->m_join_nest);
  return (filtered_tables & m_table->pos_in_table_list->map()) != 0;
}
int Table_access::get_firstmatch_return() const {
  const int last_sj_inner = get_last_sj_inner();
  if (last_sj_inner < 0) return -1;

  const QEP_TAB *last_sj_inner_tab = m_join_plan->get_qep_tab(last_sj_inner);
  return last_sj_inner_tab->firstmatch_return;
}

Item *Table_access::get_condition() const {
  if (m_filter == nullptr) return nullptr;
  return m_filter->filter().condition;
}

}  // namespace AQP
// namespace AQP<|MERGE_RESOLUTION|>--- conflicted
+++ resolved
@@ -32,33 +32,6 @@
 #include "sql/abstract_query_plan.h"
 #include "sql/filesort.h"
 #include "sql/item.h"
-<<<<<<< HEAD
-#include "sql/key.h"
-#include "sql/opt_range.h"  // QUICK_SELECT_I
-#include "sql/sql_const.h"
-#include "sql/sql_executor.h"  // QEP_TAB
-#include "sql/sql_opt_exec_shared.h"
-#include "sql/sql_optimizer.h"  // JOIN
-#include "sql/sql_select.h"
-#include "sql/table.h"
-#include "sql/thr_malloc.h"
-
-namespace AQP {
-Join_plan::Join_plan(const JOIN *join)
-    : m_qep_tabs(join->qep_tab),
-      m_access_count(join->tables),
-      m_table_accesses(nullptr) {
-  /*
-    This combination is assumed not to appear. If it does, code must
-    be written to handle it.
-  */
-  assert(!m_qep_tabs[0].dynamic_range() || (m_qep_tabs[0].type() == JT_ALL) ||
-         (m_qep_tabs[0].quick() == nullptr));
-
-  // Discard trailing allocated, but unused, tables.
-  while (m_qep_tabs[m_access_count - 1].position() == nullptr) {
-    m_access_count--;
-=======
 #include "sql/join_optimizer/access_path.h"
 #include "sql/range_optimizer/path_helpers.h"
 #include "sql/sql_optimizer.h"
@@ -231,7 +204,6 @@
   // Get the Query_scope containing this Join_scope.
   virtual const Query_scope *get_query_scope() const {
     return m_upper_query_scope;
->>>>>>> fbdaa4de
   }
 
  private:
@@ -981,43 +953,7 @@
 }
 
 /**
-<<<<<<< HEAD
-  Write an entry in the trace file about the contents of this object.
-*/
-void Table_access::dbug_print() const {
-  DBUG_PRINT("info", ("type:%d", get_qep_tab()->type()));
-  DBUG_PRINT("info", ("ref().key:%d", get_qep_tab()->ref().key));
-  DBUG_PRINT("info", ("ref().key_parts:%d", get_qep_tab()->ref().key_parts));
-  DBUG_PRINT("info", ("ref().key_length:%d", get_qep_tab()->ref().key_length));
-
-  DBUG_PRINT("info", ("order:%p", get_qep_tab()->join()->order.order));
-  DBUG_PRINT("info",
-             ("skip_sort_order:%d", get_qep_tab()->join()->skip_sort_order));
-  DBUG_PRINT("info", ("simple_order:%d", get_qep_tab()->join()->simple_order));
-
-  DBUG_PRINT("info", ("group:%d", get_qep_tab()->join()->grouped));
-  DBUG_PRINT("info",
-             ("group_list:%p", get_qep_tab()->join()->group_list.order));
-  DBUG_PRINT("info", ("simple_group:%d", get_qep_tab()->join()->simple_group));
-  DBUG_PRINT("info", ("group_optimized_away:%d",
-                      get_qep_tab()->join()->group_optimized_away));
-
-  DBUG_PRINT("info", ("need_tmp_before_win:%d",
-                      get_qep_tab()->join()->need_tmp_before_win));
-  DBUG_PRINT("info",
-             ("select_distinct:%d", get_qep_tab()->join()->select_distinct));
-
-  DBUG_PRINT("info", ("dynamic_range:%d", (int)get_qep_tab()->dynamic_range()));
-  DBUG_PRINT("info", ("index:%d", get_qep_tab()->index()));
-  DBUG_PRINT("info", ("quick:%p", get_qep_tab()->quick()));
-  if (get_qep_tab()->quick()) {
-    DBUG_PRINT("info",
-               ("quick->get_type():%d", get_qep_tab()->quick()->get_type()));
-  }
-}
-=======
   Compute the access type and index (if applicable) of this operation.
->>>>>>> fbdaa4de
 
   WL#14370 note: We still use the pre-WL access_types to describe how
   the tables are accessed. Rational is to try to reduce the amount of
@@ -1144,56 +1080,6 @@
         DBUG_PRINT("info",
                    ("Operation %d is an unique mrr-key referrence.", m_tab_no));
       } else {
-<<<<<<< HEAD
-        if (qep_tab->quick() != nullptr) {
-          QUICK_SELECT_I *quick = qep_tab->quick();
-
-          /** QUICK_SELECT results in execution of MRR (Multi Range Read).
-           *  Depending on each range, it may require execution of
-           *  either a PK-lookup or a range scan. To cover both of
-           *  these we may need to prepare both a pushed lookup join
-           *  and a pushed range scan. Currently we handle it as
-           *  a range scan and convert e PK lookup to a (closed-) range
-           *  whenever required.
-           **/
-
-          const KEY *key_info = qep_tab->table()->s->key_info;
-          DBUG_EXECUTE("info", quick->dbug_dump(0, true););
-
-          // Temporary assert as we are still investigation the relation between
-          // 'quick->index == MAX_KEY' and the different quick_types
-          assert(
-              (quick->index == MAX_KEY) ==
-              ((quick->get_type() == QUICK_SELECT_I::QS_TYPE_INDEX_MERGE) ||
-               (quick->get_type() == QUICK_SELECT_I::QS_TYPE_ROR_INTERSECT) ||
-               (quick->get_type() == QUICK_SELECT_I::QS_TYPE_ROR_UNION)));
-
-          // JT_INDEX_MERGE: We have a set of qualifying PKs as root of pushed
-          // joins
-          if (quick->index == MAX_KEY) {
-            m_index_no = qep_tab->table()->s->primary_key;
-            m_access_type =
-                AT_MULTI_PRIMARY_KEY;  // Multiple PKs are produced by merge
-          }
-
-          // Else JT_RANGE: May be both exact PK and/or index scans when sorted
-          // index available
-          else if (quick->index == qep_tab->table()->s->primary_key) {
-            m_index_no = quick->index;
-            if (key_info[m_index_no].algorithm == HA_KEY_ALG_HASH)
-              m_access_type = AT_MULTI_PRIMARY_KEY;  // MRR w/ multiple PK's
-            else
-              m_access_type = AT_MULTI_MIXED;  // MRR w/ both range and PKs
-          } else {
-            m_index_no = quick->index;
-            if (key_info[m_index_no].algorithm == HA_KEY_ALG_HASH)
-              m_access_type =
-                  AT_MULTI_UNIQUE_KEY;  // MRR with multiple unique keys
-            else
-              m_access_type =
-                  AT_MULTI_MIXED;  // MRR w/ both range and unique keys
-          }
-=======
         // Note that there can still be single row lookups in the 'MIX'
         m_access_type = AT_MULTI_MIXED;
         DBUG_PRINT("info", ("Operation %d is an mrr index scan.", m_tab_no));
@@ -1204,7 +1090,6 @@
         // MRR is explained as a 'Multi range' if format=tree, else 'Batched..'
         if (m_table->in_use->lex->explain_format->is_tree()) {
           m_other_access_reason = "Multi-range";
->>>>>>> fbdaa4de
         } else {
           m_other_access_reason = "Batched-key";
         }
@@ -1322,13 +1207,6 @@
       m_join_nest->get_filtered_tables(ancestor->m_join_nest);
   return (filtered_tables & m_table->pos_in_table_list->map()) != 0;
 }
-int Table_access::get_firstmatch_return() const {
-  const int last_sj_inner = get_last_sj_inner();
-  if (last_sj_inner < 0) return -1;
-
-  const QEP_TAB *last_sj_inner_tab = m_join_plan->get_qep_tab(last_sj_inner);
-  return last_sj_inner_tab->firstmatch_return;
-}
 
 Item *Table_access::get_condition() const {
   if (m_filter == nullptr) return nullptr;
