--- conflicted
+++ resolved
@@ -29,10 +29,7 @@
 #include "mysql_com.h"              /* enum_field_types */
 #include "thr_lock.h"                  /* thr_lock_type */
 #include "filesort_utils.h"
-<<<<<<< HEAD
-=======
 #include "parse_file.h"
->>>>>>> b7fc4388
 
 /* Structs that defines the TABLE */
 
@@ -50,10 +47,7 @@
 class ACL_internal_table_access;
 class Field;
 class Field_temporal_with_date_and_time;
-<<<<<<< HEAD
-=======
 class Table_cache_element;
->>>>>>> b7fc4388
 
 /*
   Used to identify NESTED_JOIN structures within a join (applicable to
@@ -342,10 +336,7 @@
   uchar     *record_pointers;    /* If sorted in memory */
   ha_rows   found_records;      /* How many records in sort */
 
-<<<<<<< HEAD
-=======
   Filesort_info(): record_pointers(0) {};
->>>>>>> b7fc4388
   /** Sort filesort_buffer */
   void sort_buffer(Sort_param *param, uint count)
   { filesort_buffer.sort_buffer(param, count); }
@@ -612,13 +603,7 @@
     corresponding Table_cache. False sharing should not be a problem in
     this case as elements of this array are supposed to be updated rarely.
   */
-<<<<<<< HEAD
-  typedef I_P_List <TABLE, TABLE_share> TABLE_list;
-  TABLE_list used_tables;
-  TABLE_list free_tables;
-=======
   Table_cache_element **cache_element;
->>>>>>> b7fc4388
 
   /* The following is copied to each TABLE on OPEN */
   Field **field;
@@ -1014,8 +999,6 @@
   */
   friend class Table_cache_element;
 
-  Field_temporal_with_date_and_time *timestamp_field;
-
 public:
 
   THD	*in_use;                        /* Which thread uses this */
@@ -1256,17 +1239,7 @@
     }
   }
 
-<<<<<<< HEAD
-  void set_timestamp_field(Field *field_arg);
-  Field *get_timestamp_field();
-
   bool update_const_key_parts(Item *conds);
-
-  bool check_read_removal(uint index);
-};
-=======
-  bool update_const_key_parts(Item *conds);
->>>>>>> b7fc4388
 
   bool check_read_removal(uint index);
 };
@@ -1450,10 +1423,6 @@
   Field_map used_fields;
 };
 
-<<<<<<< HEAD
-class Semijoin_mat_exec;
-=======
->>>>>>> b7fc4388
 class Index_hint;
 class Item_exists_subselect;
 
@@ -1538,11 +1507,7 @@
   Item		*m_join_cond;           /* Used with outer join */
 public:
   Item         **join_cond_ref() { return &m_join_cond; }
-<<<<<<< HEAD
-  Item          *join_cond() { return m_join_cond; }
-=======
   Item          *join_cond() const { return m_join_cond; }
->>>>>>> b7fc4388
   Item          *set_join_cond(Item *val)
                  { return m_join_cond= val; }
   /*
@@ -1563,11 +1528,6 @@
     nest's children).
   */
   table_map     sj_inner_tables;
-<<<<<<< HEAD
-  Item_exists_subselect  *sj_subq_pred;
-  Semijoin_mat_exec *sj_mat_exec;
-=======
->>>>>>> b7fc4388
 
   COND_EQUAL    *cond_equal;            /* Used with outer join */
   /*
@@ -1834,14 +1794,6 @@
   uint8 trg_event_map;
   /* TRUE <=> this table is a const one and was optimized away. */
   bool optimized_away;
-<<<<<<< HEAD
-  /**
-    TRUE <=> already materialized. Valid only for materialized derived
-    tables/views.
-  */
-  bool materialized;
-=======
->>>>>>> b7fc4388
   uint i_s_requested_object;
   bool has_db_lookup_value;
   bool has_table_lookup_value;
@@ -1901,21 +1853,11 @@
       TRUE  this is a materializable derived table/view.
       FALSE otherwise.
   */
-<<<<<<< HEAD
-  inline bool uses_materialization()
-=======
   inline bool uses_materialization() const
->>>>>>> b7fc4388
   {
     return (effective_algorithm == VIEW_ALGORITHM_TMPTABLE ||
             effective_algorithm == DERIVED_ALGORITHM_TMPTABLE);
   }
-<<<<<<< HEAD
-  inline bool is_view_or_derived()
-  {
-    return (effective_algorithm != VIEW_ALGORITHM_UNDEFINED);
-  }
-=======
   inline bool is_view_or_derived() const
   {
     return (effective_algorithm != VIEW_ALGORITHM_UNDEFINED);
@@ -1928,7 +1870,6 @@
   */
   bool materializable_is_const() const;
 
->>>>>>> b7fc4388
   void register_want_access(ulong want_access);
   bool prepare_security(THD *thd);
 #ifndef NO_EMBEDDED_ACCESS_CHECKS
@@ -2007,16 +1948,6 @@
   bool update_derived_keys(Field*, Item**, uint);
   bool generate_keys();
   bool handle_derived(LEX *lex, bool (*processor)(THD*, LEX*, TABLE_LIST*));
-<<<<<<< HEAD
-  st_select_lex_unit *get_unit();
-
-  /**
-    @brief Returns whether the table (or join nest) that this TABLE_LIST 
-    represents, is part of an outer-join nest.
-
-    @details There are two kinds of join nests, outer-join nests and semi-join 
-    nests.  This function returns @c TRUE in the following cases:
-=======
   st_select_lex_unit *get_unit() const;
 
   /**
@@ -2024,7 +1955,6 @@
 
     @details There are two kinds of join nests, outer-join nests and semi-join 
     nests.  This function returns non-NULL in the following cases:
->>>>>>> b7fc4388
       @li 1. If this table/nest is embedded in a nest and this nest IS NOT a 
              semi-join nest.  (In other words, it is an outer-join nest.)
       @li 2. If this table/nest is embedded in a nest and this nest IS a 
@@ -2034,12 +1964,6 @@
              @c simplify_joins() ).
     Note: This function assumes that @c simplify_joins() has been performed.
     Before that, join nests will be present for all types of join.
-<<<<<<< HEAD
-   */
-  bool in_outer_join_nest() const
-  { 
-    return (embedding && (!embedding->sj_on_expr || embedding->embedding)); 
-=======
 
     @return outer join nest, or NULL if none.
    */
@@ -2050,7 +1974,6 @@
     if (embedding->sj_on_expr)
       return embedding->embedding;
     return embedding;
->>>>>>> b7fc4388
   }
 
 private:
@@ -2191,27 +2114,6 @@
   executing a semijoin operation using a materialization strategy.
   It is used during optimization phase only.
 */
-<<<<<<< HEAD
-
-struct Semijoin_mat_optimize
-{
-  /* Optimal join order calculated for inner tables of this semijoin op. */
-  struct st_position *positions;
-  /** True if data types allow the MaterializeLookup semijoin strategy */
-  bool lookup_allowed;
-  /** True if data types allow the MaterializeScan semijoin strategy */
-  bool scan_allowed;
-  /* Expected #rows in the materialized table */
-  double expected_rowcount;
-  /* Materialization cost - execute sub-join and write rows to temp.table */
-  Cost_estimate materialization_cost;
-  /* Cost to make one lookup in the temptable */
-  Cost_estimate lookup_cost;
-  /* Cost of scanning the materialized table */
-  Cost_estimate scan_cost;
-};
-=======
->>>>>>> b7fc4388
 
 struct Semijoin_mat_optimize
 {
@@ -2265,58 +2167,31 @@
        by the join optimizer. 
     Before each use the counters are zeroed by reset_nj_counters.
   */
-<<<<<<< HEAD
-  uint              counter_;
-  nested_join_map   nj_map;          /* Bit used to identify this nested join*/
-  /*
+  uint              nj_counter;
+  /**
+    Bit identifying this nested join. Only nested joins representing the
+    outer join structure need this, other nests have bit set to zero.
+  */
+  nested_join_map   nj_map;
+  /**
     Tables outside the semi-join that are used within the semi-join's
     ON condition (ie. the subquery WHERE clause and optional IN equalities).
   */
   table_map         sj_depends_on;
-  /* Outer non-trivially correlated tables, a true subset of sj_depends_on */
+  /**
+    Outer non-trivially correlated tables, a true subset of sj_depends_on
+  */
   table_map         sj_corr_tables;
+  /**
+    Query block id if this struct is generated from a subquery transform.
+  */
+  uint query_block_id;
   /*
     Lists of trivially-correlated expressions from the outer and inner tables
     of the semi-join, respectively.
   */
   List<Item>        sj_outer_exprs, sj_inner_exprs;
   Semijoin_mat_optimize sjm;
-  /**
-     True if this join nest node is completely covered by the query execution
-     plan. This means two things.
-
-     1. All tables on its @c join_list are covered by the plan.
-
-     2. All child join nest nodes are fully covered.
-   */
-  bool is_fully_covered() const { return join_list.elements == counter_; }
-=======
-  uint              nj_counter;
-  /**
-    Bit identifying this nested join. Only nested joins representing the
-    outer join structure need this, other nests have bit set to zero.
-  */
-  nested_join_map   nj_map;
-  /**
-    Tables outside the semi-join that are used within the semi-join's
-    ON condition (ie. the subquery WHERE clause and optional IN equalities).
-  */
-  table_map         sj_depends_on;
-  /**
-    Outer non-trivially correlated tables, a true subset of sj_depends_on
-  */
-  table_map         sj_corr_tables;
-  /**
-    Query block id if this struct is generated from a subquery transform.
-  */
-  uint query_block_id;
-  /*
-    Lists of trivially-correlated expressions from the outer and inner tables
-    of the semi-join, respectively.
-  */
-  List<Item>        sj_outer_exprs, sj_inner_exprs;
-  Semijoin_mat_optimize sjm;
->>>>>>> b7fc4388
 } NESTED_JOIN;
 
 
