/* Copyright (c) 2011, 2022, Oracle and/or its affiliates.

   This program is free software; you can redistribute it and/or modify
   it under the terms of the GNU General Public License, version 2.0,
   as published by the Free Software Foundation.

   This program is also distributed with certain software (including
   but not limited to OpenSSL) that is licensed under separate terms,
   as designated in a particular file or component or in included license
   documentation.  The authors of MySQL hereby grant you an additional
   permission to link the program and your derivative works with the
   separately licensed software that they have included with MySQL.

   This program is distributed in the hope that it will be useful,
   but WITHOUT ANY WARRANTY; without even the implied warranty of
   MERCHANTABILITY or FITNESS FOR A PARTICULAR PURPOSE.  See the
   GNU General Public License, version 2.0, for more details.

   You should have received a copy of the GNU General Public License
   along with this program; if not, write to the Free Software
   Foundation, Inc., 51 Franklin St, Fifth Floor, Boston, MA 02110-1301  USA */

#ifndef SQL_REWRITE_INCLUDED
#define SQL_REWRITE_INCLUDED

#include <set>
#include "my_sqlcommand.h"
#include "sql/table.h"

/* Forward declarations */
class THD;
class LEX_GRANT_AS;
/**
  Target types where the rewritten query will be added. Query rewrite might
  vary based on this type.
*/
enum class Consumer_type {
  TEXTLOG, /* General log, slow query log and audit log */
  BINLOG,  /* Binary logs */
  STDOUT   /* Standard output */
};

/**
  An interface to wrap the parameters required by specific Rewriter.
  Parameters required by specific Rewriter must be added in the concrete
  implementation.
  Clients need to wrap the parameters in specific concrete object.
<<<<<<< HEAD
=======
  The Rewrite_params objects are not expected to change and are passed around as
  const objects.
>>>>>>> fbdaa4de
*/
class Rewrite_params {
 protected:
  virtual ~Rewrite_params() {}
};

/**
  Wrapper object for user related parameters required by:
  SET PASSWORD|CREATE USER|ALTER USER statements.
*/
class User_params : public Rewrite_params {
 public:
  User_params(std::set<LEX_USER *> *users_set)
      : Rewrite_params(), users(users_set) {}
  std::set<LEX_USER *> *users;
};

/**
  Wrapper object for parameters required by SHOW CREATE USER statement.
*/
class Show_user_params : public Rewrite_params {
 public:
  Show_user_params(bool hide_password_hash, bool print_identified_with_as_hex,
                   String *param_metadata_str)
      : Rewrite_params(),
        hide_password_hash(hide_password_hash),
        print_identified_with_as_hex_(print_identified_with_as_hex),
        metadata_str(param_metadata_str) {}
  bool hide_password_hash;
  bool print_identified_with_as_hex_;
  String *metadata_str;
};

/**
  Wrapper object for parameters required for GRANT statement.
*/
class Grant_params : public Rewrite_params {
 public:
  Grant_params(bool grant_as_specified, LEX_GRANT_AS *grant_as)
      : Rewrite_params(),
        grant_as_provided(grant_as_specified),
        grant_as_info(grant_as) {}
  bool grant_as_provided;
  LEX_GRANT_AS *grant_as_info;
};

/**
  Provides the default interface to rewrite the SQL statements to
  to obfuscate passwords.
  It either sets the thd->rewritten_query with a rewritten query,
  or clears it if no rewriting took place.
*/
void mysql_rewrite_query(THD *thd, Consumer_type type = Consumer_type::TEXTLOG,
                         Rewrite_params *params = nullptr);
/**
  Provides the default interface to rewrite the ACL query.
  If do_ps_instrument, it sets the thd->rewritten_query with
  a rewritten query.
*/
void mysql_rewrite_acl_query(THD *thd, String &rlb, Consumer_type type,
                             Rewrite_params *params = nullptr,
                             bool do_ps_instrument = true);

/**
  An abstract base class to enable the implementation of various query
  rewriters. It accepts a THD pointer and the intended target type where the
  query will to be written. It either sets the thd->rewritten_query with a
  rewritten query, or clears it if no rewriting took place. Concrete classes
  must implement the rewrite() method to rewrite the query. Despite concrete
  classes may accept additional parameters, it is recommended not to create
  their objects directly.
*/
class I_rewriter {
 public:
  /* Constructors and destructors */
  I_rewriter(THD *thd, Consumer_type type);
  virtual ~I_rewriter();
  /* Prohibit the copy of the object */
  I_rewriter(const I_rewriter &) = delete;
  const I_rewriter &operator=(const I_rewriter &) = delete;
  I_rewriter(const I_rewriter &&) = delete;
  const I_rewriter &operator=(const I_rewriter &&) = delete;
  /* Reset the previous consumer type before rewriting the query */
  void set_consumer_type(Consumer_type type);
  /* Return the current consumer type */
  Consumer_type consumer_type();
  /* Concrete classes must implement the logic to rewrite query here */
  virtual bool rewrite(String &rlb) const = 0;

 protected:
  THD *const m_thd;
  Consumer_type m_consumer_type;
};
/**
  Abstract base class to define the skeleton of rewriting the users, yet
  deferring some steps to the concrete classes. The implementation in specific
  steps might vary according to SQL or the consumer type.
*/
class Rewriter_user : public I_rewriter {
 protected:
  Rewriter_user(THD *thd, Consumer_type target_type);
  /*
    Provides the skeleton to rewrite the users. The actual user is  rewritten
    through the concrete implementation of private methods.
  */
  void rewrite_users(LEX *lex, String *str) const;
  /* Append the literal value <secret> to the str */
  void append_literal_secret(String *str) const;
  /* Append the password hash to the output string */
  virtual void append_auth_str(LEX_USER *lex, String *str) const;
  /* Append the authentication plugin name for the user */
  void append_plugin_name(const LEX_USER *user, String *str) const;

  /*
    Rewrites some of the user specific properties which are common to
    concrete classes.
  */
  bool rewrite(String &rlb) const override;
  /*
    Abstract method to be implemented by the concrete classes.
    The implementation methods should add the user authID, plugin info and
    auth str
  */
  virtual void append_user_auth_info(LEX_USER *user, bool comma,
                                     String *str) const = 0;
  /* Append the PASSWORD REUSE OPTIONS clause for users */
  virtual void rewrite_password_history(const LEX *lex, String *str) const = 0;
  /* Append the PASSWORD REUSE OPTIONS clause for users */
  virtual void rewrite_password_reuse(const LEX *lex, String *str) const = 0;
  /* Append the ATTRIBUTE or COMMENT clause for user */
  virtual void rewrite_user_application_user_metadata(const LEX *lex,
                                                      String *str) const = 0;
  /* Use LEX to reconstruct the ATTRIBUTE or COMMENT clauses */
  void rewrite_in_memory_user_application_user_metadata(const LEX *user,
                                                        String *str) const;

 private:
  /* Append the SSL OPTIONS clause for users */
  void rewrite_ssl_properties(const LEX *lex, String *str) const;
  /* Append the RESOURCES OPTIONS clause for users */
  void rewrite_user_resources(const LEX *lex, String *str) const;
  /* Append the ACCOUNT LOCK OPTIONS clause for users */
  void rewrite_account_lock(const LEX *lex, String *str) const;
  /* Append the PASSWORD EXPIRED OPTIONS clause for users */
  void rewrite_password_expired(const LEX *lex, String *str) const;
  /* Append the PASSWORD REQUIRE CURRENT clause for users */
  void rewrite_password_require_current(LEX *lex, String *str) const;
  /* Append FAILED_LOGIN_ATTEMPTS/PASSWORD_LOCK_TIME */
  void rewrite_account_lock_state(LEX *lex, String *str) const;
  /* Append the DEFAULT ROLE OPTIONS clause */
  void rewrite_default_roles(const LEX *lex, String *str) const;
};
/** Rewrites the CREATE USER statement. */
class Rewriter_create_user final : public Rewriter_user {
  using parent = Rewriter_user;

 public:
  Rewriter_create_user(THD *thd, Consumer_type type);
  bool rewrite(String &rlb) const override;
  void rewrite_user_application_user_metadata(const LEX *lex,
                                              String *str) const override;

 private:
  void append_user_auth_info(LEX_USER *user, bool comma,
                             String *str) const override;
  void rewrite_password_history(const LEX *lex, String *str) const override;
  void rewrite_password_reuse(const LEX *lex, String *str) const override;
};
/** Rewrites the ALTER USER statement. */
class Rewriter_alter_user final : public Rewriter_user {
  using parent = Rewriter_user;

 public:
  Rewriter_alter_user(THD *thd, Consumer_type type = Consumer_type::TEXTLOG);
  bool rewrite(String &rlb) const override;
  void rewrite_user_application_user_metadata(const LEX *lex,
                                              String *str) const override;

 private:
  void append_user_auth_info(LEX_USER *user, bool comma,
                             String *str) const override;
  void rewrite_password_history(const LEX *lex, String *str) const override;
  void rewrite_password_reuse(const LEX *lex, String *str) const override;
};
/** Rewrites the SHOW CREATE USER statement. */
class Rewriter_show_create_user final : public Rewriter_user {
  using parent = Rewriter_user;

 public:
  Rewriter_show_create_user(THD *thd, Consumer_type type,
                            Rewrite_params *params);
  bool rewrite(String &rlb) const override;
  void rewrite_user_application_user_metadata(const LEX *lex,
                                              String *str) const override;

 protected:
  /* Append the password hash to the output string */
  void append_auth_str(LEX_USER *lex, String *str) const override;

 private:
  void append_user_auth_info(LEX_USER *user, bool comma,
                             String *str) const override;
  void rewrite_password_history(const LEX *lex, String *str) const override;
  void rewrite_password_reuse(const LEX *lex, String *str) const override;
  Show_user_params *show_params_;
};

/** Rewrites the SET statement. */
class Rewriter_set : public I_rewriter {
 public:
  Rewriter_set(THD *thd, Consumer_type type);
  bool rewrite(String &rlb) const override;
};
/*
  Rewrites the SET PASSWORD statement
*/
class Rewriter_set_password final : public Rewriter_set {
  using parent = Rewriter_set;

 public:
  Rewriter_set_password(THD *thd, Consumer_type type, Rewrite_params *params);
  bool rewrite(String &rlb) const override;

 private:
  /* Name of the user whose password has to be changed */
  std::set<LEX_USER *> *m_users = nullptr;
};

/** Rewrites the GRANT statement. */
class Rewriter_grant final : public I_rewriter {
 public:
  Rewriter_grant(THD *thd, Consumer_type type, Rewrite_params *params);
  bool rewrite(String &rlb) const override;

 private:
  /* GRANT AS information */
  Grant_params *grant_params = nullptr;
};

/** Rewrites the CHANGE REPLICATION SOURCE statement. */
class Rewriter_change_replication_source final : public I_rewriter {
 public:
  Rewriter_change_replication_source(THD *thd, Consumer_type);
  bool rewrite(String &rlb) const override;
};

/** Rewrites the START REPLICA statement. */
class Rewriter_replica_start final : public I_rewriter {
 public:
  Rewriter_replica_start(THD *thd, Consumer_type type);
  bool rewrite(String &rlb) const override;
};
/** Base class for SERVER OPTIONS related statement */
class Rewriter_server_option : public I_rewriter {
 public:
  Rewriter_server_option(THD *thd, Consumer_type type);

 protected:
  // Append the SERVER OPTIONS clause
  void mysql_rewrite_server_options(const LEX *lex, String *str) const;
};
/** Rewrites the CREATE SERVER statement. */
class Rewriter_create_server final : public Rewriter_server_option {
  using parent = Rewriter_server_option;

 public:
  Rewriter_create_server(THD *thd, Consumer_type type);
  bool rewrite(String &rlb) const override;
};
/** Rewrites the ALTER SERVER statement. */
class Rewriter_alter_server final : public Rewriter_server_option {
  using parent = Rewriter_server_option;

 public:
  Rewriter_alter_server(THD *thd, Consumer_type type);
  bool rewrite(String &rlb) const override;
};

/** Rewrites the PREPARE statement.*/
class Rewriter_prepare final : public I_rewriter {
 public:
  Rewriter_prepare(THD *thd, Consumer_type type);
  bool rewrite(String &rlb) const override;
};

/** Rewrites CLONE statement.*/
class Rewriter_clone final : public I_rewriter {
 public:
  Rewriter_clone(THD *thd, Consumer_type type);
  bool rewrite(String &rlb) const override;
};

/** Rewrites the START GROUP_REPLICATION command.*/
class Rewriter_start_group_replication final : public I_rewriter {
 public:
  Rewriter_start_group_replication(THD *thd, Consumer_type type);
  bool rewrite(String &rlb) const override;
};

#endif /* SQL_REWRITE_INCLUDED */<|MERGE_RESOLUTION|>--- conflicted
+++ resolved
@@ -45,15 +45,12 @@
   Parameters required by specific Rewriter must be added in the concrete
   implementation.
   Clients need to wrap the parameters in specific concrete object.
-<<<<<<< HEAD
-=======
   The Rewrite_params objects are not expected to change and are passed around as
   const objects.
->>>>>>> fbdaa4de
 */
 class Rewrite_params {
  protected:
-  virtual ~Rewrite_params() {}
+  virtual ~Rewrite_params() = default;
 };
 
 /**
@@ -103,14 +100,14 @@
   or clears it if no rewriting took place.
 */
 void mysql_rewrite_query(THD *thd, Consumer_type type = Consumer_type::TEXTLOG,
-                         Rewrite_params *params = nullptr);
+                         const Rewrite_params *params = nullptr);
 /**
   Provides the default interface to rewrite the ACL query.
   If do_ps_instrument, it sets the thd->rewritten_query with
   a rewritten query.
 */
 void mysql_rewrite_acl_query(THD *thd, String &rlb, Consumer_type type,
-                             Rewrite_params *params = nullptr,
+                             const Rewrite_params *params = nullptr,
                              bool do_ps_instrument = true);
 
 /**
@@ -162,6 +159,10 @@
   virtual void append_auth_str(LEX_USER *lex, String *str) const;
   /* Append the authentication plugin name for the user */
   void append_plugin_name(const LEX_USER *user, String *str) const;
+  /* Append authentication plugin name from LEX_MFA for the user */
+  void append_mfa_plugin_name(const LEX_MFA *user, String *str) const;
+  /* Append the authentication string from LEX_MFA for the user */
+  void append_mfa_auth_str(const LEX_MFA *user, String *str) const;
 
   /*
     Rewrites some of the user specific properties which are common to
@@ -240,7 +241,7 @@
 
  public:
   Rewriter_show_create_user(THD *thd, Consumer_type type,
-                            Rewrite_params *params);
+                            const Rewrite_params *params);
   bool rewrite(String &rlb) const override;
   void rewrite_user_application_user_metadata(const LEX *lex,
                                               String *str) const override;
@@ -254,7 +255,7 @@
                              String *str) const override;
   void rewrite_password_history(const LEX *lex, String *str) const override;
   void rewrite_password_reuse(const LEX *lex, String *str) const override;
-  Show_user_params *show_params_;
+  const Show_user_params *show_params_;
 };
 
 /** Rewrites the SET statement. */
@@ -270,7 +271,8 @@
   using parent = Rewriter_set;
 
  public:
-  Rewriter_set_password(THD *thd, Consumer_type type, Rewrite_params *params);
+  Rewriter_set_password(THD *thd, Consumer_type type,
+                        const Rewrite_params *params);
   bool rewrite(String &rlb) const override;
 
  private:
@@ -281,12 +283,12 @@
 /** Rewrites the GRANT statement. */
 class Rewriter_grant final : public I_rewriter {
  public:
-  Rewriter_grant(THD *thd, Consumer_type type, Rewrite_params *params);
+  Rewriter_grant(THD *thd, Consumer_type type, const Rewrite_params *params);
   bool rewrite(String &rlb) const override;
 
  private:
   /* GRANT AS information */
-  Grant_params *grant_params = nullptr;
+  const Grant_params *grant_params = nullptr;
 };
 
 /** Rewrites the CHANGE REPLICATION SOURCE statement. */
