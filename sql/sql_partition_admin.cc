--- conflicted
+++ resolved
@@ -619,13 +619,8 @@
 
   DEBUG_SYNC(thd, "swap_partition_after_wait");
 
-<<<<<<< HEAD
-  close_all_tables_for_name(thd, swap_table->s, FALSE);
-  close_all_tables_for_name(thd, part_table->s, FALSE);
-=======
   close_all_tables_for_name(thd, swap_table->s, false, NULL);
   close_all_tables_for_name(thd, part_table->s, false, NULL);
->>>>>>> 069ed1a4
 
   DEBUG_SYNC(thd, "swap_partition_before_rename");
 
