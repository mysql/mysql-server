--- conflicted
+++ resolved
@@ -649,7 +649,6 @@
   dd::cache::Dictionary_client::Auto_releaser releaser(thd->dd_client());
   dd::Table *part_table_def= nullptr;
   dd::Table *swap_table_def= nullptr;
-<<<<<<< HEAD
 
   if (thd->dd_client()->acquire_for_modification<dd::Table>(table_list->db,
                           table_list->table_name, &part_table_def) ||
@@ -674,49 +673,17 @@
   query_cache.invalidate(thd, table_list, FALSE);
 
 
-=======
-
-  if (thd->dd_client()->acquire_for_modification<dd::Table>(table_list->db,
-                          table_list->table_name, &part_table_def) ||
-      thd->dd_client()->acquire_for_modification<dd::Table>(swap_table_list->db,
-                          swap_table_list->table_name, &swap_table_def))
-    DBUG_RETURN(true);
-
-  /* Tables were successfully opened above. */
-  DBUG_ASSERT(part_table_def != nullptr && swap_table_def != nullptr);
-
-  DEBUG_SYNC(thd, "swap_partition_before_exchange");
-
-  int ha_error= part_handler->exchange_partition(part_file_name,
-                                                 swap_file_name,
-                                                 swap_part_id,
-                                                 part_table_def,
-                                                 swap_table_def);
-
-  // Play safe. Invalidate query cache even in case of failure.
-  table_list->table= NULL;
-  table_list->next_local->table= NULL;
-  query_cache.invalidate(thd, table_list, FALSE);
-
-
->>>>>>> 7e114949
   if (ha_error == HA_ERR_WRONG_COMMAND)
   {
     /*
       TODO: Legacy code to be removed once InnoDB supports exchange of
             partitions using Partition_handler::exchange_partition API.
     */
-<<<<<<< HEAD
     DEBUG_SYNC(thd, "swap_partition_before_rename");
 
     close_all_tables_for_name(thd, swap_table->s, false, NULL);
     close_all_tables_for_name(thd, part_table->s, false, NULL);
 
-=======
-    close_all_tables_for_name(thd, swap_table->s, false, NULL);
-    close_all_tables_for_name(thd, part_table->s, false, NULL);
-
->>>>>>> 7e114949
     if (exchange_name_with_ddl_log(thd, swap_file_name, part_file_name,
                                    temp_file_name, table_hton))
       DBUG_RETURN(true);
@@ -753,15 +720,12 @@
       Do this before we downgrade metadata locks.
     */
     (void) trans_rollback_stmt(thd);
-<<<<<<< HEAD
-=======
     /*
       Full rollback in case we have THD::transaction_rollback_request
       and to synchronize DD state in cache and on disk (as statement
       rollback doesn't clear DD cache of modified uncommitted objects).
     */
     (void) trans_rollback(thd);
->>>>>>> 7e114949
     if ((part_table->file->ht->flags & HTON_SUPPORTS_ATOMIC_DDL) &&
         part_table->file->ht->post_ddl)
       part_table->file->ht->post_ddl(thd);
@@ -793,15 +757,11 @@
             reporting an error. Do this before we downgrade metadata locks.
           */
           (void) trans_rollback_stmt(thd);
-<<<<<<< HEAD
-          // Full rollback in case we have THD::transaction_rollback_request.
-=======
           /*
             Full rollback in case we have THD::transaction_rollback_request
             and to synchronize DD state in cache and on disk (as statement
             rollback doesn't clear DD cache of modified uncommitted objects).
           */
->>>>>>> 7e114949
           (void) trans_rollback(thd);
           /*
             Call SE post DDL hook. This handles both rollback and commit cases.
@@ -1050,15 +1010,11 @@
   if (error)
   {
     trans_rollback_stmt(thd);
-<<<<<<< HEAD
-    // Full rollback in case we have THD::transaction_rollback_request.
-=======
     /*
       Full rollback in case we have THD::transaction_rollback_request
       and to synchronize DD state in cache and on disk (as statement
       rollback doesn't clear DD cache of modified uncommitted objects).
     */
->>>>>>> 7e114949
     trans_rollback(thd);
   }
 
