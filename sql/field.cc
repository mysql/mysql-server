--- conflicted
+++ resolved
@@ -36,13 +36,14 @@
 #include <algorithm>
 #include <cmath>   // isnan
 #include <memory>  // unique_ptr
+#include <optional>
 
 #include "decimal.h"
 #include "m_string.h"
 #include "my_alloc.h"
-#include "my_bit.h"
 #include "my_byteorder.h"
 #include "my_compare.h"
+#include "my_compiler.h"
 #include "my_dbug.h"
 #include "my_double2ulonglong.h"
 #include "my_sqlcommand.h"
@@ -70,8 +71,8 @@
 #include "sql/mysqld.h"  // log_10
 #include "sql/protocol.h"
 #include "sql/psi_memory_key.h"
+#include "sql/rpl_replica.h"            // rpl_master_has_bug
 #include "sql/rpl_rli.h"                // Relay_log_info
-#include "sql/rpl_slave.h"              // rpl_master_has_bug
 #include "sql/spatial.h"                // Geometry
 #include "sql/sql_class.h"              // THD
 #include "sql/sql_exception_handler.h"  // handle_std_exception
@@ -79,8 +80,10 @@
 #include "sql/sql_time.h"       // str_to_datetime_with_warn
 #include "sql/sql_tmp_table.h"  // create_tmp_field
 #include "sql/srs_fetcher.h"
+#include "sql/stateless_allocator.h"
 #include "sql/strfunc.h"  // find_type2
 #include "sql/system_variables.h"
+#include "sql/time_zone_common.h"
 #include "sql/transaction_info.h"
 #include "sql/tztime.h"      // Time_zone
 #include "template_utils.h"  // pointer_cast
@@ -213,11 +216,7 @@
     return false;
   }
   return (0 != strcmp(to.charset->csname, MY_UTF8MB4) ||
-<<<<<<< HEAD
-          0 != strcmp(from.charset()->csname, MY_UTF8MB3));
-=======
           0 != strcmp(from.charset()->csname, "utf8mb3"));
->>>>>>> fbdaa4de
 }
 
 /**
@@ -1737,7 +1736,7 @@
   switch (m_check_for_truncated_fields_saved) {
     case CHECK_FIELD_WARN:
       set_warning(Sql_condition::SL_WARNING, mysql_errno, 1);
-      /* fall through */
+      [[fallthrough]];
     case CHECK_FIELD_IGNORE:
       return TYPE_OK;
     case CHECK_FIELD_ERROR_FOR_NULL:
@@ -2108,7 +2107,7 @@
   return !(res = val_str(&tmp)) || str_to_time_with_warn(res, ltime);
 }
 
-bool Field::get_timestamp(struct timeval *tm, int *warnings) const {
+bool Field::get_timestamp(my_timeval *tm, int *warnings) const {
   MYSQL_TIME ltime;
   assert(!is_null());
   return get_date(&ltime, TIME_FUZZY_DATE) ||
@@ -2893,6 +2892,9 @@
         thd, Sql_condition::SL_WARNING, ER_TRUNCATED_WRONG_VALUE_FOR_FIELD,
         ER_THD(thd, ER_TRUNCATED_WRONG_VALUE_FOR_FIELD), "decimal",
         errmsg.ptr(), field_name, da->current_row_for_condition());
+    if (err == E_DEC_BAD_NUM) return store_value(&decimal_value);
+    // Ensure that we always store something for virtual generated columns.
+    if (is_virtual_gcol()) (void)store_value(&decimal_value);
     return decimal_err_to_type_conv_status(err);
   }
 
@@ -2907,7 +2909,9 @@
 #endif
 
   type_conversion_status store_stat = store_value(&decimal_value);
-  return err != 0 ? decimal_err_to_type_conv_status(err) : store_stat;
+  return (err != 0 && err != E_DEC_BAD_NUM)
+             ? decimal_err_to_type_conv_status(err)
+             : store_stat;
 }
 
 type_conversion_status store_internal_with_error_check(Field_new_decimal *field,
@@ -3288,7 +3292,7 @@
 }
 
 size_t Field_tiny::make_sort_key(uchar *to,
-                                 size_t length MY_ATTRIBUTE((unused))) const {
+                                 size_t length [[maybe_unused]]) const {
   assert(length == 1);
   if (is_unsigned())
     *to = *ptr;
@@ -3467,7 +3471,7 @@
 }
 
 size_t Field_short::make_sort_key(uchar *to,
-                                  size_t length MY_ATTRIBUTE((unused))) const {
+                                  size_t length [[maybe_unused]]) const {
   assert(length == 2);
 #ifdef WORDS_BIGENDIAN
   if (!table->s->db_low_byte_first) {
@@ -3626,7 +3630,7 @@
 }
 
 size_t Field_medium::make_sort_key(uchar *to,
-                                   size_t length MY_ATTRIBUTE((unused))) const {
+                                   size_t length [[maybe_unused]]) const {
   assert(length == 3);
   if (is_unsigned())
     to[0] = ptr[2];
@@ -3808,7 +3812,7 @@
 }
 
 size_t Field_long::make_sort_key(uchar *to,
-                                 size_t length MY_ATTRIBUTE((unused))) const {
+                                 size_t length [[maybe_unused]]) const {
   assert(length == 4);
 #ifdef WORDS_BIGENDIAN
   if (!table->s->db_low_byte_first) {
@@ -4147,7 +4151,7 @@
 }
 
 size_t Field_float::make_sort_key(uchar *to,
-                                  size_t length MY_ATTRIBUTE((unused))) const {
+                                  size_t length [[maybe_unused]]) const {
   assert(length == sizeof(float));
   float nr;
   if (table->s->db_low_byte_first)
@@ -4381,7 +4385,9 @@
   size_t len;
 
   if (dec >= DECIMAL_NOT_SPECIFIED)
-    len = my_gcvt(nr, MY_GCVT_ARG_DOUBLE, MAX_DOUBLE_STR_LENGTH, to, nullptr);
+    // +2 to avoid rounding errors when converting back to double.
+    len =
+        my_gcvt(nr, MY_GCVT_ARG_DOUBLE, MAX_DOUBLE_STR_LENGTH + 2, to, nullptr);
   else
     len = my_fcvt(nr, dec, to, nullptr);
 
@@ -4606,8 +4612,24 @@
   } else {
     check_deprecated_datetime_format(current_thd, cs, status);
     if (ltime.time_type == MYSQL_TIMESTAMP_DATETIME_TZ) {
-      if (convert_time_zone_displacement(current_thd->time_zone(), &ltime))
+      /*
+        Convert the timestamp with timezone to without timezone. This is a
+        lossy conversion for edge cases like for the repeat hour of the
+        DST switch, but useful for the boundary conditions check.
+      */
+      MYSQL_TIME tmp_ltime = ltime;
+      if (convert_time_zone_displacement(current_thd->time_zone(), &tmp_ltime))
         return TYPE_ERR_BAD_VALUE;
+      // check for boundary conditions by converting to a timeval
+      my_timeval tm_not_used;
+      if (datetime_with_no_zero_in_date_to_timeval(
+              &tmp_ltime, *current_thd->time_zone(), &tm_not_used,
+              &status.warnings)) {
+        if (status.warnings &&
+            set_warnings(ErrConvString(str, len, cs), status.warnings))
+          return TYPE_WARN_OUT_OF_RANGE;
+        return TYPE_WARN_OUT_OF_RANGE;
+      }
     }
     error = time_warning_to_type_conversion_status(status.warnings);
     const type_conversion_status tmp_error =
@@ -4877,20 +4899,19 @@
 ** Common code for data types with date and time: DATETIME, TIMESTAMP
 *****************************************************************************/
 
-void Field_temporal_with_date_and_time::store_timestamp(
-    const struct timeval *tm) {
+void Field_temporal_with_date_and_time::store_timestamp(const my_timeval *tm) {
   ASSERT_COLUMN_MARKED_FOR_WRITE;
-  if (!my_time_fraction_remainder(tm->tv_usec, decimals())) {
+  if (!my_time_fraction_remainder(tm->m_tv_usec, decimals())) {
     store_timestamp_internal(tm);
     return;
   }
-  struct timeval tm2 = *tm;
+  my_timeval tm2 = *tm;
   my_timeval_round(&tm2, decimals());
   store_timestamp_internal(&tm2);
 }
 
 bool Field_temporal_with_date_and_time::convert_TIME_to_timestamp(
-    const MYSQL_TIME *ltime, const Time_zone &tz, struct timeval *tm,
+    const MYSQL_TIME *ltime, const Time_zone &tz, my_timeval *tm,
     int *warnings) {
   /*
     No need to do check_date(TIME_NO_ZERO_IN_DATE),
@@ -4898,9 +4919,15 @@
     store_time(), number_to_datetime() or str_to_datetime().
   */
   if (datetime_with_no_zero_in_date_to_timeval(ltime, tz, tm, warnings)) {
-    tm->tv_sec = tm->tv_usec = 0;
+    tm->m_tv_sec = tm->m_tv_usec = 0;
     return true;
   }
+  // Check if the time since epoch fits in TIMESTAMP.
+  if (tm->m_tv_sec > TYPE_TIMESTAMP_MAX_VALUE) {
+    tm->m_tv_sec = tm->m_tv_usec = 0;
+    *warnings |= MYSQL_TIME_WARN_OUT_OF_RANGE;
+  }
+
   return false;
 }
 
@@ -4992,7 +5019,7 @@
 type_conversion_status Field_timestamp::store_internal(const MYSQL_TIME *ltime,
                                                        int *warnings) {
   THD *thd = current_thd;
-  struct timeval tm;
+  my_timeval tm;
   convert_TIME_to_timestamp(ltime, *thd->time_zone(), &tm, warnings);
   const type_conversion_status error =
       time_warning_to_type_conversion_status(*warnings);
@@ -5024,22 +5051,22 @@
 /**
    Get TIMESTAMP field value as seconds since begging of Unix Epoch
 */
-bool Field_timestamp::get_timestamp(struct timeval *tm, int *) const {
+bool Field_timestamp::get_timestamp(my_timeval *tm, int *) const {
   if (is_null()) return true;
-  tm->tv_usec = 0;
+  tm->m_tv_usec = 0;
   if (table && table->s->db_low_byte_first) {
-    tm->tv_sec = sint4korr(ptr);
+    tm->m_tv_sec = sint4korr(ptr);
     return false;
   }
-  tm->tv_sec = longget(ptr);
+  tm->m_tv_sec = longget(ptr);
   return false;
 }
 
-void Field_timestamp::store_timestamp_internal(const struct timeval *tm) {
+void Field_timestamp::store_timestamp_internal(const my_timeval *tm) {
   if (table && table->s->db_low_byte_first)
-    int4store(ptr, tm->tv_sec);
+    int4store(ptr, tm->m_tv_sec);
   else
-    longstore(ptr, (uint32)tm->tv_sec);
+    longstore(ptr, (uint32)tm->m_tv_sec);
 }
 
 type_conversion_status Field_timestamp::store_packed(longlong nr) {
@@ -5075,8 +5102,8 @@
   return ((uint32)a < (uint32)b) ? -1 : ((uint32)a > (uint32)b) ? 1 : 0;
 }
 
-size_t Field_timestamp::make_sort_key(
-    uchar *to, size_t length MY_ATTRIBUTE((unused))) const {
+size_t Field_timestamp::make_sort_key(uchar *to,
+                                      size_t length [[maybe_unused]]) const {
   assert(length == 4);
 #ifdef WORDS_BIGENDIAN
   if (!table || !table->s->db_low_byte_first) {
@@ -5144,14 +5171,14 @@
   return date_flags;
 }
 
-void Field_timestampf::store_timestamp_internal(const struct timeval *tm) {
+void Field_timestampf::store_timestamp_internal(const my_timeval *tm) {
   my_timestamp_to_binary(tm, ptr, dec);
 }
 
 type_conversion_status Field_timestampf::store_internal(const MYSQL_TIME *ltime,
                                                         int *warnings) {
   THD *thd = current_thd;
-  struct timeval tm;
+  my_timeval tm;
   convert_TIME_to_timestamp(ltime, *thd->time_zone(), &tm, warnings);
   const type_conversion_status error =
       time_warning_to_type_conversion_status(*warnings);
@@ -5190,7 +5217,7 @@
   return get_date_internal_at(my_tz_UTC, ltime);
 }
 
-bool Field_timestampf::get_timestamp(struct timeval *tm, int *) const {
+bool Field_timestampf::get_timestamp(my_timeval *tm, int *) const {
   THD *thd = current_thd;
   thd->time_zone_used = true;
   assert(!is_null());
@@ -5200,9 +5227,9 @@
 
 bool Field_timestampf::get_date_internal_at(const Time_zone *tz,
                                             MYSQL_TIME *ltime) const {
-  struct timeval tm;
+  my_timeval tm;
   my_timestamp_from_binary(&tm, ptr, dec);
-  if (tm.tv_sec == 0) return true;
+  if (tm.m_tv_sec == 0) return true;
   tz->gmt_sec_to_TIME(ltime, tm);
   return false;
 }
@@ -5385,7 +5412,7 @@
 }
 
 size_t Field_time::make_sort_key(uchar *to,
-                                 size_t length MY_ATTRIBUTE((unused))) const {
+                                 size_t length [[maybe_unused]]) const {
   assert(length == 3);
   to[0] = (uchar)(ptr[2] ^ 128);
   to[1] = ptr[1];
@@ -5459,8 +5486,22 @@
 
 type_conversion_status Field_timef::store_internal(const MYSQL_TIME *ltime,
                                                    int *warnings) {
-  type_conversion_status rc =
-      store_packed(TIME_to_longlong_time_packed(*ltime));
+  /*
+    If time zone displacement information is present in "ltime"
+    - adjust the value to UTC based on the time zone
+    - convert to the local time zone
+ */
+  MYSQL_TIME temp_time;
+  const MYSQL_TIME *time;
+  if (ltime->time_type == MYSQL_TIMESTAMP_DATETIME_TZ) {
+    temp_time = *ltime;
+    time = &temp_time;
+    if (convert_time_zone_displacement(current_thd->time_zone(), &temp_time))
+      return TYPE_ERR_BAD_VALUE;
+  } else {
+    time = ltime;
+  }
+  type_conversion_status rc = store_packed(TIME_to_longlong_time_packed(*time));
   if (rc == TYPE_OK && non_zero_date(*ltime)) {
     /*
       The DATE part got lost; we warn, like in Field_newdate::store_internal,
@@ -5621,7 +5662,23 @@
 
 type_conversion_status Field_newdate::store_internal(const MYSQL_TIME *ltime,
                                                      int *warnings) {
-  my_date_to_binary(ltime, ptr);
+  /*
+    If time zone displacement information is present in "ltime"
+    - adjust the value to UTC based on the time zone
+    - convert to the local time zone
+  */
+  MYSQL_TIME temp_time;
+  const MYSQL_TIME *time;
+  if (ltime->time_type == MYSQL_TIMESTAMP_DATETIME_TZ) {
+    temp_time = *ltime;
+    time = &temp_time;
+    if (convert_time_zone_displacement(current_thd->time_zone(), &temp_time))
+      return TYPE_ERR_BAD_VALUE;
+  } else {
+    time = ltime;
+  }
+
+  my_date_to_binary(time, ptr);
   if (non_zero_time(*ltime)) {
     *warnings |= MYSQL_TIME_NOTE_TRUNCATED;
     return TYPE_NOTE_TIME_TRUNCATED;
@@ -5749,7 +5806,7 @@
   return date_flags;
 }
 
-void Field_datetime::store_timestamp_internal(const timeval *tm) {
+void Field_datetime::store_timestamp_internal(const my_timeval *tm) {
   MYSQL_TIME mysql_time;
   THD *thd = current_thd;
   thd->variables.time_zone->gmt_sec_to_TIME(&mysql_time, *tm);
@@ -5905,7 +5962,7 @@
   return date_flags;
 }
 
-void Field_datetimef::store_timestamp_internal(const timeval *tm) {
+void Field_datetimef::store_timestamp_internal(const my_timeval *tm) {
   MYSQL_TIME mysql_time;
   THD *thd = current_thd;
   thd->variables.time_zone->gmt_sec_to_TIME(&mysql_time, *tm);
@@ -6325,7 +6382,7 @@
   }
 
   assert(char_length_cache == char_length());
-  size_t tmp MY_ATTRIBUTE((unused)) = field_charset->coll->strnxfrm(
+  size_t tmp [[maybe_unused]] = field_charset->coll->strnxfrm(
       field_charset, to, length, char_length_cache, ptr, input_length,
       MY_STRXFRM_PAD_TO_MAXLEN);
   assert(tmp == length);
@@ -7487,8 +7544,9 @@
     gis::srid_t geometry_srid = uint4korr(from);
     if (geometry_srid != get_srid().value()) {
       Field_blob::reset();
-      my_error(ER_WRONG_SRID_FOR_COLUMN, MYF(0), field_name, geometry_srid,
-               get_srid().value());
+      my_error(ER_WRONG_SRID_FOR_COLUMN, MYF(0), field_name,
+               static_cast<unsigned long>(geometry_srid),
+               static_cast<unsigned long>(get_srid().value()));
       return TYPE_ERR_BAD_VALUE;
     }
   }
@@ -9239,7 +9297,7 @@
                   TYPELIB *interval, const char *field_name, bool is_nullable,
                   bool is_zerofill, bool is_unsigned, uint decimals,
                   bool treat_bit_as_char, uint pack_length_override,
-                  Nullable<gis::srid_t> srid, bool is_array) {
+                  std::optional<gis::srid_t> srid, bool is_array) {
   uchar *bit_ptr = nullptr;
   uchar bit_offset = 0;
   assert(mem_root);
@@ -9891,9 +9949,7 @@
   return m_conv_item->field->get_key_image(buff, length, type);
 }
 
-#ifndef NDEBUG
 Field *Field_typed_array::get_conv_field() { return m_conv_item->field; }
-#endif
 
 Field *Field_typed_array::new_key_field(MEM_ROOT *root, TABLE *new_table,
                                         uchar *new_ptr, uchar *, uint) const {
@@ -10117,8 +10173,8 @@
 
 // Byteswaps and/or truncates int24 values; used for both pack() and unpack().
 static inline void handle_int24(uchar *to, const uchar *from, size_t max_length,
-                                bool low_byte_first_from MY_ATTRIBUTE((unused)),
-                                bool low_byte_first_to MY_ATTRIBUTE((unused))) {
+                                bool low_byte_first_from [[maybe_unused]],
+                                bool low_byte_first_to [[maybe_unused]]) {
   int32 val;
   uchar buf[3];
 #ifdef WORDS_BIGENDIAN
@@ -10171,8 +10227,8 @@
 
 // Byteswaps and/or truncates int64 values; used for both pack() and unpack().
 static inline void handle_int64(uchar *to, const uchar *from, size_t max_length,
-                                bool low_byte_first_from MY_ATTRIBUTE((unused)),
-                                bool low_byte_first_to MY_ATTRIBUTE((unused))) {
+                                bool low_byte_first_from [[maybe_unused]],
+                                bool low_byte_first_to [[maybe_unused]]) {
   int64 val;
   uchar buf[sizeof(val)];
 #ifdef WORDS_BIGENDIAN
@@ -10349,7 +10405,7 @@
     Field *from_field, *default_field;
     tmp_table_field = create_tmp_field(thd, tmp_table, item, item->type(),
                                        nullptr, &from_field, &default_field,
-                                       false, false, false, false, false);
+                                       false, false, false, false);
   }
 
   if (!tmp_table_field) {
