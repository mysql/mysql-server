/*
   Copyright (c) 2000, 2023, Oracle and/or its affiliates.

   This program is free software; you can redistribute it and/or modify
   it under the terms of the GNU General Public License, version 2.0,
   as published by the Free Software Foundation.

   This program is also distributed with certain software (including
   but not limited to OpenSSL) that is licensed under separate terms,
   as designated in a particular file or component or in included license
   documentation.  The authors of MySQL hereby grant you an additional
   permission to link the program and your derivative works with the
   separately licensed software that they have included with MySQL.

   This program is distributed in the hope that it will be useful,
   but WITHOUT ANY WARRANTY; without even the implied warranty of
   MERCHANTABILITY or FITNESS FOR A PARTICULAR PURPOSE.  See the
   GNU General Public License, version 2.0, for more details.

   You should have received a copy of the GNU General Public License
   along with this program; if not, write to the Free Software
   Foundation, Inc., 51 Franklin St, Fifth Floor, Boston, MA 02110-1301  USA
*/

#include "sql/field.h"

#include <float.h>
#include <stddef.h>

#include <algorithm>
#include <cmath>   // isnan
#include <memory>  // unique_ptr
#include <optional>

#include "decimal.h"
#include "my_alloc.h"
#include "my_byteorder.h"
#include "my_compare.h"
#include "my_compiler.h"
#include "my_dbug.h"
#include "my_double2ulonglong.h"
#include "my_sqlcommand.h"
#include "my_sys.h"
#include "my_time_t.h"
#include "myisampack.h"
#include "mysql/strings/dtoa.h"
#include "mysql/strings/int2str.h"
#include "mysql/strings/m_ctype.h"
#include "mysqld_error.h"
#include "scope_guard.h"
#include "sql-common/json_binary.h"  // json_binary::serialize
#include "sql-common/json_diff.h"    // Json_diff_vector
#include "sql-common/json_dom.h"     // Json_dom, Json_wrapper
#include "sql-common/json_error_handler.h"
#include "sql-common/my_decimal.h"
#include "sql/create_field.h"
#include "sql/current_thd.h"
#include "sql/dd/cache/dictionary_client.h"
#include "sql/dd/types/table.h"
#include "sql/dd_table_share.h"     // dd_get_old_field_type
#include "sql/derror.h"             // ER_THD
#include "sql/filesort.h"           // change_double_for_sort
#include "sql/gis/rtree_support.h"  // get_mbr_from_store
#include "sql/gis/srid.h"
#include "sql/handler.h"
#include "sql/item.h"
#include "sql/item_json_func.h"  // ensure_utf8mb4
#include "sql/item_timefunc.h"   // Item_func_now_local
#include "sql/join_optimizer/bit_utils.h"
#include "sql/key.h"
#include "sql/log_event.h"  // class Table_map_log_event
#include "sql/mysqld.h"     // log_10
#include "sql/mysqld_cs.h"
#include "sql/protocol.h"
#include "sql/psi_memory_key.h"
#include "sql/spatial.h"                // Geometry
#include "sql/sql_class.h"              // THD
#include "sql/sql_exception_handler.h"  // handle_std_exception
#include "sql/sql_lex.h"
#include "sql/sql_time.h"       // str_to_datetime_with_warn
#include "sql/sql_tmp_table.h"  // create_tmp_field
#include "sql/srs_fetcher.h"
#include "sql/strfunc.h"  // find_type2
#include "sql/system_variables.h"
#include "sql/transaction_info.h"
#include "sql/tztime.h"  // Time_zone
#include "string_with_len.h"
#include "template_utils.h"  // pointer_cast
#include "typelib.h"
namespace dd {
class Spatial_reference_system;
}  // namespace dd

using std::max;
using std::min;

#define FLAGSTR(V, F) ((V) & (F) ? #F " " : "")

// Maximum allowed exponent value for converting string to decimal
#define MAX_EXPONENT 1024

/**
  Static variables
*/
const char field_separator = ',';
uchar Field::dummy_null_buffer = ' ';

#define DOUBLE_TO_STRING_CONVERSION_BUFFER_SIZE FLOATING_POINT_BUFFER
#define LONGLONG_TO_STRING_CONVERSION_BUFFER_SIZE 128
#define DECIMAL_TO_STRING_CONVERSION_BUFFER_SIZE 128
#define BLOB_PACK_LENGTH_TO_MAX_LENGH(arg) \
  ((ulong)((1LL << std::min(arg, 4U) * 8) - 1LL))

/*
  Rules for merging different types of fields in UNION

  NOTE: to avoid 256*256 table, gap in table types numeration is skipped
  following #defines describe that gap and how to canculate number of fields
  and index of field in this array.
*/
#define FIELDTYPE_TEAR_FROM (MYSQL_TYPE_BIT + 1)
#define FIELDTYPE_TEAR_TO (243 - 1)
#define FIELDTYPE_NUM (FIELDTYPE_TEAR_FROM + (255 - FIELDTYPE_TEAR_TO))

namespace {
/**
   Predicate to determine if a field type change prevents alter
   from being done inplace.

   @param from - existing Field object.
   @param to   - Create_field object describing new version of field.

   @return true if alter cannot be done inplace due to specified
   condition, false otherwise.
*/
bool sql_type_prevents_inplace(const Field &from, const Create_field &to) {
  DBUG_TRACE;
  return to.sql_type != from.real_type();
}

/**
   Predicate to determine if a length change prevents alter from being
   done inplace. Length cannot decrease and cannot cross the 256 byte
   row format barrier.

   @param from - existing Field object.
   @param to   - Create_field object describing new version of field.

   @return true if alter cannot be done inplace due to specified
   condition, false otherwise.
*/
bool length_prevents_inplace(const Field &from, const Create_field &to) {
  DBUG_TRACE;
  DBUG_PRINT(
      "inplace",
      ("from:%p, to.field:%p, to.field->row_pack_length():%u, "
       "to.max_display_width_in_bytes():%zu",
       &from, to.field, to.field ? to.field->row_pack_length() : (uint)-1,
       to.max_display_width_in_bytes()));

  if (to.pack_length() < from.pack_length()) {
    DBUG_PRINT(
        "inplace",
        ("decreasing pack_length from %u to %zu, -> true for '%s'",
         from.pack_length(), to.pack_length(), current_thd->query().str));
    return true;
  }

  if (to.max_display_width_in_bytes() >= 256 && from.row_pack_length() < 256) {
    DBUG_PRINT("inplace",
               ("row_pack_length increases past the 256 threshold, from %u to "
                "%zu, -> true for '%s'",
                from.row_pack_length(), to.max_display_width_in_bytes(),
                current_thd->query().str));
    DBUG_PRINT("inplace",
               ("from:%p, to.field:%p, to.field->row_pack_length():%u", &from,
                to.field, to.field ? to.field->row_pack_length() : (uint)-1));
    return true;
  }
  DBUG_PRINT("inplace", ("-> false"));
  return false;
}

/**
   Predicate to determine if a charset change prevents alter from being
   done inplace.

   For changes other than the following, we can immediately reject using
   the inplace algorithm:

      - Changing collation while keeping the charset.
      - Changing any charset to the binary charset.
      - Changing utf8mb3 to utf8mb4.

   @note The changes listed above are potentially acceptable if the field
   is not indexed in the target table. This information is not available
   here, and is checked later in fill_alter_inplace_info().

   @note ASCII cannot be converted to UTF-8 inplace because inserting
   non-ascii values into an ASCII column only trigger a warning not an
   error.

   @param from - existing Field object.
   @param to   - Create_field object describing new version of field.

   @return true if alter cannot be done inplace due to specified
   condition, false otherwise.
*/
bool charset_prevents_inplace(const Field_str &from, const Create_field &to) {
  DBUG_TRACE;

  if (my_charset_same(to.charset, from.charset()) ||
      my_charset_same(to.charset, &my_charset_bin)) {
    return false;
  }
  return (0 != strcmp(to.charset->csname, "utf8mb4") ||
          0 != strcmp(from.charset()->csname, "utf8mb3"));
}

/**
   Predicate to determine if the difference between a Field and the
   new Create_field prevents alter from being done
   inplace. Convenience wrapper for the preceding predicates.

   @param from - existing Field object.
   @param to   - Create_field object describing new version of field.

   @return true if alter cannot be done inplace due to specified
   condition, false otherwise.
*/
bool change_prevents_inplace(const Field_str &from, const Create_field &to) {
  DBUG_TRACE;
  return sql_type_prevents_inplace(from, to) ||
         length_prevents_inplace(from, to) ||
         charset_prevents_inplace(from, to);
}
}  // namespace

inline int field_type2index(enum_field_types field_type) {
  field_type = real_type_to_type(field_type);
  assert(field_type < FIELDTYPE_TEAR_FROM || field_type > FIELDTYPE_TEAR_TO);
  return (field_type < FIELDTYPE_TEAR_FROM
              ? field_type
              : ((int)FIELDTYPE_TEAR_FROM) + (field_type - FIELDTYPE_TEAR_TO) -
                    1);
}

static enum_field_types field_types_merge_rules[FIELDTYPE_NUM][FIELDTYPE_NUM] =
    {
        /* MYSQL_TYPE_DECIMAL -> */
        {// MYSQL_TYPE_DECIMAL      MYSQL_TYPE_TINY
         MYSQL_TYPE_NEWDECIMAL, MYSQL_TYPE_NEWDECIMAL,
         // MYSQL_TYPE_SHORT        MYSQL_TYPE_LONG
         MYSQL_TYPE_NEWDECIMAL, MYSQL_TYPE_NEWDECIMAL,
         // MYSQL_TYPE_FLOAT        MYSQL_TYPE_DOUBLE
         MYSQL_TYPE_DOUBLE, MYSQL_TYPE_DOUBLE,
         // MYSQL_TYPE_NULL         MYSQL_TYPE_TIMESTAMP
         MYSQL_TYPE_NEWDECIMAL, MYSQL_TYPE_VARCHAR,
         // MYSQL_TYPE_LONGLONG     MYSQL_TYPE_INT24
         MYSQL_TYPE_DECIMAL, MYSQL_TYPE_DECIMAL,
         // MYSQL_TYPE_DATE         MYSQL_TYPE_TIME
         MYSQL_TYPE_VARCHAR, MYSQL_TYPE_VARCHAR,
         // MYSQL_TYPE_DATETIME     MYSQL_TYPE_YEAR
         MYSQL_TYPE_VARCHAR, MYSQL_TYPE_VARCHAR,
         // MYSQL_TYPE_NEWDATE      MYSQL_TYPE_VARCHAR
         MYSQL_TYPE_VARCHAR, MYSQL_TYPE_VARCHAR,
         // MYSQL_TYPE_BIT          MYSQL_TYPE_INVALID
         MYSQL_TYPE_NEWDECIMAL, MYSQL_TYPE_INVALID,
         // MYSQL_TYPE_BOOL         MYSQL_TYPE_JSON
         MYSQL_TYPE_DECIMAL, MYSQL_TYPE_VARCHAR,
         // MYSQL_TYPE_NEWDECIMAL   MYSQL_TYPE_ENUM
         MYSQL_TYPE_NEWDECIMAL, MYSQL_TYPE_VARCHAR,
         // MYSQL_TYPE_SET          MYSQL_TYPE_TINY_BLOB
         MYSQL_TYPE_VARCHAR, MYSQL_TYPE_TINY_BLOB,
         // MYSQL_TYPE_MEDIUM_BLOB  MYSQL_TYPE_LONG_BLOB
         MYSQL_TYPE_MEDIUM_BLOB, MYSQL_TYPE_LONG_BLOB,
         // MYSQL_TYPE_BLOB         MYSQL_TYPE_VAR_STRING
         MYSQL_TYPE_BLOB, MYSQL_TYPE_VARCHAR,
         // MYSQL_TYPE_STRING       MYSQL_TYPE_GEOMETRY
         MYSQL_TYPE_STRING, MYSQL_TYPE_VARCHAR},
        /* MYSQL_TYPE_TINY -> */
        {// MYSQL_TYPE_DECIMAL      MYSQL_TYPE_TINY
         MYSQL_TYPE_NEWDECIMAL, MYSQL_TYPE_TINY,
         // MYSQL_TYPE_SHORT        MYSQL_TYPE_LONG
         MYSQL_TYPE_SHORT, MYSQL_TYPE_LONG,
         // MYSQL_TYPE_FLOAT        MYSQL_TYPE_DOUBLE
         MYSQL_TYPE_FLOAT, MYSQL_TYPE_DOUBLE,
         // MYSQL_TYPE_NULL         MYSQL_TYPE_TIMESTAMP
         MYSQL_TYPE_TINY, MYSQL_TYPE_VARCHAR,
         // MYSQL_TYPE_LONGLONG     MYSQL_TYPE_INT24
         MYSQL_TYPE_LONGLONG, MYSQL_TYPE_INT24,
         // MYSQL_TYPE_DATE         MYSQL_TYPE_TIME
         MYSQL_TYPE_VARCHAR, MYSQL_TYPE_VARCHAR,
         // MYSQL_TYPE_DATETIME     MYSQL_TYPE_YEAR
         MYSQL_TYPE_VARCHAR, MYSQL_TYPE_TINY,
         // MYSQL_TYPE_NEWDATE      MYSQL_TYPE_VARCHAR
         MYSQL_TYPE_VARCHAR, MYSQL_TYPE_VARCHAR,
         // MYSQL_TYPE_BIT          MYSQL_TYPE_INVALID
         MYSQL_TYPE_LONGLONG, MYSQL_TYPE_INVALID,
         // MYSQL_TYPE_BOOL         MYSQL_TYPE_TINY
         MYSQL_TYPE_TINY, MYSQL_TYPE_VARCHAR,
         // MYSQL_TYPE_NEWDECIMAL   MYSQL_TYPE_ENUM
         MYSQL_TYPE_NEWDECIMAL, MYSQL_TYPE_VARCHAR,
         // MYSQL_TYPE_SET          MYSQL_TYPE_TINY_BLOB
         MYSQL_TYPE_VARCHAR, MYSQL_TYPE_TINY_BLOB,
         // MYSQL_TYPE_MEDIUM_BLOB  MYSQL_TYPE_LONG_BLOB
         MYSQL_TYPE_MEDIUM_BLOB, MYSQL_TYPE_LONG_BLOB,
         // MYSQL_TYPE_BLOB         MYSQL_TYPE_VAR_STRING
         MYSQL_TYPE_BLOB, MYSQL_TYPE_VARCHAR,
         // MYSQL_TYPE_STRING       MYSQL_TYPE_GEOMETRY
         MYSQL_TYPE_STRING, MYSQL_TYPE_VARCHAR},
        /* MYSQL_TYPE_SHORT -> */
        {// MYSQL_TYPE_DECIMAL      MYSQL_TYPE_TINY
         MYSQL_TYPE_NEWDECIMAL, MYSQL_TYPE_SHORT,
         // MYSQL_TYPE_SHORT        MYSQL_TYPE_LONG
         MYSQL_TYPE_SHORT, MYSQL_TYPE_LONG,
         // MYSQL_TYPE_FLOAT        MYSQL_TYPE_DOUBLE
         MYSQL_TYPE_FLOAT, MYSQL_TYPE_DOUBLE,
         // MYSQL_TYPE_NULL         MYSQL_TYPE_TIMESTAMP
         MYSQL_TYPE_SHORT, MYSQL_TYPE_VARCHAR,
         // MYSQL_TYPE_LONGLONG     MYSQL_TYPE_INT24
         MYSQL_TYPE_LONGLONG, MYSQL_TYPE_INT24,
         // MYSQL_TYPE_DATE         MYSQL_TYPE_TIME
         MYSQL_TYPE_VARCHAR, MYSQL_TYPE_VARCHAR,
         // MYSQL_TYPE_DATETIME     MYSQL_TYPE_YEAR
         MYSQL_TYPE_VARCHAR, MYSQL_TYPE_SHORT,
         // MYSQL_TYPE_NEWDATE      MYSQL_TYPE_VARCHAR
         MYSQL_TYPE_VARCHAR, MYSQL_TYPE_VARCHAR,
         // MYSQL_TYPE_BIT          MYSQL_TYPE_INVALID
         MYSQL_TYPE_LONGLONG, MYSQL_TYPE_INVALID,
         // MYSQL_TYPE_BOOL      MYSQL_TYPE_JSON
         MYSQL_TYPE_SHORT, MYSQL_TYPE_VARCHAR,
         // MYSQL_TYPE_NEWDECIMAL   MYSQL_TYPE_ENUM
         MYSQL_TYPE_NEWDECIMAL, MYSQL_TYPE_VARCHAR,
         // MYSQL_TYPE_SET          MYSQL_TYPE_TINY_BLOB
         MYSQL_TYPE_VARCHAR, MYSQL_TYPE_TINY_BLOB,
         // MYSQL_TYPE_MEDIUM_BLOB  MYSQL_TYPE_LONG_BLOB
         MYSQL_TYPE_MEDIUM_BLOB, MYSQL_TYPE_LONG_BLOB,
         // MYSQL_TYPE_BLOB         MYSQL_TYPE_VAR_STRING
         MYSQL_TYPE_BLOB, MYSQL_TYPE_VARCHAR,
         // MYSQL_TYPE_STRING       MYSQL_TYPE_GEOMETRY
         MYSQL_TYPE_STRING, MYSQL_TYPE_VARCHAR},
        /* MYSQL_TYPE_LONG -> */
        {// MYSQL_TYPE_DECIMAL      MYSQL_TYPE_TINY
         MYSQL_TYPE_NEWDECIMAL, MYSQL_TYPE_LONG,
         // MYSQL_TYPE_SHORT        MYSQL_TYPE_LONG
         MYSQL_TYPE_LONG, MYSQL_TYPE_LONG,
         // MYSQL_TYPE_FLOAT        MYSQL_TYPE_DOUBLE
         MYSQL_TYPE_DOUBLE, MYSQL_TYPE_DOUBLE,
         // MYSQL_TYPE_NULL         MYSQL_TYPE_TIMESTAMP
         MYSQL_TYPE_LONG, MYSQL_TYPE_VARCHAR,
         // MYSQL_TYPE_LONGLONG     MYSQL_TYPE_INT24
         MYSQL_TYPE_LONGLONG, MYSQL_TYPE_LONG,
         // MYSQL_TYPE_DATE         MYSQL_TYPE_TIME
         MYSQL_TYPE_VARCHAR, MYSQL_TYPE_VARCHAR,
         // MYSQL_TYPE_DATETIME     MYSQL_TYPE_YEAR
         MYSQL_TYPE_VARCHAR, MYSQL_TYPE_LONG,
         // MYSQL_TYPE_NEWDATE      MYSQL_TYPE_VARCHAR
         MYSQL_TYPE_VARCHAR, MYSQL_TYPE_VARCHAR,
         // MYSQL_TYPE_BIT          MYSQL_TYPE_INVALID
         MYSQL_TYPE_LONGLONG, MYSQL_TYPE_INVALID,
         // MYSQL_TYPE_BOOL      MYSQL_TYPE_JSON
         MYSQL_TYPE_LONG, MYSQL_TYPE_VARCHAR,
         // MYSQL_TYPE_NEWDECIMAL   MYSQL_TYPE_ENUM
         MYSQL_TYPE_NEWDECIMAL, MYSQL_TYPE_VARCHAR,
         // MYSQL_TYPE_SET          MYSQL_TYPE_TINY_BLOB
         MYSQL_TYPE_VARCHAR, MYSQL_TYPE_TINY_BLOB,
         // MYSQL_TYPE_MEDIUM_BLOB  MYSQL_TYPE_LONG_BLOB
         MYSQL_TYPE_MEDIUM_BLOB, MYSQL_TYPE_LONG_BLOB,
         // MYSQL_TYPE_BLOB         MYSQL_TYPE_VAR_STRING
         MYSQL_TYPE_BLOB, MYSQL_TYPE_VARCHAR,
         // MYSQL_TYPE_STRING       MYSQL_TYPE_GEOMETRY
         MYSQL_TYPE_STRING, MYSQL_TYPE_VARCHAR},
        /* MYSQL_TYPE_FLOAT -> */
        {// MYSQL_TYPE_DECIMAL      MYSQL_TYPE_TINY
         MYSQL_TYPE_DOUBLE, MYSQL_TYPE_FLOAT,
         // MYSQL_TYPE_SHORT        MYSQL_TYPE_LONG
         MYSQL_TYPE_FLOAT, MYSQL_TYPE_DOUBLE,
         // MYSQL_TYPE_FLOAT        MYSQL_TYPE_DOUBLE
         MYSQL_TYPE_FLOAT, MYSQL_TYPE_DOUBLE,
         // MYSQL_TYPE_NULL         MYSQL_TYPE_TIMESTAMP
         MYSQL_TYPE_FLOAT, MYSQL_TYPE_VARCHAR,
         // MYSQL_TYPE_LONGLONG     MYSQL_TYPE_INT24
         MYSQL_TYPE_FLOAT, MYSQL_TYPE_FLOAT,
         // MYSQL_TYPE_DATE         MYSQL_TYPE_TIME
         MYSQL_TYPE_VARCHAR, MYSQL_TYPE_VARCHAR,
         // MYSQL_TYPE_DATETIME     MYSQL_TYPE_YEAR
         MYSQL_TYPE_VARCHAR, MYSQL_TYPE_FLOAT,
         // MYSQL_TYPE_NEWDATE      MYSQL_TYPE_VARCHAR
         MYSQL_TYPE_VARCHAR, MYSQL_TYPE_VARCHAR,
         // MYSQL_TYPE_BIT          MYSQL_TYPE_INVALID
         MYSQL_TYPE_DOUBLE, MYSQL_TYPE_INVALID,
         // MYSQL_TYPE_BOOL         MYSQL_TYPE_JSON
         MYSQL_TYPE_FLOAT, MYSQL_TYPE_VARCHAR,
         // MYSQL_TYPE_NEWDECIMAL   MYSQL_TYPE_ENUM
         MYSQL_TYPE_DOUBLE, MYSQL_TYPE_VARCHAR,
         // MYSQL_TYPE_SET          MYSQL_TYPE_TINY_BLOB
         MYSQL_TYPE_VARCHAR, MYSQL_TYPE_TINY_BLOB,
         // MYSQL_TYPE_MEDIUM_BLOB  MYSQL_TYPE_LONG_BLOB
         MYSQL_TYPE_MEDIUM_BLOB, MYSQL_TYPE_LONG_BLOB,
         // MYSQL_TYPE_BLOB         MYSQL_TYPE_VAR_STRING
         MYSQL_TYPE_BLOB, MYSQL_TYPE_VARCHAR,
         // MYSQL_TYPE_STRING       MYSQL_TYPE_GEOMETRY
         MYSQL_TYPE_STRING, MYSQL_TYPE_VARCHAR},
        /* MYSQL_TYPE_DOUBLE -> */
        {// MYSQL_TYPE_DECIMAL      MYSQL_TYPE_TINY
         MYSQL_TYPE_DOUBLE, MYSQL_TYPE_DOUBLE,
         // MYSQL_TYPE_SHORT        MYSQL_TYPE_LONG
         MYSQL_TYPE_DOUBLE, MYSQL_TYPE_DOUBLE,
         // MYSQL_TYPE_FLOAT        MYSQL_TYPE_DOUBLE
         MYSQL_TYPE_DOUBLE, MYSQL_TYPE_DOUBLE,
         // MYSQL_TYPE_NULL         MYSQL_TYPE_TIMESTAMP
         MYSQL_TYPE_DOUBLE, MYSQL_TYPE_VARCHAR,
         // MYSQL_TYPE_LONGLONG     MYSQL_TYPE_INT24
         MYSQL_TYPE_DOUBLE, MYSQL_TYPE_DOUBLE,
         // MYSQL_TYPE_DATE         MYSQL_TYPE_TIME
         MYSQL_TYPE_VARCHAR, MYSQL_TYPE_VARCHAR,
         // MYSQL_TYPE_DATETIME     MYSQL_TYPE_YEAR
         MYSQL_TYPE_VARCHAR, MYSQL_TYPE_DOUBLE,
         // MYSQL_TYPE_NEWDATE      MYSQL_TYPE_VARCHAR
         MYSQL_TYPE_VARCHAR, MYSQL_TYPE_VARCHAR,
         // MYSQL_TYPE_BIT          MYSQL_TYPE_INVALID
         MYSQL_TYPE_DOUBLE, MYSQL_TYPE_INVALID,
         // MYSQL_TYPE_BOOL         MYSQL_TYPE_JSON
         MYSQL_TYPE_DOUBLE, MYSQL_TYPE_VARCHAR,
         // MYSQL_TYPE_NEWDECIMAL   MYSQL_TYPE_ENUM
         MYSQL_TYPE_DOUBLE, MYSQL_TYPE_VARCHAR,
         // MYSQL_TYPE_SET          MYSQL_TYPE_TINY_BLOB
         MYSQL_TYPE_VARCHAR, MYSQL_TYPE_TINY_BLOB,
         // MYSQL_TYPE_MEDIUM_BLOB  MYSQL_TYPE_LONG_BLOB
         MYSQL_TYPE_MEDIUM_BLOB, MYSQL_TYPE_LONG_BLOB,
         // MYSQL_TYPE_BLOB         MYSQL_TYPE_VAR_STRING
         MYSQL_TYPE_BLOB, MYSQL_TYPE_VARCHAR,
         // MYSQL_TYPE_STRING       MYSQL_TYPE_GEOMETRY
         MYSQL_TYPE_STRING, MYSQL_TYPE_VARCHAR},
        /* MYSQL_TYPE_NULL -> */
        {// MYSQL_TYPE_DECIMAL      MYSQL_TYPE_TINY
         MYSQL_TYPE_NEWDECIMAL, MYSQL_TYPE_TINY,
         // MYSQL_TYPE_SHORT        MYSQL_TYPE_LONG
         MYSQL_TYPE_SHORT, MYSQL_TYPE_LONG,
         // MYSQL_TYPE_FLOAT        MYSQL_TYPE_DOUBLE
         MYSQL_TYPE_FLOAT, MYSQL_TYPE_DOUBLE,
         // MYSQL_TYPE_NULL         MYSQL_TYPE_TIMESTAMP
         MYSQL_TYPE_NULL, MYSQL_TYPE_TIMESTAMP,
         // MYSQL_TYPE_LONGLONG     MYSQL_TYPE_INT24
         MYSQL_TYPE_LONGLONG, MYSQL_TYPE_LONGLONG,
         // MYSQL_TYPE_DATE         MYSQL_TYPE_TIME
         MYSQL_TYPE_NEWDATE, MYSQL_TYPE_TIME,
         // MYSQL_TYPE_DATETIME     MYSQL_TYPE_YEAR
         MYSQL_TYPE_DATETIME, MYSQL_TYPE_YEAR,
         // MYSQL_TYPE_NEWDATE      MYSQL_TYPE_VARCHAR
         MYSQL_TYPE_NEWDATE, MYSQL_TYPE_VARCHAR,
         // MYSQL_TYPE_BIT          MYSQL_TYPE_INVALID
         MYSQL_TYPE_BIT, MYSQL_TYPE_INVALID,
         // MYSQL_TYPE_BOOL      MYSQL_TYPE_JSON
         MYSQL_TYPE_BOOL, MYSQL_TYPE_JSON,
         // MYSQL_TYPE_NEWDECIMAL   MYSQL_TYPE_ENUM
         MYSQL_TYPE_NEWDECIMAL, MYSQL_TYPE_ENUM,
         // MYSQL_TYPE_SET          MYSQL_TYPE_TINY_BLOB
         MYSQL_TYPE_SET, MYSQL_TYPE_TINY_BLOB,
         // MYSQL_TYPE_MEDIUM_BLOB  MYSQL_TYPE_LONG_BLOB
         MYSQL_TYPE_MEDIUM_BLOB, MYSQL_TYPE_LONG_BLOB,
         // MYSQL_TYPE_BLOB         MYSQL_TYPE_VAR_STRING
         MYSQL_TYPE_BLOB, MYSQL_TYPE_VARCHAR,
         // MYSQL_TYPE_STRING       MYSQL_TYPE_GEOMETRY
         MYSQL_TYPE_STRING, MYSQL_TYPE_GEOMETRY},
        /* MYSQL_TYPE_TIMESTAMP -> */
        {// MYSQL_TYPE_DECIMAL      MYSQL_TYPE_TINY
         MYSQL_TYPE_VARCHAR, MYSQL_TYPE_VARCHAR,
         // MYSQL_TYPE_SHORT        MYSQL_TYPE_LONG
         MYSQL_TYPE_VARCHAR, MYSQL_TYPE_VARCHAR,
         // MYSQL_TYPE_FLOAT        MYSQL_TYPE_DOUBLE
         MYSQL_TYPE_VARCHAR, MYSQL_TYPE_VARCHAR,
         // MYSQL_TYPE_NULL         MYSQL_TYPE_TIMESTAMP
         MYSQL_TYPE_TIMESTAMP, MYSQL_TYPE_TIMESTAMP,
         // MYSQL_TYPE_LONGLONG     MYSQL_TYPE_INT24
         MYSQL_TYPE_VARCHAR, MYSQL_TYPE_VARCHAR,
         // MYSQL_TYPE_DATE         MYSQL_TYPE_TIME
         MYSQL_TYPE_DATETIME, MYSQL_TYPE_DATETIME,
         // MYSQL_TYPE_DATETIME     MYSQL_TYPE_YEAR
         MYSQL_TYPE_DATETIME, MYSQL_TYPE_VARCHAR,
         // MYSQL_TYPE_NEWDATE      MYSQL_TYPE_VARCHAR
         MYSQL_TYPE_DATETIME, MYSQL_TYPE_VARCHAR,
         // MYSQL_TYPE_BIT          MYSQL_TYPE_INVALID
         MYSQL_TYPE_VARCHAR, MYSQL_TYPE_INVALID,
         // MYSQL_TYPE_BOOL         MYSQL_TYPE_JSON
         MYSQL_TYPE_VARCHAR, MYSQL_TYPE_VARCHAR,
         // MYSQL_TYPE_NEWDECIMAL   MYSQL_TYPE_ENUM
         MYSQL_TYPE_VARCHAR, MYSQL_TYPE_VARCHAR,
         // MYSQL_TYPE_SET          MYSQL_TYPE_TINY_BLOB
         MYSQL_TYPE_VARCHAR, MYSQL_TYPE_TINY_BLOB,
         // MYSQL_TYPE_MEDIUM_BLOB  MYSQL_TYPE_LONG_BLOB
         MYSQL_TYPE_MEDIUM_BLOB, MYSQL_TYPE_LONG_BLOB,
         // MYSQL_TYPE_BLOB         MYSQL_TYPE_VAR_STRING
         MYSQL_TYPE_BLOB, MYSQL_TYPE_VARCHAR,
         // MYSQL_TYPE_STRING       MYSQL_TYPE_GEOMETRY
         MYSQL_TYPE_STRING, MYSQL_TYPE_VARCHAR},
        /* MYSQL_TYPE_LONGLONG -> */
        {// MYSQL_TYPE_DECIMAL      MYSQL_TYPE_TINY
         MYSQL_TYPE_NEWDECIMAL, MYSQL_TYPE_LONGLONG,
         // MYSQL_TYPE_SHORT        MYSQL_TYPE_LONG
         MYSQL_TYPE_LONGLONG, MYSQL_TYPE_LONGLONG,
         // MYSQL_TYPE_FLOAT        MYSQL_TYPE_DOUBLE
         MYSQL_TYPE_DOUBLE, MYSQL_TYPE_DOUBLE,
         // MYSQL_TYPE_NULL         MYSQL_TYPE_TIMESTAMP
         MYSQL_TYPE_LONGLONG, MYSQL_TYPE_VARCHAR,
         // MYSQL_TYPE_LONGLONG     MYSQL_TYPE_INT24
         MYSQL_TYPE_LONGLONG, MYSQL_TYPE_LONGLONG,
         // MYSQL_TYPE_DATE         MYSQL_TYPE_TIME
         MYSQL_TYPE_VARCHAR, MYSQL_TYPE_VARCHAR,
         // MYSQL_TYPE_DATETIME     MYSQL_TYPE_YEAR
         MYSQL_TYPE_VARCHAR, MYSQL_TYPE_LONGLONG,
         // MYSQL_TYPE_NEWDATE      MYSQL_TYPE_VARCHAR
         MYSQL_TYPE_NEWDATE, MYSQL_TYPE_VARCHAR,
         // MYSQL_TYPE_BIT          MYSQL_TYPE_INVALID
         MYSQL_TYPE_LONGLONG, MYSQL_TYPE_INVALID,
         // MYSQL_TYPE_BOOL         MYSQL_TYPE_JSON
         MYSQL_TYPE_LONGLONG, MYSQL_TYPE_VARCHAR,
         // MYSQL_TYPE_NEWDECIMAL   MYSQL_TYPE_ENUM
         MYSQL_TYPE_NEWDECIMAL, MYSQL_TYPE_VARCHAR,
         // MYSQL_TYPE_SET          MYSQL_TYPE_TINY_BLOB
         MYSQL_TYPE_VARCHAR, MYSQL_TYPE_TINY_BLOB,
         // MYSQL_TYPE_MEDIUM_BLOB  MYSQL_TYPE_LONG_BLOB
         MYSQL_TYPE_MEDIUM_BLOB, MYSQL_TYPE_LONG_BLOB,
         // MYSQL_TYPE_BLOB         MYSQL_TYPE_VAR_STRING
         MYSQL_TYPE_BLOB, MYSQL_TYPE_VARCHAR,
         // MYSQL_TYPE_STRING       MYSQL_TYPE_GEOMETRY
         MYSQL_TYPE_STRING, MYSQL_TYPE_VARCHAR},
        /* MYSQL_TYPE_INT24 -> */
        {// MYSQL_TYPE_DECIMAL      MYSQL_TYPE_TINY
         MYSQL_TYPE_NEWDECIMAL, MYSQL_TYPE_INT24,
         // MYSQL_TYPE_SHORT        MYSQL_TYPE_LONG
         MYSQL_TYPE_INT24, MYSQL_TYPE_LONG,
         // MYSQL_TYPE_FLOAT        MYSQL_TYPE_DOUBLE
         MYSQL_TYPE_FLOAT, MYSQL_TYPE_DOUBLE,
         // MYSQL_TYPE_NULL         MYSQL_TYPE_TIMESTAMP
         MYSQL_TYPE_INT24, MYSQL_TYPE_VARCHAR,
         // MYSQL_TYPE_LONGLONG     MYSQL_TYPE_INT24
         MYSQL_TYPE_LONGLONG, MYSQL_TYPE_INT24,
         // MYSQL_TYPE_DATE         MYSQL_TYPE_TIME
         MYSQL_TYPE_VARCHAR, MYSQL_TYPE_VARCHAR,
         // MYSQL_TYPE_DATETIME     MYSQL_TYPE_YEAR
         MYSQL_TYPE_VARCHAR, MYSQL_TYPE_INT24,
         // MYSQL_TYPE_NEWDATE      MYSQL_TYPE_VARCHAR
         MYSQL_TYPE_NEWDATE, MYSQL_TYPE_VARCHAR,
         // MYSQL_TYPE_BIT          MYSQL_TYPE_INVALID
         MYSQL_TYPE_LONGLONG, MYSQL_TYPE_INVALID,
         // MYSQL_TYPE_BOOL         MYSQL_TYPE_JSON
         MYSQL_TYPE_INT24, MYSQL_TYPE_VARCHAR,
         // MYSQL_TYPE_NEWDECIMAL   MYSQL_TYPE_ENUM
         MYSQL_TYPE_NEWDECIMAL, MYSQL_TYPE_VARCHAR,
         // MYSQL_TYPE_SET          MYSQL_TYPE_TINY_BLOB
         MYSQL_TYPE_VARCHAR, MYSQL_TYPE_TINY_BLOB,
         // MYSQL_TYPE_MEDIUM_BLOB  MYSQL_TYPE_LONG_BLOB
         MYSQL_TYPE_MEDIUM_BLOB, MYSQL_TYPE_LONG_BLOB,
         // MYSQL_TYPE_BLOB         MYSQL_TYPE_VAR_STRING
         MYSQL_TYPE_BLOB, MYSQL_TYPE_VARCHAR,
         // MYSQL_TYPE_STRING       MYSQL_TYPE_GEOMETRY
         MYSQL_TYPE_STRING, MYSQL_TYPE_VARCHAR},
        /* MYSQL_TYPE_DATE -> */
        {// MYSQL_TYPE_DECIMAL      MYSQL_TYPE_TINY
         MYSQL_TYPE_VARCHAR, MYSQL_TYPE_VARCHAR,
         // MYSQL_TYPE_SHORT        MYSQL_TYPE_LONG
         MYSQL_TYPE_VARCHAR, MYSQL_TYPE_VARCHAR,
         // MYSQL_TYPE_FLOAT        MYSQL_TYPE_DOUBLE
         MYSQL_TYPE_VARCHAR, MYSQL_TYPE_VARCHAR,
         // MYSQL_TYPE_NULL         MYSQL_TYPE_TIMESTAMP
         MYSQL_TYPE_NEWDATE, MYSQL_TYPE_DATETIME,
         // MYSQL_TYPE_LONGLONG     MYSQL_TYPE_INT24
         MYSQL_TYPE_VARCHAR, MYSQL_TYPE_VARCHAR,
         // MYSQL_TYPE_DATE         MYSQL_TYPE_TIME
         MYSQL_TYPE_NEWDATE, MYSQL_TYPE_DATETIME,
         // MYSQL_TYPE_DATETIME     MYSQL_TYPE_YEAR
         MYSQL_TYPE_DATETIME, MYSQL_TYPE_VARCHAR,
         // MYSQL_TYPE_NEWDATE      MYSQL_TYPE_VARCHAR
         MYSQL_TYPE_NEWDATE, MYSQL_TYPE_VARCHAR,
         // MYSQL_TYPE_BIT          MYSQL_TYPE_INVALID
         MYSQL_TYPE_VARCHAR, MYSQL_TYPE_INVALID,
         // MYSQL_TYPE_BOOL         MYSQL_TYPE_JSON
         MYSQL_TYPE_VARCHAR, MYSQL_TYPE_VARCHAR,
         // MYSQL_TYPE_NEWDECIMAL   MYSQL_TYPE_ENUM
         MYSQL_TYPE_VARCHAR, MYSQL_TYPE_VARCHAR,
         // MYSQL_TYPE_SET          MYSQL_TYPE_TINY_BLOB
         MYSQL_TYPE_VARCHAR, MYSQL_TYPE_TINY_BLOB,
         // MYSQL_TYPE_MEDIUM_BLOB  MYSQL_TYPE_LONG_BLOB
         MYSQL_TYPE_MEDIUM_BLOB, MYSQL_TYPE_LONG_BLOB,
         // MYSQL_TYPE_BLOB         MYSQL_TYPE_VAR_STRING
         MYSQL_TYPE_BLOB, MYSQL_TYPE_VARCHAR,
         // MYSQL_TYPE_STRING       MYSQL_TYPE_GEOMETRY
         MYSQL_TYPE_STRING, MYSQL_TYPE_VARCHAR},
        /* MYSQL_TYPE_TIME -> */
        {// MYSQL_TYPE_DECIMAL      MYSQL_TYPE_TINY
         MYSQL_TYPE_VARCHAR, MYSQL_TYPE_VARCHAR,
         // MYSQL_TYPE_SHORT        MYSQL_TYPE_LONG
         MYSQL_TYPE_VARCHAR, MYSQL_TYPE_VARCHAR,
         // MYSQL_TYPE_FLOAT        MYSQL_TYPE_DOUBLE
         MYSQL_TYPE_VARCHAR, MYSQL_TYPE_VARCHAR,
         // MYSQL_TYPE_NULL         MYSQL_TYPE_TIMESTAMP
         MYSQL_TYPE_TIME, MYSQL_TYPE_DATETIME,
         // MYSQL_TYPE_LONGLONG     MYSQL_TYPE_INT24
         MYSQL_TYPE_VARCHAR, MYSQL_TYPE_VARCHAR,
         // MYSQL_TYPE_DATE         MYSQL_TYPE_TIME
         MYSQL_TYPE_DATETIME, MYSQL_TYPE_TIME,
         // MYSQL_TYPE_DATETIME     MYSQL_TYPE_YEAR
         MYSQL_TYPE_DATETIME, MYSQL_TYPE_VARCHAR,
         // MYSQL_TYPE_NEWDATE      MYSQL_TYPE_VARCHAR
         MYSQL_TYPE_NEWDATE, MYSQL_TYPE_VARCHAR,
         // MYSQL_TYPE_BIT          MYSQL_TYPE_INVALID
         MYSQL_TYPE_VARCHAR, MYSQL_TYPE_INVALID,
         // MYSQL_TYPE_BOOL         MYSQL_TYPE_JSON
         MYSQL_TYPE_VARCHAR, MYSQL_TYPE_VARCHAR,
         // MYSQL_TYPE_NEWDECIMAL   MYSQL_TYPE_ENUM
         MYSQL_TYPE_VARCHAR, MYSQL_TYPE_VARCHAR,
         // MYSQL_TYPE_SET          MYSQL_TYPE_TINY_BLOB
         MYSQL_TYPE_VARCHAR, MYSQL_TYPE_TINY_BLOB,
         // MYSQL_TYPE_MEDIUM_BLOB  MYSQL_TYPE_LONG_BLOB
         MYSQL_TYPE_MEDIUM_BLOB, MYSQL_TYPE_LONG_BLOB,
         // MYSQL_TYPE_BLOB         MYSQL_TYPE_VAR_STRING
         MYSQL_TYPE_BLOB, MYSQL_TYPE_VARCHAR,
         // MYSQL_TYPE_STRING       MYSQL_TYPE_GEOMETRY
         MYSQL_TYPE_STRING, MYSQL_TYPE_VARCHAR},
        /* MYSQL_TYPE_DATETIME -> */
        {// MYSQL_TYPE_DECIMAL      MYSQL_TYPE_TINY
         MYSQL_TYPE_VARCHAR, MYSQL_TYPE_VARCHAR,
         // MYSQL_TYPE_SHORT        MYSQL_TYPE_LONG
         MYSQL_TYPE_VARCHAR, MYSQL_TYPE_VARCHAR,
         // MYSQL_TYPE_FLOAT        MYSQL_TYPE_DOUBLE
         MYSQL_TYPE_VARCHAR, MYSQL_TYPE_VARCHAR,
         // MYSQL_TYPE_NULL         MYSQL_TYPE_TIMESTAMP
         MYSQL_TYPE_DATETIME, MYSQL_TYPE_DATETIME,
         // MYSQL_TYPE_LONGLONG     MYSQL_TYPE_INT24
         MYSQL_TYPE_VARCHAR, MYSQL_TYPE_VARCHAR,
         // MYSQL_TYPE_DATE         MYSQL_TYPE_TIME
         MYSQL_TYPE_DATETIME, MYSQL_TYPE_DATETIME,
         // MYSQL_TYPE_DATETIME     MYSQL_TYPE_YEAR
         MYSQL_TYPE_DATETIME, MYSQL_TYPE_VARCHAR,
         // MYSQL_TYPE_NEWDATE      MYSQL_TYPE_VARCHAR
         MYSQL_TYPE_DATETIME, MYSQL_TYPE_VARCHAR,
         // MYSQL_TYPE_BIT          MYSQL_TYPE_INVALID
         MYSQL_TYPE_VARCHAR, MYSQL_TYPE_INVALID,
         // MYSQL_TYPE_BOOL         MYSQL_TYPE_JSON
         MYSQL_TYPE_VARCHAR, MYSQL_TYPE_VARCHAR,
         // MYSQL_TYPE_NEWDECIMAL   MYSQL_TYPE_ENUM
         MYSQL_TYPE_VARCHAR, MYSQL_TYPE_VARCHAR,
         // MYSQL_TYPE_SET          MYSQL_TYPE_TINY_BLOB
         MYSQL_TYPE_VARCHAR, MYSQL_TYPE_TINY_BLOB,
         // MYSQL_TYPE_MEDIUM_BLOB  MYSQL_TYPE_LONG_BLOB
         MYSQL_TYPE_MEDIUM_BLOB, MYSQL_TYPE_LONG_BLOB,
         // MYSQL_TYPE_BLOB         MYSQL_TYPE_VAR_STRING
         MYSQL_TYPE_BLOB, MYSQL_TYPE_VARCHAR,
         // MYSQL_TYPE_STRING       MYSQL_TYPE_GEOMETRY
         MYSQL_TYPE_STRING, MYSQL_TYPE_VARCHAR},
        /* MYSQL_TYPE_YEAR -> */
        {// MYSQL_TYPE_DECIMAL      MYSQL_TYPE_TINY
         MYSQL_TYPE_DECIMAL, MYSQL_TYPE_TINY,
         // MYSQL_TYPE_SHORT        MYSQL_TYPE_LONG
         MYSQL_TYPE_SHORT, MYSQL_TYPE_LONG,
         // MYSQL_TYPE_FLOAT        MYSQL_TYPE_DOUBLE
         MYSQL_TYPE_FLOAT, MYSQL_TYPE_DOUBLE,
         // MYSQL_TYPE_NULL         MYSQL_TYPE_TIMESTAMP
         MYSQL_TYPE_YEAR, MYSQL_TYPE_VARCHAR,
         // MYSQL_TYPE_LONGLONG     MYSQL_TYPE_INT24
         MYSQL_TYPE_LONGLONG, MYSQL_TYPE_INT24,
         // MYSQL_TYPE_DATE         MYSQL_TYPE_TIME
         MYSQL_TYPE_VARCHAR, MYSQL_TYPE_VARCHAR,
         // MYSQL_TYPE_DATETIME     MYSQL_TYPE_YEAR
         MYSQL_TYPE_VARCHAR, MYSQL_TYPE_YEAR,
         // MYSQL_TYPE_NEWDATE      MYSQL_TYPE_VARCHAR
         MYSQL_TYPE_VARCHAR, MYSQL_TYPE_VARCHAR,
         // MYSQL_TYPE_BIT          MYSQL_TYPE_INVALID
         MYSQL_TYPE_LONGLONG, MYSQL_TYPE_INVALID,
         // MYSQL_TYPE_BOOL         MYSQL_TYPE_JSON
         MYSQL_TYPE_SHORT, MYSQL_TYPE_VARCHAR,
         // MYSQL_TYPE_NEWDECIMAL   MYSQL_TYPE_ENUM
         MYSQL_TYPE_NEWDECIMAL, MYSQL_TYPE_VARCHAR,
         // MYSQL_TYPE_SET          MYSQL_TYPE_TINY_BLOB
         MYSQL_TYPE_VARCHAR, MYSQL_TYPE_TINY_BLOB,
         // MYSQL_TYPE_MEDIUM_BLOB  MYSQL_TYPE_LONG_BLOB
         MYSQL_TYPE_MEDIUM_BLOB, MYSQL_TYPE_LONG_BLOB,
         // MYSQL_TYPE_BLOB         MYSQL_TYPE_VAR_STRING
         MYSQL_TYPE_BLOB, MYSQL_TYPE_VARCHAR,
         // MYSQL_TYPE_STRING       MYSQL_TYPE_GEOMETRY
         MYSQL_TYPE_STRING, MYSQL_TYPE_VARCHAR},
        /* MYSQL_TYPE_NEWDATE -> */
        {// MYSQL_TYPE_DECIMAL      MYSQL_TYPE_TINY
         MYSQL_TYPE_VARCHAR, MYSQL_TYPE_VARCHAR,
         // MYSQL_TYPE_SHORT        MYSQL_TYPE_LONG
         MYSQL_TYPE_VARCHAR, MYSQL_TYPE_VARCHAR,
         // MYSQL_TYPE_FLOAT        MYSQL_TYPE_DOUBLE
         MYSQL_TYPE_VARCHAR, MYSQL_TYPE_VARCHAR,
         // MYSQL_TYPE_NULL         MYSQL_TYPE_TIMESTAMP
         MYSQL_TYPE_NEWDATE, MYSQL_TYPE_DATETIME,
         // MYSQL_TYPE_LONGLONG     MYSQL_TYPE_INT24
         MYSQL_TYPE_VARCHAR, MYSQL_TYPE_VARCHAR,
         // MYSQL_TYPE_DATE         MYSQL_TYPE_TIME
         MYSQL_TYPE_NEWDATE, MYSQL_TYPE_DATETIME,
         // MYSQL_TYPE_DATETIME     MYSQL_TYPE_YEAR
         MYSQL_TYPE_DATETIME, MYSQL_TYPE_VARCHAR,
         // MYSQL_TYPE_NEWDATE      MYSQL_TYPE_VARCHAR
         MYSQL_TYPE_NEWDATE, MYSQL_TYPE_VARCHAR,
         // MYSQL_TYPE_BIT          MYSQL_TYPE_INVALID
         MYSQL_TYPE_VARCHAR, MYSQL_TYPE_INVALID,
         // MYSQL_TYPE_BOOL      MYSQL_TYPE_JSON
         MYSQL_TYPE_VARCHAR, MYSQL_TYPE_VARCHAR,
         // MYSQL_TYPE_NEWDECIMAL   MYSQL_TYPE_ENUM
         MYSQL_TYPE_VARCHAR, MYSQL_TYPE_VARCHAR,
         // MYSQL_TYPE_SET          MYSQL_TYPE_TINY_BLOB
         MYSQL_TYPE_VARCHAR, MYSQL_TYPE_TINY_BLOB,
         // MYSQL_TYPE_MEDIUM_BLOB  MYSQL_TYPE_LONG_BLOB
         MYSQL_TYPE_MEDIUM_BLOB, MYSQL_TYPE_LONG_BLOB,
         // MYSQL_TYPE_BLOB         MYSQL_TYPE_VAR_STRING
         MYSQL_TYPE_BLOB, MYSQL_TYPE_VARCHAR,
         // MYSQL_TYPE_STRING       MYSQL_TYPE_GEOMETRY
         MYSQL_TYPE_STRING, MYSQL_TYPE_VARCHAR},
        /* MYSQL_TYPE_VARCHAR -> */
        {// MYSQL_TYPE_DECIMAL      MYSQL_TYPE_TINY
         MYSQL_TYPE_VARCHAR, MYSQL_TYPE_VARCHAR,
         // MYSQL_TYPE_SHORT        MYSQL_TYPE_LONG
         MYSQL_TYPE_VARCHAR, MYSQL_TYPE_VARCHAR,
         // MYSQL_TYPE_FLOAT        MYSQL_TYPE_DOUBLE
         MYSQL_TYPE_VARCHAR, MYSQL_TYPE_VARCHAR,
         // MYSQL_TYPE_NULL         MYSQL_TYPE_TIMESTAMP
         MYSQL_TYPE_VARCHAR, MYSQL_TYPE_VARCHAR,
         // MYSQL_TYPE_LONGLONG     MYSQL_TYPE_INT24
         MYSQL_TYPE_VARCHAR, MYSQL_TYPE_VARCHAR,
         // MYSQL_TYPE_DATE         MYSQL_TYPE_TIME
         MYSQL_TYPE_VARCHAR, MYSQL_TYPE_VARCHAR,
         // MYSQL_TYPE_DATETIME     MYSQL_TYPE_YEAR
         MYSQL_TYPE_VARCHAR, MYSQL_TYPE_VARCHAR,
         // MYSQL_TYPE_NEWDATE      MYSQL_TYPE_VARCHAR
         MYSQL_TYPE_VARCHAR, MYSQL_TYPE_VARCHAR,
         // MYSQL_TYPE_BIT          MYSQL_TYPE_INVALID
         MYSQL_TYPE_VARCHAR, MYSQL_TYPE_INVALID,
         // MYSQL_TYPE_BOOL         MYSQL_TYPE_JSON
         MYSQL_TYPE_VARCHAR, MYSQL_TYPE_VARCHAR,
         // MYSQL_TYPE_NEWDECIMAL   MYSQL_TYPE_ENUM
         MYSQL_TYPE_VARCHAR, MYSQL_TYPE_VARCHAR,
         // MYSQL_TYPE_SET          MYSQL_TYPE_TINY_BLOB
         MYSQL_TYPE_VARCHAR, MYSQL_TYPE_TINY_BLOB,
         // MYSQL_TYPE_MEDIUM_BLOB  MYSQL_TYPE_LONG_BLOB
         MYSQL_TYPE_MEDIUM_BLOB, MYSQL_TYPE_LONG_BLOB,
         // MYSQL_TYPE_BLOB         MYSQL_TYPE_VAR_STRING
         MYSQL_TYPE_BLOB, MYSQL_TYPE_VARCHAR,
         // MYSQL_TYPE_STRING       MYSQL_TYPE_GEOMETRY
         MYSQL_TYPE_VARCHAR, MYSQL_TYPE_VARCHAR},
        /* MYSQL_TYPE_BIT -> */
        {// MYSQL_TYPE_DECIMAL      MYSQL_TYPE_TINY
         MYSQL_TYPE_NEWDECIMAL, MYSQL_TYPE_LONGLONG,
         // MYSQL_TYPE_SHORT        MYSQL_TYPE_LONG
         MYSQL_TYPE_LONGLONG, MYSQL_TYPE_LONGLONG,
         // MYSQL_TYPE_FLOAT        MYSQL_TYPE_DOUBLE
         MYSQL_TYPE_DOUBLE, MYSQL_TYPE_DOUBLE,
         // MYSQL_TYPE_NULL         MYSQL_TYPE_TIMESTAMP
         MYSQL_TYPE_BIT, MYSQL_TYPE_VARCHAR,
         // MYSQL_TYPE_LONGLONG     MYSQL_TYPE_INT24
         MYSQL_TYPE_LONGLONG, MYSQL_TYPE_LONGLONG,
         // MYSQL_TYPE_DATE         MYSQL_TYPE_TIME
         MYSQL_TYPE_VARCHAR, MYSQL_TYPE_VARCHAR,
         // MYSQL_TYPE_DATETIME     MYSQL_TYPE_YEAR
         MYSQL_TYPE_VARCHAR, MYSQL_TYPE_LONGLONG,
         // MYSQL_TYPE_NEWDATE      MYSQL_TYPE_VARCHAR
         MYSQL_TYPE_VARCHAR, MYSQL_TYPE_VARCHAR,
         // MYSQL_TYPE_BIT          MYSQL_TYPE_INVALID
         MYSQL_TYPE_BIT, MYSQL_TYPE_INVALID,
         // MYSQL_TYPE_BOOL      MYSQL_TYPE_JSON
         MYSQL_TYPE_LONGLONG, MYSQL_TYPE_VARCHAR,
         // MYSQL_TYPE_NEWDECIMAL   MYSQL_TYPE_ENUM
         MYSQL_TYPE_NEWDECIMAL, MYSQL_TYPE_VARCHAR,
         // MYSQL_TYPE_SET          MYSQL_TYPE_TINY_BLOB
         MYSQL_TYPE_VARCHAR, MYSQL_TYPE_TINY_BLOB,
         // MYSQL_TYPE_MEDIUM_BLOB  MYSQL_TYPE_LONG_BLOB
         MYSQL_TYPE_MEDIUM_BLOB, MYSQL_TYPE_LONG_BLOB,
         // MYSQL_TYPE_BLOB         MYSQL_TYPE_VAR_STRING
         MYSQL_TYPE_BLOB, MYSQL_TYPE_VARCHAR,
         // MYSQL_TYPE_STRING       MYSQL_TYPE_GEOMETRY
         MYSQL_TYPE_STRING, MYSQL_TYPE_VARCHAR},
        /* MYSQL_TYPE_INVALID -> */
        {// MYSQL_TYPE_DECIMAL      MYSQL_TYPE_TINY
         MYSQL_TYPE_INVALID, MYSQL_TYPE_INVALID,
         // MYSQL_TYPE_SHORT        MYSQL_TYPE_LONG
         MYSQL_TYPE_INVALID, MYSQL_TYPE_INVALID,
         // MYSQL_TYPE_FLOAT        MYSQL_TYPE_DOUBLE
         MYSQL_TYPE_INVALID, MYSQL_TYPE_INVALID,
         // MYSQL_TYPE_NULL         MYSQL_TYPE_TIMESTAMP
         MYSQL_TYPE_INVALID, MYSQL_TYPE_INVALID,
         // MYSQL_TYPE_LONGLONG     MYSQL_TYPE_INT24
         MYSQL_TYPE_INVALID, MYSQL_TYPE_INVALID,
         // MYSQL_TYPE_DATE         MYSQL_TYPE_TIME
         MYSQL_TYPE_INVALID, MYSQL_TYPE_INVALID,
         // MYSQL_TYPE_DATETIME     MYSQL_TYPE_YEAR
         MYSQL_TYPE_INVALID, MYSQL_TYPE_INVALID,
         // MYSQL_TYPE_NEWDATE      MYSQL_TYPE_VARCHAR
         MYSQL_TYPE_INVALID, MYSQL_TYPE_INVALID,
         // MYSQL_TYPE_BIT          MYSQL_TYPE_INVALID
         MYSQL_TYPE_INVALID, MYSQL_TYPE_INVALID,
         // MYSQL_TYPE_BOOL         MYSQL_TYPE_JSON
         MYSQL_TYPE_INVALID, MYSQL_TYPE_INVALID,
         // MYSQL_TYPE_NEWDECIMAL   MYSQL_TYPE_ENUM
         MYSQL_TYPE_INVALID, MYSQL_TYPE_INVALID,
         // MYSQL_TYPE_SET          MYSQL_TYPE_TINY_BLOB
         MYSQL_TYPE_INVALID, MYSQL_TYPE_INVALID,
         // MYSQL_TYPE_MEDIUM_BLOB  MYSQL_TYPE_LONG_BLOB
         MYSQL_TYPE_INVALID, MYSQL_TYPE_INVALID,
         // MYSQL_TYPE_BLOB         MYSQL_TYPE_VAR_STRING
         MYSQL_TYPE_INVALID, MYSQL_TYPE_INVALID,
         // MYSQL_TYPE_STRING       MYSQL_TYPE_GEOMETRY
         MYSQL_TYPE_INVALID, MYSQL_TYPE_INVALID},
        /* MYSQL_TYPE_BOOL -> */
        {// MYSQL_TYPE_DECIMAL      MYSQL_TYPE_TINY
         MYSQL_TYPE_NEWDECIMAL, MYSQL_TYPE_TINY,
         // MYSQL_TYPE_SHORT        MYSQL_TYPE_LONG
         MYSQL_TYPE_SHORT, MYSQL_TYPE_LONG,
         // MYSQL_TYPE_FLOAT        MYSQL_TYPE_DOUBLE
         MYSQL_TYPE_FLOAT, MYSQL_TYPE_DOUBLE,
         // MYSQL_TYPE_NULL         MYSQL_TYPE_TIMESTAMP
         MYSQL_TYPE_BOOL, MYSQL_TYPE_VARCHAR,
         // MYSQL_TYPE_LONGLONG     MYSQL_TYPE_INT24
         MYSQL_TYPE_LONGLONG, MYSQL_TYPE_INT24,
         // MYSQL_TYPE_DATE         MYSQL_TYPE_TIME
         MYSQL_TYPE_VARCHAR, MYSQL_TYPE_VARCHAR,
         // MYSQL_TYPE_DATETIME     MYSQL_TYPE_YEAR
         MYSQL_TYPE_VARCHAR, MYSQL_TYPE_SHORT,
         // MYSQL_TYPE_NEWDATE      MYSQL_TYPE_VARCHAR
         MYSQL_TYPE_VARCHAR, MYSQL_TYPE_VARCHAR,
         // MYSQL_TYPE_BIT          MYSQL_TYPE_INVALID
         MYSQL_TYPE_LONGLONG, MYSQL_TYPE_INVALID,
         // MYSQL_TYPE_BOOL         MYSQL_TYPE_JSON
         MYSQL_TYPE_BOOL, MYSQL_TYPE_VARCHAR,
         // MYSQL_TYPE_NEWDECIMAL   MYSQL_TYPE_ENUM
         MYSQL_TYPE_NEWDECIMAL, MYSQL_TYPE_VARCHAR,
         // MYSQL_TYPE_SET          MYSQL_TYPE_TINY_BLOB
         MYSQL_TYPE_VARCHAR, MYSQL_TYPE_TINY_BLOB,
         // MYSQL_TYPE_MEDIUM_BLOB  MYSQL_TYPE_LONG_BLOB
         MYSQL_TYPE_MEDIUM_BLOB, MYSQL_TYPE_LONG_BLOB,
         // MYSQL_TYPE_BLOB         MYSQL_TYPE_VAR_STRING
         MYSQL_TYPE_BLOB, MYSQL_TYPE_VARCHAR,
         // MYSQL_TYPE_STRING       MYSQL_TYPE_GEOMETRY
         MYSQL_TYPE_STRING, MYSQL_TYPE_VARCHAR},
        /* MYSQL_TYPE_JSON -> */
        {// MYSQL_TYPE_DECIMAL      MYSQL_TYPE_TINY
         MYSQL_TYPE_VARCHAR, MYSQL_TYPE_VARCHAR,
         // MYSQL_TYPE_SHORT        MYSQL_TYPE_LONG
         MYSQL_TYPE_VARCHAR, MYSQL_TYPE_VARCHAR,
         // MYSQL_TYPE_FLOAT        MYSQL_TYPE_DOUBLE
         MYSQL_TYPE_VARCHAR, MYSQL_TYPE_VARCHAR,
         // MYSQL_TYPE_NULL         MYSQL_TYPE_TIMESTAMP
         MYSQL_TYPE_JSON, MYSQL_TYPE_VARCHAR,
         // MYSQL_TYPE_LONGLONG     MYSQL_TYPE_INT24
         MYSQL_TYPE_VARCHAR, MYSQL_TYPE_VARCHAR,
         // MYSQL_TYPE_DATE         MYSQL_TYPE_TIME
         MYSQL_TYPE_VARCHAR, MYSQL_TYPE_VARCHAR,
         // MYSQL_TYPE_DATETIME     MYSQL_TYPE_YEAR
         MYSQL_TYPE_VARCHAR, MYSQL_TYPE_VARCHAR,
         // MYSQL_TYPE_NEWDATE      MYSQL_TYPE_VARCHAR
         MYSQL_TYPE_VARCHAR, MYSQL_TYPE_VARCHAR,
         // MYSQL_TYPE_BIT          MYSQL_TYPE_INVALID
         MYSQL_TYPE_VARCHAR, MYSQL_TYPE_INVALID,
         // MYSQL_TYPE_BOOL         MYSQL_TYPE_JSON
         MYSQL_TYPE_VARCHAR, MYSQL_TYPE_JSON,
         // MYSQL_TYPE_NEWDECIMAL   MYSQL_TYPE_ENUM
         MYSQL_TYPE_VARCHAR, MYSQL_TYPE_VARCHAR,
         // MYSQL_TYPE_SET          MYSQL_TYPE_TINY_BLOB
         MYSQL_TYPE_VARCHAR, MYSQL_TYPE_LONG_BLOB,
         // MYSQL_TYPE_MEDIUM_BLOB  MYSQL_TYPE_LONG_BLOB
         MYSQL_TYPE_LONG_BLOB, MYSQL_TYPE_LONG_BLOB,
         // MYSQL_TYPE_BLOB         MYSQL_TYPE_VAR_STRING
         MYSQL_TYPE_LONG_BLOB, MYSQL_TYPE_VARCHAR,
         // MYSQL_TYPE_STRING       MYSQL_TYPE_GEOMETRY
         MYSQL_TYPE_STRING, MYSQL_TYPE_VARCHAR},
        /* MYSQL_TYPE_NEWDECIMAL -> */
        {// MYSQL_TYPE_DECIMAL      MYSQL_TYPE_TINY
         MYSQL_TYPE_NEWDECIMAL, MYSQL_TYPE_NEWDECIMAL,
         // MYSQL_TYPE_SHORT        MYSQL_TYPE_LONG
         MYSQL_TYPE_NEWDECIMAL, MYSQL_TYPE_NEWDECIMAL,
         // MYSQL_TYPE_FLOAT        MYSQL_TYPE_DOUBLE
         MYSQL_TYPE_DOUBLE, MYSQL_TYPE_DOUBLE,
         // MYSQL_TYPE_NULL         MYSQL_TYPE_TIMESTAMP
         MYSQL_TYPE_NEWDECIMAL, MYSQL_TYPE_VARCHAR,
         // MYSQL_TYPE_LONGLONG     MYSQL_TYPE_INT24
         MYSQL_TYPE_NEWDECIMAL, MYSQL_TYPE_NEWDECIMAL,
         // MYSQL_TYPE_DATE         MYSQL_TYPE_TIME
         MYSQL_TYPE_VARCHAR, MYSQL_TYPE_VARCHAR,
         // MYSQL_TYPE_DATETIME     MYSQL_TYPE_YEAR
         MYSQL_TYPE_VARCHAR, MYSQL_TYPE_NEWDECIMAL,
         // MYSQL_TYPE_NEWDATE      MYSQL_TYPE_VARCHAR
         MYSQL_TYPE_VARCHAR, MYSQL_TYPE_VARCHAR,
         // MYSQL_TYPE_BIT          MYSQL_TYPE_INVALID
         MYSQL_TYPE_NEWDECIMAL, MYSQL_TYPE_INVALID,
         // MYSQL_TYPE_BOOL         MYSQL_TYPE_JSON
         MYSQL_TYPE_NEWDECIMAL, MYSQL_TYPE_VARCHAR,
         // MYSQL_TYPE_NEWDECIMAL   MYSQL_TYPE_ENUM
         MYSQL_TYPE_NEWDECIMAL, MYSQL_TYPE_VARCHAR,
         // MYSQL_TYPE_SET          MYSQL_TYPE_TINY_BLOB
         MYSQL_TYPE_VARCHAR, MYSQL_TYPE_TINY_BLOB,
         // MYSQL_TYPE_MEDIUM_BLOB  MYSQL_TYPE_LONG_BLOB
         MYSQL_TYPE_MEDIUM_BLOB, MYSQL_TYPE_LONG_BLOB,
         // MYSQL_TYPE_BLOB         MYSQL_TYPE_VAR_STRING
         MYSQL_TYPE_BLOB, MYSQL_TYPE_VARCHAR,
         // MYSQL_TYPE_STRING       MYSQL_TYPE_GEOMETRY
         MYSQL_TYPE_STRING, MYSQL_TYPE_VARCHAR},
        /* MYSQL_TYPE_ENUM -> */
        {// MYSQL_TYPE_DECIMAL      MYSQL_TYPE_TINY
         MYSQL_TYPE_VARCHAR, MYSQL_TYPE_VARCHAR,
         // MYSQL_TYPE_SHORT        MYSQL_TYPE_LONG
         MYSQL_TYPE_VARCHAR, MYSQL_TYPE_VARCHAR,
         // MYSQL_TYPE_FLOAT        MYSQL_TYPE_DOUBLE
         MYSQL_TYPE_VARCHAR, MYSQL_TYPE_VARCHAR,
         // MYSQL_TYPE_NULL         MYSQL_TYPE_TIMESTAMP
         MYSQL_TYPE_ENUM, MYSQL_TYPE_VARCHAR,
         // MYSQL_TYPE_LONGLONG     MYSQL_TYPE_INT24
         MYSQL_TYPE_VARCHAR, MYSQL_TYPE_VARCHAR,
         // MYSQL_TYPE_DATE         MYSQL_TYPE_TIME
         MYSQL_TYPE_VARCHAR, MYSQL_TYPE_VARCHAR,
         // MYSQL_TYPE_DATETIME     MYSQL_TYPE_YEAR
         MYSQL_TYPE_VARCHAR, MYSQL_TYPE_VARCHAR,
         // MYSQL_TYPE_NEWDATE      MYSQL_TYPE_VARCHAR
         MYSQL_TYPE_VARCHAR, MYSQL_TYPE_VARCHAR,
         // MYSQL_TYPE_BIT          MYSQL_TYPE_INVALID
         MYSQL_TYPE_VARCHAR, MYSQL_TYPE_INVALID,
         // MYSQL_TYPE_BOOL         MYSQL_TYPE_JSON
         MYSQL_TYPE_VARCHAR, MYSQL_TYPE_VARCHAR,
         // MYSQL_TYPE_NEWDECIMAL   MYSQL_TYPE_ENUM
         MYSQL_TYPE_VARCHAR, MYSQL_TYPE_VARCHAR,
         // MYSQL_TYPE_SET          MYSQL_TYPE_TINY_BLOB
         MYSQL_TYPE_VARCHAR, MYSQL_TYPE_TINY_BLOB,
         // MYSQL_TYPE_MEDIUM_BLOB  MYSQL_TYPE_LONG_BLOB
         MYSQL_TYPE_MEDIUM_BLOB, MYSQL_TYPE_LONG_BLOB,
         // MYSQL_TYPE_BLOB         MYSQL_TYPE_VAR_STRING
         MYSQL_TYPE_BLOB, MYSQL_TYPE_VARCHAR,
         // MYSQL_TYPE_STRING       MYSQL_TYPE_GEOMETRY
         MYSQL_TYPE_STRING, MYSQL_TYPE_VARCHAR},
        /* MYSQL_TYPE_SET -> */
        {// MYSQL_TYPE_DECIMAL      MYSQL_TYPE_TINY
         MYSQL_TYPE_VARCHAR, MYSQL_TYPE_VARCHAR,
         // MYSQL_TYPE_SHORT        MYSQL_TYPE_LONG
         MYSQL_TYPE_VARCHAR, MYSQL_TYPE_VARCHAR,
         // MYSQL_TYPE_FLOAT        MYSQL_TYPE_DOUBLE
         MYSQL_TYPE_VARCHAR, MYSQL_TYPE_VARCHAR,
         // MYSQL_TYPE_NULL         MYSQL_TYPE_TIMESTAMP
         MYSQL_TYPE_SET, MYSQL_TYPE_VARCHAR,
         // MYSQL_TYPE_LONGLONG     MYSQL_TYPE_INT24
         MYSQL_TYPE_VARCHAR, MYSQL_TYPE_VARCHAR,
         // MYSQL_TYPE_DATE         MYSQL_TYPE_TIME
         MYSQL_TYPE_VARCHAR, MYSQL_TYPE_VARCHAR,
         // MYSQL_TYPE_DATETIME     MYSQL_TYPE_YEAR
         MYSQL_TYPE_VARCHAR, MYSQL_TYPE_VARCHAR,
         // MYSQL_TYPE_NEWDATE      MYSQL_TYPE_VARCHAR
         MYSQL_TYPE_VARCHAR, MYSQL_TYPE_VARCHAR,
         // MYSQL_TYPE_BIT          MYSQL_TYPE_INVALID
         MYSQL_TYPE_VARCHAR, MYSQL_TYPE_INVALID,
         // MYSQL_TYPE_BOOL         MYSQL_TYPE_JSON
         MYSQL_TYPE_VARCHAR, MYSQL_TYPE_VARCHAR,
         // MYSQL_TYPE_NEWDECIMAL   MYSQL_TYPE_ENUM
         MYSQL_TYPE_VARCHAR, MYSQL_TYPE_VARCHAR,
         // MYSQL_TYPE_SET          MYSQL_TYPE_TINY_BLOB
         MYSQL_TYPE_VARCHAR, MYSQL_TYPE_TINY_BLOB,
         // MYSQL_TYPE_MEDIUM_BLOB  MYSQL_TYPE_LONG_BLOB
         MYSQL_TYPE_MEDIUM_BLOB, MYSQL_TYPE_LONG_BLOB,
         // MYSQL_TYPE_BLOB         MYSQL_TYPE_VAR_STRING
         MYSQL_TYPE_BLOB, MYSQL_TYPE_VARCHAR,
         // MYSQL_TYPE_STRING       MYSQL_TYPE_GEOMETRY
         MYSQL_TYPE_STRING, MYSQL_TYPE_VARCHAR},
        /* MYSQL_TYPE_TINY_BLOB -> */
        {// MYSQL_TYPE_DECIMAL      MYSQL_TYPE_TINY
         MYSQL_TYPE_TINY_BLOB, MYSQL_TYPE_TINY_BLOB,
         // MYSQL_TYPE_SHORT        MYSQL_TYPE_LONG
         MYSQL_TYPE_TINY_BLOB, MYSQL_TYPE_TINY_BLOB,
         // MYSQL_TYPE_FLOAT        MYSQL_TYPE_DOUBLE
         MYSQL_TYPE_TINY_BLOB, MYSQL_TYPE_TINY_BLOB,
         // MYSQL_TYPE_NULL         MYSQL_TYPE_TIMESTAMP
         MYSQL_TYPE_TINY_BLOB, MYSQL_TYPE_TINY_BLOB,
         // MYSQL_TYPE_LONGLONG     MYSQL_TYPE_INT24
         MYSQL_TYPE_TINY_BLOB, MYSQL_TYPE_TINY_BLOB,
         // MYSQL_TYPE_DATE         MYSQL_TYPE_TIME
         MYSQL_TYPE_TINY_BLOB, MYSQL_TYPE_TINY_BLOB,
         // MYSQL_TYPE_DATETIME     MYSQL_TYPE_YEAR
         MYSQL_TYPE_TINY_BLOB, MYSQL_TYPE_TINY_BLOB,
         // MYSQL_TYPE_NEWDATE      MYSQL_TYPE_VARCHAR
         MYSQL_TYPE_TINY_BLOB, MYSQL_TYPE_TINY_BLOB,
         // MYSQL_TYPE_BIT          MYSQL_TYPE_INVALID
         MYSQL_TYPE_TINY_BLOB, MYSQL_TYPE_INVALID,
         // MYSQL_TYPE_BOOL         MYSQL_TYPE_JSON
         MYSQL_TYPE_TINY_BLOB, MYSQL_TYPE_LONG_BLOB,
         // MYSQL_TYPE_NEWDECIMAL   MYSQL_TYPE_ENUM
         MYSQL_TYPE_TINY_BLOB, MYSQL_TYPE_TINY_BLOB,
         // MYSQL_TYPE_SET          MYSQL_TYPE_TINY_BLOB
         MYSQL_TYPE_TINY_BLOB, MYSQL_TYPE_TINY_BLOB,
         // MYSQL_TYPE_MEDIUM_BLOB  MYSQL_TYPE_LONG_BLOB
         MYSQL_TYPE_MEDIUM_BLOB, MYSQL_TYPE_LONG_BLOB,
         // MYSQL_TYPE_BLOB         MYSQL_TYPE_VAR_STRING
         MYSQL_TYPE_BLOB, MYSQL_TYPE_TINY_BLOB,
         // MYSQL_TYPE_STRING       MYSQL_TYPE_GEOMETRY
         MYSQL_TYPE_TINY_BLOB, MYSQL_TYPE_TINY_BLOB},
        /* MYSQL_TYPE_MEDIUM_BLOB -> */
        {// MYSQL_TYPE_DECIMAL      MYSQL_TYPE_TINY
         MYSQL_TYPE_MEDIUM_BLOB, MYSQL_TYPE_MEDIUM_BLOB,
         // MYSQL_TYPE_SHORT        MYSQL_TYPE_LONG
         MYSQL_TYPE_MEDIUM_BLOB, MYSQL_TYPE_MEDIUM_BLOB,
         // MYSQL_TYPE_FLOAT        MYSQL_TYPE_DOUBLE
         MYSQL_TYPE_MEDIUM_BLOB, MYSQL_TYPE_MEDIUM_BLOB,
         // MYSQL_TYPE_NULL         MYSQL_TYPE_TIMESTAMP
         MYSQL_TYPE_MEDIUM_BLOB, MYSQL_TYPE_MEDIUM_BLOB,
         // MYSQL_TYPE_LONGLONG     MYSQL_TYPE_INT24
         MYSQL_TYPE_MEDIUM_BLOB, MYSQL_TYPE_MEDIUM_BLOB,
         // MYSQL_TYPE_DATE         MYSQL_TYPE_TIME
         MYSQL_TYPE_MEDIUM_BLOB, MYSQL_TYPE_MEDIUM_BLOB,
         // MYSQL_TYPE_DATETIME     MYSQL_TYPE_YEAR
         MYSQL_TYPE_MEDIUM_BLOB, MYSQL_TYPE_MEDIUM_BLOB,
         // MYSQL_TYPE_NEWDATE      MYSQL_TYPE_VARCHAR
         MYSQL_TYPE_MEDIUM_BLOB, MYSQL_TYPE_MEDIUM_BLOB,
         // MYSQL_TYPE_BIT          MYSQL_TYPE_INVALID
         MYSQL_TYPE_MEDIUM_BLOB, MYSQL_TYPE_INVALID,
         // MYSQL_TYPE_BOOL         MYSQL_TYPE_JSON
         MYSQL_TYPE_MEDIUM_BLOB, MYSQL_TYPE_LONG_BLOB,
         // MYSQL_TYPE_NEWDECIMAL   MYSQL_TYPE_ENUM
         MYSQL_TYPE_MEDIUM_BLOB, MYSQL_TYPE_MEDIUM_BLOB,
         // MYSQL_TYPE_SET          MYSQL_TYPE_TINY_BLOB
         MYSQL_TYPE_MEDIUM_BLOB, MYSQL_TYPE_MEDIUM_BLOB,
         // MYSQL_TYPE_MEDIUM_BLOB  MYSQL_TYPE_LONG_BLOB
         MYSQL_TYPE_MEDIUM_BLOB, MYSQL_TYPE_LONG_BLOB,
         // MYSQL_TYPE_BLOB         MYSQL_TYPE_VAR_STRING
         MYSQL_TYPE_MEDIUM_BLOB, MYSQL_TYPE_MEDIUM_BLOB,
         // MYSQL_TYPE_STRING       MYSQL_TYPE_GEOMETRY
         MYSQL_TYPE_MEDIUM_BLOB, MYSQL_TYPE_MEDIUM_BLOB},
        /* MYSQL_TYPE_LONG_BLOB -> */
        {// MYSQL_TYPE_DECIMAL      MYSQL_TYPE_TINY
         MYSQL_TYPE_LONG_BLOB, MYSQL_TYPE_LONG_BLOB,
         // MYSQL_TYPE_SHORT        MYSQL_TYPE_LONG
         MYSQL_TYPE_LONG_BLOB, MYSQL_TYPE_LONG_BLOB,
         // MYSQL_TYPE_FLOAT        MYSQL_TYPE_DOUBLE
         MYSQL_TYPE_LONG_BLOB, MYSQL_TYPE_LONG_BLOB,
         // MYSQL_TYPE_NULL         MYSQL_TYPE_TIMESTAMP
         MYSQL_TYPE_LONG_BLOB, MYSQL_TYPE_LONG_BLOB,
         // MYSQL_TYPE_LONGLONG     MYSQL_TYPE_INT24
         MYSQL_TYPE_LONG_BLOB, MYSQL_TYPE_LONG_BLOB,
         // MYSQL_TYPE_DATE         MYSQL_TYPE_TIME
         MYSQL_TYPE_LONG_BLOB, MYSQL_TYPE_LONG_BLOB,
         // MYSQL_TYPE_DATETIME     MYSQL_TYPE_YEAR
         MYSQL_TYPE_LONG_BLOB, MYSQL_TYPE_LONG_BLOB,
         // MYSQL_TYPE_NEWDATE      MYSQL_TYPE_VARCHAR
         MYSQL_TYPE_LONG_BLOB, MYSQL_TYPE_LONG_BLOB,
         // MYSQL_TYPE_BIT          MYSQL_TYPE_INVALID
         MYSQL_TYPE_LONG_BLOB, MYSQL_TYPE_INVALID,
         // MYSQL_TYPE_BOOL         MYSQL_TYPE_JSON
         MYSQL_TYPE_LONG_BLOB, MYSQL_TYPE_LONG_BLOB,
         // MYSQL_TYPE_NEWDECIMAL   MYSQL_TYPE_ENUM
         MYSQL_TYPE_LONG_BLOB, MYSQL_TYPE_LONG_BLOB,
         // MYSQL_TYPE_SET          MYSQL_TYPE_TINY_BLOB
         MYSQL_TYPE_LONG_BLOB, MYSQL_TYPE_LONG_BLOB,
         // MYSQL_TYPE_MEDIUM_BLOB  MYSQL_TYPE_LONG_BLOB
         MYSQL_TYPE_LONG_BLOB, MYSQL_TYPE_LONG_BLOB,
         // MYSQL_TYPE_BLOB         MYSQL_TYPE_VAR_STRING
         MYSQL_TYPE_LONG_BLOB, MYSQL_TYPE_LONG_BLOB,
         // MYSQL_TYPE_STRING       MYSQL_TYPE_GEOMETRY
         MYSQL_TYPE_LONG_BLOB, MYSQL_TYPE_LONG_BLOB},
        /* MYSQL_TYPE_BLOB -> */
        {// MYSQL_TYPE_DECIMAL      MYSQL_TYPE_TINY
         MYSQL_TYPE_BLOB, MYSQL_TYPE_BLOB,
         // MYSQL_TYPE_SHORT        MYSQL_TYPE_LONG
         MYSQL_TYPE_BLOB, MYSQL_TYPE_BLOB,
         // MYSQL_TYPE_FLOAT        MYSQL_TYPE_DOUBLE
         MYSQL_TYPE_BLOB, MYSQL_TYPE_BLOB,
         // MYSQL_TYPE_NULL         MYSQL_TYPE_TIMESTAMP
         MYSQL_TYPE_BLOB, MYSQL_TYPE_BLOB,
         // MYSQL_TYPE_LONGLONG     MYSQL_TYPE_INT24
         MYSQL_TYPE_BLOB, MYSQL_TYPE_BLOB,
         // MYSQL_TYPE_DATE         MYSQL_TYPE_TIME
         MYSQL_TYPE_BLOB, MYSQL_TYPE_BLOB,
         // MYSQL_TYPE_DATETIME     MYSQL_TYPE_YEAR
         MYSQL_TYPE_BLOB, MYSQL_TYPE_BLOB,
         // MYSQL_TYPE_NEWDATE      MYSQL_TYPE_VARCHAR
         MYSQL_TYPE_BLOB, MYSQL_TYPE_BLOB,
         // MYSQL_TYPE_BIT          MYSQL_TYPE_INVALID
         MYSQL_TYPE_BLOB, MYSQL_TYPE_INVALID,
         // MYSQL_TYPE_BOOL         MYSQL_TYPE_JSON
         MYSQL_TYPE_BLOB, MYSQL_TYPE_LONG_BLOB,
         // MYSQL_TYPE_NEWDECIMAL   MYSQL_TYPE_ENUM
         MYSQL_TYPE_BLOB, MYSQL_TYPE_BLOB,
         // MYSQL_TYPE_SET          MYSQL_TYPE_TINY_BLOB
         MYSQL_TYPE_BLOB, MYSQL_TYPE_BLOB,
         // MYSQL_TYPE_MEDIUM_BLOB  MYSQL_TYPE_LONG_BLOB
         MYSQL_TYPE_MEDIUM_BLOB, MYSQL_TYPE_LONG_BLOB,
         // MYSQL_TYPE_BLOB         MYSQL_TYPE_VAR_STRING
         MYSQL_TYPE_BLOB, MYSQL_TYPE_BLOB,
         // MYSQL_TYPE_STRING       MYSQL_TYPE_GEOMETRY
         MYSQL_TYPE_BLOB, MYSQL_TYPE_BLOB},
        /* MYSQL_TYPE_VAR_STRING -> */
        {// MYSQL_TYPE_DECIMAL      MYSQL_TYPE_TINY
         MYSQL_TYPE_VARCHAR, MYSQL_TYPE_VARCHAR,
         // MYSQL_TYPE_SHORT        MYSQL_TYPE_LONG
         MYSQL_TYPE_VARCHAR, MYSQL_TYPE_VARCHAR,
         // MYSQL_TYPE_FLOAT        MYSQL_TYPE_DOUBLE
         MYSQL_TYPE_VARCHAR, MYSQL_TYPE_VARCHAR,
         // MYSQL_TYPE_NULL         MYSQL_TYPE_TIMESTAMP
         MYSQL_TYPE_VARCHAR, MYSQL_TYPE_VARCHAR,
         // MYSQL_TYPE_LONGLONG     MYSQL_TYPE_INT24
         MYSQL_TYPE_VARCHAR, MYSQL_TYPE_VARCHAR,
         // MYSQL_TYPE_DATE         MYSQL_TYPE_TIME
         MYSQL_TYPE_VARCHAR, MYSQL_TYPE_VARCHAR,
         // MYSQL_TYPE_DATETIME     MYSQL_TYPE_YEAR
         MYSQL_TYPE_VARCHAR, MYSQL_TYPE_VARCHAR,
         // MYSQL_TYPE_NEWDATE      MYSQL_TYPE_VARCHAR
         MYSQL_TYPE_VARCHAR, MYSQL_TYPE_VARCHAR,
         // MYSQL_TYPE_BIT          MYSQL_TYPE_INVALID
         MYSQL_TYPE_VARCHAR, MYSQL_TYPE_INVALID,
         // MYSQL_TYPE_BOOL         MYSQL_TYPE_JSON
         MYSQL_TYPE_VARCHAR, MYSQL_TYPE_VARCHAR,
         // MYSQL_TYPE_NEWDECIMAL   MYSQL_TYPE_ENUM
         MYSQL_TYPE_VARCHAR, MYSQL_TYPE_VARCHAR,
         // MYSQL_TYPE_SET          MYSQL_TYPE_TINY_BLOB
         MYSQL_TYPE_VARCHAR, MYSQL_TYPE_TINY_BLOB,
         // MYSQL_TYPE_MEDIUM_BLOB  MYSQL_TYPE_LONG_BLOB
         MYSQL_TYPE_MEDIUM_BLOB, MYSQL_TYPE_LONG_BLOB,
         // MYSQL_TYPE_BLOB         MYSQL_TYPE_VAR_STRING
         MYSQL_TYPE_BLOB, MYSQL_TYPE_VARCHAR,
         // MYSQL_TYPE_STRING       MYSQL_TYPE_GEOMETRY
         MYSQL_TYPE_VARCHAR, MYSQL_TYPE_VARCHAR},
        /* MYSQL_TYPE_STRING -> */
        {// MYSQL_TYPE_DECIMAL      MYSQL_TYPE_TINY
         MYSQL_TYPE_STRING, MYSQL_TYPE_STRING,
         // MYSQL_TYPE_SHORT        MYSQL_TYPE_LONG
         MYSQL_TYPE_STRING, MYSQL_TYPE_STRING,
         // MYSQL_TYPE_FLOAT        MYSQL_TYPE_DOUBLE
         MYSQL_TYPE_STRING, MYSQL_TYPE_STRING,
         // MYSQL_TYPE_NULL         MYSQL_TYPE_TIMESTAMP
         MYSQL_TYPE_STRING, MYSQL_TYPE_STRING,
         // MYSQL_TYPE_LONGLONG     MYSQL_TYPE_INT24
         MYSQL_TYPE_STRING, MYSQL_TYPE_STRING,
         // MYSQL_TYPE_DATE         MYSQL_TYPE_TIME
         MYSQL_TYPE_STRING, MYSQL_TYPE_STRING,
         // MYSQL_TYPE_DATETIME     MYSQL_TYPE_YEAR
         MYSQL_TYPE_STRING, MYSQL_TYPE_STRING,
         // MYSQL_TYPE_NEWDATE      MYSQL_TYPE_VARCHAR
         MYSQL_TYPE_STRING, MYSQL_TYPE_VARCHAR,
         // MYSQL_TYPE_BIT          MYSQL_TYPE_INVALID
         MYSQL_TYPE_STRING, MYSQL_TYPE_INVALID,
         // MYSQL_TYPE_BOOL         MYSQL_TYPE_JSON
         MYSQL_TYPE_STRING, MYSQL_TYPE_STRING,
         // MYSQL_TYPE_NEWDECIMAL   MYSQL_TYPE_ENUM
         MYSQL_TYPE_STRING, MYSQL_TYPE_STRING,
         // MYSQL_TYPE_SET          MYSQL_TYPE_TINY_BLOB
         MYSQL_TYPE_STRING, MYSQL_TYPE_TINY_BLOB,
         // MYSQL_TYPE_MEDIUM_BLOB  MYSQL_TYPE_LONG_BLOB
         MYSQL_TYPE_MEDIUM_BLOB, MYSQL_TYPE_LONG_BLOB,
         // MYSQL_TYPE_BLOB         MYSQL_TYPE_VAR_STRING
         MYSQL_TYPE_BLOB, MYSQL_TYPE_VARCHAR,
         // MYSQL_TYPE_STRING       MYSQL_TYPE_GEOMETRY
         MYSQL_TYPE_STRING, MYSQL_TYPE_STRING},
        /* MYSQL_TYPE_GEOMETRY -> */
        {// MYSQL_TYPE_DECIMAL      MYSQL_TYPE_TINY
         MYSQL_TYPE_VARCHAR, MYSQL_TYPE_VARCHAR,
         // MYSQL_TYPE_SHORT        MYSQL_TYPE_LONG
         MYSQL_TYPE_VARCHAR, MYSQL_TYPE_VARCHAR,
         // MYSQL_TYPE_FLOAT        MYSQL_TYPE_DOUBLE
         MYSQL_TYPE_VARCHAR, MYSQL_TYPE_VARCHAR,
         // MYSQL_TYPE_NULL         MYSQL_TYPE_TIMESTAMP
         MYSQL_TYPE_GEOMETRY, MYSQL_TYPE_VARCHAR,
         // MYSQL_TYPE_LONGLONG     MYSQL_TYPE_INT24
         MYSQL_TYPE_VARCHAR, MYSQL_TYPE_VARCHAR,
         // MYSQL_TYPE_DATE         MYSQL_TYPE_TIME
         MYSQL_TYPE_VARCHAR, MYSQL_TYPE_VARCHAR,
         // MYSQL_TYPE_DATETIME     MYSQL_TYPE_YEAR
         MYSQL_TYPE_VARCHAR, MYSQL_TYPE_VARCHAR,
         // MYSQL_TYPE_NEWDATE      MYSQL_TYPE_VARCHAR
         MYSQL_TYPE_VARCHAR, MYSQL_TYPE_VARCHAR,
         // MYSQL_TYPE_BIT          MYSQL_TYPE_INVALID
         MYSQL_TYPE_VARCHAR, MYSQL_TYPE_INVALID,
         // MYSQL_TYPE_BOOL         MYSQL_TYPE_JSON
         MYSQL_TYPE_VARCHAR, MYSQL_TYPE_VARCHAR,
         // MYSQL_TYPE_NEWDECIMAL   MYSQL_TYPE_ENUM
         MYSQL_TYPE_VARCHAR, MYSQL_TYPE_VARCHAR,
         // MYSQL_TYPE_SET          MYSQL_TYPE_TINY_BLOB
         MYSQL_TYPE_VARCHAR, MYSQL_TYPE_TINY_BLOB,
         // MYSQL_TYPE_MEDIUM_BLOB  MYSQL_TYPE_LONG_BLOB
         MYSQL_TYPE_MEDIUM_BLOB, MYSQL_TYPE_LONG_BLOB,
         // MYSQL_TYPE_BLOB         MYSQL_TYPE_VAR_STRING
         MYSQL_TYPE_BLOB, MYSQL_TYPE_VARCHAR,
         // MYSQL_TYPE_STRING       MYSQL_TYPE_GEOMETRY
         MYSQL_TYPE_STRING, MYSQL_TYPE_GEOMETRY}};

bool pre_validate_value_generator_expr(Item *expression, const char *name,
                                       Value_generator_source source) {
  enum error_type { ER_GENERATED_ROW, ER_NAMED_FUNCTION, MAX_ERROR };
  const int error_code_map[][MAX_ERROR] = {
      // Generated column
      {ER_GENERATED_COLUMN_ROW_VALUE,
       ER_GENERATED_COLUMN_NAMED_FUNCTION_IS_NOT_ALLOWED},
      // Default expression
      {ER_DEFAULT_VAL_GENERATED_ROW_VALUE,
       ER_DEFAULT_VAL_GENERATED_NAMED_FUNCTION_IS_NOT_ALLOWED},
      // Check constraint
      {ER_CHECK_CONSTRAINT_ROW_VALUE,
       ER_CHECK_CONSTRAINT_NAMED_FUNCTION_IS_NOT_ALLOWED}};

  // ROW values are not allowed
  if (expression->type() == Item::ROW_ITEM) {
    my_error(error_code_map[source][ER_GENERATED_ROW], MYF(0), name);
    return true;
  }

  Check_function_as_value_generator_parameters checker_args(
      error_code_map[source][ER_NAMED_FUNCTION], source);

  if (expression->walk(&Item::check_function_as_value_generator,
                       enum_walk::SUBQUERY_POSTFIX,
                       pointer_cast<uchar *>(&checker_args))) {
    my_error(checker_args.err_code, MYF(0), name,
             checker_args.banned_function_name);
    return true;
  }

  return false;
}

/**
  Set field to temporary value NULL.
*/
void Field::set_tmp_null() {
  m_is_tmp_null = true;

  m_check_for_truncated_fields_saved = current_thd->check_for_truncated_fields;
}

uint Field::is_equal(const Create_field *new_field) const {
  return (real_type() == new_field->sql_type);
}
/**
  Return type of which can carry value of both given types in UNION result.

  @param a  type for merging
  @param b  type for merging

  @return
    type of field
*/

enum_field_types Field::field_type_merge(enum_field_types a,
                                         enum_field_types b) {
  assert(a != MYSQL_TYPE_INVALID && b != MYSQL_TYPE_INVALID);
  return field_types_merge_rules[field_type2index(a)][field_type2index(b)];
}

void Field::add_to_cost(CostOfItem *cost) const { cost->AddFieldCost(); }

static Item_result field_types_result_type[FIELDTYPE_NUM] = {
    // MYSQL_TYPE_DECIMAL      MYSQL_TYPE_TINY
    DECIMAL_RESULT, INT_RESULT,
    // MYSQL_TYPE_SHORT        MYSQL_TYPE_LONG
    INT_RESULT, INT_RESULT,
    // MYSQL_TYPE_FLOAT        MYSQL_TYPE_DOUBLE
    REAL_RESULT, REAL_RESULT,
    // MYSQL_TYPE_NULL         MYSQL_TYPE_TIMESTAMP
    STRING_RESULT, STRING_RESULT,
    // MYSQL_TYPE_LONGLONG     MYSQL_TYPE_INT24
    INT_RESULT, INT_RESULT,
    // MYSQL_TYPE_DATE         MYSQL_TYPE_TIME
    STRING_RESULT, STRING_RESULT,
    // MYSQL_TYPE_DATETIME     MYSQL_TYPE_YEAR
    STRING_RESULT, INT_RESULT,
    // MYSQL_TYPE_NEWDATE      MYSQL_TYPE_VARCHAR
    STRING_RESULT, STRING_RESULT,
    // MYSQL_TYPE_BIT          MYSQL_TYPE_INVALID
    INT_RESULT, INVALID_RESULT,
    // Unused entries: <17>-<242>
    // MYSQL_TYPE_BOOL         MYSQL_TYPE_JSON
    INT_RESULT, STRING_RESULT,
    // MYSQL_TYPE_NEWDECIMAL   MYSQL_TYPE_ENUM
    DECIMAL_RESULT, STRING_RESULT,
    // MYSQL_TYPE_SET          MYSQL_TYPE_TINY_BLOB
    STRING_RESULT, STRING_RESULT,
    // MYSQL_TYPE_MEDIUM_BLOB  MYSQL_TYPE_LONG_BLOB
    STRING_RESULT, STRING_RESULT,
    // MYSQL_TYPE_BLOB         MYSQL_TYPE_VAR_STRING
    STRING_RESULT, STRING_RESULT,
    // MYSQL_TYPE_STRING       MYSQL_TYPE_GEOMETRY
    STRING_RESULT, STRING_RESULT};

/**
  Convert Field::geometry_type to the corresponding Geometry::wkbType.

  @param t The geometry_type to convert

  @return The corresponding Geometry::wkbType, or
          Geometry::wkb_invalid_type if there's not suitable type.
*/
static Geometry::wkbType geometry_type_to_wkb_type(Field::geometry_type t) {
  switch (t) {
    case Field::GEOM_GEOMETRY:
      return Geometry::wkb_invalid_type;
    case Field::GEOM_POINT:
      return Geometry::wkb_point;
    case Field::GEOM_LINESTRING:
      return Geometry::wkb_linestring;
    case Field::GEOM_POLYGON:
      return Geometry::wkb_polygon;
    case Field::GEOM_MULTIPOINT:
      return Geometry::wkb_multipoint;
    case Field::GEOM_MULTILINESTRING:
      return Geometry::wkb_multilinestring;
    case Field::GEOM_MULTIPOLYGON:
      return Geometry::wkb_multipolygon;
    case Field::GEOM_GEOMETRYCOLLECTION:
      return Geometry::wkb_geometrycollection;
    default:
      assert(0);
      return Geometry::wkb_invalid_type;
  }
}

/*
  Test if the given string contains important data:
  not spaces for character string,
  or any data for binary string.

  SYNOPSIS
    test_if_important_data()
    cs          Character set
    str         String to test
    strend      String end

  RETURN
    false - If string does not have important data
    true  - If string has some important data
*/

static bool test_if_important_data(const CHARSET_INFO *cs, const char *str,
                                   const char *strend) {
  if (cs != &my_charset_bin)
    str += cs->cset->scan(cs, str, strend, MY_SEQ_SPACES);
  return (str < strend);
}

/**
   Function to compare two unsigned integers for their relative order.
   Used below. In an anonymous namespace to not clash with definitions
   in other files.
 */

namespace {

int compare(unsigned int a, unsigned int b) {
  if (a < b) return -1;
  if (b < a) return 1;
  return 0;
}

}  // namespace

/**
  Detect Item_result by given field type of UNION merge result.

  @param field_type  given field type

  @return
    Item_result (type of internal MySQL expression result)
*/

Item_result Field::result_merge_type(enum_field_types field_type) {
  return field_types_result_type[field_type2index(field_type)];
}

/*****************************************************************************
  Static help functions
*****************************************************************************/

/**
  Output a warning for erroneous conversion of strings to numerical
  values. For use with ER_TRUNCATED_WRONG_VALUE[_FOR_FIELD]

  @param thd         THD object
  @param str         pointer to string that failed to be converted
  @param length      length of string
  @param cs          charset for string
  @param typestr     string describing type converted to
  @param error       error value to output
  @param field_name  (for *_FOR_FIELD) name of field
  @param row_num     (for *_FOR_FIELD) row number
 */
static void push_numerical_conversion_warning(
    THD *thd, const char *str, uint length, const CHARSET_INFO *cs,
    const char *typestr, int error, const char *field_name = "UNKNOWN",
    ulong row_num = 0) {
  char buf[std::max(std::max(DOUBLE_TO_STRING_CONVERSION_BUFFER_SIZE,
                             LONGLONG_TO_STRING_CONVERSION_BUFFER_SIZE),
                    DECIMAL_TO_STRING_CONVERSION_BUFFER_SIZE)];

  String tmp(buf, sizeof(buf), cs);
  tmp.copy(str, length, cs);
  push_warning_printf(thd, Sql_condition::SL_WARNING, error,
                      ER_THD_NONCONST(thd, error), typestr, tmp.c_ptr(),
                      field_name, row_num);
}

/**
  Emits a warning for the decimal conversion error. May modify
  dec_value if there was conversion overflow or bad number.

  @param thd               Thread handler
  @param field             Field to operate on
  @param dec_error         decimal library return code
                           (E_DEC_* see include/decimal.h)
  @param [in,out] dec_value Decimal value returned by conversion function.
  @param from              Value converted from
  @param length            Length of 'from'
  @param charset_arg       Charset of 'from'
*/
static void set_decimal_warning(THD *thd, Field_new_decimal *field,
                                int dec_error, my_decimal *dec_value,
                                const char *from, size_t length,
                                const CHARSET_INFO *charset_arg) {
  switch (dec_error) {
    case E_DEC_TRUNCATED:
      field->set_warning(Sql_condition::SL_NOTE, WARN_DATA_TRUNCATED, 1);
      break;
    case E_DEC_OVERFLOW:
      field->set_warning(Sql_condition::SL_WARNING, ER_WARN_DATA_OUT_OF_RANGE,
                         1);
      field->set_value_on_overflow(dec_value, dec_value->sign());
      break;
    case E_DEC_BAD_NUM:
      const ErrConvString errmsg(from, length, charset_arg);
      const Diagnostics_area *da = thd->get_stmt_da();
      push_warning_printf(
          thd, Sql_condition::SL_WARNING, ER_TRUNCATED_WRONG_VALUE_FOR_FIELD,
          ER_THD(thd, ER_TRUNCATED_WRONG_VALUE_FOR_FIELD), "decimal",
          errmsg.ptr(), field->field_name, da->current_row_for_condition());
      my_decimal_set_zero(dec_value);
  }
}

/**
  Copy string with optional character set conversion.

  This calls helper function well_formed_copy_nchars to copy string
  with optional character set conversion. Specially, it checks if
  the ASCII code point exceeds code range. If YES, it allows the
  input but raises a warning.

  @param to_cs                    Character set of "to" string
  @param to                       Store result here
  @param to_length                Maximum length of "to" string
  @param from_cs                  From character set
  @param from                     Copy from here
  @param from_length              Length of from string
  @param nchars                   Copy not more that nchars characters
  @param well_formed_error_pos    Return position when "from" is not well
                                  formed or NULL otherwise.
  @param cannot_convert_error_pos Return position where a not convertible
                                  character met, or NULL otherwise.
  @param from_end_pos             Return position where scanning of "from"
                                  string stopped.

  @retval length of bytes copied to 'to'
*/

static size_t field_well_formed_copy_nchars(
    const CHARSET_INFO *to_cs, char *to, size_t to_length,
    const CHARSET_INFO *from_cs, const char *from, size_t from_length,
    size_t nchars, const char **well_formed_error_pos,
    const char **cannot_convert_error_pos, const char **from_end_pos) {
  const size_t res = well_formed_copy_nchars(
      to_cs, to, to_length, from_cs, from, from_length, nchars,
      well_formed_error_pos, cannot_convert_error_pos, from_end_pos);
  return res;
}

/**
  Check whether a field type can be partially indexed by a key.

  This is a static method, rather than a virtual function, because we need
  to check the type of a non-Field in mysql_alter_table().

  @param type  field type

  @retval
    true  Type can have a prefixed key
  @retval
    false Type can not have a prefixed key
*/

bool Field::type_can_have_key_part(enum enum_field_types type) {
  switch (type) {
    case MYSQL_TYPE_VARCHAR:
    case MYSQL_TYPE_TINY_BLOB:
    case MYSQL_TYPE_MEDIUM_BLOB:
    case MYSQL_TYPE_LONG_BLOB:
    case MYSQL_TYPE_BLOB:
    case MYSQL_TYPE_VAR_STRING:
    case MYSQL_TYPE_STRING:
    case MYSQL_TYPE_GEOMETRY:
      return true;
    default:
      return false;
  }
}

/**
  Numeric fields base class constructor.
*/
Field_num::Field_num(uchar *ptr_arg, uint32 len_arg, uchar *null_ptr_arg,
                     uchar null_bit_arg, uchar auto_flags_arg,
                     const char *field_name_arg, uint8 dec_arg, bool zero_arg,
                     bool unsigned_arg)
    : Field(ptr_arg, len_arg, null_ptr_arg, null_bit_arg, auto_flags_arg,
            field_name_arg),
      unsigned_flag(unsigned_arg),
      dec(dec_arg),
      zerofill(zero_arg) {
  if (zerofill) set_flag(ZEROFILL_FLAG);
  if (unsigned_flag) set_flag(UNSIGNED_FLAG);
}

void Field_num::prepend_zeros(String *value) const {
  int diff;
  if ((diff = (int)(field_length - value->length())) > 0) {
    const bool error = value->mem_realloc(field_length);
    if (!error) {
      memmove(value->ptr() + field_length - value->length(), value->ptr(),
              value->length());
      memset(value->ptr(), '0', diff);
      value->length(field_length);
    }
  }
}

/**
  Test if given number is a int.

  @todo
    Make this multi-byte-character safe

  @param cs		Character set
  @param str		String to test
  @param length         Length of 'str'
  @param int_end	Pointer to char after last used digit
  @param error          Return code from strntoull10rnd()

  @note
    This is called after one has called strntoull10rnd() function.

  @return TYPE_OK, TYPE_ERR_BAD_VALUE or TYPE_WARN_TRUNCATED
*/

type_conversion_status Field_num::check_int(const CHARSET_INFO *cs,
                                            const char *str, size_t length,
                                            const char *int_end, int error) {
  /* Test if we get an empty string or wrong integer */
  if (str == int_end || error == MY_ERRNO_EDOM) {
    THD *thd = current_thd;
    const ErrConvString err(str, length, cs);
    push_warning_printf(
        thd, Sql_condition::SL_WARNING, ER_TRUNCATED_WRONG_VALUE_FOR_FIELD,
        ER_THD(thd, ER_TRUNCATED_WRONG_VALUE_FOR_FIELD), "integer", err.ptr(),
        field_name, thd->get_stmt_da()->current_row_for_condition());
    return TYPE_ERR_BAD_VALUE;
  }
  /* Test if we have garbage at the end of the given string. */
  if (test_if_important_data(cs, int_end, str + length)) {
    set_warning(Sql_condition::SL_WARNING, WARN_DATA_TRUNCATED, 1);
    return TYPE_WARN_TRUNCATED;
  }
  return TYPE_OK;
}

/*
  Convert a string to an integer, then check bounds.

  SYNOPSIS
    Field_num::get_int
    cs            Character set
    from          String to convert
    len           Length of the string
    rnd           OUT longlong value
    unsigned_max  max unsigned value
    signed_min    min signed value
    signed_max    max signed value

  DESCRIPTION
    The function calls strntoull10rnd() to get an integer value then
    check bounds and errors returned. In case of any error a warning
    is raised.

  @return TYPE_OK, TYPE_WARN_OUT_OF_RANGE, TYPE_ERR_BAD_VALUE or
          TYPE_WARN_TRUNCATED
*/

type_conversion_status Field_num::get_int(const CHARSET_INFO *cs,
                                          const char *from, size_t len,
                                          longlong *rnd, ulonglong unsigned_max,
                                          longlong signed_min,
                                          longlong signed_max) {
  const char *end;
  int error;

  *rnd = (longlong)cs->cset->strntoull10rnd(cs, from, len, is_unsigned(), &end,
                                            &error);
  if (is_unsigned()) {
    if ((((ulonglong)*rnd > unsigned_max) && (*rnd = (longlong)unsigned_max)) ||
        error == MY_ERRNO_ERANGE)
      goto out_of_range;
  } else {
    if (*rnd < signed_min) {
      *rnd = signed_min;
      goto out_of_range;
    } else if (*rnd > signed_max) {
      *rnd = signed_max;
      goto out_of_range;
    }
  }
  if (current_thd->check_for_truncated_fields != 0)
    return check_int(cs, from, len, end, error);

  return TYPE_OK;

out_of_range:
  set_warning(Sql_condition::SL_WARNING, ER_WARN_DATA_OUT_OF_RANGE, 1);
  return TYPE_WARN_OUT_OF_RANGE;
}

/*
  This is a generic method which is executed only for
  Field_short, Field_medium, Field_long, Field_longlong and Field_tiny.

  The other field types that come from Field_num override this method:
  Field_real (common parent for Field_decimal, Field_float, Field_double),
  Field_new_decimal, Field_year.
*/
type_conversion_status Field_num::store_time(MYSQL_TIME *ltime, uint8) {
  longlong nr = propagate_datetime_overflow(
      current_thd, [&](int *w) { return TIME_to_ulonglong_round(*ltime, w); });
  return store(ltime->neg ? -nr : nr, false);
}

/**
  Process decimal library return codes and issue warnings for overflow and
  truncation.

  @param op_result  decimal library return code (E_DEC_* see include/decimal.h)

  @retval 0 No error or some other errors except overflow
  @retval 1 There was overflow
*/

bool Field::warn_if_overflow(int op_result) {
  if (op_result == E_DEC_OVERFLOW) {
    set_warning(Sql_condition::SL_WARNING, ER_WARN_DATA_OUT_OF_RANGE, 1);
    return true;
  }
  if (op_result == E_DEC_TRUNCATED) {
    set_warning(Sql_condition::SL_NOTE, WARN_DATA_TRUNCATED, 1);
    /* We return 0 here as this is not a critical issue */
  }
  return false;
}

/**
  Interpret field value as an integer but return the result as a string.

  This is used for printing bit_fields as numbers while debugging.
*/

String *Field::val_int_as_str(String *val_buffer, bool unsigned_val) const {
  ASSERT_COLUMN_MARKED_FOR_READ;
  const CHARSET_INFO *cs = &my_charset_bin;
  size_t length;
  const longlong value = val_int();

  if (val_buffer->alloc(MY_INT64_NUM_DECIMAL_DIGITS)) return nullptr;
  length = (*cs->cset->longlong10_to_str)(cs, val_buffer->ptr(),
                                          MY_INT64_NUM_DECIMAL_DIGITS,
                                          unsigned_val ? 10 : -10, value);
  val_buffer->length(length);
  return val_buffer;
}

/// This is used as a table name when the table structure is not set up
Field::Field(uchar *ptr_arg, uint32 length_arg, uchar *null_ptr_arg,
             uchar null_bit_arg, uchar auto_flags_arg,
             const char *field_name_arg)
    : ptr(ptr_arg),
      m_hidden(dd::Column::enum_hidden_type::HT_VISIBLE),
      m_null_ptr(null_ptr_arg),
      m_is_tmp_nullable(false),
      m_is_tmp_null(false),
      m_check_for_truncated_fields_saved(CHECK_FIELD_IGNORE),
      table(nullptr),
      table_name(nullptr),
      field_name(field_name_arg),
      field_length(length_arg),
      null_bit(null_bit_arg),
      auto_flags(auto_flags_arg),
      is_created_from_null_item(false),
      m_indexed(false),
      m_warnings_pushed(0),
      gcol_info(nullptr),
      stored_in_db(true),
      m_default_val_expr(nullptr)

{
  if (!is_nullable()) set_flag(NOT_NULL_FLAG);
  comment.str = "";
  comment.length = 0;
  m_field_index = 0;
}

/**
  Check NOT NULL constraint on the field after temporary nullability is
  disabled.

  @param mysql_errno Warning to report.

  @return TYPE_OK if the value is Ok, or corresponding error code from
  the type_conversion_status enum.
*/
type_conversion_status Field::check_constraints(int mysql_errno) {
  /*
    Ensure that Field::check_constraints() is called only when temporary
    nullability is disabled.
  */

  assert(!is_tmp_nullable());

  if (is_nullable()) return TYPE_OK;  // If the field is nullable, we're Ok.

  if (!m_is_tmp_null) return TYPE_OK;  // If the field was not NULL, we're Ok.

  // The field has been set to NULL.

  /*
    If the field is of AUTO_INCREMENT, and the next number
    has been assigned to it, we're Ok.
  */

  if (this == table->next_number_field) return TYPE_OK;

  switch (m_check_for_truncated_fields_saved) {
    case CHECK_FIELD_WARN:
      set_warning(Sql_condition::SL_WARNING, mysql_errno, 1);
      [[fallthrough]];
    case CHECK_FIELD_IGNORE:
      return TYPE_OK;
    case CHECK_FIELD_ERROR_FOR_NULL:
      my_error(ER_BAD_NULL_ERROR, MYF(0), field_name);
      return TYPE_ERR_NULL_CONSTRAINT_VIOLATION;
  }

  assert(0);  // impossible
  my_error(ER_BAD_NULL_ERROR, MYF(0), field_name);
  return TYPE_ERR_NULL_CONSTRAINT_VIOLATION;
}

/**
  Set field to value NULL.

  @param row_offset    This is the offset between the row being updated
                       and table->record[0]
*/
void Field::set_null(ptrdiff_t row_offset) {
  if (is_nullable()) {
    assert(m_null_ptr != &dummy_null_buffer);
    m_null_ptr[row_offset] |= null_bit;
  } else if (is_tmp_nullable()) {
    set_tmp_null();
  }
}

/**
  Set field to value NOT NULL.

  @param row_offset    This is the offset between the row being updated
                       and table->record[0]
*/
void Field::set_notnull(ptrdiff_t row_offset) {
  if (is_nullable()) {
    assert(m_null_ptr != &dummy_null_buffer);
    m_null_ptr[row_offset] &= (uchar)~null_bit;
  } else if (is_tmp_nullable()) {
    reset_tmp_null();
  }
}

void Field::hash(ulong *nr, ulong *nr2) const {
  if (is_null()) {
    *nr ^= (*nr << 1) | 1;
  } else {
    const uint len = pack_length();
    const CHARSET_INFO *cs = sort_charset();
    uint64 tmp1 = *nr;
    uint64 tmp2 = *nr2;
    cs->coll->hash_sort(cs, ptr, len, &tmp1, &tmp2);

    // NOTE: This truncates to 32-bit on Windows, to keep on-disk stability.
    *nr = static_cast<ulong>(tmp1);
    *nr2 = static_cast<ulong>(tmp2);
  }
}

void Field::copy_data(ptrdiff_t src_record_offset) {
  memcpy(ptr, ptr + src_record_offset, pack_length());

  if (is_nullable()) {
    // Set to NULL if the source record is NULL, otherwise set to NOT-NULL.
    assert(m_null_ptr != &dummy_null_buffer);
    m_null_ptr[0] = (m_null_ptr[0] & ~null_bit) |
                    (m_null_ptr[src_record_offset] & null_bit);
  } else if (is_tmp_nullable())
    m_is_tmp_null = false;
}

bool Field::send_to_protocol(Protocol *protocol) const {
  if (is_null()) return protocol->store_null();
  char buff[MAX_FIELD_WIDTH];
  String tmp(buff, sizeof(buff), charset());
  String *res = val_str(&tmp);
  return res ? protocol->store(res) : protocol->store_null();
}

/**
   Check to see if field size is compatible with destination.

   This method is used in row-based replication to verify that the
   slave's field size is less than or equal to the master's field
   size. The encoded field metadata (from the master or source) is
   decoded and compared to the size of this field (the slave or
   destination).

   The comparison is made so that if the source data (from the master)
   is less than the target data (on the slave), -1 is returned in
   <code>*order_var</code>. This implies that a conversion is
   necessary, but that it is lossy and can result in truncation of the
   value.

   If the source data is strictly greater than the target data, 1 is
   returned in <code>*order_var</code>. This implies that the source
   type can is contained in the target type and that a conversion is
   necessary but is non-lossy.

   If no conversion is required to fit the source type in the target
   type, 0 is returned in <code>*order_var</code>.

   @param   field_metadata   Encoded size in field metadata
   @param   order_var        Pointer to variable where the order
                             between the source field and this field
                             will be returned.

   @return @c true if this field's size is compatible with the
   master's field size, @c false otherwise.
*/
bool Field::compatible_field_size(uint field_metadata, Relay_log_info *, uint16,
                                  int *order_var) const {
  uint const source_size = pack_length_from_metadata(field_metadata);
  uint const destination_size = row_pack_length();
  DBUG_PRINT("debug", ("real_type: %d, source_size: %u, destination_size: %u",
                       real_type(), source_size, destination_size));
  *order_var = compare(source_size, destination_size);
  return true;
}

type_conversion_status Field::store(const char *to, size_t length,
                                    const CHARSET_INFO *cs,
                                    enum_check_fields check_level) {
  THD *thd = current_thd;
  const enum_check_fields old_check_level = thd->check_for_truncated_fields;
  thd->check_for_truncated_fields = check_level;
  const type_conversion_status res = store(to, length, cs);
  thd->check_for_truncated_fields = old_check_level;
  return res;
}

uchar *Field::pack(uchar *to, const uchar *from, size_t max_length) const {
  size_t length = std::min<size_t>(pack_length(), max_length);
  memcpy(to, from, length);
  return to + length;
}

/**
   Unpack a field from row data.

   This method is used to unpack a field from a master whose size of
   the field is less than that of the slave.

   The <code>param_data</code> parameter is a two-byte integer (stored
   in the least significant 16 bits of the unsigned integer) usually
   consisting of two parts: the real type in the most significant byte
   and a original pack length in the least significant byte.

   The exact layout of the <code>param_data</code> field is given by
   the <code>Table_map_log_event::save_field_metadata()</code>.

   This is the default method for unpacking a field. It just copies
   the memory block in byte order (of original pack length bytes or
   length of field, whichever is smaller).

   @param   to         Destination of the data
   @param   from       Source of the data
   @param   param_data Real type and original pack length of the field
                       data

   @return  New pointer into memory based on from + length of the data
*/
const uchar *Field::unpack(uchar *to, const uchar *from, uint param_data) {
  const uint length = pack_length();
  int from_type = 0;
  /*
    If from length is > 255, it has encoded data in the upper bits. Need
    to mask it out.
  */
  if (param_data > 255) {
    from_type = (param_data & 0xff00) >> 8U;  // real_type.
    param_data = param_data & 0x00ff;         // length.
  }

  if ((param_data == 0) || (length == param_data) ||
      (from_type != real_type())) {
    memcpy(to, from, length);
    return from + length;
  }

  const uint len = (param_data && (param_data < length)) ? param_data : length;

  memcpy(to, from, param_data > length ? length : len);
  return from + len;
}

/**
  Appends the UNSIGNED and ZEROFILL attributes to a String if a Field_num has
  these attributes.

  @param field the field with the attributes to append
  @param[in,out] res the String to append to
*/
static void append_zerofill_and_unsigned(const Field_num *field, String *res) {
  if (field->is_unsigned()) res->append(STRING_WITH_LEN(" unsigned"));
  if (field->zerofill) res->append(STRING_WITH_LEN(" zerofill"));
}

/// Writes an integer type specification to a string.
static void integer_sql_type(const Field_num *field, const char *type_name,
                             String *res) {
  res->length(0);
  res->append(type_name);
  if (field->zerofill) res->append_parenthesized(field->field_length);
  append_zerofill_and_unsigned(field, res);
}

void Field::make_send_field(Send_field *field) const {
  field->db_name = orig_db_name ? orig_db_name : table->s->db.str;
  field->org_table_name = orig_table_name ? orig_table_name : "";
  field->table_name = table->alias;
  field->org_col_name = field_name;
  field->col_name = field_name;
  field->charsetnr = charset()->number;
  field->length = field_length;
  field->type = type();
  field->flags = all_flags();
  if (table->is_nullable()) field->flags &= ~NOT_NULL_FLAG;
  field->decimals = decimals();
  field->field = false;
}

/**
  Conversion from decimal to longlong. Checks overflow and returns
  correct value (min/max) in case of overflow.

  @param val             value to be converted
  @param unsigned_flag   type of integer to which we convert val
  @param has_overflow    true if there is overflow

  @return
    value converted from val
*/
longlong Field::convert_decimal2longlong(const my_decimal *val,
                                         bool unsigned_flag,
                                         bool *has_overflow) {
  if (unsigned_flag && val->sign()) {
    // Converting a signed decimal to unsigned int
    set_warning(Sql_condition::SL_WARNING, ER_WARN_DATA_OUT_OF_RANGE, 1);
    *has_overflow = true;
    return 0;
  }

  longlong val_ll;
  const int conversion_error =
      my_decimal2int(E_DEC_ERROR & ~E_DEC_OVERFLOW & ~E_DEC_TRUNCATED, val,
                     unsigned_flag, &val_ll);

  if (warn_if_overflow(conversion_error)) {
    *has_overflow = true;
    if (unsigned_flag) return ULLONG_MAX;

    return (val->sign() ? LLONG_MIN : LLONG_MAX);
  }

  return val_ll;
}

/**
  Storing decimal in integer fields.

  @param val       value for storing

  @note
    This method is used by all integer fields, real/decimal redefine it

  @retval TYPE_OK   Storage of value went fine without warnings or errors
  @retval !TYPE_OK  Warning/error as indicated by type_conversion_status enum
                    value
*/
type_conversion_status Field_num::store_decimal(const my_decimal *val) {
  ASSERT_COLUMN_MARKED_FOR_WRITE;
  bool has_overflow = false;
  const longlong i =
      convert_decimal2longlong(val, is_unsigned(), &has_overflow);
  const type_conversion_status res = store(i, is_unsigned());
  return has_overflow ? TYPE_WARN_OUT_OF_RANGE : res;
}

/**
  Return decimal value of integer field.

  @param decimal_value     buffer for storing decimal value

  @note
    This method is used by all integer fields, real/decimal redefine it.
    All longlong values fit in our decimal buffer which cal store 8*9=72
    digits of integer number

  @return
    pointer to decimal buffer with value of field
*/

my_decimal *Field_num::val_decimal(my_decimal *decimal_value) const {
  ASSERT_COLUMN_MARKED_FOR_READ;
  assert(result_type() == INT_RESULT);
  const longlong nr = val_int();
  int2my_decimal(E_DEC_FATAL_ERROR, nr, is_unsigned(), decimal_value);
  return decimal_value;
}

bool Field_num::get_date(MYSQL_TIME *ltime, my_time_flags_t fuzzydate) const {
  assert(result_type() == INT_RESULT);
  return my_longlong_to_datetime_with_warn(val_int(), ltime, fuzzydate);
}

bool Field_num::get_time(MYSQL_TIME *ltime) const {
  assert(result_type() == INT_RESULT);
  return my_longlong_to_time_with_warn(val_int(), ltime);
}

Field_str::Field_str(uchar *ptr_arg, uint32 len_arg, uchar *null_ptr_arg,
                     uchar null_bit_arg, uchar auto_flags_arg,
                     const char *field_name_arg,
                     const CHARSET_INFO *charset_arg)
    : Field(ptr_arg, len_arg, null_ptr_arg, null_bit_arg, auto_flags_arg,
            field_name_arg) {
  field_charset = charset_arg;
  if (charset_arg->state & MY_CS_BINSORT) set_flag(BINARY_FLAG);
  field_derivation = DERIVATION_IMPLICIT;
  char_length_cache = char_length();
}

void Field_str::make_send_field(Send_field *field) const {
  Field::make_send_field(field);
  field->decimals = 0;
}

/**
  Decimal representation of Field_str.

  @param d         value for storing

  @note
    Field_str is the base class for fields implementing
    [VAR]CHAR, VAR[BINARY], BLOB/TEXT, GEOMETRY, JSON.
    String value should be converted to floating point value according
    our rules, so we use double to store value of decimal in string.

  @todo
    use decimal2string?

  @retval
    0     OK
  @retval
    !=0  error
*/

type_conversion_status Field_str::store_decimal(const my_decimal *d) {
  ASSERT_COLUMN_MARKED_FOR_WRITE;
  double val;
  /* TODO: use decimal2string? */
  const int err =
      my_decimal2double(E_DEC_FATAL_ERROR & ~E_DEC_OVERFLOW, d, &val);
  warn_if_overflow(err);
  const type_conversion_status res = store(val);

  return (err != E_DEC_OK) ? decimal_err_to_type_conv_status(err) : res;
}

bool Field::get_date(MYSQL_TIME *ltime, my_time_flags_t fuzzydate) const {
  char buff[MAX_DATE_STRING_REP_LENGTH];
  String tmp(buff, sizeof(buff), &my_charset_bin), *res;
  return !(res = val_str(&tmp)) ||
         str_to_datetime_with_warn(res, ltime, fuzzydate);
}

bool Field::get_time(MYSQL_TIME *ltime) const {
  char buff[MAX_DATE_STRING_REP_LENGTH];
  String tmp(buff, sizeof(buff), &my_charset_bin), *res;
  return !(res = val_str(&tmp)) || str_to_time_with_warn(res, ltime);
}

bool Field::get_timestamp(my_timeval *tm, int *warnings) const {
  MYSQL_TIME ltime;
  assert(!is_null());
  return get_date(&ltime, TIME_FUZZY_DATE) ||
         datetime_to_timeval(&ltime, *current_thd->time_zone(), tm, warnings);
}

/**
  This is called when storing a date in a string.

  @note
    Needs to be changed if/when we want to support different time formats.
*/

type_conversion_status Field::store_time(MYSQL_TIME *ltime, uint8 dec_arg) {
  ASSERT_COLUMN_MARKED_FOR_WRITE;
  char buff[MAX_DATE_STRING_REP_LENGTH];
  uint length = my_TIME_to_str(*ltime, buff,
                               std::min(dec_arg, uint8{DATETIME_MAX_DECIMALS}));
  /* Avoid conversion when field character set is ASCII compatible */
  return store(
      buff, length,
      my_charset_is_ascii_based(charset()) ? charset() : &my_charset_latin1);
}

bool Field::optimize_range(uint idx, uint part) const {
  return table->file->index_flags(idx, part, true) & HA_READ_RANGE;
}

Field *Field::new_field(MEM_ROOT *root, TABLE *new_table) const {
  Field *tmp = clone(root);
  if (tmp == nullptr) return nullptr;

  if (tmp->table && tmp->table->is_nullable()) tmp->clear_flag(NOT_NULL_FLAG);
  tmp->table = new_table;
  tmp->key_start.init(0);
  tmp->part_of_key.init(0);
  tmp->part_of_prefixkey.init(0);
  tmp->part_of_sortkey.init(0);
  tmp->m_indexed = false;
  // Set original db & table name, unless already copied from the old field
  if (tmp->orig_db_name == nullptr && table->pos_in_table_list != nullptr)
    tmp->orig_db_name = table->pos_in_table_list->db;
  if (tmp->orig_table_name == nullptr && table->pos_in_table_list != nullptr)
    tmp->orig_table_name = table->pos_in_table_list->table_name;
  /*
    todo: We should never alter auto_flags after an object is constructed,
    and the member should be made const. But a lot of code depends upon this
    hack, and some flags are completely unrelated so we can never be quite
    sure which parts of the server will break.
  */
  tmp->auto_flags = Field::NONE;
  tmp->flags &= (NOT_NULL_FLAG | BLOB_FLAG | UNSIGNED_FLAG | ZEROFILL_FLAG |
                 BINARY_FLAG | ENUM_FLAG | SET_FLAG | NOT_SECONDARY_FLAG);
  return tmp;
}

Field *Field::new_key_field(MEM_ROOT *root, TABLE *new_table, uchar *new_ptr,
                            uchar *new_null_ptr, uint new_null_bit) const {
  Field *tmp = new_field(root, new_table);
  if (tmp != nullptr) {
    tmp->ptr = new_ptr;
    tmp->m_null_ptr = new_null_ptr;
    tmp->null_bit = new_null_bit;
  }
  return tmp;
}

void Field::evaluate_insert_default_function() {
  if (has_insert_default_datetime_value_expression())
    Item_func_now_local::store_in(this);
  // evaluate and store the values generated by default expression
  else if (has_insert_default_general_value_expression())
    m_default_val_expr->expr_item->save_in_field(this, false);
}

void Field::evaluate_update_default_function() {
  if (has_update_default_datetime_value_expression())
    Item_func_now_local::store_in(this);
}

/****************************************************************************
  Field_null, a field that always return NULL
****************************************************************************/

void Field_null::sql_type(String &res) const {
  res.set_ascii(STRING_WITH_LEN("null"));
}

/****************************************************************************
  Functions for the Field_decimal class
  This is an number stored as a pre-space (or pre-zero) string
****************************************************************************/

void Field_decimal::overflow(bool negative) {
  uint len = field_length;
  uchar *to = ptr, filler = '9';

  set_warning(Sql_condition::SL_WARNING, ER_WARN_DATA_OUT_OF_RANGE, 1);
  if (negative) {
    if (!is_unsigned()) {
      /* Put - sign as a first digit so we'll have -999..999 or 999..999 */
      *to++ = '-';
      len--;
    } else {
      filler = '0';  // Fill up with 0
      if (!zerofill) {
        /*
          Handle unsigned integer without zerofill, in which case
          the number should be of format '   0' or '   0.000'
        */
        const uint whole_part = field_length - (dec ? dec + 2 : 1);
        // Fill with spaces up to the first digit
        memset(to, ' ', whole_part);
        to += whole_part;
        len -= whole_part;
        // The main code will also handle the 0 before the decimal point
      }
    }
  }
  memset(to, filler, len);
  if (dec) ptr[field_length - dec - 1] = '.';
  return;
}

type_conversion_status Field_decimal::store(const char *from_arg, size_t len,
                                            const CHARSET_INFO *cs) {
  ASSERT_COLUMN_MARKED_FOR_WRITE;
  char buff[STRING_BUFFER_USUAL_SIZE];
  String tmp(buff, sizeof(buff), &my_charset_bin);
  const uchar *from = pointer_cast<const uchar *>(from_arg);

  THD *thd = current_thd;

  /* Convert character set if the old one is multi uchar */
  if (cs->mbmaxlen > 1) {
    uint dummy_errors;
    tmp.copy(from_arg, len, cs, &my_charset_bin, &dummy_errors);
    from = (uchar *)tmp.ptr();
    len = tmp.length();
  }

  const uchar *end = from + len;
  /* The pointer where the field value starts (i.e., "where to write") */
  uchar *to = ptr;
  uint tmp_dec, tmp_uint;
  /*
    The sign of the number : will be 0 (means positive but sign not
    specified), '+' or '-'
  */
  uchar sign_char = 0;
  /* The pointers where prezeros start and stop */
  const uchar *pre_zeros_from, *pre_zeros_end;
  /* The pointers where digits at the left of '.' start and stop */
  const uchar *int_digits_from, *int_digits_end;
  /* The pointers where digits at the right of '.' start and stop */
  const uchar *frac_digits_from, *frac_digits_end;
  /* The sign of the exponent : will be 0 (means no exponent), '+' or '-' */
  char expo_sign_char = 0;
  uint exponent = 0;  // value of the exponent
  /*
    Pointers used when digits move from the left of the '.' to the
    right of the '.' (explained below)
  */
  const uchar *int_digits_tail_from = nullptr;
  /* Number of 0 that need to be added at the left of the '.' (1E3: 3 zeros) */
  uint int_digits_added_zeros = 0;
  /*
    Pointer used when digits move from the right of the '.' to the left
    of the '.'
  */
  const uchar *frac_digits_head_end = nullptr;
  /* Number of 0 that need to be added at the right of the '.' (for 1E-3) */
  uint frac_digits_added_zeros = 0;
  uchar *pos, *tmp_left_pos, *tmp_right_pos;
  /* Pointers that are used as limits (begin and end of the field buffer) */
  uchar *left_wall, *right_wall;
  uchar tmp_char;
  /*
    To remember if thd->num_truncated_fields has already
    been incremented, to do that only once
  */
  bool has_incremented_num_truncated_fields = false;

  /*
    There are three steps in this function :
    - parse the input string
    - modify the position of digits around the decimal dot '.'
      according to the exponent value (if specified)
    - write the formatted number
  */

  if ((tmp_dec = dec)) tmp_dec++;

  /* skip pre-space */
  while (from != end && my_isspace(&my_charset_bin, *from)) from++;
  if (from == end) {
    set_warning(Sql_condition::SL_WARNING, WARN_DATA_TRUNCATED, 1);
    has_incremented_num_truncated_fields = true;
  } else if (*from == '+' || *from == '-')  // Found some sign ?
  {
    sign_char = *from++;
    /*
      We allow "+" for unsigned decimal unless defined different
      Both options allowed as one may wish not to have "+" for unsigned numbers
      because of data processing issues
    */
    if (is_unsigned()) {
      if (sign_char == '-') {
        Field_decimal::overflow(true);
        return TYPE_WARN_OUT_OF_RANGE;
      }
    }
  }

  pre_zeros_from = from;
  for (; from != end && *from == '0'; from++)
    ;  // Read prezeros
  pre_zeros_end = int_digits_from = from;
  /* Read non zero digits at the left of '.'*/
  for (; from != end && my_isdigit(&my_charset_bin, *from); from++)
    ;
  int_digits_end = from;
  if (from != end && *from == '.')  // Some '.' ?
    from++;
  frac_digits_from = from;
  /* Read digits at the right of '.' */
  for (; from != end && my_isdigit(&my_charset_bin, *from); from++)
    ;
  frac_digits_end = from;
  // Some exponentiation symbol ?
  if (from != end && (*from == 'e' || *from == 'E')) {
    from++;
    if (from != end && (*from == '+' || *from == '-'))  // Some exponent sign ?
      expo_sign_char = *from++;
    else
      expo_sign_char = '+';
    /*
      Read digits of the exponent and compute its value.  We must care about
      'exponent' overflow, because as unsigned arithmetic is "modulo", big
      exponents will become small (e.g. 1e4294967296 will become 1e0, and the
      field will finally contain 1 instead of its max possible value).
    */
    for (; from != end && my_isdigit(&my_charset_bin, *from); from++) {
      exponent = 10 * exponent + (*from - '0');
      if (exponent > MAX_EXPONENT) break;
    }
  }

  /*
    We only have to generate warnings if check_for_truncated_fields is set.
    This is to avoid extra checks of the number when they are not needed.
    Even if this flag is not set, it's OK to increment warnings, if
    it makes the code easier to read.
  */

  if (thd->check_for_truncated_fields) {
    // Skip end spaces
    for (; from != end && my_isspace(&my_charset_bin, *from); from++)
      ;
    if (from != end)  // If still something left, warn
    {
      set_warning(Sql_condition::SL_WARNING, WARN_DATA_TRUNCATED, 1);
      has_incremented_num_truncated_fields = true;
    }
  }

  /*
    Now "move" digits around the decimal dot according to the exponent value,
    and add necessary zeros.
    Examples :
    - 1E+3 : needs 3 more zeros at the left of '.' (int_digits_added_zeros=3)
    - 1E-3 : '1' moves at the right of '.', and 2 more zeros are needed
    between '.' and '1'
    - 1234.5E-3 : '234' moves at the right of '.'
    These moves are implemented with pointers which point at the begin
    and end of each moved segment. Examples :
    - 1234.5E-3 : before the code below is executed, the int_digits part is
    from '1' to '4' and the frac_digits part from '5' to '5'. After the code
    below, the int_digits part is from '1' to '1', the frac_digits_head
    part is from '2' to '4', and the frac_digits part from '5' to '5'.
    - 1234.5E3 : before the code below is executed, the int_digits part is
    from '1' to '4' and the frac_digits part from '5' to '5'. After the code
    below, the int_digits part is from '1' to '4', the int_digits_tail
    part is from '5' to '5', the frac_digits part is empty, and
    int_digits_added_zeros=2 (to make 1234500).
  */

  /*
     Below tmp_uint cannot overflow with small enough MAX_EXPONENT setting,
     as int_digits_added_zeros<=exponent<4G and
     (int_digits_end-int_digits_from)<=max_allowed_packet<=2G and
     (frac_digits_from-int_digits_tail_from)<=max_allowed_packet<=2G
  */

  if (!expo_sign_char)
    tmp_uint = tmp_dec + (uint)(int_digits_end - int_digits_from);
  else if (expo_sign_char == '-') {
    tmp_uint = min(exponent, (uint)(int_digits_end - int_digits_from));
    frac_digits_added_zeros = exponent - tmp_uint;
    int_digits_end -= tmp_uint;
    frac_digits_head_end = int_digits_end + tmp_uint;
    tmp_uint = tmp_dec + (uint)(int_digits_end - int_digits_from);
  } else  // (expo_sign_char=='+')
  {
    tmp_uint = min(exponent, (uint)(frac_digits_end - frac_digits_from));
    int_digits_added_zeros = exponent - tmp_uint;
    int_digits_tail_from = frac_digits_from;
    frac_digits_from = frac_digits_from + tmp_uint;
    /*
      We "eat" the heading zeros of the
      int_digits.int_digits_tail.int_digits_added_zeros concatenation
      (for example 0.003e3 must become 3 and not 0003)
    */
    if (int_digits_from == int_digits_end) {
      /*
        There was nothing in the int_digits part, so continue
        eating int_digits_tail zeros
      */
      for (; int_digits_tail_from != frac_digits_from &&
             *int_digits_tail_from == '0';
           int_digits_tail_from++)
        ;
      if (int_digits_tail_from == frac_digits_from) {
        // there were only zeros in int_digits_tail too
        int_digits_added_zeros = 0;
      }
    }
    tmp_uint = (uint)(tmp_dec + (int_digits_end - int_digits_from) +
                      (uint)(frac_digits_from - int_digits_tail_from) +
                      int_digits_added_zeros);
  }

  /*
    Now write the formatted number

    First the digits of the int_% parts.
    Do we have enough room to write these digits ?
    If the sign is defined and '-', we need one position for it
  */

  if (field_length < tmp_uint + (int)(sign_char == '-')) {
    // too big number, change to max or min number
    Field_decimal::overflow(sign_char == '-');
    return TYPE_WARN_OUT_OF_RANGE;
  }

  /*
    Tmp_left_pos is the position where the leftmost digit of
    the int_% parts will be written
  */
  tmp_left_pos = pos = to + (uint)(field_length - tmp_uint);

  // Write all digits of the int_% parts
  while (int_digits_from != int_digits_end) *pos++ = *int_digits_from++;

  if (expo_sign_char == '+') {
    while (int_digits_tail_from != frac_digits_from)
      *pos++ = *int_digits_tail_from++;
    while (int_digits_added_zeros-- > 0) *pos++ = '0';
  }
  /*
    Note the position where the rightmost digit of the int_% parts has been
    written (this is to later check if the int_% parts contained nothing,
    meaning an extra 0 is needed).
  */
  tmp_right_pos = pos;

  /*
    Step back to the position of the leftmost digit of the int_% parts,
    to write sign and fill with zeros or blanks or prezeros.
  */
  pos = tmp_left_pos - 1;
  if (zerofill) {
    left_wall = to - 1;
    while (pos > left_wall)  // Fill with zeros
      *pos-- = '0';
  } else {
    left_wall = to + (sign_char != 0) - 1;
    if (!expo_sign_char)  // If exponent was specified, ignore prezeros
    {
      for (; pos > left_wall && pre_zeros_from != pre_zeros_end;
           pre_zeros_from++)
        *pos-- = '0';
    }
    if (pos == tmp_right_pos - 1)
      *pos-- = '0';  // no 0 has ever been written, so write one
    left_wall = to - 1;
    if (sign_char && pos != left_wall) {
      /* Write sign if possible (it is if sign is '-') */
      *pos-- = sign_char;
    }
    while (pos != left_wall) *pos-- = ' ';  // fill with blanks
  }

  /*
    Write digits of the frac_% parts ;
    Depending on thd->check_for_truncated_fields, we may also want
    to know if some non-zero tail of these parts will
    be truncated (for example, 0.002->0.00 will generate a warning,
    while 0.000->0.00 will not)
    (and 0E1000000000 will not, while 1E-1000000000 will)
  */

  pos = to + (uint)(field_length - tmp_dec);  // Calculate post to '.'
  right_wall = to + field_length;
  if (pos != right_wall) *pos++ = '.';

  if (expo_sign_char == '-') {
    while (frac_digits_added_zeros-- > 0) {
      if (pos == right_wall) {
        if (thd->check_for_truncated_fields &&
            !has_incremented_num_truncated_fields)
          break;  // Go on below to see if we lose non zero digits
        return TYPE_OK;
      }
      *pos++ = '0';
    }
    while (int_digits_end != frac_digits_head_end) {
      tmp_char = *int_digits_end++;
      if (pos == right_wall) {
        if (tmp_char != '0')  // Losing a non zero digit ?
        {
          if (!has_incremented_num_truncated_fields)
            set_warning(Sql_condition::SL_WARNING, WARN_DATA_TRUNCATED, 1);
          return TYPE_OK;
        }
        continue;
      }
      *pos++ = tmp_char;
    }
  }

  for (; frac_digits_from != frac_digits_end;) {
    tmp_char = *frac_digits_from++;
    if (pos == right_wall) {
      if (tmp_char != '0')  // Losing a non zero digit ?
      {
        if (!has_incremented_num_truncated_fields) {
          /*
            This is a note, not a warning, as we don't want to abort
            when we cut decimals in strict mode
          */
          set_warning(Sql_condition::SL_NOTE, WARN_DATA_TRUNCATED, 1);
        }
        return TYPE_OK;
      }
      continue;
    }
    *pos++ = tmp_char;
  }

  while (pos != right_wall) *pos++ = '0';  // Fill with zeros at right of '.'
  return TYPE_OK;
}

type_conversion_status Field_decimal::store(double nr) {
  ASSERT_COLUMN_MARKED_FOR_WRITE;
  if (is_unsigned() && nr < 0) {
    overflow(true);
    return TYPE_WARN_OUT_OF_RANGE;
  }

  if (!std::isfinite(nr))  // Handle infinity as special case
  {
    overflow(nr < 0.0);
    return TYPE_WARN_OUT_OF_RANGE;
  }

  size_t i;
  size_t length;
  uchar fyllchar, *to;
  char buff[DOUBLE_TO_STRING_CONVERSION_BUFFER_SIZE];

  fyllchar = zerofill ? '0' : ' ';
  length = my_fcvt(nr, dec, buff, nullptr);

  if (length > field_length) {
    overflow(nr < 0.0);
    return TYPE_WARN_OUT_OF_RANGE;
  } else {
    to = ptr;
    for (i = field_length - length; i-- > 0;) *to++ = fyllchar;
    memcpy(to, buff, length);
    return TYPE_OK;
  }
}

type_conversion_status Field_decimal::store(longlong nr, bool unsigned_val) {
  ASSERT_COLUMN_MARKED_FOR_WRITE;
  char buff[22];
  uint length, int_part;
  char fyllchar;
  uchar *to;

  if (nr < 0 && is_unsigned() && !unsigned_val) {
    overflow(true);
    return TYPE_WARN_OUT_OF_RANGE;
  }
  length = (uint)(longlong10_to_str(nr, buff, unsigned_val ? 10 : -10) - buff);
  int_part = field_length - (dec ? dec + 1 : 0);

  if (length > int_part) {
    overflow(!unsigned_val && nr < 0L); /* purecov: inspected */
    return TYPE_WARN_OUT_OF_RANGE;
  }

  fyllchar = zerofill ? '0' : ' ';
  to = ptr;
  for (uint i = int_part - length; i-- > 0;) *to++ = fyllchar;
  memcpy(to, buff, length);
  if (dec) {
    to[length] = '.';
    memset(to + length + 1, '0', dec);
  }
  return TYPE_OK;
}

double Field_decimal::val_real() const {
  ASSERT_COLUMN_MARKED_FOR_READ;
  int not_used;
  const char *end_not_used;
  return my_strntod(&my_charset_bin, pointer_cast<const char *>(ptr),
                    field_length, &end_not_used, &not_used);
}

longlong Field_decimal::val_int() const {
  ASSERT_COLUMN_MARKED_FOR_READ;
  int not_used;
  if (is_unsigned())
    return my_strntoull(&my_charset_bin, pointer_cast<const char *>(ptr),
                        field_length, 10, nullptr, &not_used);
  return my_strntoll(&my_charset_bin, pointer_cast<const char *>(ptr),
                     field_length, 10, nullptr, &not_used);
}

String *Field_decimal::val_str(String *, String *val_ptr) const {
  ASSERT_COLUMN_MARKED_FOR_READ;
  const uchar *str;
  size_t tmp_length;

  for (str = ptr; *str == ' '; str++)
    ;
  val_ptr->set_charset(&my_charset_numeric);
  tmp_length = (size_t)(str - ptr);
  if (field_length < tmp_length)  // Error in data
    val_ptr->length(0);
  else
    val_ptr->set_ascii(pointer_cast<const char *>(str),
                       field_length - tmp_length);
  return val_ptr;
}

/**
  Should be able to handle at least the following fixed decimal formats:
  5.00 , -1.0,  05,  -05, +5 with optional pre/end space
*/

int Field_decimal::cmp(const uchar *a_ptr, const uchar *b_ptr) const {
  const uchar *end;
  int swap = 0;
  /* First remove prefixes '0', ' ', and '-' */
  for (end = a_ptr + field_length;
       a_ptr != end &&
       (*a_ptr == *b_ptr || ((my_isspace(&my_charset_bin, *a_ptr) ||
                              *a_ptr == '+' || *a_ptr == '0') &&
                             (my_isspace(&my_charset_bin, *b_ptr) ||
                              *b_ptr == '+' || *b_ptr == '0')));
       a_ptr++, b_ptr++) {
    if (*a_ptr == '-')  // If both numbers are negative
      swap = -1 ^ 1;    // Swap result
  }
  if (a_ptr == end) return 0;
  if (*a_ptr == '-') return -1;
  if (*b_ptr == '-') return 1;

  while (a_ptr != end) {
    if (*a_ptr++ != *b_ptr++)
      return swap ^ (a_ptr[-1] < b_ptr[-1] ? -1 : 1);  // compare digits
  }
  return 0;
}

size_t Field_decimal::make_sort_key(uchar *to, size_t length) const {
  uchar *str, *end;
  for (str = ptr, end = ptr + length;
       str != end &&
       ((my_isspace(&my_charset_bin, *str) || *str == '+' || *str == '0'));
       str++)
    *to++ = ' ';
  if (str == end) return length; /* purecov: inspected */

  if (*str == '-') {
    *to++ = 1;  // Smaller than any number
    str++;
    while (str != end)
      if (my_isdigit(&my_charset_bin, *str))
        *to++ = (char)('9' - *str++);
      else
        *to++ = *str++;
  } else
    memcpy(to, str, (uint)(end - str));
  return length;
}

void Field_decimal::sql_type(String &res) const {
  const CHARSET_INFO *cs = res.charset();
  uint tmp = field_length;
  if (!is_unsigned()) tmp--;
  if (dec) tmp--;
  res.length(cs->cset->snprintf(cs, res.ptr(), res.alloced_length(),
                                "decimal(%d,%d)", tmp, dec));
  append_zerofill_and_unsigned(this, &res);
}

/****************************************************************************
** Field_new_decimal
****************************************************************************/

Field_new_decimal::Field_new_decimal(uchar *ptr_arg, uint32 len_arg,
                                     uchar *null_ptr_arg, uchar null_bit_arg,
                                     uchar auto_flags_arg,
                                     const char *field_name_arg, uint8 dec_arg,
                                     bool zero_arg, bool unsigned_arg)
    : Field_num(ptr_arg, len_arg, null_ptr_arg, null_bit_arg, auto_flags_arg,
                field_name_arg, dec_arg, zero_arg, unsigned_arg) {
  precision =
      std::min(my_decimal_length_to_precision(len_arg, dec_arg, unsigned_arg),
               uint(DECIMAL_MAX_PRECISION));
  assert((precision <= DECIMAL_MAX_PRECISION) && (dec <= DECIMAL_MAX_SCALE));
  bin_size = my_decimal_get_binary_size(precision, dec);
}

Field_new_decimal::Field_new_decimal(uint32 len_arg, bool is_nullable_arg,
                                     const char *name, uint8 dec_arg,
                                     bool unsigned_arg)
    : Field_num(nullptr, len_arg,
                is_nullable_arg ? &dummy_null_buffer : nullptr, 0, NONE, name,
                dec_arg, false, unsigned_arg) {
  precision =
      std::min(my_decimal_length_to_precision(len_arg, dec_arg, unsigned_arg),
               uint(DECIMAL_MAX_PRECISION));
  assert((precision <= DECIMAL_MAX_PRECISION) && (dec <= DECIMAL_MAX_SCALE));
  bin_size = my_decimal_get_binary_size(precision, dec);
}

Field *Field_new_decimal::create_from_item(const Item *item) {
  uint8 dec = item->decimals;
  const uint8 intg = item->decimal_precision() - dec;
  uint32 len = item->max_char_length();

  assert(item->result_type() == DECIMAL_RESULT);

  /*
    Trying to put too many digits overall in a DECIMAL(prec,dec)
    will always throw a warning. We must limit dec to
    DECIMAL_MAX_SCALE however to prevent an assert() later.
  */

  if (dec > 0) {
    signed int overflow;

    dec = min<int>(dec, DECIMAL_MAX_SCALE);

    /*
      If the value still overflows the field with the corrected dec,
      we'll throw out decimals rather than integers. This is still
      bad and of course throws a truncation warning.
      +1: for decimal point
      */

    const int required_length =
        my_decimal_precision_to_length(intg + dec, dec, item->unsigned_flag);

    overflow = required_length - len;

    if (overflow > 0)
      dec = max(0, dec - overflow);  // too long, discard fract
    else
      /* Corrected value fits. */
      len = required_length;
  }
  return new (*THR_MALLOC)
      Field_new_decimal(len, item->is_nullable(), item->item_name.ptr(), dec,
                        item->unsigned_flag);
}

type_conversion_status Field_new_decimal::reset() {
  (void)my_decimal2binary(0, &decimal_zero, ptr, precision, dec);
  return TYPE_OK;
}

/**
  Generate max/min decimal value in case of overflow.

  @param decimal_value     buffer for value
  @param sign              sign of value which caused overflow
*/

void Field_new_decimal::set_value_on_overflow(my_decimal *decimal_value,
                                              bool sign) const {
  DBUG_TRACE;
  max_my_decimal(decimal_value, precision, decimals());
  if (sign) {
    if (is_unsigned())
      my_decimal_set_zero(decimal_value);
    else
      decimal_value->sign(true);
  }
}

/**
  Store decimal value in the binary buffer.

  Checks if decimal_value fits into field size.
  If it does, stores the decimal in the buffer using binary format.
  Otherwise sets maximal number that can be stored in the field.

  @param decimal_value   my_decimal

  @retval
    0 ok
  @retval
    1 error
*/
type_conversion_status Field_new_decimal::store_value(
    const my_decimal *decimal_value) {
  ASSERT_COLUMN_MARKED_FOR_WRITE;
  type_conversion_status error = TYPE_OK;
  DBUG_TRACE;
#ifndef NDEBUG
  {
    char dbug_buff[DECIMAL_MAX_STR_LENGTH + 2];
    DBUG_PRINT("enter",
               ("value: %s", dbug_decimal_as_string(dbug_buff, decimal_value)));
  }
#endif

  /* check that we do not try to write negative value in unsigned field */
  if (is_unsigned() && decimal_value->sign()) {
    DBUG_PRINT("info", ("unsigned overflow"));
    set_warning(Sql_condition::SL_WARNING, ER_WARN_DATA_OUT_OF_RANGE, 1);
    error = TYPE_WARN_OUT_OF_RANGE;
    decimal_value = &decimal_zero;
  }
#ifndef NDEBUG
  {
    char dbug_buff[DECIMAL_MAX_STR_LENGTH + 2];
    DBUG_PRINT("info",
               ("saving with precision %d  scale: %d  value %s", (int)precision,
                (int)dec, dbug_decimal_as_string(dbug_buff, decimal_value)));
  }
#endif

  const int err = my_decimal2binary(E_DEC_FATAL_ERROR & ~E_DEC_OVERFLOW,
                                    decimal_value, ptr, precision, dec);
  if (warn_if_overflow(err)) {
    my_decimal buff;
    DBUG_PRINT("info", ("overflow"));
    set_value_on_overflow(&buff, decimal_value->sign());
    my_decimal2binary(E_DEC_FATAL_ERROR, &buff, ptr, precision, dec);
  }
  DBUG_EXECUTE("info", print_decimal_buff(decimal_value, ptr, bin_size););
  return (err != E_DEC_OK) ? decimal_err_to_type_conv_status(err) : error;
}

type_conversion_status Field_new_decimal::store(
    const char *from, size_t length, const CHARSET_INFO *charset_arg) {
  ASSERT_COLUMN_MARKED_FOR_WRITE;
  my_decimal decimal_value;
  DBUG_TRACE;

  THD *thd = current_thd;

  const int err =
      str2my_decimal(E_DEC_FATAL_ERROR & ~(E_DEC_OVERFLOW | E_DEC_BAD_NUM),
                     from, length, charset_arg, &decimal_value);

  if (err != 0 && !thd->lex->is_ignore() && thd->is_strict_mode()) {
    const ErrConvString errmsg(from, length, charset_arg);
    const Diagnostics_area *da = thd->get_stmt_da();
    push_warning_printf(
        thd, Sql_condition::SL_WARNING, ER_TRUNCATED_WRONG_VALUE_FOR_FIELD,
        ER_THD(thd, ER_TRUNCATED_WRONG_VALUE_FOR_FIELD), "decimal",
        errmsg.ptr(), field_name, da->current_row_for_condition());
    if (err == E_DEC_BAD_NUM) return store_value(&decimal_value);
    // Ensure that we always store something for virtual generated columns.
    if (is_virtual_gcol()) (void)store_value(&decimal_value);
    return decimal_err_to_type_conv_status(err);
  }

  if (err != 0) {
    set_decimal_warning(thd, this, err, &decimal_value, from, length,
                        charset_arg);
  }
#ifndef NDEBUG
  char dbug_buff[DECIMAL_MAX_STR_LENGTH + 2];
  DBUG_PRINT("enter",
             ("value: %s", dbug_decimal_as_string(dbug_buff, &decimal_value)));
#endif

  const type_conversion_status store_stat = store_value(&decimal_value);
  return (err != 0 && err != E_DEC_BAD_NUM)
             ? decimal_err_to_type_conv_status(err)
             : store_stat;
}

type_conversion_status store_internal_with_error_check(Field_new_decimal *field,
                                                       int err,
                                                       my_decimal *value) {
  THD *thd = current_thd;

  type_conversion_status stat = TYPE_OK;
  if (err == E_DEC_OVERFLOW) {
    field->set_value_on_overflow(value, value->sign());
    stat = TYPE_WARN_OUT_OF_RANGE;
  } else if (err == E_DEC_TRUNCATED) {
    stat = TYPE_NOTE_TRUNCATED;
  }
  const uint cond_count = thd->get_stmt_da()->cond_count();
  const type_conversion_status store_stat = field->store_value(value);
  if (store_stat != TYPE_OK)
    return store_stat;
  else if (err != 0 && thd->get_stmt_da()->cond_count() == cond_count) {
    /* Only issue a warning if store_value doesn't issue an warning */
    field->warn_if_overflow(err);
  }
  return stat;
}

/**
  @todo
  Fix following when double2my_decimal when double2decimal
  will return E_DEC_TRUNCATED always correctly
*/

type_conversion_status Field_new_decimal::store(double nr) {
  ASSERT_COLUMN_MARKED_FOR_WRITE;
  DBUG_TRACE;
  my_decimal decimal_value;

  const int conv_err = double2my_decimal(E_DEC_FATAL_ERROR & ~E_DEC_OVERFLOW,
                                         nr, &decimal_value);
  return store_internal_with_error_check(this, conv_err, &decimal_value);
}

type_conversion_status Field_new_decimal::store(longlong nr,
                                                bool unsigned_val) {
  ASSERT_COLUMN_MARKED_FOR_WRITE;
  DBUG_TRACE;
  my_decimal decimal_value;
  const int conv_err = int2my_decimal(E_DEC_FATAL_ERROR & ~E_DEC_OVERFLOW, nr,
                                      unsigned_val, &decimal_value);
  return store_internal_with_error_check(this, conv_err, &decimal_value);
}

type_conversion_status Field_new_decimal::store_decimal(
    const my_decimal *decimal_value) {
  ASSERT_COLUMN_MARKED_FOR_WRITE;
  return store_value(decimal_value);
}

type_conversion_status Field_new_decimal::store_time(MYSQL_TIME *ltime, uint8) {
  my_decimal decimal_value;
  return store_value(date2my_decimal(ltime, &decimal_value));
}

double Field_new_decimal::val_real() const {
  ASSERT_COLUMN_MARKED_FOR_READ;
  double dbl;
  my_decimal decimal_value;
  my_decimal2double(E_DEC_FATAL_ERROR, val_decimal(&decimal_value), &dbl);
  return dbl;
}

longlong Field_new_decimal::val_int() const {
  ASSERT_COLUMN_MARKED_FOR_READ;
  longlong i;
  my_decimal decimal_value;
  my_decimal2int(E_DEC_FATAL_ERROR, val_decimal(&decimal_value), is_unsigned(),
                 &i);
  return i;
}

my_decimal *Field_new_decimal::val_decimal(my_decimal *decimal_value) const {
  ASSERT_COLUMN_MARKED_FOR_READ;
  DBUG_TRACE;
  binary2my_decimal(E_DEC_FATAL_ERROR, ptr, decimal_value, precision, dec,
                    m_keep_precision);
  DBUG_EXECUTE("info", print_decimal_buff(decimal_value, ptr, bin_size););
  return decimal_value;
}

String *Field_new_decimal::val_str(String *val_buffer, String *) const {
  ASSERT_COLUMN_MARKED_FOR_READ;
  my_decimal decimal_value;
  const uint fixed_precision = zerofill ? precision : 0;
  my_decimal2string(E_DEC_FATAL_ERROR, val_decimal(&decimal_value),
                    fixed_precision, dec, val_buffer);
  val_buffer->set_charset(&my_charset_numeric);
  return val_buffer;
}

bool Field_new_decimal::get_date(MYSQL_TIME *ltime,
                                 my_time_flags_t fuzzydate) const {
  my_decimal buf, *decimal_value = val_decimal(&buf);
  if (!decimal_value) {
    set_zero_time(ltime, MYSQL_TIMESTAMP_DATETIME);
    return true;
  }
  return my_decimal_to_datetime_with_warn(decimal_value, ltime, fuzzydate);
}

bool Field_new_decimal::get_time(MYSQL_TIME *ltime) const {
  my_decimal buf, *decimal_value = val_decimal(&buf);
  if (!decimal_value) {
    set_zero_time(ltime, MYSQL_TIMESTAMP_TIME);
    return true;
  }
  return my_decimal_to_time_with_warn(decimal_value, ltime);
}

int Field_new_decimal::cmp(const uchar *a, const uchar *b) const {
  return memcmp(a, b, bin_size);
}

size_t Field_new_decimal::make_sort_key(uchar *buff, size_t length) const {
  memcpy(buff, ptr, min(length, static_cast<size_t>(bin_size)));
  return length;
}

void Field_new_decimal::sql_type(String &str) const {
  const CHARSET_INFO *cs = str.charset();
  str.length(cs->cset->snprintf(cs, str.ptr(), str.alloced_length(),
                                "decimal(%d,%d)", precision, (int)dec));
  append_zerofill_and_unsigned(this, &str);
}

/**
   Save the field metadata for new decimal fields.

   Saves the precision in the first byte and decimals() in the second
   byte of the field metadata array at index of *metadata_ptr and
   *(metadata_ptr + 1).

   @param   metadata_ptr   First byte of field metadata

   @returns number of bytes written to metadata_ptr
*/
int Field_new_decimal::do_save_field_metadata(uchar *metadata_ptr) const {
  *metadata_ptr = precision;
  *(metadata_ptr + 1) = decimals();
  return 2;
}

/**
   Returns the number of bytes field uses in row-based replication
   row packed size.

   This method is used in row-based replication to determine the number
   of bytes that the field consumes in the row record format. This is
   used to skip fields in the master that do not exist on the slave.

   @param   field_metadata   Encoded size in field metadata

   @returns The size of the field based on the field metadata.
*/
uint Field_new_decimal::pack_length_from_metadata(uint field_metadata) const {
  uint const source_precision = (field_metadata >> 8U) & 0x00ff;
  uint const source_decimal = field_metadata & 0x00ff;
  uint const source_size =
      my_decimal_get_binary_size(source_precision, source_decimal);
  return (source_size);
}

/**
   Check to see if field size is compatible with destination.

   This method is used in row-based replication to verify that the slave's
   field size is less than or equal to the master's field size. The
   encoded field metadata (from the master or source) is decoded and compared
   to the size of this field (the slave or destination).

   @param   field_metadata   Encoded size in field metadata
   @param   order_var        Pointer to variable where the order
                             between the source field and this field
                             will be returned.

   @return @c true
*/
bool Field_new_decimal::compatible_field_size(uint field_metadata,
                                              Relay_log_info *, uint16,
                                              int *order_var) const {
  uint const source_precision = (field_metadata >> 8U) & 0x00ff;
  uint const source_decimal = field_metadata & 0x00ff;
  const int order = compare(source_precision, precision);
  *order_var = order != 0 ? order : compare(source_decimal, dec);
  return true;
}

uint Field_new_decimal::is_equal(const Create_field *new_field) const {
  return (new_field->sql_type == real_type()) &&
         (Overlaps(new_field->flags, UNSIGNED_FLAG) ==
          is_flag_set(UNSIGNED_FLAG)) &&
         (Overlaps(new_field->flags, AUTO_INCREMENT_FLAG) ==
          is_flag_set(AUTO_INCREMENT_FLAG)) &&
         (new_field->max_display_width_in_bytes() == max_display_length()) &&
         (new_field->decimals == dec);
}

/**
   Unpack a decimal field from row data.

   This method is used to unpack a decimal or numeric field from a master
   whose size of the field is less than that of the slave.

   @param   to         Destination of the data
   @param   from       Source of the data
   @param   param_data Precision (upper) and decimal (lower) values

   @return  New pointer into memory based on from + length of the data
*/
const uchar *Field_new_decimal::unpack(uchar *to, const uchar *from,
                                       uint param_data) {
  if (param_data == 0) return Field::unpack(to, from, param_data);

  const uint from_precision = (param_data & 0xff00) >> 8U;
  const uint from_decimal = param_data & 0x00ff;
  const uint length = pack_length();
  const uint from_pack_len =
      my_decimal_get_binary_size(from_precision, from_decimal);
  const uint len =
      (param_data && (from_pack_len < length)) ? from_pack_len : length;
  if ((from_pack_len && (from_pack_len < length)) ||
      (from_precision < precision) || (from_decimal < decimals())) {
    /*
      If the master's data is smaller than the slave, we need to convert
      the binary to decimal then resize the decimal converting it back to
      a decimal and write that to the raw data buffer.
    */
    decimal_digit_t dec_buf[DECIMAL_MAX_PRECISION];
    decimal_t dec_val;
    dec_val.len = from_precision;
    dec_val.buf = dec_buf;
    /*
      Note: bin2decimal does not change the length of the field. So it is
      just the first step the resizing operation. The second step does the
      resizing using the precision and decimals from the slave.
    */
    bin2decimal(from, &dec_val, from_precision, from_decimal);
    decimal2bin(&dec_val, to, precision, decimals());
  } else
    memcpy(to, from, len);  // Sizes are the same, just copy the data.
  return from + len;
}

bool Field_new_decimal::send_to_protocol(Protocol *protocol) const {
  if (is_null()) return protocol->store_null();
  my_decimal dec_value;
  return protocol->store_decimal(val_decimal(&dec_value),
                                 zerofill ? precision : 0, dec);
}

/****************************************************************************
** tiny int
****************************************************************************/

type_conversion_status Field_tiny::store(const char *from, size_t len,
                                         const CHARSET_INFO *cs) {
  ASSERT_COLUMN_MARKED_FOR_WRITE;
  longlong rnd;

  const type_conversion_status error =
      get_int(cs, from, len, &rnd, 255, -128, 127);
  ptr[0] = is_unsigned() ? (char)(ulonglong)rnd : (char)rnd;
  return error;
}

type_conversion_status Field_tiny::store(double nr) {
  ASSERT_COLUMN_MARKED_FOR_WRITE;
  type_conversion_status error = TYPE_OK;
  nr = rint(nr);
  if (is_unsigned()) {
    if (nr < 0.0) {
      *ptr = 0;
      set_warning(Sql_condition::SL_WARNING, ER_WARN_DATA_OUT_OF_RANGE, 1);
      error = TYPE_WARN_OUT_OF_RANGE;
    } else if (nr > 255.0) {
      *ptr = (char)255;
      set_warning(Sql_condition::SL_WARNING, ER_WARN_DATA_OUT_OF_RANGE, 1);
      error = TYPE_WARN_OUT_OF_RANGE;
    } else
      *ptr = static_cast<unsigned char>(nr);
  } else {
    if (nr < -128.0) {
      *ptr = (char)-128;
      set_warning(Sql_condition::SL_WARNING, ER_WARN_DATA_OUT_OF_RANGE, 1);
      error = TYPE_WARN_OUT_OF_RANGE;
    } else if (nr > 127.0) {
      *ptr = 127;
      set_warning(Sql_condition::SL_WARNING, ER_WARN_DATA_OUT_OF_RANGE, 1);
      error = TYPE_WARN_OUT_OF_RANGE;
    } else
      *ptr = (char)(int)nr;
  }
  return error;
}

type_conversion_status Field_tiny::store(longlong nr, bool unsigned_val) {
  ASSERT_COLUMN_MARKED_FOR_WRITE;
  type_conversion_status error = TYPE_OK;

  if (is_unsigned()) {
    if (nr < 0 && !unsigned_val) {
      *ptr = 0;
      set_warning(Sql_condition::SL_WARNING, ER_WARN_DATA_OUT_OF_RANGE, 1);
      error = TYPE_WARN_OUT_OF_RANGE;
    } else if ((ulonglong)nr > (ulonglong)255) {
      *ptr = (char)255;
      set_warning(Sql_condition::SL_WARNING, ER_WARN_DATA_OUT_OF_RANGE, 1);
      error = TYPE_WARN_OUT_OF_RANGE;
    } else
      *ptr = (char)nr;
  } else {
    if (nr < 0 && unsigned_val) nr = 256;  // Generate overflow
    if (nr < -128) {
      *ptr = (char)-128;
      set_warning(Sql_condition::SL_WARNING, ER_WARN_DATA_OUT_OF_RANGE, 1);
      error = TYPE_WARN_OUT_OF_RANGE;
    } else if (nr > 127) {
      *ptr = 127;
      set_warning(Sql_condition::SL_WARNING, ER_WARN_DATA_OUT_OF_RANGE, 1);
      error = TYPE_WARN_OUT_OF_RANGE;
    } else
      *ptr = (char)nr;
  }
  return error;
}

double Field_tiny::val_real() const {
  ASSERT_COLUMN_MARKED_FOR_READ;
  const int tmp = is_unsigned() ? (int)ptr[0] : (int)((signed char *)ptr)[0];
  return (double)tmp;
}

longlong Field_tiny::val_int() const {
  ASSERT_COLUMN_MARKED_FOR_READ;
  const int tmp = is_unsigned() ? (int)ptr[0] : (int)((signed char *)ptr)[0];
  return (longlong)tmp;
}

String *Field_tiny::val_str(String *val_buffer, String *) const {
  ASSERT_COLUMN_MARKED_FOR_READ;
  const CHARSET_INFO *cs = &my_charset_numeric;
  uint length;
  const uint mlength = max(field_length + 1, 5 * cs->mbmaxlen);
  val_buffer->alloc(mlength);
  char *to = val_buffer->ptr();

  if (is_unsigned())
    length = (uint)cs->cset->long10_to_str(cs, to, mlength, 10, (long)*ptr);
  else
    length = (uint)cs->cset->long10_to_str(cs, to, mlength, -10,
                                           (long)*((signed char *)ptr));

  val_buffer->length(length);
  if (zerofill) prepend_zeros(val_buffer);
  val_buffer->set_charset(cs);
  return val_buffer;
}

bool Field_tiny::send_to_protocol(Protocol *protocol) const {
  if (is_null()) return protocol->store_null();
  return protocol->store_tiny(Field_tiny::val_int(),
                              zerofill ? field_length : 0);
}

int Field_tiny::cmp(const uchar *a_ptr, const uchar *b_ptr) const {
  signed char a, b;
  a = (signed char)a_ptr[0];
  b = (signed char)b_ptr[0];
  if (is_unsigned())
    return ((uchar)a < (uchar)b) ? -1 : ((uchar)a > (uchar)b) ? 1 : 0;
  return (a < b) ? -1 : (a > b) ? 1 : 0;
}

size_t Field_tiny::make_sort_key(uchar *to,
                                 size_t length [[maybe_unused]]) const {
  assert(length == 1);
  if (is_unsigned())
    *to = *ptr;
  else
    to[0] = (char)(ptr[0] ^ (uchar)128); /* Revers signbit */
  return 1;
}

void Field_tiny::sql_type(String &res) const {
  if (field_length == 1 && !is_unsigned() && !zerofill) {
    // Print TINYINT(1) since connectors use this to indicate BOOLEAN
    res.length(0);
    res.append("tinyint(1)");
  } else {
    integer_sql_type(this, "tinyint", &res);
  }
}

/****************************************************************************
 Field type short int (2 byte)
****************************************************************************/

type_conversion_status Field_short::store(const char *from, size_t len,
                                          const CHARSET_INFO *cs) {
  ASSERT_COLUMN_MARKED_FOR_WRITE;
  int store_tmp;
  longlong rnd;

  const type_conversion_status error =
      get_int(cs, from, len, &rnd, UINT_MAX16, INT_MIN16, INT_MAX16);
  store_tmp = is_unsigned() ? (int)(ulonglong)rnd : (int)rnd;
  if (table->s->db_low_byte_first)
    int2store(ptr, store_tmp);
  else
    shortstore(ptr, (short)store_tmp);
  return error;
}

type_conversion_status Field_short::store(double nr) {
  ASSERT_COLUMN_MARKED_FOR_WRITE;
  type_conversion_status error = TYPE_OK;
  int16 res;
  nr = rint(nr);
  if (is_unsigned()) {
    if (nr < 0) {
      res = 0;
      set_warning(Sql_condition::SL_WARNING, ER_WARN_DATA_OUT_OF_RANGE, 1);
      error = TYPE_WARN_OUT_OF_RANGE;
    } else if (nr > UINT_MAX16) {
      res = (int16)UINT_MAX16;
      set_warning(Sql_condition::SL_WARNING, ER_WARN_DATA_OUT_OF_RANGE, 1);
      error = TYPE_WARN_OUT_OF_RANGE;
    } else
      res = (int16)(uint16)nr;
  } else {
    if (nr < INT_MIN16) {
      res = INT_MIN16;
      set_warning(Sql_condition::SL_WARNING, ER_WARN_DATA_OUT_OF_RANGE, 1);
      error = TYPE_WARN_OUT_OF_RANGE;
    } else if (nr > INT_MAX16) {
      res = INT_MAX16;
      set_warning(Sql_condition::SL_WARNING, ER_WARN_DATA_OUT_OF_RANGE, 1);
      error = TYPE_WARN_OUT_OF_RANGE;
    } else
      res = (int16)(int)nr;
  }
  if (table->s->db_low_byte_first)
    int2store(ptr, res);
  else
    shortstore(ptr, res);
  return error;
}

type_conversion_status Field_short::store(longlong nr, bool unsigned_val) {
  ASSERT_COLUMN_MARKED_FOR_WRITE;
  type_conversion_status error = TYPE_OK;
  int16 res;

  if (is_unsigned()) {
    if (nr < 0L && !unsigned_val) {
      res = 0;
      set_warning(Sql_condition::SL_WARNING, ER_WARN_DATA_OUT_OF_RANGE, 1);
      error = TYPE_WARN_OUT_OF_RANGE;
    } else if ((ulonglong)nr > (ulonglong)UINT_MAX16) {
      res = (int16)UINT_MAX16;
      set_warning(Sql_condition::SL_WARNING, ER_WARN_DATA_OUT_OF_RANGE, 1);
      error = TYPE_WARN_OUT_OF_RANGE;
    } else
      res = (int16)(uint16)nr;
  } else {
    if (nr < 0 && unsigned_val) nr = UINT_MAX16 + 1;  // Generate overflow

    if (nr < INT_MIN16) {
      res = INT_MIN16;
      set_warning(Sql_condition::SL_WARNING, ER_WARN_DATA_OUT_OF_RANGE, 1);
      error = TYPE_WARN_OUT_OF_RANGE;
    } else if (nr > (longlong)INT_MAX16) {
      res = INT_MAX16;
      set_warning(Sql_condition::SL_WARNING, ER_WARN_DATA_OUT_OF_RANGE, 1);
      error = TYPE_WARN_OUT_OF_RANGE;
    } else
      res = (int16)nr;
  }
  if (table->s->db_low_byte_first)
    int2store(ptr, res);
  else
    shortstore(ptr, res);
  return error;
}

double Field_short::val_real() const {
  ASSERT_COLUMN_MARKED_FOR_READ;
  short j;
  if (table->s->db_low_byte_first)
    j = sint2korr(ptr);
  else
    j = shortget(ptr);
  return is_unsigned() ? (double)(unsigned short)j : (double)j;
}

longlong Field_short::val_int() const {
  ASSERT_COLUMN_MARKED_FOR_READ;
  short j;
  if (table->s->db_low_byte_first)
    j = sint2korr(ptr);
  else
    j = shortget(ptr);
  return is_unsigned() ? (longlong)(unsigned short)j : (longlong)j;
}

String *Field_short::val_str(String *val_buffer, String *) const {
  ASSERT_COLUMN_MARKED_FOR_READ;
  const CHARSET_INFO *cs = &my_charset_numeric;
  uint length;
  const uint mlength = max(field_length + 1, 7 * cs->mbmaxlen);
  val_buffer->alloc(mlength);
  char *to = val_buffer->ptr();
  short j;
  if (table->s->db_low_byte_first)
    j = sint2korr(ptr);
  else
    j = shortget(ptr);

  if (is_unsigned())
    length =
        (uint)cs->cset->long10_to_str(cs, to, mlength, 10, (long)(uint16)j);
  else
    length = (uint)cs->cset->long10_to_str(cs, to, mlength, -10, (long)j);
  val_buffer->length(length);
  if (zerofill) prepend_zeros(val_buffer);
  val_buffer->set_charset(cs);
  return val_buffer;
}

bool Field_short::send_to_protocol(Protocol *protocol) const {
  if (is_null()) return protocol->store_null();
  return protocol->store_short(Field_short::val_int(),
                               zerofill ? field_length : 0);
}

int Field_short::cmp(const uchar *a_ptr, const uchar *b_ptr) const {
  short a, b;
  if (table->s->db_low_byte_first) {
    a = sint2korr(a_ptr);
    b = sint2korr(b_ptr);
  } else {
    a = shortget(a_ptr);
    b = shortget(b_ptr);
  }

  if (is_unsigned())
    return ((unsigned short)a < (unsigned short)b)
               ? -1
               : ((unsigned short)a > (unsigned short)b) ? 1 : 0;
  return (a < b) ? -1 : (a > b) ? 1 : 0;
}

size_t Field_short::make_sort_key(uchar *to,
                                  size_t length [[maybe_unused]]) const {
  assert(length == 2);
#ifdef WORDS_BIGENDIAN
  if (!table->s->db_low_byte_first) {
    if (is_unsigned())
      to[0] = ptr[0];
    else
      to[0] = (char)(ptr[0] ^ 128); /* Revers signbit */
    to[1] = ptr[1];
  } else
#endif
  {
    if (is_unsigned())
      to[0] = ptr[1];
    else
      to[0] = (char)(ptr[1] ^ 128); /* Revers signbit */
    to[1] = ptr[0];
  }
  return 2;
}

void Field_short::sql_type(String &res) const {
  integer_sql_type(this, "smallint", &res);
}

/****************************************************************************
  Field type medium int (3 byte)
****************************************************************************/

type_conversion_status Field_medium::store(const char *from, size_t len,
                                           const CHARSET_INFO *cs) {
  ASSERT_COLUMN_MARKED_FOR_WRITE;
  int store_tmp;
  longlong rnd;

  const type_conversion_status error =
      get_int(cs, from, len, &rnd, UINT_MAX24, INT_MIN24, INT_MAX24);
  store_tmp = is_unsigned() ? (int)(ulonglong)rnd : (int)rnd;
  int3store(ptr, store_tmp);
  return error;
}

type_conversion_status Field_medium::store(double nr) {
  ASSERT_COLUMN_MARKED_FOR_WRITE;
  type_conversion_status error = TYPE_OK;
  nr = rint(nr);
  if (is_unsigned()) {
    if (nr < 0) {
      int3store(ptr, 0);
      set_warning(Sql_condition::SL_WARNING, ER_WARN_DATA_OUT_OF_RANGE, 1);
      error = TYPE_WARN_OUT_OF_RANGE;
    } else if (nr >= (double)(long)(1L << 24)) {
      const uint32 tmp = (uint32)(1L << 24) - 1L;
      int3store(ptr, tmp);
      set_warning(Sql_condition::SL_WARNING, ER_WARN_DATA_OUT_OF_RANGE, 1);
      error = TYPE_WARN_OUT_OF_RANGE;
    } else
      int3store(ptr, (uint32)nr);
  } else {
    if (nr < INT_MIN24) {
      const long tmp = (long)INT_MIN24;
      int3store(ptr, tmp);
      set_warning(Sql_condition::SL_WARNING, ER_WARN_DATA_OUT_OF_RANGE, 1);
      error = TYPE_WARN_OUT_OF_RANGE;
    } else if (nr > INT_MAX24) {
      const long tmp = (long)INT_MAX24;
      int3store(ptr, tmp);
      set_warning(Sql_condition::SL_WARNING, ER_WARN_DATA_OUT_OF_RANGE, 1);
      error = TYPE_WARN_OUT_OF_RANGE;
    } else
      int3store(ptr, (long)nr);
  }
  return error;
}

type_conversion_status Field_medium::store(longlong nr, bool unsigned_val) {
  ASSERT_COLUMN_MARKED_FOR_WRITE;
  type_conversion_status error = TYPE_OK;

  if (is_unsigned()) {
    if (nr < 0 && !unsigned_val) {
      int3store(ptr, 0);
      set_warning(Sql_condition::SL_WARNING, ER_WARN_DATA_OUT_OF_RANGE, 1);
      error = TYPE_WARN_OUT_OF_RANGE;
    } else if ((ulonglong)nr >= (ulonglong)(long)(1L << 24)) {
      const long tmp = (long)(1L << 24) - 1L;
      int3store(ptr, tmp);
      set_warning(Sql_condition::SL_WARNING, ER_WARN_DATA_OUT_OF_RANGE, 1);
      error = TYPE_WARN_OUT_OF_RANGE;
    } else
      int3store(ptr, (uint32)nr);
  } else {
    if (nr < 0 && unsigned_val)
      nr = (ulonglong)(long)(1L << 24);  // Generate overflow

    if (nr < (longlong)INT_MIN24) {
      const long tmp = (long)INT_MIN24;
      int3store(ptr, tmp);
      set_warning(Sql_condition::SL_WARNING, ER_WARN_DATA_OUT_OF_RANGE, 1);
      error = TYPE_WARN_OUT_OF_RANGE;
    } else if (nr > (longlong)INT_MAX24) {
      const long tmp = (long)INT_MAX24;
      int3store(ptr, tmp);
      set_warning(Sql_condition::SL_WARNING, ER_WARN_DATA_OUT_OF_RANGE, 1);
      error = TYPE_WARN_OUT_OF_RANGE;
    } else
      int3store(ptr, (long)nr);
  }
  return error;
}

double Field_medium::val_real() const {
  ASSERT_COLUMN_MARKED_FOR_READ;
  const long j = is_unsigned() ? (long)uint3korr(ptr) : sint3korr(ptr);
  return (double)j;
}

longlong Field_medium::val_int() const {
  ASSERT_COLUMN_MARKED_FOR_READ;
  const long j = is_unsigned() ? (long)uint3korr(ptr) : sint3korr(ptr);
  return (longlong)j;
}

String *Field_medium::val_str(String *val_buffer, String *) const {
  ASSERT_COLUMN_MARKED_FOR_READ;
  const CHARSET_INFO *cs = &my_charset_numeric;
  uint length;
  const uint mlength = max(field_length + 1, 10 * cs->mbmaxlen);
  val_buffer->alloc(mlength);
  char *to = val_buffer->ptr();
  const long j = is_unsigned() ? (long)uint3korr(ptr) : sint3korr(ptr);

  length = (uint)cs->cset->long10_to_str(cs, to, mlength, -10, j);
  val_buffer->length(length);
  if (zerofill) prepend_zeros(val_buffer); /* purecov: inspected */
  val_buffer->set_charset(cs);
  return val_buffer;
}

bool Field_medium::send_to_protocol(Protocol *protocol) const {
  ASSERT_COLUMN_MARKED_FOR_READ;
  if (is_null()) return protocol->store_null();
  return protocol->store_long(Field_medium::val_int(),
                              zerofill ? field_length : 0);
}

int Field_medium::cmp(const uchar *a_ptr, const uchar *b_ptr) const {
  long a, b;
  if (is_unsigned()) {
    a = uint3korr(a_ptr);
    b = uint3korr(b_ptr);
  } else {
    a = sint3korr(a_ptr);
    b = sint3korr(b_ptr);
  }
  return (a < b) ? -1 : (a > b) ? 1 : 0;
}

size_t Field_medium::make_sort_key(uchar *to,
                                   size_t length [[maybe_unused]]) const {
  assert(length == 3);
  if (is_unsigned())
    to[0] = ptr[2];
  else
    to[0] = (uchar)(ptr[2] ^ 128); /* Revers signbit */
  to[1] = ptr[1];
  to[2] = ptr[0];
  return 3;
}

void Field_medium::sql_type(String &res) const {
  integer_sql_type(this, "mediumint", &res);
}

/****************************************************************************
** long int
****************************************************************************/

type_conversion_status Field_long::store(const char *from, size_t len,
                                         const CHARSET_INFO *cs) {
  ASSERT_COLUMN_MARKED_FOR_WRITE;
  long store_tmp;
  longlong rnd;

  const type_conversion_status error =
      get_int(cs, from, len, &rnd, UINT_MAX32, INT_MIN32, INT_MAX32);
  store_tmp = is_unsigned() ? (long)(ulonglong)rnd : (long)rnd;
  if (table->s->db_low_byte_first)
    int4store(ptr, store_tmp);
  else
    longstore(ptr, store_tmp);
  return error;
}

type_conversion_status Field_long::store(double nr) {
  ASSERT_COLUMN_MARKED_FOR_WRITE;
  type_conversion_status error = TYPE_OK;
  int32 res;
  nr = rint(nr);
  if (is_unsigned()) {
    if (nr < 0) {
      res = 0;
      error = TYPE_WARN_OUT_OF_RANGE;
    } else if (nr > UINT_MAX32) {
      res = UINT_MAX32;
      set_warning(Sql_condition::SL_WARNING, ER_WARN_DATA_OUT_OF_RANGE, 1);
      error = TYPE_WARN_OUT_OF_RANGE;
    } else
      res = (int32)(ulong)nr;
  } else {
    if (nr < INT_MIN32) {
      res = (int32)INT_MIN32;
      error = TYPE_WARN_OUT_OF_RANGE;
    } else if (nr > INT_MAX32) {
      res = (int32)INT_MAX32;
      error = TYPE_WARN_OUT_OF_RANGE;
    } else
      res = (int32)(longlong)nr;
  }
  if (error)
    set_warning(Sql_condition::SL_WARNING, ER_WARN_DATA_OUT_OF_RANGE, 1);

  if (table->s->db_low_byte_first)
    int4store(ptr, res);
  else
    longstore(ptr, res);
  return error;
}

/**
  Store a longlong in the field

  @param nr            the value to store
  @param unsigned_val  whether or not 'nr' should be interpreted as
                       signed or unsigned. E.g., if 'nr' has all bits
                       set it is interpreted as -1 if unsigned_val is
                       false and ULLONG_MAX if unsigned_val is true.
*/
type_conversion_status Field_long::store(longlong nr, bool unsigned_val) {
  ASSERT_COLUMN_MARKED_FOR_WRITE;
  type_conversion_status error = TYPE_OK;
  int32 res;

  if (is_unsigned()) {
    if (nr < 0 && !unsigned_val) {
      res = 0;
      error = TYPE_WARN_OUT_OF_RANGE;
    } else if ((ulonglong)nr >= (1LL << 32)) {
      res = (int32)(uint32)~0L;
      error = TYPE_WARN_OUT_OF_RANGE;
    } else
      res = (int32)(uint32)nr;
  } else {
    if (nr < 0 && unsigned_val) {
      nr = ((longlong)INT_MAX32) + 1;  // Generate overflow
      error = TYPE_WARN_OUT_OF_RANGE;
    }
    if (nr < (longlong)INT_MIN32) {
      res = (int32)INT_MIN32;
      error = TYPE_WARN_OUT_OF_RANGE;
    } else if (nr > (longlong)INT_MAX32) {
      res = (int32)INT_MAX32;
      error = TYPE_WARN_OUT_OF_RANGE;
    } else
      res = (int32)nr;
  }
  if (error)
    set_warning(Sql_condition::SL_WARNING, ER_WARN_DATA_OUT_OF_RANGE, 1);

  if (table->s->db_low_byte_first)
    int4store(ptr, res);
  else
    longstore(ptr, res);
  return error;
}

double Field_long::val_real() const {
  ASSERT_COLUMN_MARKED_FOR_READ;
  int32 j;
  if (table->s->db_low_byte_first)
    j = sint4korr(ptr);
  else
    j = longget(ptr);
  return is_unsigned() ? (double)(uint32)j : (double)j;
}

longlong Field_long::val_int() const {
  ASSERT_COLUMN_MARKED_FOR_READ;
  int32 j;
  if (table->s->db_low_byte_first)
    j = sint4korr(ptr);
  else
    j = longget(ptr);
  return is_unsigned() ? (longlong)(uint32)j : (longlong)j;
}

String *Field_long::val_str(String *val_buffer, String *) const {
  ASSERT_COLUMN_MARKED_FOR_READ;
  const CHARSET_INFO *cs = &my_charset_numeric;
  size_t length;
  const uint mlength = max(field_length + 1, 12 * cs->mbmaxlen);
  val_buffer->alloc(mlength);
  char *to = val_buffer->ptr();
  int32 j;
  if (table->s->db_low_byte_first)
    j = sint4korr(ptr);
  else
    j = longget(ptr);

  if (is_unsigned())
    length = cs->cset->long10_to_str(cs, to, mlength, 10, (long)(uint32)j);
  else
    length = cs->cset->long10_to_str(cs, to, mlength, -10, (long)j);
  val_buffer->length(length);
  if (zerofill) prepend_zeros(val_buffer);
  val_buffer->set_charset(cs);
  return val_buffer;
}

bool Field_long::send_to_protocol(Protocol *protocol) const {
  ASSERT_COLUMN_MARKED_FOR_READ;
  if (is_null()) return protocol->store_null();
  return protocol->store_long(Field_long::val_int(),
                              zerofill ? field_length : 0);
}

int Field_long::cmp(const uchar *a_ptr, const uchar *b_ptr) const {
  int32 a, b;
  if (table->s->db_low_byte_first) {
    a = sint4korr(a_ptr);
    b = sint4korr(b_ptr);
  } else {
    a = longget(a_ptr);
    b = longget(b_ptr);
  }
  if (is_unsigned())
    return ((uint32)a < (uint32)b) ? -1 : ((uint32)a > (uint32)b) ? 1 : 0;
  return (a < b) ? -1 : (a > b) ? 1 : 0;
}

size_t Field_long::make_sort_key(uchar *to,
                                 size_t length [[maybe_unused]]) const {
  assert(length == 4);
#ifdef WORDS_BIGENDIAN
  if (!table->s->db_low_byte_first) {
    if (is_unsigned())
      to[0] = ptr[0];
    else
      to[0] = (char)(ptr[0] ^ 128); /* Reverse sign bit */
    to[1] = ptr[1];
    to[2] = ptr[2];
    to[3] = ptr[3];
  } else
#endif
  {
    if (is_unsigned())
      to[0] = ptr[3];
    else
      to[0] = (char)(ptr[3] ^ 128); /* Reverse sign bit */
    to[1] = ptr[2];
    to[2] = ptr[1];
    to[3] = ptr[0];
  }
  return 4;
}

void Field_long::sql_type(String &res) const {
  integer_sql_type(this, "int", &res);
}

/****************************************************************************
 Field type longlong int (8 bytes)
****************************************************************************/

type_conversion_status Field_longlong::store(const char *from, size_t len,
                                             const CHARSET_INFO *cs) {
  ASSERT_COLUMN_MARKED_FOR_WRITE;
  int conv_err = 0;
  type_conversion_status error = TYPE_OK;
  const char *end;
  ulonglong tmp;

  tmp = cs->cset->strntoull10rnd(cs, from, len, is_unsigned(), &end, &conv_err);
  if (conv_err == MY_ERRNO_ERANGE) {
    set_warning(Sql_condition::SL_WARNING, ER_WARN_DATA_OUT_OF_RANGE, 1);
    error = TYPE_WARN_OUT_OF_RANGE;
  } else if (current_thd->check_for_truncated_fields &&
             check_int(cs, from, len, end, conv_err))
    error = TYPE_WARN_OUT_OF_RANGE;
  else
    error = TYPE_OK;

  if (table->s->db_low_byte_first)
    int8store(ptr, tmp);
  else
    longlongstore(ptr, tmp);
  return error;
}

type_conversion_status Field_longlong::store(double nr) {
  ASSERT_COLUMN_MARKED_FOR_WRITE;
  type_conversion_status error = TYPE_OK;
  longlong res;

  nr = rint(nr);
  if (is_unsigned()) {
    if (nr < 0) {
      res = 0;
      error = TYPE_WARN_OUT_OF_RANGE;
    } else if (nr >= ULLONG_MAX_DOUBLE) {
      res = ~(longlong)0;
      error = TYPE_WARN_OUT_OF_RANGE;
    } else
      res = double2ulonglong(nr);
  } else {
    if (nr <= LLONG_MIN) {
      res = LLONG_MIN;
      if (nr < LLONG_MIN) error = TYPE_WARN_OUT_OF_RANGE;
    } else if (nr >= LLONG_MAX_DOUBLE) {
      res = LLONG_MAX;
      if (nr > LLONG_MAX_DOUBLE) error = TYPE_WARN_OUT_OF_RANGE;
    } else
      res = nr;
  }
  if (error)
    set_warning(Sql_condition::SL_WARNING, ER_WARN_DATA_OUT_OF_RANGE, 1);

  if (table->s->db_low_byte_first)
    int8store(ptr, res);
  else
    longlongstore(ptr, res);
  return error;
}

type_conversion_status Field_longlong::store(longlong nr, bool unsigned_val) {
  ASSERT_COLUMN_MARKED_FOR_WRITE;
  type_conversion_status error = TYPE_OK;

  if (nr < 0)  // Only possible error
  {
    /*
      if field is unsigned and value is signed (< 0) or
      if field is signed and value is unsigned we have an overflow
    */
    if (is_unsigned() != unsigned_val) {
      nr = is_unsigned() ? (ulonglong)0 : (ulonglong)LLONG_MAX;
      set_warning(Sql_condition::SL_WARNING, ER_WARN_DATA_OUT_OF_RANGE, 1);
      error = TYPE_WARN_OUT_OF_RANGE;
    }
  }

  if (table->s->db_low_byte_first)
    int8store(ptr, nr);
  else
    longlongstore(ptr, nr);
  return error;
}

double Field_longlong::val_real() const {
  ASSERT_COLUMN_MARKED_FOR_READ;
  longlong j;
  if (table->s->db_low_byte_first)
    j = sint8korr(ptr);
  else
    j = longlongget(ptr);
  if (is_unsigned()) {
    return ulonglong2double(static_cast<ulonglong>(j));
  }
  return static_cast<double>(j);
}

longlong Field_longlong::val_int() const {
  ASSERT_COLUMN_MARKED_FOR_READ;
  if (table->s->db_low_byte_first)
    return sint8korr(ptr);
  else
    return longlongget(ptr);
}

String *Field_longlong::val_str(String *val_buffer, String *) const {
  const CHARSET_INFO *cs = &my_charset_numeric;
  uint length;
  const uint mlength = max(field_length + 1, 22 * cs->mbmaxlen);
  val_buffer->alloc(mlength);
  char *to = val_buffer->ptr();
  longlong j;
  if (table->s->db_low_byte_first)
    j = sint8korr(ptr);
  else
    j = longlongget(ptr);

  length = (uint)(cs->cset->longlong10_to_str)(cs, to, mlength,
                                               is_unsigned() ? 10 : -10, j);
  val_buffer->length(length);
  if (zerofill) prepend_zeros(val_buffer);
  val_buffer->set_charset(cs);
  return val_buffer;
}

bool Field_longlong::send_to_protocol(Protocol *protocol) const {
  ASSERT_COLUMN_MARKED_FOR_READ;
  if (is_null()) return protocol->store_null();
  return protocol->store_longlong(Field_longlong::val_int(), is_unsigned(),
                                  zerofill ? field_length : 0);
}

int Field_longlong::cmp(const uchar *a_ptr, const uchar *b_ptr) const {
  longlong a, b;
  if (table->s->db_low_byte_first) {
    a = sint8korr(a_ptr);
    b = sint8korr(b_ptr);
  } else {
    a = longlongget(a_ptr);
    b = longlongget(b_ptr);
  }
  if (is_unsigned())
    return ((ulonglong)a < (ulonglong)b)
               ? -1
               : ((ulonglong)a > (ulonglong)b) ? 1 : 0;
  return (a < b) ? -1 : (a > b) ? 1 : 0;
}

size_t Field_longlong::make_sort_key(uchar *to, size_t length) const {
  assert(length == PACK_LENGTH);
#ifdef WORDS_BIGENDIAN
  if (table == nullptr || !table->s->db_low_byte_first)
    copy_integer<true>(to, length, ptr, PACK_LENGTH, is_unsigned());
  else
#endif
    copy_integer<false>(to, length, ptr, PACK_LENGTH, is_unsigned());
  return PACK_LENGTH;
}

void Field_longlong::sql_type(String &res) const {
  integer_sql_type(this, "bigint", &res);
}

/*
  Floating-point numbers
 */

uchar *Field_real::pack(uchar *to, const uchar *from, size_t max_length) const {
  DBUG_TRACE;
#ifdef WORDS_BIGENDIAN
  if (!table->s->db_low_byte_first) {
    size_t len = std::min<size_t>(pack_length(), max_length);
    for (size_t i = 0; i < len; ++i) {
      to[i] = from[pack_length() - i - 1];
    }
    return to + pack_length();
  } else
#endif
    return Field::pack(to, from, max_length);
}

const uchar *Field_real::unpack(uchar *to, const uchar *from, uint param_data) {
  DBUG_TRACE;
#ifdef WORDS_BIGENDIAN
  if (!table->s->db_low_byte_first) {
    const uchar *dptr = from + pack_length();
    while (dptr-- > from) *to++ = *dptr;
    return from + pack_length();
  } else
#endif
    return Field::unpack(to, from, param_data);
}

type_conversion_status Field_real::store_time(MYSQL_TIME *ltime, uint8) {
  const double nr = TIME_to_double(*ltime);
  return store(ltime->neg ? -nr : nr);
}

/****************************************************************************
  single precision float
****************************************************************************/

type_conversion_status Field_float::store(const char *from, size_t len,
                                          const CHARSET_INFO *cs) {
  THD *thd = current_thd;

  int conv_error;
  type_conversion_status err = TYPE_OK;
  const char *end;
  const double nr = my_strntod(cs, from, len, &end, &conv_error);
  if (conv_error != 0 || end == from ||
      (((uint)(end - from) != len &&
        !check_if_only_end_space(cs, end, from + len) &&
        thd->check_for_truncated_fields))) {
    set_warning(Sql_condition::SL_WARNING,
                (conv_error ? ER_WARN_DATA_OUT_OF_RANGE : WARN_DATA_TRUNCATED),
                1);
    err = conv_error ? TYPE_WARN_OUT_OF_RANGE : TYPE_WARN_TRUNCATED;
  }
  Field_float::store(nr);
  return err;
}

type_conversion_status Field_float::store(double nr) {
  ASSERT_COLUMN_MARKED_FOR_WRITE;
  const type_conversion_status error =
      truncate(&nr, FLT_MAX) ? TYPE_WARN_OUT_OF_RANGE : TYPE_OK;

  const float j = (float)nr;

  if (table->s->db_low_byte_first)
    float4store(ptr, j);
  else
    floatstore(ptr, j);
  return error;
}

type_conversion_status Field_float::store(longlong nr, bool unsigned_val) {
  return Field_float::store(unsigned_val ? ulonglong2double((ulonglong)nr)
                                         : (double)nr);
}

double Field_float::val_real() const {
  ASSERT_COLUMN_MARKED_FOR_READ;
  if (table->s->db_low_byte_first)
    return double{float4get(ptr)};
  else
    return double{floatget(ptr)};
}

longlong Field_float::val_int() const {
  float j;
  if (table->s->db_low_byte_first)
    j = float4get(ptr);
  else
    j = floatget(ptr);
  return (longlong)rint(j);
}

String *Field_float::val_str(String *val_buffer, String *) const {
  ASSERT_COLUMN_MARKED_FOR_READ;
  assert(!zerofill || field_length <= MAX_FIELD_CHARLENGTH);
  float nr;
  if (table && table->s->db_low_byte_first)
    nr = float4get(ptr);
  else
    nr = floatget(ptr);

  const uint to_length = 70;
  if (val_buffer->alloc(to_length)) {
    my_error(ER_OUT_OF_RESOURCES, MYF(0));
    return val_buffer;
  }

  char *to = val_buffer->ptr();
  size_t len;

  if (dec >= DECIMAL_NOT_SPECIFIED)
    len = my_gcvt(nr, MY_GCVT_ARG_FLOAT, MAX_FLOAT_STR_LENGTH, to, nullptr);
  else {
    /*
      We are safe here because the buffer length is 70, and
      fabs(float) < 10^39, dec < DECIMAL_NOT_SPECIFIED. So the resulting string
      will be not longer than 69 chars + terminating '\0'.
    */
    len = my_fcvt(nr, dec, to, nullptr);
  }
  val_buffer->length((uint)len);
  if (zerofill) prepend_zeros(val_buffer);
  val_buffer->set_charset(&my_charset_numeric);
  return val_buffer;
}

int Field_float::cmp(const uchar *a_ptr, const uchar *b_ptr) const {
  float a, b;
  if (table->s->db_low_byte_first) {
    a = float4get(a_ptr);
    b = float4get(b_ptr);
  } else {
    a = floatget(a_ptr);
    b = floatget(b_ptr);
  }
  return (a < b) ? -1 : (a > b) ? 1 : 0;
}

size_t Field_float::make_sort_key(uchar *to,
                                  size_t length [[maybe_unused]]) const {
  assert(length == sizeof(float));
  float nr;
  if (table->s->db_low_byte_first)
    nr = float4get(ptr);
  else
    nr = floatget(ptr);

  /*
    -0.0 and +0.0 compare identically, so make sure they use exactly the same
    bit pattern.
  */
  if (nr == 0.0f) nr = 0.0f;

  /*
    Positive floats sort exactly as ints; negative floats need
    bit flipping. The bit flipping sets the upper bit to 0
    unconditionally, so put 1 in there for positive numbers
    (so they sort later for our unsigned comparison).
    NOTE: This does not sort infinities or NaN correctly.
  */
  int32 nr_int;
  memcpy(&nr_int, &nr, sizeof(nr));
  nr_int = (nr_int ^ (nr_int >> 31)) | ((~nr_int) & 0x80000000);
  store32be(to, nr_int);

  return sizeof(float);
}

bool Field_float::send_to_protocol(Protocol *protocol) const {
  ASSERT_COLUMN_MARKED_FOR_READ;
  if (is_null()) return protocol->store_null();
  return protocol->store_float(static_cast<float>(Field_float::val_real()), dec,
                               zerofill ? field_length : 0);
}

/**
   Save the field metadata for float fields.

   Saves the pack length in the first byte.

   @param   metadata_ptr   First byte of field metadata

   @returns number of bytes written to metadata_ptr
*/
int Field_float::do_save_field_metadata(uchar *metadata_ptr) const {
  *metadata_ptr = pack_length();
  return 1;
}

void Field_float::sql_type(String &res) const {
  if (dec == DECIMAL_NOT_SPECIFIED) {
    res.set_ascii(STRING_WITH_LEN("float"));
  } else {
    const CHARSET_INFO *cs = res.charset();
    res.length(cs->cset->snprintf(cs, res.ptr(), res.alloced_length(),
                                  "float(%d,%d)", (int)field_length, dec));
  }
  append_zerofill_and_unsigned(this, &res);
}

/****************************************************************************
  double precision floating point numbers
****************************************************************************/

type_conversion_status Field_double::store(const char *from, size_t len,
                                           const CHARSET_INFO *cs) {
  THD *thd = current_thd;

  int conv_error;
  type_conversion_status error = TYPE_OK;
  const char *end;
  const double nr = my_strntod(cs, from, len, &end, &conv_error);
  if (conv_error != 0 || end == from ||
      (((uint)(end - from) != len &&
        !check_if_only_end_space(cs, end, from + len) &&
        thd->check_for_truncated_fields))) {
    set_warning(Sql_condition::SL_WARNING,
                (conv_error ? ER_WARN_DATA_OUT_OF_RANGE : WARN_DATA_TRUNCATED),
                1);
    error = conv_error ? TYPE_WARN_OUT_OF_RANGE : TYPE_WARN_TRUNCATED;
  }
  Field_double::store(nr);
  return error;
}

type_conversion_status Field_double::store(double nr) {
  ASSERT_COLUMN_MARKED_FOR_WRITE;
  const type_conversion_status error =
      truncate(&nr, DBL_MAX) ? TYPE_WARN_OUT_OF_RANGE : TYPE_OK;

  if (table->s->db_low_byte_first)
    float8store(ptr, nr);
  else
    doublestore(ptr, nr);
  return error;
}

type_conversion_status Field_double::store(longlong nr, bool unsigned_val) {
  return Field_double::store(unsigned_val ? ulonglong2double((ulonglong)nr)
                                          : (double)nr);
}

/**
  If a field has fixed length, truncate the double argument pointed to by 'nr'
  appropriately.
  Also ensure that the argument is within [min_value; max_value] where
  min_value == 0 if unsigned_flag is set, else -max_value.
  Set warnings and nulls accordingly in the field object.

  @param[in,out] nr         the real number (FLOAT or DOUBLE) to be truncated
  @param[in]     max_value  the maximum (absolute) value of the real type

  @returns truncation result
*/

Field_real::Truncate_result Field_real::truncate(double *nr, double max_value) {
  if (std::isnan(*nr)) {
    *nr = 0;
    set_null();
    set_warning(Sql_condition::SL_WARNING, ER_WARN_DATA_OUT_OF_RANGE, 1);
    return TR_POSITIVE_OVERFLOW;
  } else if (is_unsigned() && *nr < 0) {
    *nr = 0;
    set_warning(Sql_condition::SL_WARNING, ER_WARN_DATA_OUT_OF_RANGE, 1);
    return TR_NEGATIVE_OVERFLOW;
  }

  if (!not_fixed) {
    const double orig_max_value = max_value;
    uint order = field_length - dec;
    uint step = array_elements(log_10) - 1;
    max_value = 1.0;
    for (; order > step; order -= step) max_value *= log_10[step];
    max_value *= log_10[order];
    max_value -= 1.0 / log_10[dec];
    max_value = std::min(max_value, orig_max_value);

    /* Check for infinity so we don't get NaN in calculations */
    if (!std::isinf(*nr)) {
      const double tmp = rint((*nr - floor(*nr)) * log_10[dec]) / log_10[dec];
      *nr = floor(*nr) + tmp;
    }
  }

  if (*nr < -max_value) {
    *nr = -max_value;
    set_warning(Sql_condition::SL_WARNING, ER_WARN_DATA_OUT_OF_RANGE, 1);
    return TR_NEGATIVE_OVERFLOW;
  } else if (*nr > max_value) {
    *nr = max_value;
    set_warning(Sql_condition::SL_WARNING, ER_WARN_DATA_OUT_OF_RANGE, 1);
    return TR_POSITIVE_OVERFLOW;
  }

  return TR_OK;
}

/**
  If a field has fixed length, truncate the double argument pointed to by 'nr'
  appropriately.
  Also ensure that the argument is within [min_value; max_value] where
  min_value == 0 if unsigned_flag is set, else -max_value.
  Const overload, doesn't set warnings or null.

  @param[in,out] nr         the real number (FLOAT or DOUBLE) to be truncated
  @param[in]     max_value  the maximum (absolute) value of the real type

  @returns truncation result
*/
Field_real::Truncate_result Field_real::truncate(double *nr,
                                                 double max_value) const {
  if (std::isnan(*nr)) {
    *nr = 0;
    return TR_POSITIVE_OVERFLOW;
  } else if (is_unsigned() && *nr < 0) {
    *nr = 0;
    return TR_NEGATIVE_OVERFLOW;
  }

  if (!not_fixed) {
    double orig_max_value = max_value;
    uint order = field_length - dec;
    uint step = array_elements(log_10) - 1;
    max_value = 1.0;
    for (; order > step; order -= step) max_value *= log_10[step];
    max_value *= log_10[order];
    max_value -= 1.0 / log_10[dec];
    max_value = std::min(max_value, orig_max_value);

    /* Check for infinity so we don't get NaN in calculations */
    if (!std::isinf(*nr)) {
      double tmp = rint((*nr - floor(*nr)) * log_10[dec]) / log_10[dec];
      *nr = floor(*nr) + tmp;
    }
  }

  if (*nr < -max_value) {
    *nr = -max_value;
    return TR_NEGATIVE_OVERFLOW;
  } else if (*nr > max_value) {
    *nr = max_value;
    return TR_POSITIVE_OVERFLOW;
  }

  return TR_OK;
}

type_conversion_status Field_real::store_decimal(const my_decimal *dm) {
  double dbl;
  my_decimal2double(E_DEC_FATAL_ERROR, dm, &dbl);
  return store(dbl);
}

double Field_double::val_real() const {
  ASSERT_COLUMN_MARKED_FOR_READ;
  if (table->s->db_low_byte_first)
    return float8get(ptr);
  else
    return doubleget(ptr);
}

longlong Field_double::val_int() const {
  ASSERT_COLUMN_MARKED_FOR_READ;
  double j;
  longlong res;
  if (table->s->db_low_byte_first)
    j = float8get(ptr);
  else
    j = doubleget(ptr);
  /* Check whether we fit into longlong range */
  if (j <= LLONG_MIN) {
    res = (longlong)LLONG_MIN;
    goto warn;
  }
  if (j >= LLONG_MAX_DOUBLE) {
    res = LLONG_MAX;
    goto warn;
  }
  return (longlong)rint(j);

warn : {
  char buf[DOUBLE_TO_STRING_CONVERSION_BUFFER_SIZE];
  String tmp(buf, sizeof(buf), &my_charset_latin1), *str;
  str = val_str(&tmp, nullptr);
  const ErrConvString err(str);
  push_warning_printf(
      current_thd, Sql_condition::SL_WARNING, ER_TRUNCATED_WRONG_VALUE,
      ER_THD(current_thd, ER_TRUNCATED_WRONG_VALUE), "INTEGER", err.ptr());
}
  return res;
}

my_decimal *Field_real::val_decimal(my_decimal *decimal_value) const {
  ASSERT_COLUMN_MARKED_FOR_READ;
  double2my_decimal(E_DEC_FATAL_ERROR, val_real(), decimal_value);
  return decimal_value;
}

bool Field_real::get_date(MYSQL_TIME *ltime, my_time_flags_t fuzzydate) const {
  return my_double_to_datetime_with_warn(val_real(), ltime, fuzzydate);
}

bool Field_real::get_time(MYSQL_TIME *ltime) const {
  return my_double_to_time_with_warn(val_real(), ltime);
}

String *Field_double::val_str(String *val_buffer, String *) const {
  ASSERT_COLUMN_MARKED_FOR_READ;
  assert(!zerofill || field_length <= MAX_FIELD_CHARLENGTH);
  double nr;
  if (table && table->s->db_low_byte_first)
    nr = float8get(ptr);
  else
    nr = doubleget(ptr);
  const uint to_length = DOUBLE_TO_STRING_CONVERSION_BUFFER_SIZE;
  if (val_buffer->alloc(to_length)) {
    my_error(ER_OUT_OF_RESOURCES, MYF(0));
    return val_buffer;
  }

  char *to = val_buffer->ptr();
  size_t len;

  if (dec >= DECIMAL_NOT_SPECIFIED)
    // +2 to avoid rounding errors when converting back to double.
    len =
        my_gcvt(nr, MY_GCVT_ARG_DOUBLE, MAX_DOUBLE_STR_LENGTH + 2, to, nullptr);
  else
    len = my_fcvt(nr, dec, to, nullptr);

  val_buffer->length((uint)len);
  if (zerofill) prepend_zeros(val_buffer);
  val_buffer->set_charset(&my_charset_numeric);
  return val_buffer;
}

bool Field_double::send_to_protocol(Protocol *protocol) const {
  if (is_null()) return protocol->store_null();
  return protocol->store_double(Field_double::val_real(), dec,
                                zerofill ? field_length : 0);
}

int Field_double::cmp(const uchar *a_ptr, const uchar *b_ptr) const {
  double a, b;
  if (table->s->db_low_byte_first) {
    a = float8get(a_ptr);
    b = float8get(b_ptr);
  } else {
    a = doubleget(a_ptr);
    b = doubleget(b_ptr);
  }
  return (a < b) ? -1 : (a > b) ? 1 : 0;
}

/* The following should work for IEEE */

size_t Field_double::make_sort_key(uchar *to, size_t length) const {
  assert(length == sizeof(double));
  double nr;
  if (table->s->db_low_byte_first)
    nr = float8get(ptr);
  else
    nr = doubleget(ptr);
  if (length < 8) {
    uchar buff[8];
    change_double_for_sort(nr, buff);
    memcpy(to, buff, length);
  } else
    change_double_for_sort(nr, to);
  return sizeof(double);
}

/**
   Save the field metadata for double fields.

   Saves the pack length in the first byte of the field metadata array
   at index of *metadata_ptr.

   @param   metadata_ptr   First byte of field metadata

   @returns number of bytes written to metadata_ptr
*/
int Field_double::do_save_field_metadata(uchar *metadata_ptr) const {
  *metadata_ptr = pack_length();
  return 1;
}

void Field_double::sql_type(String &res) const {
  const CHARSET_INFO *cs = res.charset();
  if (dec == DECIMAL_NOT_SPECIFIED) {
    res.set_ascii(STRING_WITH_LEN("double"));
  } else {
    res.length(cs->cset->snprintf(cs, res.ptr(), res.alloced_length(),
                                  "double(%d,%d)", (int)field_length, dec));
  }
  append_zerofill_and_unsigned(this, &res);
}

/****************************************************************************
** Common code for all temporal data types: DATE, DATETIME, TIMESTAMP, TIME
*****************************************************************************/

my_time_flags_t Field_temporal::date_flags() const {
  return date_flags(current_thd);
}

uint Field_temporal::is_equal(const Create_field *new_field) const {
  return new_field->sql_type == real_type() &&
         new_field->decimals == decimals();
}

my_decimal *Field_temporal::val_decimal(my_decimal *decimal_value) const {
  ASSERT_COLUMN_MARKED_FOR_READ;
  assert(decimals() == 0);
  int2my_decimal(E_DEC_FATAL_ERROR, val_int(), false, decimal_value);
  return decimal_value;
}

bool Field_temporal::set_warnings(const ErrConvString &str, int warnings) {
  bool truncate_incremented = false;
  const enum_mysql_timestamp_type ts_type =
      field_type_to_timestamp_type(type());

  if (warnings & MYSQL_TIME_WARN_TRUNCATED) {
    if (set_datetime_warning(Sql_condition::SL_WARNING, WARN_DATA_TRUNCATED,
                             str, ts_type, !truncate_incremented))
      return true;
    truncate_incremented = true;
  }
  if (warnings & (MYSQL_TIME_WARN_OUT_OF_RANGE | MYSQL_TIME_WARN_ZERO_DATE |
                  MYSQL_TIME_WARN_ZERO_IN_DATE)) {
    if (set_datetime_warning(Sql_condition::SL_WARNING,
                             ER_WARN_DATA_OUT_OF_RANGE, str, ts_type,
                             !truncate_incremented))
      return true;
    truncate_incremented = true;
  }
  if (warnings & MYSQL_TIME_WARN_INVALID_TIMESTAMP) {
    if (set_datetime_warning(Sql_condition::SL_WARNING,
                             ER_WARN_INVALID_TIMESTAMP, str, ts_type,
                             !truncate_incremented))
      return true;
    truncate_incremented = true;
  }
  if ((warnings & MYSQL_TIME_NOTE_TRUNCATED) &&
      !(warnings & MYSQL_TIME_WARN_TRUNCATED)) {
    if (set_datetime_warning(Sql_condition::SL_NOTE, WARN_DATA_TRUNCATED, str,
                             ts_type, !truncate_incremented))
      return true;
  }
  return false;
}

type_conversion_status Field_temporal::store(longlong nr, bool unsigned_val) {
  ASSERT_COLUMN_MARKED_FOR_WRITE;
  int warnings = 0;
  MYSQL_TIME ltime;
  type_conversion_status error =
      convert_number_to_TIME(nr, unsigned_val, 0, &ltime, &warnings);
  if (error == TYPE_OK || error == TYPE_NOTE_TRUNCATED)
    error = store_internal(&ltime, &warnings);
  else {
    assert(warnings != 0);  // Must be set by convert_number_to_TIME

    if (warnings & (MYSQL_TIME_WARN_ZERO_DATE | MYSQL_TIME_WARN_ZERO_IN_DATE) &&
        !current_thd->is_strict_mode())
      error = TYPE_NOTE_TIME_TRUNCATED;
  }
  if (warnings && set_warnings(ErrConvString(nr, unsigned_val), warnings))
    return TYPE_ERR_BAD_VALUE;

  return error;
}

type_conversion_status Field_temporal::store_lldiv_t(const lldiv_t *lld,
                                                     int *warnings) {
  ASSERT_COLUMN_MARKED_FOR_WRITE;
  type_conversion_status error;
  MYSQL_TIME ltime;
  error = convert_number_to_TIME(lld->quot, false, static_cast<int>(lld->rem),
                                 &ltime, warnings);
  if (error == TYPE_OK || error == TYPE_NOTE_TRUNCATED)
    error = store_internal_adjust_frac(&ltime, warnings);
  else if (!*warnings) {
    assert(warnings != nullptr);  // Must be set by convert_number_to_TIME
    if (((*warnings & MYSQL_TIME_WARN_ZERO_DATE) != 0 ||
         (*warnings & MYSQL_TIME_WARN_ZERO_IN_DATE) != 0) &&
        !current_thd->is_strict_mode())
      error = TYPE_NOTE_TIME_TRUNCATED;
  }

  return error;
}

type_conversion_status Field_temporal::store_decimal(
    const my_decimal *decimal) {
  ASSERT_COLUMN_MARKED_FOR_WRITE;
  lldiv_t lld;
  int warnings = 0;
  /* Pass 0 in the first argument, not to produce warnings automatically */
  my_decimal2lldiv_t(0, decimal, &lld);
  const type_conversion_status error = store_lldiv_t(&lld, &warnings);
  if (warnings && set_warnings(ErrConvString(decimal), warnings))
    return TYPE_ERR_BAD_VALUE;

  return error;
}

type_conversion_status Field_temporal::store(double nr) {
  ASSERT_COLUMN_MARKED_FOR_WRITE;
  int warnings = 0;
  lldiv_t lld;
  double2lldiv_t(nr, &lld);
  const type_conversion_status error = store_lldiv_t(&lld, &warnings);
  if (warnings && set_warnings(ErrConvString(nr), warnings))
    return TYPE_ERR_BAD_VALUE;

  return error;
}

/**
  Store string into a date/time/datetime field.

  @param str      Date/time string
  @param  len     Length of the string
  @param  cs      Character set of the string

  @retval TYPE_OK   Storage of value went fine without warnings or errors
  @retval !TYPE_OK  Warning/error as indicated by type_conversion_status enum
                    value
*/
type_conversion_status Field_temporal::store(const char *str, size_t len,
                                             const CHARSET_INFO *cs) {
  ASSERT_COLUMN_MARKED_FOR_WRITE;
  type_conversion_status error = TYPE_OK;
  MYSQL_TIME ltime;
  MYSQL_TIME_STATUS status;
  if (convert_str_to_TIME(str, len, cs, &ltime, &status)) {
    /*
      When convert_str_to_TIME() returns error, ltime has been set to
      0 so there's nothing to store in the field.
    */
    reset();
    if (status.warnings &
            (MYSQL_TIME_WARN_ZERO_DATE | MYSQL_TIME_WARN_ZERO_IN_DATE) &&
        !current_thd->is_strict_mode())
      error = TYPE_NOTE_TIME_TRUNCATED;
    else
      error = TYPE_ERR_BAD_VALUE;
  } else {
    check_deprecated_datetime_format(current_thd, cs, status);
    if (ltime.time_type == MYSQL_TIMESTAMP_DATETIME_TZ) {
      /*
        Convert the timestamp with timezone to without timezone. This is a
        lossy conversion for edge cases like for the repeat hour of the
        DST switch, but useful for the boundary conditions check.
      */
      MYSQL_TIME tmp_ltime = ltime;
      if (convert_time_zone_displacement(current_thd->time_zone(), &tmp_ltime))
        return TYPE_ERR_BAD_VALUE;
      // check for boundary conditions by converting to a timeval
      my_timeval tm_not_used;
      if (datetime_with_no_zero_in_date_to_timeval(
              &tmp_ltime, *current_thd->time_zone(), &tm_not_used,
              &status.warnings)) {
        if (status.warnings &&
            set_warnings(ErrConvString(str, len, cs), status.warnings))
          return TYPE_WARN_OUT_OF_RANGE;
        return TYPE_WARN_OUT_OF_RANGE;
      }
    }
    error = time_warning_to_type_conversion_status(status.warnings);
    const type_conversion_status tmp_error =
        store_internal_adjust_frac(&ltime, &status.warnings);

    // Return the most serious error of the two, see type_conversion_status
    if (tmp_error > error) error = tmp_error;
  }
  if (status.warnings &&
      set_warnings(ErrConvString(str, len, cs), status.warnings))
    return TYPE_ERR_BAD_VALUE;

  return error;
}

longlong Field_temporal::convert_number_to_datetime(longlong nr, bool,
                                                    MYSQL_TIME *ltime,
                                                    int *warnings) {
  /*
    Note, number_to_datetime can return a result different from nr:
    e.g. 111111 -> 20111111000000
  */
  const longlong tmp = number_to_datetime(nr, ltime, date_flags(), warnings);
  if (tmp == -1LL) reset();
  return tmp;
}

/****************************************************************************
** Common code for temporal data types with date: DATE, DATETIME, TIMESTAMP
*****************************************************************************/

bool Field_temporal_with_date::get_internal_check_zero(
    MYSQL_TIME *ltime, my_time_flags_t fuzzydate) const {
  if (get_date_internal(ltime)) /* '0000-00-00' */
  {
    assert(type() == MYSQL_TYPE_TIMESTAMP);
    if (fuzzydate & TIME_NO_ZERO_DATE) return true;
    set_zero_time(ltime, MYSQL_TIMESTAMP_DATETIME);
  }
  return false;
}

longlong Field_temporal_with_date::val_date_temporal() const {
  ASSERT_COLUMN_MARKED_FOR_READ;
  MYSQL_TIME ltime;
  return get_date_internal(&ltime) ? 0
                                   : TIME_to_longlong_datetime_packed(ltime);
}

longlong Field_temporal_with_date::val_time_temporal() const {
  ASSERT_COLUMN_MARKED_FOR_READ;
  MYSQL_TIME ltime;
  return get_date_internal(&ltime) ? 0 : TIME_to_longlong_time_packed(ltime);
}

longlong Field_temporal_with_date::val_date_temporal_at_utc() const {
  ASSERT_COLUMN_MARKED_FOR_READ;
  MYSQL_TIME ltime;
  return get_date_internal_at_utc(&ltime)
             ? 0
             : TIME_to_longlong_datetime_packed(ltime);
}

longlong Field_temporal_with_date::val_time_temporal_at_utc() const {
  /*
    There are currently no tests covering this method,
    as DATETIME seems to always superseed over TIME in comparison.
  */
  ASSERT_COLUMN_MARKED_FOR_READ;
  MYSQL_TIME ltime;
  return get_date_internal_at_utc(&ltime) ? 0
                                          : TIME_to_longlong_time_packed(ltime);
}

/**
  Convert a number in format YYMMDDhhmmss to string.
  Straight coded to avoid problem with slow longlong arithmetic and sprintf.

  @param[out] pos      pointer to convert to.
  @param      tmp      number with datetime value.
*/
static inline int my_datetime_number_to_str(char *pos, longlong tmp) {
  long part1 = (long)(tmp / 1000000LL);
  long part2 = (long)(tmp - (ulonglong)part1 * 1000000LL);
  int part3;
  pos += MAX_DATETIME_WIDTH; /* Start from the end */
  *pos-- = 0;
  *pos-- = (char)('0' + (char)(part2 % 10)); /* Seconds */
  part2 /= 10;
  *pos-- = (char)('0' + (char)(part2 % 10));
  part3 = (int)(part2 / 10);
  *pos-- = ':';
  *pos-- = (char)('0' + (char)(part3 % 10)); /* Minutes */
  part3 /= 10;
  *pos-- = (char)('0' + (char)(part3 % 10));
  part3 /= 10;
  *pos-- = ':';
  *pos-- = (char)('0' + (char)(part3 % 10)); /* Hours */
  part3 /= 10;
  *pos-- = (char)('0' + (char)part3);
  *pos-- = ' ';
  *pos-- = (char)('0' + (char)(part1 % 10)); /* Day */
  part1 /= 10;
  *pos-- = (char)('0' + (char)(part1 % 10));
  part1 /= 10;
  *pos-- = '-';
  *pos-- = (char)('0' + (char)(part1 % 10)); /* Month */
  part1 /= 10;
  *pos-- = (char)('0' + (char)(part1 % 10));
  part3 = (int)(part1 / 10);
  *pos-- = '-';
  *pos-- = (char)('0' + (char)(part3 % 10)); /* Year */
  part3 /= 10;
  *pos-- = (char)('0' + (char)(part3 % 10));
  part3 /= 10;
  *pos-- = (char)('0' + (char)(part3 % 10));
  part3 /= 10;
  *pos = (char)('0' + (char)part3);
  return MAX_DATETIME_WIDTH;
}

String *Field_temporal_with_date::val_str(String *val_buffer, String *) const {
  ASSERT_COLUMN_MARKED_FOR_READ;
  MYSQL_TIME ltime;
  val_buffer->alloc(field_length + 1);
  val_buffer->set_charset(&my_charset_numeric);
  if (get_date_internal(&ltime)) {
    val_buffer->copy(my_zero_datetime6, field_length, &my_charset_numeric);
    return val_buffer;
  }
  make_datetime((Date_time_format *)nullptr, &ltime, val_buffer, dec);
  return val_buffer;
}

type_conversion_status Field_temporal_with_date::convert_number_to_TIME(
    longlong nr, bool unsigned_val, int nanoseconds, MYSQL_TIME *ltime,
    int *warnings) {
  if (nr < 0 || nanoseconds < 0) {
    reset();
    *warnings |= MYSQL_TIME_WARN_OUT_OF_RANGE;
    return TYPE_WARN_OUT_OF_RANGE;
  }

  if (convert_number_to_datetime(nr, unsigned_val, ltime, warnings) == -1LL)
    return TYPE_ERR_BAD_VALUE;

  if (ltime->time_type == MYSQL_TIMESTAMP_DATE && nanoseconds) {
    *warnings |= MYSQL_TIME_WARN_TRUNCATED;
    return TYPE_NOTE_TRUNCATED;
  }

  ltime->second_part = 0;
  if (propagate_datetime_overflow(current_thd, warnings,
                                  datetime_add_nanoseconds_adjust_frac(
                                      ltime, nanoseconds, warnings,
                                      (date_flags() & TIME_FRAC_TRUNCATE)))) {
    reset();
    return TYPE_WARN_OUT_OF_RANGE;
  }
  return TYPE_OK;
}

type_conversion_status Field_temporal_with_date::store_time(MYSQL_TIME *ltime,
                                                            uint8) {
  ASSERT_COLUMN_MARKED_FOR_WRITE;
  type_conversion_status error;
  int warnings = 0;

  switch (ltime->time_type)  // TS-TODO: split into separate methods?
  {
    case MYSQL_TIMESTAMP_DATETIME:
    case MYSQL_TIMESTAMP_DATETIME_TZ:
    case MYSQL_TIMESTAMP_DATE:
      if (check_date(*ltime, non_zero_date(*ltime), date_flags(), &warnings)) {
        assert(warnings &
               (MYSQL_TIME_WARN_OUT_OF_RANGE | MYSQL_TIME_WARN_ZERO_DATE |
                MYSQL_TIME_WARN_ZERO_IN_DATE));

        error = time_warning_to_type_conversion_status(warnings);
        reset();
      } else {
        error = store_internal_adjust_frac(ltime, &warnings);
      }
      break;
    case MYSQL_TIMESTAMP_TIME: {
      /* Convert TIME to DATETIME */
      THD *thd = current_thd;
      MYSQL_TIME ltime2;
      time_to_datetime(thd, ltime, &ltime2);
      error = store_internal_adjust_frac(&ltime2, &warnings);
      break;
    }
    case MYSQL_TIMESTAMP_NONE:
    case MYSQL_TIMESTAMP_ERROR:
    default:
      warnings |= MYSQL_TIME_WARN_TRUNCATED;
      reset();
      error = TYPE_WARN_TRUNCATED;
  }

  if (warnings && set_warnings(ErrConvString(ltime, decimals()), warnings))
    return TYPE_ERR_BAD_VALUE;

  return error;
}

bool Field_temporal_with_date::convert_str_to_TIME(const char *str, size_t len,
                                                   const CHARSET_INFO *cs,
                                                   MYSQL_TIME *ltime,
                                                   MYSQL_TIME_STATUS *status) {
  return propagate_datetime_overflow(
      current_thd, &status->warnings,
      str_to_datetime(cs, str, len, ltime, date_flags(), status));
}

bool Field_temporal_with_date::send_to_protocol(Protocol *protocol) const {
  if (is_null()) return protocol->store_null();
  MYSQL_TIME ltime;
  if (get_date_internal(&ltime)) {
    // Only MYSQL_TYPE_TIMESTAMP can return an error in get_date_internal()
    assert(type() == MYSQL_TYPE_TIMESTAMP);
    set_zero_time(&ltime, MYSQL_TIMESTAMP_DATETIME);
  }
  return protocol->store_datetime(ltime, dec);
}

type_conversion_status Field_temporal_with_date::store_internal_adjust_frac(
    MYSQL_TIME *ltime, int *warnings) {
  if (propagate_datetime_overflow(
          current_thd, warnings,
          my_datetime_adjust_frac(ltime, dec, warnings,
                                  (date_flags() & TIME_FRAC_TRUNCATE)))) {
    reset();
    return time_warning_to_type_conversion_status(*warnings);
  } else
    return store_internal(ltime, warnings);
}

/**
  Validate date value stored in the field.

  Now we check whether date value is zero or has zero in date or not and sets
  warning/error message appropriately(depending on the sql_mode).
*/
type_conversion_status Field_temporal_with_date::validate_stored_val(THD *) {
  MYSQL_TIME ltime;
  type_conversion_status error = TYPE_OK;
  int warnings = 0;

  if (is_real_null()) return error;

  memset(&ltime, 0, sizeof(MYSQL_TIME));
  get_date_internal(&ltime);
  if (check_date(ltime, non_zero_date(ltime), date_flags(), &warnings))
    error = time_warning_to_type_conversion_status(warnings);

  if (warnings) {
    ltime.time_type = field_type_to_timestamp_type(type());
    if (set_warnings(ErrConvString(&ltime, dec), warnings))
      return TYPE_ERR_BAD_VALUE;
  }

  return error;
}

/****************************************************************************
** Common code for data types with date and time: DATETIME, TIMESTAMP
*****************************************************************************/

void Field_temporal_with_date_and_time::store_timestamp(const my_timeval *tm) {
  ASSERT_COLUMN_MARKED_FOR_WRITE;
  if (!my_time_fraction_remainder(tm->m_tv_usec, decimals())) {
    store_timestamp_internal(tm);
    return;
  }
  my_timeval tm2 = *tm;
  my_timeval_round(&tm2, decimals());
  store_timestamp_internal(&tm2);
}

bool Field_temporal_with_date_and_time::convert_TIME_to_timestamp(
    const MYSQL_TIME *ltime, const Time_zone &tz, my_timeval *tm,
    int *warnings) {
  /*
    No need to do check_date(TIME_NO_ZERO_IN_DATE),
    because it has been done earlier in
    store_time(), number_to_datetime() or str_to_datetime().
  */
  if (datetime_with_no_zero_in_date_to_timeval(ltime, tz, tm, warnings)) {
    tm->m_tv_sec = tm->m_tv_usec = 0;
    return true;
  }
  // Check if the time since epoch fits in TIMESTAMP.
  if (tm->m_tv_sec > TYPE_TIMESTAMP_MAX_VALUE) {
    tm->m_tv_sec = tm->m_tv_usec = 0;
    *warnings |= MYSQL_TIME_WARN_OUT_OF_RANGE;
  }

  return false;
}

void Field_temporal_with_date_and_time::init_timestamp_flags() {
  if (auto_flags != NONE && (!(auto_flags & GENERATED_FROM_EXPRESSION))) {
    /*
      This TIMESTAMP column is hereby quietly assumed to have an insert or
      update default function.
    */
    set_flag(TIMESTAMP_FLAG);
    if (auto_flags & ON_UPDATE_NOW) set_flag(ON_UPDATE_NOW_FLAG);
  }
}

/****************************************************************************
** Common code for DATETIME(N) and TIMESTAMP(N)
*****************************************************************************/

double Field_temporal_with_date_and_timef::val_real() const {
  ASSERT_COLUMN_MARKED_FOR_READ;
  MYSQL_TIME ltime;
  return get_date_internal(&ltime) ? 0 : TIME_to_double_datetime(ltime);
}

longlong Field_temporal_with_date_and_timef::val_int() const {
  ASSERT_COLUMN_MARKED_FOR_READ;
  MYSQL_TIME ltime;
  return get_date_internal(&ltime)
             ? 0
             : propagate_datetime_overflow(current_thd, [&](int *w) {
                 return TIME_to_ulonglong_datetime_round(ltime, w);
               });
}

my_decimal *Field_temporal_with_date_and_timef::val_decimal(
    my_decimal *dec_arg) const {
  ASSERT_COLUMN_MARKED_FOR_READ;
  MYSQL_TIME ltime;
  if (get_date_internal(&ltime)) {
    // Only MYSQL_TYPE_TIMESTAMP can return an error in get_date_internal()
    assert(type() == MYSQL_TYPE_TIMESTAMP);
    set_zero_time(&ltime, MYSQL_TIMESTAMP_DATETIME);
  }
  return date2my_decimal(&ltime, dec_arg);
}

/**
  TIMESTAMP type columns hold date and time values in the range 1970-01-01
  00:00:01 UTC to 2038-01-01 00:00:00 UTC, stored as number of seconds since
  the start of the Unix Epoch (1970-01-01 00:00:01 UTC.)

  TIMESTAMP columns can be automatically set on row updates to and/or have
  CURRENT_TIMESTAMP as default value for inserts.
  We use flags Field::auto_flags member to control this behavior.
*/
Field_timestamp::Field_timestamp(uchar *ptr_arg, uint32, uchar *null_ptr_arg,
                                 uchar null_bit_arg, uchar auto_flags_arg,
                                 const char *field_name_arg)
    : Field_temporal_with_date_and_time(ptr_arg, null_ptr_arg, null_bit_arg,
                                        auto_flags_arg, field_name_arg, 0) {
  init_timestamp_flags();
  /* For 4.0 MYD and 4.0 InnoDB compatibility */
  set_flag(ZEROFILL_FLAG);
  set_flag(UNSIGNED_FLAG);
}

Field_timestamp::Field_timestamp(bool is_nullable_arg,
                                 const char *field_name_arg)
    : Field_temporal_with_date_and_time(
          nullptr, is_nullable_arg ? &dummy_null_buffer : nullptr, 0, NONE,
          field_name_arg, 0) {
  init_timestamp_flags();
  /* For 4.0 MYD and 4.0 InnoDB compatibility */
  set_flag(ZEROFILL_FLAG);
  set_flag(UNSIGNED_FLAG);
}

my_time_flags_t Field_timestamp::date_flags(const THD *thd) const {
  /* We don't want to store invalid or fuzzy datetime values in TIMESTAMP */
  my_time_flags_t date_flags = TIME_NO_ZERO_IN_DATE;
  if (thd->variables.sql_mode & MODE_NO_ZERO_DATE)
    date_flags |= TIME_NO_ZERO_DATE;
  if (thd->variables.sql_mode & MODE_TIME_TRUNCATE_FRACTIONAL)
    date_flags |= TIME_FRAC_TRUNCATE;

  return date_flags;
}

type_conversion_status Field_timestamp::store_internal(const MYSQL_TIME *ltime,
                                                       int *warnings) {
  THD *thd = current_thd;
  my_timeval tm;
  convert_TIME_to_timestamp(ltime, *thd->time_zone(), &tm, warnings);
  const type_conversion_status error =
      time_warning_to_type_conversion_status(*warnings);
  store_timestamp_internal(&tm);
  return error;
}

bool Field_timestamp::get_date_internal(MYSQL_TIME *ltime) const {
  THD *thd = current_thd;
  return get_date_internal_at(thd->time_zone(), ltime);
}

bool Field_timestamp::get_date_internal_at_utc(MYSQL_TIME *ltime) const {
  return get_date_internal_at(my_tz_UTC, ltime);
}

bool Field_timestamp::get_date_internal_at(const Time_zone *tz,
                                           MYSQL_TIME *ltime) const {
  ASSERT_COLUMN_MARKED_FOR_READ;
  const my_time_t temp = (table != nullptr && table->s->db_low_byte_first)
                             ? uint4korr(ptr)
                             : ulongget(ptr);
  if (temp == 0) return true;

  tz->gmt_sec_to_TIME(ltime, temp);
  return false;
}

/**
   Get TIMESTAMP field value as seconds since begging of Unix Epoch
*/
bool Field_timestamp::get_timestamp(my_timeval *tm, int *) const {
  if (is_null()) return true;
  tm->m_tv_usec = 0;
  if (table && table->s->db_low_byte_first) {
    tm->m_tv_sec = sint4korr(ptr);
    return false;
  }
  tm->m_tv_sec = longget(ptr);
  return false;
}

void Field_timestamp::store_timestamp_internal(const my_timeval *tm) {
  if (table && table->s->db_low_byte_first)
    int4store(ptr, tm->m_tv_sec);
  else
    longstore(ptr, (uint32)tm->m_tv_sec);
}

type_conversion_status Field_timestamp::store_packed(longlong nr) {
  /* Make sure the stored value was previously properly rounded or truncated */
  assert((my_packed_time_get_frac_part(nr) %
          (int)log_10_int[DATETIME_MAX_DECIMALS - decimals()]) == 0);
  MYSQL_TIME ltime;
  TIME_from_longlong_datetime_packed(&ltime, nr);
  return Field_timestamp::store_time(&ltime, 0);
}

longlong Field_timestamp::val_int() const {
  ASSERT_COLUMN_MARKED_FOR_READ;
  MYSQL_TIME ltime;
  return get_date_internal(&ltime) ? 0 : TIME_to_ulonglong_datetime(ltime);
}

bool Field_timestamp::get_date(MYSQL_TIME *ltime,
                               my_time_flags_t fuzzydate) const {
  /* Don't do check_fuzzy_date() as month and year are never 0 for timestamp */
  return get_internal_check_zero(ltime, fuzzydate);
}

int Field_timestamp::cmp(const uchar *a_ptr, const uchar *b_ptr) const {
  int32 a, b;
  if (table && table->s->db_low_byte_first) {
    a = sint4korr(a_ptr);
    b = sint4korr(b_ptr);
  } else {
    a = longget(a_ptr);
    b = longget(b_ptr);
  }
  return ((uint32)a < (uint32)b) ? -1 : ((uint32)a > (uint32)b) ? 1 : 0;
}

size_t Field_timestamp::make_sort_key(uchar *to,
                                      size_t length [[maybe_unused]]) const {
  assert(length == 4);
#ifdef WORDS_BIGENDIAN
  if (!table || !table->s->db_low_byte_first) {
    to[0] = ptr[0];
    to[1] = ptr[1];
    to[2] = ptr[2];
    to[3] = ptr[3];
  } else
#endif
  {
    to[0] = ptr[3];
    to[1] = ptr[2];
    to[2] = ptr[1];
    to[3] = ptr[0];
  }
  return 4;
}

void Field_timestamp::sql_type(String &res) const {
  res.set_ascii(STRING_WITH_LEN("timestamp"));
}

type_conversion_status Field_timestamp::validate_stored_val(THD *thd) {
  /*
    While deprecating "TIMESTAMP with implicit DEFAULT value", we can
    remove this function implementation and depend directly on
    "Field_temporal_with_date::validate_stored_val"
  */
  if (!thd->variables.explicit_defaults_for_timestamp) return TYPE_OK;

  return (Field_temporal_with_date::validate_stored_val(thd));
}

/****************************************************************************
** timestamp(N) type
** In string context: YYYY-MM-DD HH:MM:SS.FFFFFF
** In number context: YYYYMMDDHHMMSS.FFFFFF
** Stored as a 7 byte value
****************************************************************************/
Field_timestampf::Field_timestampf(uchar *ptr_arg, uchar *null_ptr_arg,
                                   uchar null_bit_arg, uchar auto_flags_arg,
                                   const char *field_name_arg, uint8 dec_arg)
    : Field_temporal_with_date_and_timef(ptr_arg, null_ptr_arg, null_bit_arg,
                                         auto_flags_arg, field_name_arg,
                                         dec_arg) {
  init_timestamp_flags();
}

Field_timestampf::Field_timestampf(bool is_nullable_arg,
                                   const char *field_name_arg, uint8 dec_arg)
    : Field_temporal_with_date_and_timef(
          nullptr, is_nullable_arg ? &dummy_null_buffer : nullptr, 0, NONE,
          field_name_arg, dec_arg) {
  if (auto_flags & ON_UPDATE_NOW) set_flag(ON_UPDATE_NOW_FLAG);
}

my_time_flags_t Field_timestampf::date_flags(const THD *thd) const {
  /* We don't want to store invalid or fuzzy datetime values in TIMESTAMP */
  my_time_flags_t date_flags = TIME_NO_ZERO_IN_DATE;
  if (thd->variables.sql_mode & MODE_NO_ZERO_DATE)
    date_flags |= TIME_NO_ZERO_DATE;
  if (thd->variables.sql_mode & MODE_TIME_TRUNCATE_FRACTIONAL)
    date_flags |= TIME_FRAC_TRUNCATE;

  return date_flags;
}

void Field_timestampf::store_timestamp_internal(const my_timeval *tm) {
  my_timestamp_to_binary(tm, ptr, dec);
}

type_conversion_status Field_timestampf::store_internal(const MYSQL_TIME *ltime,
                                                        int *warnings) {
  THD *thd = current_thd;
  my_timeval tm;
  convert_TIME_to_timestamp(ltime, *thd->time_zone(), &tm, warnings);
  const type_conversion_status error =
      time_warning_to_type_conversion_status(*warnings);
  store_timestamp_internal(&tm);
  return error;
}

type_conversion_status Field_timestampf::store_packed(longlong nr) {
  MYSQL_TIME ltime;
  TIME_from_longlong_datetime_packed(&ltime, nr);
  return Field_timestampf::store_time(&ltime, dec);
}

bool Field_timestampf::get_date(MYSQL_TIME *ltime,
                                my_time_flags_t fuzzydate) const {
  /* Don't do check_fuzzy_date() as month and year are never 0 for timestamp */
  return get_internal_check_zero(ltime, fuzzydate);
}

void Field_timestampf::sql_type(String &res) const {
  if (dec == 0) {
    res.set_ascii(STRING_WITH_LEN("timestamp"));
    return;
  }
  const CHARSET_INFO *cs = res.charset();
  res.length(cs->cset->snprintf(cs, res.ptr(), res.alloced_length(),
                                "timestamp(%d)", dec));
}

bool Field_timestampf::get_date_internal(MYSQL_TIME *ltime) const {
  THD *thd = current_thd;
  return get_date_internal_at(thd->time_zone(), ltime);
}

bool Field_timestampf::get_date_internal_at_utc(MYSQL_TIME *ltime) const {
  return get_date_internal_at(my_tz_UTC, ltime);
}

bool Field_timestampf::get_timestamp(my_timeval *tm, int *) const {
  THD *thd = current_thd;
  thd->time_zone_used = true;
  assert(!is_null());
  my_timestamp_from_binary(tm, ptr, dec);
  return false;
}

bool Field_timestampf::get_date_internal_at(const Time_zone *tz,
                                            MYSQL_TIME *ltime) const {
  my_timeval tm;
  my_timestamp_from_binary(&tm, ptr, dec);
  if (tm.m_tv_sec == 0) return true;
  tz->gmt_sec_to_TIME(ltime, tm);
  return false;
}

type_conversion_status Field_timestampf::validate_stored_val(THD *thd) {
  /*
    While deprecating "TIMESTAMP with implicit DEFAULT value", we can
    remove this function implementation and depend directly on
    "Field_temporal_with_date::validate_stored_val"
  */
  if (!thd->variables.explicit_defaults_for_timestamp) return TYPE_OK;

  return (Field_temporal_with_date::validate_stored_val(thd));
}

/****************************************************************************
** TIME and TIME(N) common methods
****************************************************************************/

bool Field_time_common::convert_str_to_TIME(const char *str, size_t len,
                                            const CHARSET_INFO *cs,
                                            MYSQL_TIME *ltime,
                                            MYSQL_TIME_STATUS *status) {
  return str_to_time(cs, str, len, ltime, date_flags(), status);
}

type_conversion_status Field_time_common::convert_number_to_TIME(
    longlong nr, bool unsigned_val, int nanoseconds, MYSQL_TIME *ltime,
    int *warnings) {
  if (unsigned_val && nr < 0) {
    *warnings |= MYSQL_TIME_WARN_OUT_OF_RANGE;
    set_max_time(ltime, false);
    store_internal(ltime, warnings);
    return TYPE_WARN_OUT_OF_RANGE;
  }
  if (number_to_time(nr, ltime, warnings)) {
    store_internal(ltime, warnings);
    return TYPE_WARN_OUT_OF_RANGE;
  }
  /*
    Both number_to_time() call and negative nanoseconds value
    affect ltime->neg, hence "|=" to combine them:
  */
  if ((ltime->neg |= (nanoseconds < 0))) nanoseconds = -nanoseconds;
  ltime->second_part = 0;

  const bool error = time_add_nanoseconds_adjust_frac(
      ltime, nanoseconds, warnings, (date_flags() & TIME_FRAC_TRUNCATE));
  return error ? time_warning_to_type_conversion_status(*warnings) : TYPE_OK;
}

type_conversion_status Field_time_common::store_time(MYSQL_TIME *ltime, uint8) {
  /* Check if seconds or minutes are out of range */
  if (ltime->second >= 60 || ltime->minute >= 60) {
    if (set_warnings(ErrConvString(ltime, decimals()),
                     MYSQL_TIME_WARN_OUT_OF_RANGE))
      return TYPE_ERR_BAD_VALUE;
    reset();
    return TYPE_WARN_OUT_OF_RANGE;
  }
  int warnings = 0;
  return store_internal_adjust_frac(ltime, &warnings);
}

type_conversion_status Field_time_common::store_internal_adjust_frac(
    MYSQL_TIME *ltime, int *warnings) {
  if (my_time_adjust_frac(ltime, dec, (date_flags() & TIME_FRAC_TRUNCATE)))
    return TYPE_WARN_OUT_OF_RANGE;

  return store_internal(ltime, warnings);
}

String *Field_time_common::val_str(String *val_buffer, String *) const {
  ASSERT_COLUMN_MARKED_FOR_READ;
  MYSQL_TIME ltime;
  val_buffer->alloc(MAX_DATE_STRING_REP_LENGTH);
  val_buffer->set_charset(&my_charset_numeric);
  if (get_time(&ltime)) {
    assert(0);
    set_zero_time(&ltime, MYSQL_TIMESTAMP_TIME);
  }
  make_time((Date_time_format *)nullptr, &ltime, val_buffer, dec);
  return val_buffer;
}

/**
  For a column for TIME type, get_date() takes the time
  value of the field, adds current date to it and returns
  the result as a DATETIME value.
*/

bool Field_time_common::get_date(MYSQL_TIME *ltime, my_time_flags_t) const {
  ASSERT_COLUMN_MARKED_FOR_READ;
  MYSQL_TIME tm;
  if (get_time(&tm)) {
    assert(0);
    set_zero_time(ltime, MYSQL_TIMESTAMP_TIME);
  }
  time_to_datetime(current_thd, &tm, ltime);
  return false;
}

longlong Field_time_common::val_date_temporal() const {
  ASSERT_COLUMN_MARKED_FOR_READ;
  MYSQL_TIME time, datetime;
  if (get_time(&time)) {
    assert(0);  // Field_time*::get_time should not fail
    return 0;
  }
  time_to_datetime(current_thd, &time, &datetime);
  return TIME_to_longlong_datetime_packed(datetime);
}

bool Field_time_common::send_to_protocol(Protocol *protocol) const {
  if (is_null()) return protocol->store_null();
  MYSQL_TIME ltime;
  if (get_time(&ltime)) {
    assert(0);
    set_zero_time(&ltime, MYSQL_TIMESTAMP_TIME);
  }
  return protocol->store_time(ltime, dec);
}

my_time_flags_t Field_time_common::date_flags(const THD *thd) const {
  my_time_flags_t date_flags = 0;
  if (thd->variables.sql_mode & MODE_TIME_TRUNCATE_FRACTIONAL)
    date_flags = TIME_FRAC_TRUNCATE;

  return date_flags;
}

/****************************************************************************
** time type
** In string context: HH:MM:SS
** In number context: HHMMSS
** Stored as a 3 byte unsigned int
****************************************************************************/

type_conversion_status Field_time::store_internal(const MYSQL_TIME *ltime,
                                                  int *) {
  long tmp = ((ltime->month ? 0 : ltime->day * 24L) + ltime->hour) * 10000L +
             (ltime->minute * 100 + ltime->second);
  if (ltime->neg) tmp = -tmp;
  int3store(ptr, tmp);
  return TYPE_OK;
}

type_conversion_status Field_time::store_packed(longlong nr) {
  MYSQL_TIME ltime;
  TIME_from_longlong_time_packed(&ltime, nr);
  return Field_time::store_time(&ltime, 0);
}

longlong Field_time::val_time_temporal() const {
  ASSERT_COLUMN_MARKED_FOR_READ;
  MYSQL_TIME ltime;
  return get_time(&ltime) ? 0 : TIME_to_longlong_time_packed(ltime);
}

longlong Field_time::val_int() const {
  ASSERT_COLUMN_MARKED_FOR_READ;
  return (longlong)sint3korr(ptr);
}

bool Field_time::get_time(MYSQL_TIME *ltime) const {
  long tmp = (long)sint3korr(ptr);
  if ((ltime->neg = tmp < 0)) tmp = -tmp;
  ltime->year = ltime->month = ltime->day = 0;
  TIME_set_hhmmss(ltime, tmp);
  ltime->second_part = 0;
  ltime->time_type = MYSQL_TIMESTAMP_TIME;
  return false;
}

int Field_time::cmp(const uchar *a_ptr, const uchar *b_ptr) const {
  int32 a, b;
  a = sint3korr(a_ptr);
  b = sint3korr(b_ptr);
  return (a < b) ? -1 : (a > b) ? 1 : 0;
}

size_t Field_time::make_sort_key(uchar *to,
                                 size_t length [[maybe_unused]]) const {
  assert(length == 3);
  to[0] = (uchar)(ptr[2] ^ 128);
  to[1] = ptr[1];
  to[2] = ptr[0];
  return 3;
}

void Field_time::sql_type(String &res) const {
  res.set_ascii(STRING_WITH_LEN("time"));
}

/****************************************************************************
** time type with fsp
** In string context: HH:MM:SS.FFFFFF
** In number context: HHMMSS.FFFFFF
****************************************************************************/

longlong Field_timef::val_int() const {
  ASSERT_COLUMN_MARKED_FOR_READ;
  MYSQL_TIME ltime;
  if (get_time(&ltime)) {
    assert(0);
    set_zero_time(&ltime, MYSQL_TIMESTAMP_TIME);
  }
  const longlong tmp = (longlong)TIME_to_ulonglong_time_round(ltime);
  return ltime.neg ? -tmp : tmp;
}

my_decimal *Field_timef::val_decimal(my_decimal *decimal_value) const {
  ASSERT_COLUMN_MARKED_FOR_READ;
  MYSQL_TIME ltime;
  if (get_time(&ltime)) {
    assert(0);
    set_zero_time(&ltime, MYSQL_TIMESTAMP_TIME);
  }
  return time2my_decimal(&ltime, decimal_value);
}

double Field_timef::val_real() const {
  ASSERT_COLUMN_MARKED_FOR_READ;
  MYSQL_TIME ltime;
  if (get_time(&ltime)) {
    assert(0);
    return 0;
  }
  const double tmp = TIME_to_double_time(ltime);
  return ltime.neg ? -tmp : tmp;
}

void Field_timef::sql_type(String &res) const {
  if (dec == 0) {
    res.set_ascii(STRING_WITH_LEN("time"));
    return;
  }
  const CHARSET_INFO *cs = res.charset();
  res.length(
      cs->cset->snprintf(cs, res.ptr(), res.alloced_length(), "time(%d)", dec));
}

type_conversion_status Field_timef::reset() { return store_packed(0); }

type_conversion_status Field_timef::store_packed(longlong nr) {
  my_time_packed_to_binary(nr, ptr, dec);
  return TYPE_OK;
}

longlong Field_timef::val_time_temporal() const {
  ASSERT_COLUMN_MARKED_FOR_READ;
  return my_time_packed_from_binary(ptr, dec);
}

type_conversion_status Field_timef::store_internal(const MYSQL_TIME *ltime,
                                                   int *warnings) {
  /*
    If time zone displacement information is present in "ltime"
    - adjust the value to UTC based on the time zone
    - convert to the local time zone
 */
  MYSQL_TIME temp_time;
  const MYSQL_TIME *time;
  if (ltime->time_type == MYSQL_TIMESTAMP_DATETIME_TZ) {
    temp_time = *ltime;
    time = &temp_time;
    if (convert_time_zone_displacement(current_thd->time_zone(), &temp_time))
      return TYPE_ERR_BAD_VALUE;
  } else {
    time = ltime;
  }
  type_conversion_status rc = store_packed(TIME_to_longlong_time_packed(*time));
  if (rc == TYPE_OK && non_zero_date(*ltime)) {
    /*
      The DATE part got lost; we warn, like in Field_newdate::store_internal,
      and trigger some code in get_mm_leaf()
      (see err==TYPE_NOTE_TIME_TRUNCATED there).
    */
    *warnings |= MYSQL_TIME_NOTE_TRUNCATED;
    rc = TYPE_NOTE_TIME_TRUNCATED;
  }
  return rc;
}

bool Field_timef::get_time(MYSQL_TIME *ltime) const {
  const longlong tmp = val_time_temporal();
  TIME_from_longlong_time_packed(ltime, tmp);
  return false;
}

/****************************************************************************
** year type
** Save in a byte the year 0, 1901->2155
****************************************************************************/

type_conversion_status Field_year::store(const char *from, size_t len,
                                         const CHARSET_INFO *cs) {
  ASSERT_COLUMN_MARKED_FOR_WRITE;
  const char *end;
  int conv_error;
  type_conversion_status ret = TYPE_OK;
  longlong nr = cs->cset->strntoull10rnd(cs, from, len, 0, &end, &conv_error);

  if (nr < 0 || (nr >= 100 && nr < MIN_YEAR) || nr > MAX_YEAR ||
      conv_error == MY_ERRNO_ERANGE) {
    *ptr = 0;
    set_warning(Sql_condition::SL_WARNING, ER_WARN_DATA_OUT_OF_RANGE, 1);
    return TYPE_WARN_OUT_OF_RANGE;
  }

  if (conv_error) ret = TYPE_ERR_BAD_VALUE;

  if (current_thd->check_for_truncated_fields)
    ret = check_int(cs, from, len, end, conv_error);

  if (ret != TYPE_OK) {
    if (ret == TYPE_ERR_BAD_VALUE) /* empty or incorrect string */
    {
      *ptr = 0;  // Invalid date
      return ret;
    }
    ret = TYPE_WARN_OUT_OF_RANGE;
  }

  if (nr != 0 || len != 4) {
    if (nr < YY_PART_YEAR)
      nr += 100;  // 2000 - 2069
    else if (nr > 1900)
      nr -= 1900;
  }
  *ptr = (char)(uchar)nr;
  return ret;
}

type_conversion_status Field_year::store(double nr) {
  if (nr < 0.0 || nr > static_cast<double>(MAX_YEAR)) {
    Field_year::store(-1LL, false);
    return TYPE_WARN_OUT_OF_RANGE;
  }
  return Field_year::store(static_cast<longlong>(nr), false);
}

type_conversion_status Field_year::store_time(MYSQL_TIME *ltime, uint8) {
  if (ltime->time_type != MYSQL_TIMESTAMP_DATETIME &&
      ltime->time_type != MYSQL_TIMESTAMP_DATE) {
    /* Convert time to datetime, then store year of the result */
    THD *thd = current_thd;
    MYSQL_TIME ltime2;
    time_to_datetime(thd, ltime, &ltime2);
    return store(ltime2.year, false);
  }
  return store(ltime->year, false);
}

type_conversion_status Field_year::store(longlong nr, bool) {
  ASSERT_COLUMN_MARKED_FOR_WRITE;
  if (nr < 0 || (nr >= 100 && nr < MIN_YEAR) || nr > MAX_YEAR) {
    *ptr = 0;
    set_warning(Sql_condition::SL_WARNING, ER_WARN_DATA_OUT_OF_RANGE, 1);
    return TYPE_WARN_OUT_OF_RANGE;
  }
  if (nr != 0)  // 0000 -> 0
  {
    if (nr < YY_PART_YEAR)
      nr += 100;  // 2000 - 2069
    else if (nr > 1900)
      nr -= 1900;
  }
  *ptr = (char)(uchar)nr;
  return TYPE_OK;
}

bool Field_year::send_to_protocol(Protocol *protocol) const {
  ASSERT_COLUMN_MARKED_FOR_READ;
  if (is_null()) return protocol->store_null();
  // YEAR is always ZEROFILL. Always zero-pad values up to 4 digits.
  assert(zerofill);
  const ulonglong tmp = Field_year::val_int();
  return protocol->store_short(tmp, field_length);
}

double Field_year::val_real() const { return (double)Field_year::val_int(); }

longlong Field_year::val_int() const {
  ASSERT_COLUMN_MARKED_FOR_READ;
  assert(field_length == 4);
  int tmp = (int)ptr[0];
  if (tmp != 0) tmp += 1900;
  return (longlong)tmp;
}

String *Field_year::val_str(String *val_buffer, String *) const {
  assert(field_length == 4);
  val_buffer->length(0);
  const longlong year = val_int();
  // YEAR is always ZEROFILL. Always zero-pad values up to 4 digits.
  assert(zerofill);
  if (year == 0)
    val_buffer->fill(field_length, '0');
  else  // If year != 0, year is always 4 digits
    val_buffer->append_longlong(year);
  val_buffer->set_charset(&my_charset_numeric);
  return val_buffer;
}

void Field_year::sql_type(String &res) const {
  res.length(0);
  res.append(STRING_WITH_LEN("year"));
}

/****************************************************************************
** The new date type
** Stored as 3 bytes
** In number context: YYYYMMDD
****************************************************************************/

my_time_flags_t Field_newdate::date_flags(const THD *thd) const {
  my_time_flags_t date_flags = TIME_FUZZY_DATE;
  if (thd->variables.sql_mode & MODE_NO_ZERO_DATE)
    date_flags |= TIME_NO_ZERO_DATE;
  if (thd->variables.sql_mode & MODE_NO_ZERO_IN_DATE)
    date_flags |= TIME_NO_ZERO_IN_DATE;
  if (thd->variables.sql_mode & MODE_INVALID_DATES)
    date_flags |= TIME_INVALID_DATES;
  if (thd->variables.sql_mode & MODE_TIME_TRUNCATE_FRACTIONAL)
    date_flags |= TIME_FRAC_TRUNCATE;

  return date_flags;
}

type_conversion_status Field_newdate::store_internal(const MYSQL_TIME *ltime,
                                                     int *warnings) {
  /*
    If time zone displacement information is present in "ltime"
    - adjust the value to UTC based on the time zone
    - convert to the local time zone
  */
  MYSQL_TIME temp_time;
  const MYSQL_TIME *time;
  if (ltime->time_type == MYSQL_TIMESTAMP_DATETIME_TZ) {
    temp_time = *ltime;
    time = &temp_time;
    if (convert_time_zone_displacement(current_thd->time_zone(), &temp_time))
      return TYPE_ERR_BAD_VALUE;
  } else {
    time = ltime;
  }

  my_date_to_binary(time, ptr);
  if (non_zero_time(*ltime)) {
    *warnings |= MYSQL_TIME_NOTE_TRUNCATED;
    return TYPE_NOTE_TIME_TRUNCATED;
  }
  return TYPE_OK;
}

bool Field_newdate::get_date_internal(MYSQL_TIME *ltime) const {
  const uint32 tmp = uint3korr(ptr);
  ltime->day = tmp & 31;
  ltime->month = (tmp >> 5) & 15;
  ltime->year = (tmp >> 9);
  ltime->time_type = MYSQL_TIMESTAMP_DATE;
  ltime->hour = ltime->minute = ltime->second = ltime->second_part =
      ltime->neg = false;
  ltime->time_zone_displacement = 0;
  return false;
}

type_conversion_status Field_newdate::store_packed(longlong nr) {
  int warnings = 0;
  MYSQL_TIME ltime;
  TIME_from_longlong_date_packed(&ltime, nr);
  return store_internal(&ltime, &warnings);
}

bool Field_newdate::send_to_protocol(Protocol *protocol) const {
  if (is_null()) return protocol->store_null();
  MYSQL_TIME ltime;
  get_date(&ltime, 0);
  return protocol->store_date(ltime);
}

longlong Field_newdate::val_int() const {
  ASSERT_COLUMN_MARKED_FOR_READ;
  ulong j = uint3korr(ptr);
  j = (j % 32L) + (j / 32L % 16L) * 100L + (j / (16L * 32L)) * 10000L;
  return (longlong)j;
}

longlong Field_newdate::val_date_temporal() const {
  ASSERT_COLUMN_MARKED_FOR_READ;
  MYSQL_TIME ltime;
  return get_date_internal(&ltime) ? 0 : TIME_to_longlong_date_packed(ltime);
}

longlong Field_newdate::val_time_temporal() const {
  ASSERT_COLUMN_MARKED_FOR_READ;
  return 0;
}

String *Field_newdate::val_str(String *val_buffer, String *) const {
  ASSERT_COLUMN_MARKED_FOR_READ;
  val_buffer->alloc(field_length);
  val_buffer->length(field_length);
  const uint32 tmp = uint3korr(ptr);
  int part;
  char *pos = val_buffer->ptr() + 10;

  /* Open coded to get more speed */
  *pos-- = 0;  // End NULL
  part = (int)(tmp & 31);
  *pos-- = (char)('0' + part % 10);
  *pos-- = (char)('0' + part / 10);
  *pos-- = '-';
  part = (int)(tmp >> 5 & 15);
  *pos-- = (char)('0' + part % 10);
  *pos-- = (char)('0' + part / 10);
  *pos-- = '-';
  part = (int)(tmp >> 9);
  *pos-- = (char)('0' + part % 10);
  part /= 10;
  *pos-- = (char)('0' + part % 10);
  part /= 10;
  *pos-- = (char)('0' + part % 10);
  part /= 10;
  *pos = (char)('0' + part);
  val_buffer->set_charset(&my_charset_numeric);
  return val_buffer;
}

bool Field_newdate::get_date(MYSQL_TIME *ltime,
                             my_time_flags_t fuzzydate) const {
  return get_internal_check_zero(ltime, fuzzydate) ||
         check_fuzzy_date(*ltime, fuzzydate);
}

int Field_newdate::cmp(const uchar *a_ptr, const uchar *b_ptr) const {
  uint32 a, b;
  a = uint3korr(a_ptr);
  b = uint3korr(b_ptr);
  return (a < b) ? -1 : (a > b) ? 1 : 0;
}

size_t Field_newdate::make_sort_key(uchar *to, size_t length) const {
  memset(to, 0, length);
  to[0] = ptr[2];
  to[1] = ptr[1];
  to[2] = ptr[0];
  return 3;
}

void Field_newdate::sql_type(String &res) const {
  res.set_ascii(STRING_WITH_LEN("date"));
}

/****************************************************************************
** datetime type
** In string context: YYYY-MM-DD HH:MM:DD
** In number context: YYYYMMDDHHMMDD
** Stored as a 8 byte unsigned int. Should sometimes be change to a 6 byte int.
****************************************************************************/

my_time_flags_t Field_datetime::date_flags(const THD *thd) const {
  my_time_flags_t date_flags = TIME_FUZZY_DATE;
  if (thd->variables.sql_mode & MODE_NO_ZERO_DATE)
    date_flags |= TIME_NO_ZERO_DATE;
  if (thd->variables.sql_mode & MODE_NO_ZERO_IN_DATE)
    date_flags |= TIME_NO_ZERO_IN_DATE;
  if (thd->variables.sql_mode & MODE_INVALID_DATES)
    date_flags |= TIME_INVALID_DATES;
  if (thd->variables.sql_mode & MODE_TIME_TRUNCATE_FRACTIONAL)
    date_flags |= TIME_FRAC_TRUNCATE;

  return date_flags;
}

void Field_datetime::store_timestamp_internal(const my_timeval *tm) {
  MYSQL_TIME mysql_time;
  THD *thd = current_thd;
  thd->variables.time_zone->gmt_sec_to_TIME(&mysql_time, *tm);
  thd->time_zone_used = true;
  int error = 0;
  store_internal(&mysql_time, &error);
}

/**
  Store a DATETIME in a 8-byte integer to record.

  @param table  Table
  @param tmp    The number, in YYYYMMDDhhmmss format
  @param ptr    Where to store to
*/
static inline type_conversion_status datetime_store_internal(TABLE *table,
                                                             ulonglong tmp,
                                                             uchar *ptr) {
  if (table && table->s->db_low_byte_first)
    int8store(ptr, tmp);
  else
    longlongstore(ptr, tmp);
  return TYPE_OK;
}

/**
  Read a DATETIME from record to a 8-byte integer

  @param table  Table
  @param ptr    Where to read from
  @retval       An integer in format YYYYMMDDhhmmss
*/
static inline longlong datetime_get_internal(TABLE *table, uchar *ptr) {
  if (table && table->s->db_low_byte_first)
    return sint8korr(ptr);
  else
    return longlongget(ptr);
}

bool Field_datetime::get_date_internal(MYSQL_TIME *ltime) const {
  const longlong tmp = datetime_get_internal(table, ptr);
  ltime->time_type = MYSQL_TIMESTAMP_DATETIME;
  ltime->neg = false;
  ltime->second_part = 0;
  TIME_set_yymmdd(ltime, (uint)(tmp / 1000000LL));
  TIME_set_hhmmss(ltime, (uint)(tmp % 1000000LL));
  ltime->time_zone_displacement = 0;
  return false;
}

type_conversion_status Field_datetime::store_internal(const MYSQL_TIME *ltime,
                                                      int *) {
  const ulonglong tmp = TIME_to_ulonglong_datetime(*ltime);
  return datetime_store_internal(table, tmp, ptr);
}

type_conversion_status Field_datetime::store(longlong nr, bool unsigned_val) {
  ASSERT_COLUMN_MARKED_FOR_WRITE;
  MYSQL_TIME ltime;
  int warnings;
  type_conversion_status error = TYPE_OK;
  const longlong tmp =
      convert_number_to_datetime(nr, unsigned_val, &ltime, &warnings);
  if (tmp == -1LL)
    error = TYPE_ERR_BAD_VALUE;
  else {
    error = time_warning_to_type_conversion_status(warnings);
    datetime_store_internal(table, tmp, ptr);
  }
  if (warnings && set_warnings(ErrConvString(nr, unsigned_val), warnings))
    error = TYPE_ERR_BAD_VALUE;
  return error;
}

type_conversion_status Field_datetime::store_packed(longlong nr) {
  MYSQL_TIME ltime;
  TIME_from_longlong_datetime_packed(&ltime, nr);
  return Field_datetime::store_time(&ltime, 0);
}

longlong Field_datetime::val_int() const {
  ASSERT_COLUMN_MARKED_FOR_READ;
  return datetime_get_internal(table, ptr);
}

/*
  We don't reuse the parent method for performance purposes,
  to avoid conversion from number to MYSQL_TIME.
  Using my_datetime_number_to_str() instead of my_datetime_to_str().
*/
String *Field_datetime::val_str(String *val_buffer, String *) const {
  ASSERT_COLUMN_MARKED_FOR_READ;
  val_buffer->alloc(field_length + 1);
  val_buffer->set_charset(&my_charset_numeric);
  val_buffer->length(MAX_DATETIME_WIDTH);
  const longlong tmp = datetime_get_internal(table, ptr);
  val_buffer->length(my_datetime_number_to_str(val_buffer->ptr(), tmp));
  return val_buffer;
}

bool Field_datetime::get_date(MYSQL_TIME *ltime,
                              my_time_flags_t fuzzydate) const {
  return get_internal_check_zero(ltime, fuzzydate) ||
         check_fuzzy_date(*ltime, fuzzydate);
}

int Field_datetime::cmp(const uchar *a_ptr, const uchar *b_ptr) const {
  longlong a, b;
  if (table && table->s->db_low_byte_first) {
    a = sint8korr(a_ptr);
    b = sint8korr(b_ptr);
  } else {
    a = longlongget(a_ptr);
    b = longlongget(b_ptr);
  }
  return ((ulonglong)a < (ulonglong)b) ? -1
                                       : ((ulonglong)a > (ulonglong)b) ? 1 : 0;
}

size_t Field_datetime::make_sort_key(uchar *to, size_t length) const {
  assert(length == PACK_LENGTH);
#ifdef WORDS_BIGENDIAN
  if (!table || !table->s->db_low_byte_first)
    copy_integer<true>(to, length, ptr, PACK_LENGTH, true);
  else
#endif
    copy_integer<false>(to, length, ptr, PACK_LENGTH, true);
  return PACK_LENGTH;
}

void Field_datetime::sql_type(String &res) const {
  res.set_ascii(STRING_WITH_LEN("datetime"));
}

/****************************************************************************
** datetimef type
** In string context: YYYY-MM-DD HH:MM:DD.FFFFFF
** In number context: YYYYMMDDHHMMDD.FFFFFF
** Stored as a 8 byte value.
****************************************************************************/

my_time_flags_t Field_datetimef::date_flags(const THD *thd) const {
  my_time_flags_t date_flags = TIME_FUZZY_DATE;
  if (thd->variables.sql_mode & MODE_NO_ZERO_DATE)
    date_flags |= TIME_NO_ZERO_DATE;
  if (thd->variables.sql_mode & MODE_NO_ZERO_IN_DATE)
    date_flags |= TIME_NO_ZERO_IN_DATE;
  if (thd->variables.sql_mode & MODE_INVALID_DATES)
    date_flags |= TIME_INVALID_DATES;
  if (thd->variables.sql_mode & MODE_TIME_TRUNCATE_FRACTIONAL)
    date_flags |= TIME_FRAC_TRUNCATE;

  return date_flags;
}

void Field_datetimef::store_timestamp_internal(const my_timeval *tm) {
  MYSQL_TIME mysql_time;
  THD *thd = current_thd;
  thd->variables.time_zone->gmt_sec_to_TIME(&mysql_time, *tm);
  thd->time_zone_used = true;
  int warnings = 0;
  store_internal(&mysql_time, &warnings);
}

bool Field_datetimef::get_date(MYSQL_TIME *ltime,
                               my_time_flags_t fuzzydate) const {
  return get_internal_check_zero(ltime, fuzzydate) ||
         check_fuzzy_date(*ltime, fuzzydate);
}

void Field_datetimef::sql_type(String &res) const {
  if (dec == 0) {
    res.set_ascii(STRING_WITH_LEN("datetime"));
    return;
  }
  const CHARSET_INFO *cs = res.charset();
  res.length(cs->cset->snprintf(cs, res.ptr(), res.alloced_length(),
                                "datetime(%d)", dec));
}

bool Field_datetimef::get_date_internal(MYSQL_TIME *ltime) const {
  TIME_from_longlong_datetime_packed(ltime, val_date_temporal());
  return false;
}

type_conversion_status Field_datetimef::store_internal(const MYSQL_TIME *ltime,
                                                       int *) {
  /*
    If time zone displacement information is present in "ltime"
    - adjust the value to UTC based on the time zone
    - convert to the local time zone
  */
  MYSQL_TIME temp_t = *ltime;
  if (convert_time_zone_displacement(current_thd->time_zone(), &temp_t))
    return TYPE_ERR_BAD_VALUE;
  store_packed(TIME_to_longlong_datetime_packed(temp_t));

  return TYPE_OK;
}

type_conversion_status Field_datetimef::reset() {
  store_packed(0);
  return TYPE_OK;
}

longlong Field_datetimef::val_date_temporal() const {
  return my_datetime_packed_from_binary(ptr, dec);
}

type_conversion_status Field_datetimef::store_packed(longlong nr) {
  my_datetime_packed_to_binary(nr, ptr, dec);
  return TYPE_OK;
}

/****************************************************************************
** string type
** A string may be varchar or binary
****************************************************************************/

/**
  Report "not well formed" or "cannot convert" error
  after storing a character string info a field.

  As of version 5.0 both cases return the same error:

      "Invalid string value: 'xxx' for column 't' at row 1"

  Future versions will possibly introduce a new error message:

      "Cannot convert character string: 'xxx' for column 't' at row 1"

  @param  well_formed_error_pos      position of the first non-wellformed
                                     character in the source string
  @param  cannot_convert_error_pos   position of the first non-convertable
                                     character in the source string
  @param  from_end_pos               position where conversion stopped in
                                     the source string
  @param  end                        end of the source string
  @param  count_spaces               treat trailing spaces as important data
  @param  cs                         character set of the string

  @return TYPE_OK, TYPE_NOTE_TRUNCATED, TYPE_WARN_TRUNCATED,
          TYPE_WARN_INVALID_STRING

*/

type_conversion_status Field_longstr::check_string_copy_error(
    const char *well_formed_error_pos, const char *cannot_convert_error_pos,
    const char *from_end_pos, const char *end, bool count_spaces,
    const CHARSET_INFO *cs) {
  const char *pos;
  char tmp[32];
  THD *thd = current_thd;

  if (!(pos = well_formed_error_pos) && !(pos = cannot_convert_error_pos))
    return report_if_important_data(from_end_pos, end, count_spaces);

  convert_to_printable(tmp, sizeof(tmp), pos, (end - pos), cs, 6);

  push_warning_printf(
      thd, Sql_condition::SL_WARNING, ER_TRUNCATED_WRONG_VALUE_FOR_FIELD,
      ER_THD(thd, ER_TRUNCATED_WRONG_VALUE_FOR_FIELD), "string", tmp,
      field_name, thd->get_stmt_da()->current_row_for_condition());

  if (well_formed_error_pos != nullptr) return TYPE_WARN_INVALID_STRING;

  return TYPE_WARN_TRUNCATED;
}

/*
  Check if we lost any important data and send a truncation error/warning

  SYNOPSIS
    Field_longstr::report_if_important_data()
    pstr                     - Truncated rest of string
    end                      - End of truncated string
    count_spaces             - Treat trailing spaces as important data

  RETURN VALUES
    TYPE_OK    - None was truncated
    != TYPE_OK - Some bytes were truncated

  NOTE
    Check if we lost any important data (anything in a binary string,
    or any non-space in others). If only trailing spaces was lost,
    send a truncation note, otherwise send a truncation error.
    Silently ignore trailing spaces if the count_space parameter is false.
*/

type_conversion_status Field_longstr::report_if_important_data(
    const char *pstr, const char *end, bool count_spaces) {
  if (pstr < end)  // String is truncated
  {
    THD *thd = current_thd;

    if (test_if_important_data(field_charset, pstr, end)) {
      // Warning should only be written when check_for_truncated_fields is set
      if (thd->check_for_truncated_fields) {
        if (!thd->lex->is_ignore() && thd->is_strict_mode())
          set_warning(Sql_condition::SL_WARNING, ER_DATA_TOO_LONG, 1);
        else
          set_warning(Sql_condition::SL_WARNING, WARN_DATA_TRUNCATED, 1);
      }
      return TYPE_WARN_TRUNCATED;
    } else if (count_spaces) {
      // If we lost only spaces then produce a NOTE, not a WARNING
      if (thd->check_for_truncated_fields) {
        set_warning(Sql_condition::SL_NOTE, WARN_DATA_TRUNCATED, 1);
      }
      return TYPE_NOTE_TRUNCATED;
    }
  }
  return TYPE_OK;
}

/* Copy a string and fill with space */

type_conversion_status Field_string::store(const char *from, size_t length,
                                           const CHARSET_INFO *cs) {
  ASSERT_COLUMN_MARKED_FOR_WRITE;
  size_t copy_length;
  const char *well_formed_error_pos;
  const char *cannot_convert_error_pos;
  const char *from_end_pos;

  copy_length = field_well_formed_copy_nchars(
      field_charset, (char *)ptr, field_length, cs, from, length,
      field_length / field_charset->mbmaxlen, &well_formed_error_pos,
      &cannot_convert_error_pos, &from_end_pos);

  /* Append spaces if the string was shorter than the field. */
  if (copy_length < field_length)
    field_charset->cset->fill(field_charset, (char *)ptr + copy_length,
                              field_length - copy_length,
                              field_charset->pad_char);

  return check_string_copy_error(well_formed_error_pos,
                                 cannot_convert_error_pos, from_end_pos,
                                 from + length, false, cs);
}

/**
  Store double value in Field_string or Field_varstring.

  Pretty prints double number into field_length characters buffer.

  @param nr            number
*/

type_conversion_status Field_str::store(double nr) {
  ASSERT_COLUMN_MARKED_FOR_WRITE;
  char buff[DOUBLE_TO_STRING_CONVERSION_BUFFER_SIZE];
  const uint local_char_length = field_length / charset()->mbmaxlen;
  size_t length = 0;
  bool error = (local_char_length == 0);

  // my_gcvt() requires width > 0, and we may have a CHAR(0) column.
  if (!error)
    length = my_gcvt(nr, MY_GCVT_ARG_DOUBLE, local_char_length, buff, &error);

  if (error) {
    THD *thd = current_thd;

    if (!thd->lex->is_ignore() && thd->is_strict_mode())
      set_warning(Sql_condition::SL_WARNING, ER_DATA_TOO_LONG, 1);
    else
      set_warning(Sql_condition::SL_WARNING, WARN_DATA_TRUNCATED, 1);
  }
  return store(buff, length, &my_charset_numeric);
}

/**
  Check whether generated columns' expressions are the same.

  @param field  A new field to compare against

  @return true means the same, otherwise not.
*/

bool Field::gcol_expr_is_equal(const Create_field *field) const {
  assert(is_gcol() && field->is_gcol());
  return gcol_info->expr_item->eq(field->gcol_info->expr_item, true);
}

uint Field_str::is_equal(const Create_field *new_field) const {
  DBUG_TRACE;

  if (change_prevents_inplace(*this, *new_field)) {
    return IS_EQUAL_NO;
  }

  const size_t new_char_len = new_field->max_display_width_in_codepoints();
  if (new_char_len != char_length()  // Changed char len cannot be done
                                     // inplace due to padding
  ) {
    return IS_EQUAL_NO;
  }

  if (new_field->charset == field_charset) {
    return IS_EQUAL_YES;
  }

  return IS_EQUAL_PACK_LENGTH;
}

void Field_str::add_to_cost(CostOfItem *cost) const { cost->AddStrFieldCost(); }

type_conversion_status Field_string::store(longlong nr, bool unsigned_val) {
  char buff[64];
  size_t l;
  const CHARSET_INFO *cs = charset();
  l = (cs->cset->longlong10_to_str)(cs, buff, sizeof(buff),
                                    unsigned_val ? 10 : -10, nr);
  return Field_string::store(buff, l, cs);
}

type_conversion_status Field_longstr::store_decimal(const my_decimal *d) {
  StringBuffer<DECIMAL_MAX_STR_LENGTH + 1> str(&my_charset_numeric);
  my_decimal2string(E_DEC_FATAL_ERROR, d, &str);
  return store(str.ptr(), str.length(), str.charset());
}

uint32 Field_longstr::max_data_length() const {
  return field_length + (field_length > 255 ? 2 : 1);
}

double Field_string::val_real() const {
  ASSERT_COLUMN_MARKED_FOR_READ;
  int error;
  const char *end;
  const CHARSET_INFO *cs = charset();
  double result;

  result = my_strntod(cs, (char *)ptr, field_length, &end, &error);
  if ((error ||
       (field_length != (uint32)(end - (char *)ptr) &&
        !check_if_only_end_space(cs, end, (char *)ptr + field_length)))) {
    size_t length =
        cs->cset->lengthsp(cs, pointer_cast<const char *>(ptr), field_length);
    const ErrConvString err((char *)ptr, length, cs);
    push_warning_printf(
        current_thd, Sql_condition::SL_WARNING, ER_TRUNCATED_WRONG_VALUE,
        ER_THD(current_thd, ER_TRUNCATED_WRONG_VALUE), "DOUBLE", err.ptr());
  }
  return result;
}

longlong Field_string::val_int() const {
  ASSERT_COLUMN_MARKED_FOR_READ;
  int error;
  const char *end;
  const CHARSET_INFO *cs = charset();
  longlong result;

  result = my_strntoll(cs, (char *)ptr, field_length, 10, &end, &error);
  if ((error ||
       (field_length != (uint32)(end - (char *)ptr) &&
        !check_if_only_end_space(cs, end, (char *)ptr + field_length)))) {
    size_t length =
        cs->cset->lengthsp(cs, pointer_cast<const char *>(ptr), field_length);
    const ErrConvString err((char *)ptr, length, cs);
    push_warning_printf(
        current_thd, Sql_condition::SL_WARNING, ER_TRUNCATED_WRONG_VALUE,
        ER_THD(current_thd, ER_TRUNCATED_WRONG_VALUE), "INTEGER", err.ptr());
  }
  return result;
}

String *Field_string::val_str(String *, String *val_ptr) const {
  ASSERT_COLUMN_MARKED_FOR_READ;
  size_t length;
  if (current_thd->variables.sql_mode & MODE_PAD_CHAR_TO_FULL_LENGTH)
    length = my_charpos(field_charset, ptr, ptr + field_length,
                        field_length / field_charset->mbmaxlen);
  else
    length = field_charset->cset->lengthsp(field_charset, (const char *)ptr,
                                           field_length);
  val_ptr->set((const char *)ptr, length, field_charset);
  return val_ptr;
}

my_decimal *Field_string::val_decimal(my_decimal *decimal_value) const {
  ASSERT_COLUMN_MARKED_FOR_READ;
  const CHARSET_INFO *cs = charset();
  const int err = str2my_decimal(E_DEC_FATAL_ERROR, (char *)ptr, field_length,
                                 cs, decimal_value);
  if (err) {
    size_t length =
        cs->cset->lengthsp(cs, pointer_cast<const char *>(ptr), field_length);
    const ErrConvString errmsg((char *)ptr, length, cs);
    push_warning_printf(
        current_thd, Sql_condition::SL_WARNING, ER_TRUNCATED_WRONG_VALUE,
        ER_THD(current_thd, ER_TRUNCATED_WRONG_VALUE), "DECIMAL", errmsg.ptr());
  }

  return decimal_value;
}

struct Check_field_param {
  const Field *field;
};

bool Field_string::compatible_field_size(uint field_metadata,
                                         Relay_log_info *rli_arg, uint16 mflags,
                                         int *order_var) const {
  return Field::compatible_field_size(field_metadata, rli_arg, mflags,
                                      order_var);
}

int Field_string::cmp(const uchar *a_ptr, const uchar *b_ptr) const {
  size_t a_len, b_len;

  if (field_charset->mbmaxlen != 1) {
    const uint char_len = field_length / field_charset->mbmaxlen;
    a_len = my_charpos(field_charset, a_ptr, a_ptr + field_length, char_len);
    b_len = my_charpos(field_charset, b_ptr, b_ptr + field_length, char_len);
  } else
    a_len = b_len = field_length;

  if (field_charset->pad_attribute == NO_PAD &&
      !(current_thd->variables.sql_mode & MODE_PAD_CHAR_TO_FULL_LENGTH)) {
    /*
      Our CHAR default behavior is to strip spaces. For PAD SPACE collations,
      this doesn't matter, for but NO PAD, we need to do it ourselves here.
    */
    a_len = field_charset->cset->lengthsp(field_charset, (const char *)a_ptr,
                                          a_len);
    b_len = field_charset->cset->lengthsp(field_charset, (const char *)b_ptr,
                                          b_len);
  }

  return field_charset->coll->strnncollsp(field_charset, a_ptr, a_len, b_ptr,
                                          b_len);
}

size_t Field_string::make_sort_key(uchar *to, size_t length) const {
  return make_sort_key(to, length, char_length());
}

size_t Field_string::make_sort_key(uchar *to, size_t length,
                                   size_t trunc_pos) const {
  /*
    We don't store explicitly how many bytes long this string is.
    Find out by calling charpos, since just using field_length
    could give strnxfrm a buffer with more than char_length() code
    points, which is not allowed.

    The min() is because charpos() is allowed to return a value past
    the end of the string for “end of string”.
  */
  size_t input_length = std::min<size_t>(
      field_length,
      field_charset->cset->charpos(
          field_charset, pointer_cast<const char *>(ptr),
          pointer_cast<const char *>(ptr) + field_length, trunc_pos));

  if (field_charset->pad_attribute == NO_PAD &&
      !(current_thd->variables.sql_mode & MODE_PAD_CHAR_TO_FULL_LENGTH)) {
    /*
      Our CHAR default behavior is to strip spaces. For PAD SPACE collations,
      this doesn't matter, for but NO PAD, we need to do it ourselves here.
    */
    input_length = field_charset->cset->lengthsp(
        field_charset, (const char *)ptr, input_length);
  }

  assert(char_length_cache == char_length());
  const size_t tmp [[maybe_unused]] = field_charset->coll->strnxfrm(
      field_charset, to, length, char_length_cache, ptr, input_length,
      MY_STRXFRM_PAD_TO_MAXLEN);
  assert(tmp == length);
  return length;
}

void Field_string::sql_type(String &res) const {
  THD *thd = current_thd;
  const CHARSET_INFO *cs = res.charset();
  size_t length;

  length = cs->cset->snprintf(
      cs, res.ptr(), res.alloced_length(), "%s(%d)",
      ((type() == MYSQL_TYPE_VAR_STRING && !thd->variables.new_mode)
           ? (has_charset() ? "varchar" : "varbinary")
           : (has_charset() ? "char" : "binary")),
      (int)field_length / charset()->mbmaxlen);
  res.length(length);
}

uchar *Field_string::pack(uchar *to, const uchar *from,
                          size_t max_length) const {
  uint length = my_charpos(field_charset, from, from + field_length,
                           field_length / field_charset->mbmaxlen);
  const uint length_bytes = (field_length > 255) ? 2 : 1;

  /*
     TODO: change charset interface to add a new function that does
           the following or add a flag to lengthsp to do it itself
           (this is for not packing padding adding bytes in BINARY
           fields).
  */
  if (field_charset->mbmaxlen == 1) {
    while (length && from[length - 1] == field_charset->pad_char) length--;
  } else
    length = field_charset->cset->lengthsp(field_charset, (const char *)from,
                                           length);

  if (max_length < length_bytes)
    length = 0;
  else if (length > max_length - length_bytes)
    length = max_length - length_bytes;

  /* Length always stored little-endian */
  if (max_length >= 1) {
    *to++ = length & 0xFF;
    if (length_bytes == 2 && max_length >= 2) *to++ = (length >> 8) & 0xFF;
  }

  /* Store bytes of string */
  memcpy(to, from, length);

  return to + length;
}

/**
   Unpack a string field from row data.

   This method is used to unpack a string field from a master whose size
   of the field is less than that of the slave. Note that there can be a
   variety of field types represented with this class. Certain types like
   ENUM or SET are processed differently. Hence, the upper byte of the
   @c param_data argument contains the result of field->real_type() from
   the master.

   @note For information about how the length is packed, see @c
   Field_string::do_save_field_metadata

   @param   to         Destination of the data
   @param   from       Source of the data
   @param   param_data Real type (upper) and length (lower) values

   @return  New pointer into memory based on from + length of the data
*/
const uchar *Field_string::unpack(uchar *to, const uchar *from,
                                  uint param_data) {
  uint from_length, length;

  /*
    Compute the declared length of the field on the master. This is
    used to decide if one or two bytes should be read as length.
   */
  if (param_data)
    from_length = (((param_data >> 4) & 0x300) ^ 0x300) + (param_data & 0x00ff);
  else
    from_length = field_length;

  DBUG_PRINT("debug", ("param_data: 0x%x, field_length: %u, from_length: %u",
                       param_data, field_length, from_length));
  /*
    Compute the actual length of the data by reading one or two bits
    (depending on the declared field length on the master).
   */
  if (from_length > 255) {
    length = uint2korr(from);
    from += 2;
  } else
    length = (uint)*from++;

  memcpy(to, from, length);
  // Pad the string with the pad character of the fields charset
  field_charset->cset->fill(field_charset, (char *)to + length,
                            field_length - length, field_charset->pad_char);
  return from + length;
}

/**
   Save the field metadata for string fields.

   Saves the real type in the first byte and the field length in the
   second byte of the field metadata array at index of *metadata_ptr and
   *(metadata_ptr + 1).

   @note In order to be able to handle lengths exceeding 255 and be
   backwards-compatible with pre-5.1.26 servers, an extra two bits of
   the length has been added to the metadata in such a way that if
   they are set, a new unrecognized type is generated.  This will
   cause pre-5.1-26 servers to stop due to a field type mismatch,
   while new servers will be able to extract the extra bits. If the
   length is <256, there will be no difference and both a new and an
   old server will be able to handle it.

   @note The extra two bits are added to bits 13 and 14 of the
   parameter data (with 1 being the least siginficant bit and 16 the
   most significant bit of the word) by xoring the extra length bits
   with the real type.  Since all allowable types have 0xF as most
   significant bits of the metadata word, lengths <256 will not affect
   the real type at all, while all other values will result in a
   non-existent type in the range 17-244.

   @see Field_string::unpack

   @param   metadata_ptr   First byte of field metadata

   @returns number of bytes written to metadata_ptr
*/
int Field_string::do_save_field_metadata(uchar *metadata_ptr) const {
  assert(field_length < 1024);
  assert((real_type() & 0xF0) == 0xF0);
  DBUG_PRINT("debug",
             ("field_length: %u, real_type: %u", field_length, real_type()));
  *metadata_ptr = (real_type() ^ ((field_length & 0x300) >> 4));
  *(metadata_ptr + 1) = field_length & 0xFF;
  return 2;
}

uint Field_string::max_packed_col_length() const {
  const size_t max_length = pack_length();
  return (max_length > 255 ? 2 : 1) + max_length;
}

size_t Field_string::get_key_image(uchar *buff, size_t length,
                                   imagetype) const {
  const size_t bytes =
      my_charpos(field_charset, (char *)ptr, (char *)ptr + field_length,
                 length / field_charset->mbmaxlen);
  memcpy(buff, ptr, bytes);
  if (bytes < length)
    field_charset->cset->fill(field_charset, (char *)buff + bytes,
                              length - bytes, field_charset->pad_char);
  return bytes;
}

/****************************************************************************
  VARCHAR type
  Data in field->ptr is stored as:
    1 or 2 bytes length-prefix-header  (from Field_varstring::length_bytes)
    data

  NOTE:
  When VARCHAR is stored in a key (for handler::index_read() etc) it's always
  stored with a 2 byte prefix. (Just like blob keys).

  Normally length_bytes is calculated as (field_length < 256 : 1 ? 2)
  The exception is if there is a prefix key field that is part of a long
  VARCHAR, in which case field_length for this may be 1 but the length_bytes
  is 2.
****************************************************************************/

/**
   Save the field metadata for varstring fields.

   Saves the field length in the first byte. Note: may consume
   2 bytes. Caller must ensure second byte is contiguous with
   first byte (e.g. array index 0,1).

   @param   metadata_ptr   First byte of field metadata

   @returns number of bytes written to metadata_ptr
*/
int Field_varstring::do_save_field_metadata(uchar *metadata_ptr) const {
  assert(field_length <= 65535);
  int2store((char *)metadata_ptr, field_length);
  return 2;
}

type_conversion_status Field_varstring::store(const char *from, size_t length,
                                              const CHARSET_INFO *cs) {
  ASSERT_COLUMN_MARKED_FOR_WRITE;
  size_t copy_length;
  const char *well_formed_error_pos;
  const char *cannot_convert_error_pos;
  const char *from_end_pos;

  copy_length = field_well_formed_copy_nchars(
      field_charset, (char *)ptr + length_bytes, field_length, cs, from, length,
      field_length / field_charset->mbmaxlen, &well_formed_error_pos,
      &cannot_convert_error_pos, &from_end_pos);

  if (length_bytes == 1)
    *ptr = (uchar)copy_length;
  else
    int2store(ptr, static_cast<uint16>(copy_length));

  return check_string_copy_error(well_formed_error_pos,
                                 cannot_convert_error_pos, from_end_pos,
                                 from + length, true, cs);
}

type_conversion_status Field_varstring::store(longlong nr, bool unsigned_val) {
  char buff[64];
  uint length;
  length = (uint)(field_charset->cset->longlong10_to_str)(
      field_charset, buff, sizeof(buff), (unsigned_val ? 10 : -10), nr);
  return Field_varstring::store(buff, length, field_charset);
}

double Field_varstring::val_real() const {
  ASSERT_COLUMN_MARKED_FOR_READ;
  int error;
  const char *end;
  double result;
  const CHARSET_INFO *cs = charset();

  const uint length = data_length();
  result = my_strntod(cs, (char *)ptr + length_bytes, length, &end, &error);

  if ((error || (length != (uint)(end - (char *)ptr + length_bytes) &&
                 !check_if_only_end_space(
                     cs, end, (char *)ptr + length_bytes + length)))) {
    push_numerical_conversion_warning(current_thd, (char *)ptr + length_bytes,
                                      length, cs, "DOUBLE",
                                      ER_TRUNCATED_WRONG_VALUE);
  }
  return result;
}

longlong Field_varstring::val_int() const {
  ASSERT_COLUMN_MARKED_FOR_READ;
  int error;
  const char *end;
  const CHARSET_INFO *cs = charset();

  const uint length = data_length();
  const longlong result =
      my_strntoll(cs, (char *)ptr + length_bytes, length, 10, &end, &error);

  if ((error || (length != (uint)(end - (char *)ptr + length_bytes) &&
                 !check_if_only_end_space(
                     cs, end, (char *)ptr + length_bytes + length)))) {
    push_numerical_conversion_warning(current_thd, (char *)ptr + length_bytes,
                                      length, cs, "INTEGER",
                                      ER_TRUNCATED_WRONG_VALUE);
  }
  return result;
}

String *Field_varstring::val_str(String *, String *val_ptr) const {
  ASSERT_COLUMN_MARKED_FOR_READ;
  val_ptr->set(pointer_cast<const char *>(data_ptr()), data_length(),
               field_charset);
  return val_ptr;
}

my_decimal *Field_varstring::val_decimal(my_decimal *decimal_value) const {
  ASSERT_COLUMN_MARKED_FOR_READ;
  const CHARSET_INFO *cs = charset();
  const uint length = data_length();
  const int error = str2my_decimal(
      E_DEC_FATAL_ERROR, (char *)ptr + length_bytes, length, cs, decimal_value);

  if (error) {
    push_numerical_conversion_warning(current_thd, (char *)ptr + length_bytes,
                                      length, cs, "DECIMAL",
                                      ER_TRUNCATED_WRONG_VALUE);
  }
  return decimal_value;
}

int Field_varstring::cmp_max(const uchar *a_ptr, const uchar *b_ptr,
                             uint max_len) const {
  uint a_length, b_length;
  int diff;

  if (length_bytes == 1) {
    a_length = (uint)*a_ptr;
    b_length = (uint)*b_ptr;
  } else {
    a_length = uint2korr(a_ptr);
    b_length = uint2korr(b_ptr);
  }
  a_length = std::min(a_length, max_len);
  b_length = std::min(b_length, max_len);
  diff = field_charset->coll->strnncollsp(field_charset, a_ptr + length_bytes,
                                          a_length, b_ptr + length_bytes,
                                          b_length);
  return diff;
}

/**
  @note
    varstring and blob keys are ALWAYS stored with a 2 byte length prefix
*/

int Field_varstring::key_cmp(const uchar *key_ptr, uint max_key_length) const {
  uint length = data_length();
  uint local_char_length = max_key_length / field_charset->mbmaxlen;

  local_char_length =
      my_charpos(field_charset, ptr + length_bytes, ptr + length_bytes + length,
                 local_char_length);
  length = std::min(length, local_char_length);
  return field_charset->coll->strnncollsp(field_charset, ptr + length_bytes,
                                          length, key_ptr + HA_KEY_BLOB_LENGTH,
                                          uint2korr(key_ptr));
}

/**
  Compare to key segments (always 2 byte length prefix).

  @note
    This is used only to compare key segments created for index_read().
    (keys are created and compared in key.cc)
*/

int Field_varstring::key_cmp(const uchar *a, const uchar *b) const {
  return field_charset->coll->strnncollsp(field_charset, a + HA_KEY_BLOB_LENGTH,
                                          uint2korr(a), b + HA_KEY_BLOB_LENGTH,
                                          uint2korr(b));
}

size_t Field_varstring::make_sort_key(uchar *to, size_t length) const {
  return make_sort_key(to, length, char_length());
}

size_t Field_varstring::make_sort_key(uchar *to, size_t length,
                                      size_t trunc_pos) const {
  const int flags =
      (field_charset->pad_attribute == NO_PAD) ? 0 : MY_STRXFRM_PAD_TO_MAXLEN;

  size_t f_length = data_length();
  const uchar *pos = ptr + length_bytes;

  size_t local_char_length =
      my_charpos(field_charset, pos, pos + f_length, trunc_pos);
  f_length = std::min(f_length, local_char_length);

  assert(char_length_cache == char_length());
  return field_charset->coll->strnxfrm(field_charset, to, length,
                                       char_length_cache, pos, f_length, flags);
}

enum ha_base_keytype Field_varstring::key_type() const {
  enum ha_base_keytype res;

  if (binary())
    res = length_bytes == 1 ? HA_KEYTYPE_VARBINARY1 : HA_KEYTYPE_VARBINARY2;
  else
    res = length_bytes == 1 ? HA_KEYTYPE_VARTEXT1 : HA_KEYTYPE_VARTEXT2;
  return res;
}

void Field_varstring::sql_type(String &res) const {
  const CHARSET_INFO *cs = res.charset();
  size_t length;

  length = cs->cset->snprintf(cs, res.ptr(), res.alloced_length(), "%s(%d)",
                              (has_charset() ? "varchar" : "varbinary"),
                              (int)field_length / charset()->mbmaxlen);
  res.length(length);
}

uint32 Field_varstring::data_length(ptrdiff_t row_offset) const {
  return length_bytes == 1 ? (uint32) * (ptr + row_offset)
                           : uint2korr(ptr + row_offset);
}

/*
  Functions to create a packed row.
  Here the number of length bytes are depending on the given max_length
*/

uchar *Field_varstring::pack(uchar *to, const uchar *from,
                             size_t max_length) const {
  uint length = length_bytes == 1 ? (uint)*from : uint2korr(from);
  if (max_length < length_bytes)
    length = 0;
  else if (length > max_length - length_bytes)
    length = max_length - length_bytes;

  /* Length always stored little-endian */
  if (max_length >= 1) {
    *to++ = length & 0xFF;
    if (length_bytes == 2 && max_length >= 2) *to++ = (length >> 8) & 0xFF;
  }

  /* Store bytes of string */
  memcpy(to, from + length_bytes, length);
  return to + length;
}

/**
   Unpack a varstring field from row data.

   This method is used to unpack a varstring field from a master
   whose size of the field is less than that of the slave.

   @note
   The string length is always packed little-endian.

   @param   to         Destination of the data
   @param   from       Source of the data
   @param   param_data Length bytes from the master's field data

   @return  New pointer into memory based on from + length of the data
*/
const uchar *Field_varstring::unpack(uchar *to, const uchar *from,
                                     uint param_data) {
  uint length;
  const uint l_bytes = (param_data && (param_data < field_length))
                           ? (param_data <= 255) ? 1 : 2
                           : length_bytes;
  if (l_bytes == 1) {
    to[0] = *from++;
    length = to[0];
    if (length_bytes == 2) to[1] = 0;
  } else /* l_bytes == 2 */
  {
    length = uint2korr(from);
    to[0] = *from++;
    to[1] = *from++;
  }
  if (length) memcpy(to + length_bytes, from, length);
  return from + length;
}

size_t Field_varstring::get_key_image(uchar *buff, size_t length,
                                      imagetype) const {
  /*
    If NULL, data bytes may have been left random by the storage engine, so
    don't try to read them.
  */
  uint f_length = is_null() ? 0 : data_length();
  uint local_char_length = length / field_charset->mbmaxlen;
  uchar *pos = ptr + length_bytes;
  local_char_length =
      my_charpos(field_charset, pos, pos + f_length, local_char_length);
  f_length = std::min(f_length, local_char_length);
  /* Key is always stored with 2 bytes */
  int2store(buff, f_length);
  memcpy(buff + HA_KEY_BLOB_LENGTH, pos, f_length);
  if (f_length < length) {
    /*
      Must clear this as we do a memcmp in opt_range.cc to detect
      identical keys
    */
    memset(buff + HA_KEY_BLOB_LENGTH + f_length, 0, (length - f_length));
  }
  return HA_KEY_BLOB_LENGTH + f_length;
}

void Field_varstring::set_key_image(const uchar *buff, size_t length) {
  length = uint2korr(buff);  // Real length is here
  (void)Field_varstring::store((const char *)buff + HA_KEY_BLOB_LENGTH, length,
                               field_charset);
}

int Field_varstring::cmp_binary(const uchar *a_ptr, const uchar *b_ptr,
                                uint32 max_length) const {
  uint32 a_length, b_length;

  if (length_bytes == 1) {
    a_length = (uint)*a_ptr;
    b_length = (uint)*b_ptr;
  } else {
    a_length = uint2korr(a_ptr);
    b_length = uint2korr(b_ptr);
  }
  a_length = std::min(a_length, max_length);
  b_length = std::min(b_length, max_length);
  if (a_length != b_length) return 1;
  return memcmp(a_ptr + length_bytes, b_ptr + length_bytes, a_length);
}

Field *Field_varstring::new_field(MEM_ROOT *root, TABLE *new_table) const {
  Field_varstring *res =
      down_cast<Field_varstring *>(Field::new_field(root, new_table));
  if (res) res->length_bytes = length_bytes;
  return res;
}

Field *Field_varstring::new_key_field(MEM_ROOT *root, TABLE *new_table,
                                      uchar *new_ptr, uchar *new_null_ptr,
                                      uint new_null_bit) const {
  Field_varstring *res;
  if ((res = (Field_varstring *)Field::new_key_field(
           root, new_table, new_ptr, new_null_ptr, new_null_bit))) {
    /* Keys length prefixes are always packed with 2 bytes */
    res->length_bytes = 2;
  }
  return res;
}

uint Field_varstring::is_equal(const Create_field *new_field) const {
  DBUG_TRACE;
  if (change_prevents_inplace(*this, *new_field)) {
    return IS_EQUAL_NO;
  }

  if (new_field->charset == field_charset &&
      new_field->pack_length() == pack_length()) {
    return IS_EQUAL_YES;
  }

  return IS_EQUAL_PACK_LENGTH;
}

void Field_varstring::hash(ulong *nr, ulong *nr2) const {
  if (is_null()) {
    *nr ^= (*nr << 1) | 1;
  } else {
    const uint len = data_length();
    const CHARSET_INFO *cs = charset();
    uint64 tmp1 = *nr;
    uint64 tmp2 = *nr2;
    cs->coll->hash_sort(cs, ptr + length_bytes, len, &tmp1, &tmp2);

    // NOTE: This truncates to 32-bit on Windows, to keep on-disk stability.
    *nr = static_cast<ulong>(tmp1);
    *nr2 = static_cast<ulong>(tmp2);
  }
}

/****************************************************************************
** blob type
** A blob is saved as a length and a pointer. The length is stored in the
** packlength slot and may be from 1-4.
****************************************************************************/

Field_blob::Field_blob(uint32 packlength_arg)
    : Field_longstr(nullptr, 0, &dummy_null_buffer, 0, NONE, "temp",
                    system_charset_info),
      packlength(packlength_arg),
      m_keep_old_value(false) {}

Field_blob::Field_blob(uchar *ptr_arg, uchar *null_ptr_arg, uchar null_bit_arg,
                       uchar auto_flags_arg, const char *field_name_arg,
                       TABLE_SHARE *share, uint blob_pack_length,
                       const CHARSET_INFO *cs)
    : Field_longstr(ptr_arg, BLOB_PACK_LENGTH_TO_MAX_LENGH(blob_pack_length),
                    null_ptr_arg, null_bit_arg, auto_flags_arg, field_name_arg,
                    cs),
      packlength(blob_pack_length),
      m_keep_old_value(false) {
  assert(blob_pack_length <= 4);  // Only pack lengths 1-4 supported currently
  set_flag(BLOB_FLAG);
  share->blob_fields++;
  /* TODO: why do not fill table->s->blob_field array here? */
}

static void store_blob_length(uchar *i_ptr, uint i_packlength,
                              uint32 i_number) {
  switch (i_packlength) {
    case 1:
      assert(i_number <= 0xff);
      i_ptr[0] = static_cast<uchar>(i_number);
      break;
    case 2:
      assert(i_number <= 0xffff);
      int2store(i_ptr, static_cast<unsigned short>(i_number));
      break;
    case 3:
      assert(i_number <= 0xffffff);
      int3store(i_ptr, i_number);
      break;
    case 4:
      int4store(i_ptr, i_number);
  }
}

uint32 Field_blob::get_length(const uchar *pos, uint packlength_arg) const {
  switch (packlength_arg) {
    case 1:
      return (uint32)pos[0];
    case 2:
      return uint2korr(pos);
    case 3:
      return uint3korr(pos);
    case 4:
      return uint4korr(pos);
  }
  /* When expanding this, see also MAX_FIELD_BLOBLENGTH. */
  return 0;  // Impossible
}

/**
  Store a blob value to memory storage.
  @param      from         the string value to store.
  @param      length       length of the string value.
  @param      cs           character set of the string value.
  @param      max_length   Cut at this length safely (multibyte aware).
*/
type_conversion_status Field_blob::store_to_mem(const char *from, size_t length,
                                                const CHARSET_INFO *cs,
                                                size_t max_length,
                                                Blob_mem_storage *) {
  /*
    We don't need to support escaping or character set conversions here,
    because store_to_mem() is currently called only when we process
    queries having GROUP_CONCAT with ORDER BY or DISTINCT,
    hence some assersions:
  */
  assert(field_charset == cs);
  assert(length <= max_data_length());

  if (length > max_length) {
    int well_formed_error;
    length = cs->cset->well_formed_len(cs, from, from + max_length, length,
                                       &well_formed_error);
    table->blob_storage->set_truncated_value(true);
  }
  char *tmp;
  if (!(tmp = table->blob_storage->store(from, length))) {
    reset();
    return TYPE_ERR_OOM;
  }
  store_ptr_and_length(tmp, length);
  return TYPE_OK;
}

type_conversion_status Field_blob::store_internal(const char *from,
                                                  size_t length,
                                                  const CHARSET_INFO *cs) {
  size_t new_length;
  char buff[STRING_BUFFER_USUAL_SIZE], *tmp;
  String tmpstr(buff, sizeof(buff), &my_charset_bin);

  THD *thd = current_thd;

  /*
    If the 'from' address is in the range of the temporary 'value'-
    object we need to copy the content to a different location or it will be
    invalidated when the 'value'-object is reallocated to make room for
    the new character set.
  */
  const size_t max_len = max_data_length();
  if (from >= value.ptr() && from <= value.ptr() + value.length()) {
    /*
      If content of the 'from'-address is cached in the 'value'-object
      it is possible that the content needs a character conversion.
    */
    if (!String::needs_conversion_on_storage(length, cs, field_charset)) {
      if (length > max_len) {
        store_ptr_and_length(from, max_len);
        if (thd->check_for_truncated_fields) {
          if (thd->is_strict_mode() && !thd->lex->is_ignore())
            set_warning(Sql_condition::SL_WARNING, ER_DATA_TOO_LONG, 1);
          else
            set_warning(Sql_condition::SL_WARNING, WARN_DATA_TRUNCATED, 1);
        }
        return TYPE_WARN_TRUNCATED;
      }
      store_ptr_and_length(from, length);
      return TYPE_OK;
    }
    if (tmpstr.copy(from, length, cs)) goto oom_error;
    from = tmpstr.ptr();
  }

  new_length = min<size_t>(max_len, field_charset->mbmaxlen * length);

  if (value.alloc(new_length)) goto oom_error;

  tmp = value.ptr();

  {
    const char *well_formed_error_pos;
    const char *cannot_convert_error_pos;
    const char *from_end_pos;
    /*
      "length" is OK as "nchars" argument to well_formed_copy_nchars as this
      is never used to limit the length of the data. The cut of long data
      is done with the new_length value.
    */
    const size_t copy_length = field_well_formed_copy_nchars(
        field_charset, tmp, new_length, cs, from, length, length,
        &well_formed_error_pos, &cannot_convert_error_pos, &from_end_pos);

    store_ptr_and_length(tmp, copy_length);
    return check_string_copy_error(well_formed_error_pos,
                                   cannot_convert_error_pos, from_end_pos,
                                   from + length, true, cs);
  }

oom_error:
  /* Fatal OOM error */
  reset();
  return TYPE_ERR_OOM;
}

type_conversion_status Field_blob::store(const char *from, size_t length,
                                         const CHARSET_INFO *cs) {
  ASSERT_COLUMN_MARKED_FOR_WRITE;

  if (table->blob_storage)  // GROUP_CONCAT with ORDER BY | DISTINCT
    return store_to_mem(from, length, cs,
                        current_thd->variables.group_concat_max_len,
                        table->blob_storage);

  return store_internal(from, length, cs);
}

type_conversion_status Field_blob::store(double nr) {
  const CHARSET_INFO *cs = charset();
  value.set_real(nr, DECIMAL_NOT_SPECIFIED, cs);
  return Field_blob::store(value.ptr(), value.length(), cs);
}

type_conversion_status Field_blob::store(longlong nr, bool unsigned_val) {
  const CHARSET_INFO *cs = charset();
  value.set_int(nr, unsigned_val, cs);
  return Field_blob::store(value.ptr(), value.length(), cs);
}

type_conversion_status Field_blob::store(const Field *from) {
  from->val_str(&value);

  /*
    Copy value if copy_blobs is set, or source is part of the table's
    writeset.
  */
  if (table->copy_blobs || (!value.is_alloced() && from->is_updatable()))
    value.copy();

  return store(value.ptr(), value.length(), from->charset());
}

double Field_blob::val_real() const {
  ASSERT_COLUMN_MARKED_FOR_READ;

  const char *blob = pointer_cast<const char *>(get_blob_data());
  if (blob == nullptr) return 0.0;

  int not_used;
  const char *end_not_used;
  return my_strntod(charset(), blob, get_length(ptr), &end_not_used, &not_used);
}

longlong Field_blob::val_int() const {
  ASSERT_COLUMN_MARKED_FOR_READ;

  const char *blob = pointer_cast<const char *>(get_blob_data());
  if (blob == nullptr) return 0;

  int not_used;
  return my_strntoll(charset(), blob, get_length(ptr), 10, nullptr, &not_used);
}

String *Field_blob::val_str(String *, String *val_ptr) const {
  ASSERT_COLUMN_MARKED_FOR_READ;

  const char *blob = pointer_cast<const char *>(get_blob_data());
  if (blob == nullptr)
    val_ptr->set("", 0, charset());  // A bit safer than ->length(0)
  else
    val_ptr->set(blob, get_length(ptr), charset());
  return val_ptr;
}

my_decimal *Field_blob::val_decimal(my_decimal *decimal_value) const {
  ASSERT_COLUMN_MARKED_FOR_READ;
  size_t length;
  const char *blob = pointer_cast<const char *>(get_blob_data());
  if (!blob) {
    blob = "";
    length = 0;
  } else
    length = get_length(ptr);

  str2my_decimal(E_DEC_FATAL_ERROR, blob, length, charset(), decimal_value);
  return decimal_value;
}

int Field_blob::cmp(const uchar *a, uint32 a_length, const uchar *b,
                    uint32 b_length) const {
  return field_charset->coll->strnncollsp(field_charset, a, a_length, b,
                                          b_length);
}

int Field_blob::cmp_max(const uchar *a_ptr, const uchar *b_ptr,
                        uint max_length) const {
  const uchar *blob1 = get_blob_data(a_ptr + packlength);
  const uchar *blob2 = get_blob_data(b_ptr + packlength);
  const uint32 a_len = min(get_length(a_ptr), max_length);
  const uint32 b_len = min(get_length(b_ptr), max_length);
  return Field_blob::cmp(blob1, a_len, blob2, b_len);
}

int Field_blob::cmp_binary(const uchar *a_ptr, const uchar *b_ptr,
                           uint32 max_length) const {
  const uchar *a = get_blob_data(a_ptr + packlength);
  const uchar *b = get_blob_data(b_ptr + packlength);
  const uint32 a_length = min(get_length(a_ptr), max_length);
  const uint32 b_length = min(get_length(b_ptr), max_length);
  const uint32 min_a_b = min(a_length, b_length);
  const uint diff =
      min_a_b == 0 ? 0 : memcmp(a, b, min_a_b);  // memcmp(a, b, 0) == 0
  return diff ? diff : (int)(a_length - b_length);
}

/* The following is used only when comparing a key */

size_t Field_blob::get_key_image(uchar *buff, size_t length,
                                 imagetype type_arg) const {
  uint32 blob_length = get_length();
  const uchar *const blob = get_blob_data();

  if (type_arg == itMBR) {
    const uint image_length = SIZEOF_STORED_DOUBLE * 4;

    if (blob_length < SRID_SIZE) {
      memset(buff, 0, image_length);
      return image_length;
    }
    gis::srid_t srid = uint4korr(blob);
    const dd::Spatial_reference_system *srs = nullptr;
    const dd::cache::Dictionary_client::Auto_releaser m_releaser(
        current_thd->dd_client());
    Srs_fetcher fetcher(current_thd);
    if (srid != 0) fetcher.acquire(srid, &srs);
    if (get_mbr_from_store(srs, blob, blob_length, 2,
                           pointer_cast<double *>(buff), &srid)) {
      memset(buff, 0, image_length);
    } else {
      // get_mbr_from_store returns the MBR in machine byte order, but buff
      // should always be in little-endian order.
      float8store(buff, *pointer_cast<double *>(buff));
      float8store(buff + 8, *(pointer_cast<double *>(buff) + 1));
      float8store(buff + 16, *(pointer_cast<double *>(buff) + 2));
      float8store(buff + 24, *(pointer_cast<double *>(buff) + 3));
    }

    return image_length;
  }

  uint local_char_length = length / field_charset->mbmaxlen;
  local_char_length = blob == nullptr
                          ? 0
                          : my_charpos(field_charset, blob, blob + blob_length,
                                       local_char_length);
  blob_length = std::min(blob_length, local_char_length);

  if ((uint32)length > blob_length) {
    /*
      Must clear this as we do a memcmp in opt_range.cc to detect
      identical keys
    */
    memset(buff + HA_KEY_BLOB_LENGTH + blob_length, 0, (length - blob_length));
    length = (uint)blob_length;
  }
  int2store(buff, static_cast<uint16>(length));
  if (length > 0) memcpy(buff + HA_KEY_BLOB_LENGTH, blob, length);
  return HA_KEY_BLOB_LENGTH + length;
}

void Field_blob::set_key_image(const uchar *buff, size_t length) {
  length = uint2korr(buff);
  (void)Field_blob::store((const char *)buff + HA_KEY_BLOB_LENGTH, length,
                          field_charset);
}

int Field_blob::key_cmp(const uchar *key_ptr, uint max_key_length) const {
  uint32 blob_length = get_length(ptr);
  const uchar *blob1 = get_blob_data();
  const CHARSET_INFO *cs = charset();
  uint local_char_length = max_key_length / cs->mbmaxlen;
  local_char_length =
      my_charpos(cs, blob1, blob1 + blob_length, local_char_length);
  blob_length = min(blob_length, local_char_length);
  return Field_blob::cmp(blob1, blob_length, key_ptr + HA_KEY_BLOB_LENGTH,
                         uint2korr(key_ptr));
}

int Field_blob::key_cmp(const uchar *a, const uchar *b) const {
  return Field_blob::cmp(a + HA_KEY_BLOB_LENGTH, uint2korr(a),
                         b + HA_KEY_BLOB_LENGTH, uint2korr(b));
}

/**
   Save the field metadata for blob fields.

   Saves the pack length in the first byte of the field metadata array
   at index of *metadata_ptr.

   @param   metadata_ptr   First byte of field metadata

   @returns number of bytes written to metadata_ptr
*/
int Field_blob::do_save_field_metadata(uchar *metadata_ptr) const {
  DBUG_TRACE;
  *metadata_ptr = pack_length_no_ptr();
  DBUG_PRINT("debug", ("metadata: %u (pack_length_no_ptr)", *metadata_ptr));
  return 1;
}

size_t Field_blob::make_sort_key(uchar *to, size_t length) const {
  return make_sort_key(to, length, char_length());
}

size_t Field_blob::make_sort_key(uchar *to, size_t length,
                                 size_t trunc_pos) const {
  static const uchar EMPTY_BLOB[1] = {0};
  const int flags =
      (field_charset->pad_attribute == NO_PAD) ? 0 : MY_STRXFRM_PAD_TO_MAXLEN;

  size_t blob_length = get_length();
  const uchar *blob = blob_length > 0 ? get_blob_data() : EMPTY_BLOB;

  size_t local_char_length =
      my_charpos(field_charset, blob, blob + blob_length, trunc_pos);
  blob_length = std::min(blob_length, local_char_length);

  return field_charset->coll->strnxfrm(field_charset, to, length, length, blob,
                                       blob_length, flags);
}

void Field_blob::sql_type(String &res) const {
  const char *str;
  uint length;
  switch (packlength) {
    default:
      str = "tiny";
      length = 4;
      break;
    case 2:
      str = "";
      length = 0;
      break;
    case 3:
      str = "medium";
      length = 6;
      break;
    case 4:
      str = "long";
      length = 4;
      break;
  }
  res.set_ascii(str, length);
  if (charset() == &my_charset_bin)
    res.append(STRING_WITH_LEN("blob"));
  else {
    res.append(STRING_WITH_LEN("text"));
  }
}

bool Field_blob::copy() {
  const uint32 length = get_length();
  if (value.copy(pointer_cast<const char *>(get_blob_data()), length,
                 charset())) {
    Field_blob::reset();
    my_error(ER_OUTOFMEMORY, MYF(ME_FATALERROR), length);
    return true;
  }
  assert(value.length() == length);
  set_ptr(length, pointer_cast<const uchar *>(value.ptr()));
  return false;
}

uchar *Field_blob::pack(uchar *to, const uchar *from, size_t max_length) const {
  const uint32 length = get_length(from);  // Length of from string

  /*
    Store max length, which will occupy packlength bytes.
  */
  uchar len_buf[4];
  assert(packlength <= sizeof(len_buf));
  store_blob_length(len_buf, packlength, length);

  if (packlength >= max_length) {
    memcpy(to, len_buf, max_length);
    return to + max_length;
  }

  memcpy(to, len_buf, packlength);

  /*
    Store the actual blob data, which will occupy 'length' bytes.
   */
  size_t store_length = min<size_t>(length, max_length - packlength);
  if (store_length > 0) {
    memcpy(to + packlength, get_blob_data(from + packlength), store_length);
  }

  return to + packlength + store_length;
}

uchar *Field_blob::pack_with_metadata_bytes(uchar *to, const uchar *from,
                                            uint max_length) const {
  const uint32 length = get_length(from);  // Length of from string

  /*
    Store max length, which will occupy packlength bytes. If the max
    length given is smaller than the actual length of the blob, we
    just store the initial bytes of the blob.
   */
  store_blob_length(to, packlength, min(length, max_length));

  /*
    Store the actual blob data, which will occupy 'length' bytes.
   */
  if (length > 0) {
    memcpy(to + packlength, get_blob_data(from + packlength), length);
  }
  return to + packlength + length;
}

/**
   Unpack a blob field from row data.

   This method is used to unpack a blob field from a master whose size of
   the field is less than that of the slave. Note: This method is included
   to satisfy inheritance rules, but is not needed for blob fields. It
   simply is used as a pass-through to the original unpack() method for
   blob fields.

   @param   from       Source of the data
   @param   param_data The "metadata", as stored in the Table_map_log_event
                       for this field. This metadata is the number of bytes
                       used to represent the length of the blob (1, 2, 3, or
                       4).

   @return  New pointer into memory based on from + length of the data
*/
const uchar *Field_blob::unpack(uchar *, const uchar *from, uint param_data) {
  DBUG_TRACE;
  DBUG_PRINT("enter", ("from: %p;"
                       " param_data: %u; ",
                       from, param_data));
  uint const master_packlength =
      param_data > 0 ? param_data & 0xFF : packlength;
  uint32 const length = get_length(from, master_packlength);
  DBUG_DUMP("packed", from, length + master_packlength);
  bitmap_set_bit(table->write_set, field_index());
  Field_blob::store(pointer_cast<const char *>(from) + master_packlength,
                    length, field_charset);
  DBUG_DUMP("field", ptr, pack_length() /* len bytes + ptr bytes */);
  DBUG_DUMP("value", get_blob_data(), length /* the blob value length */);
  return from + master_packlength + length;
}

uint Field_blob::max_packed_col_length() const {
  switch (packlength) {
    case 1:
    case 2:
    case 3:
      return packlength + (1u << (packlength * 8)) - 1;
    case 4:
      return UINT_MAX;
    default:
      assert(false);
      return UINT_MAX;
  }
}

uint Field_blob::is_equal(const Create_field *new_field) const {
  DBUG_TRACE;

  // Can't use change_prevents_inplace() here as it uses
  // sql_type_prevents_inplace() which checks real_type(), and
  // Field_blob::real_type() does NOT return the actual blob type as
  // one could expect, so we have to check against
  // get_blob_type_from_length(max_data_length() instead.
  // length_prevents_inplace() is less strict than pack_length
  // equality so would be redundant here.
  if (new_field->sql_type != get_blob_type_from_length(max_data_length()) ||
      new_field->pack_length() != pack_length() ||
      charset_prevents_inplace(*this, *new_field)) {
    return IS_EQUAL_NO;
  }

  if (new_field->charset == field_charset) {
    return IS_EQUAL_YES;
  }

  return IS_EQUAL_PACK_LENGTH;
}

void Field_geom::sql_type(String &res) const {
  const CHARSET_INFO *cs = &my_charset_latin1;
  switch (geom_type) {
    case GEOM_POINT:
      res.set(STRING_WITH_LEN("point"), cs);
      break;
    case GEOM_LINESTRING:
      res.set(STRING_WITH_LEN("linestring"), cs);
      break;
    case GEOM_POLYGON:
      res.set(STRING_WITH_LEN("polygon"), cs);
      break;
    case GEOM_MULTIPOINT:
      res.set(STRING_WITH_LEN("multipoint"), cs);
      break;
    case GEOM_MULTILINESTRING:
      res.set(STRING_WITH_LEN("multilinestring"), cs);
      break;
    case GEOM_MULTIPOLYGON:
      res.set(STRING_WITH_LEN("multipolygon"), cs);
      break;
    case GEOM_GEOMETRYCOLLECTION:
      res.set(STRING_WITH_LEN("geomcollection"), cs);
      break;
    default:
      res.set(STRING_WITH_LEN("geometry"), cs);
  }
}

type_conversion_status Field_geom::store(double) {
  my_error(ER_CANT_CREATE_GEOMETRY_OBJECT, MYF(0));
  return TYPE_ERR_BAD_VALUE;
}

type_conversion_status Field_geom::store(longlong, bool) {
  my_error(ER_CANT_CREATE_GEOMETRY_OBJECT, MYF(0));
  return TYPE_ERR_BAD_VALUE;
}

type_conversion_status Field_geom::store_decimal(const my_decimal *) {
  my_error(ER_CANT_CREATE_GEOMETRY_OBJECT, MYF(0));
  return TYPE_ERR_BAD_VALUE;
}

type_conversion_status Field_geom::store(const char *from, size_t length,
                                         const CHARSET_INFO *cs) {
  if (length < SRID_SIZE + WKB_HEADER_SIZE + sizeof(uint32)) {
    Field_blob::reset();
    my_error(ER_CANT_CREATE_GEOMETRY_OBJECT, MYF(0));
    return TYPE_ERR_BAD_VALUE;
  }

  return Field_blob::store(from, length, cs);
}

type_conversion_status Field_geom::store_internal(const char *from,
                                                  size_t length,
                                                  const CHARSET_INFO *cs) {
  // Check that the given WKB
  // 1. is at least 13 bytes long (length of GEOMETRYCOLLECTION EMPTY)
  // 2. isn't marked as bad geometry data
  // 3. isn't shorter than empty geometrycollection
  // 4. is a valid geometry type
  // 5. is well formed
  if (length < 13 ||                                                   // 1
      from == Geometry::bad_geometry_data.ptr() ||                     // 2
      length < SRID_SIZE + WKB_HEADER_SIZE + sizeof(uint32) ||         // 3
      !Geometry::is_valid_geotype(uint4korr(from + SRID_SIZE + 1)) ||  // 4
      !Geometry::is_well_formed(from, length,                          // 5
                                geometry_type_to_wkb_type(geom_type),
                                Geometry::wkb_ndr)) {
    Field_blob::reset();
    my_error(ER_CANT_CREATE_GEOMETRY_OBJECT, MYF(0));
    return TYPE_ERR_BAD_VALUE;
  }

  /*
    Check that the SRID of the geometry matches the expected SRID for this
    field
  */
  if (get_srid().has_value()) {
    const gis::srid_t geometry_srid = uint4korr(from);
    if (geometry_srid != get_srid().value()) {
      Field_blob::reset();
      my_error(ER_WRONG_SRID_FOR_COLUMN, MYF(0), field_name,
               static_cast<unsigned long>(geometry_srid),
               static_cast<unsigned long>(get_srid().value()));
      return TYPE_ERR_BAD_VALUE;
    }
  }

  if (table->copy_blobs || length <= MAX_FIELD_WIDTH) {  // Must make a copy
    value.copy(from, length, cs);
    from = value.ptr();
  }

  store_ptr_and_length(from, length);
  return TYPE_OK;
}

uint Field_geom::is_equal(const Create_field *new_field) const {
  return new_field->sql_type == real_type() &&
         new_field->geom_type == get_geometry_type() &&
         new_field->charset == field_charset &&
         new_field->pack_length() == pack_length();
}

/**
  Get the type of this field (json).
  @param str  the string that receives the type
*/
void Field_json::sql_type(String &str) const {
  str.set_ascii(STRING_WITH_LEN("json"));
}

/// Create a shallow clone of this field in the specified MEM_ROOT.
Field_json *Field_json::clone(MEM_ROOT *mem_root) const {
  assert(type() == MYSQL_TYPE_JSON);
  return new (mem_root) Field_json(*this);
}

/**
  Check if a new field is compatible with this one.
  @param new_field  the new field
  @return true if new_field is compatible with this field, false otherwise
*/
uint Field_json::is_equal(const Create_field *new_field) const {
  // All JSON fields are compatible with each other.
  return (new_field->sql_type == real_type());
}

/**
  Store data in this JSON field.

  JSON data is usually stored using store(Field_json*) or store_json(), so this
  function will only be called if non-JSON data is attempted stored in a JSON
  field. This results in an error in most cases.

  It will attempt to parse the string (unless it's binary) as JSON text, and
  store a binary representation of JSON document if the string could be parsed.

  Note that we override store() and not store_internal() because
  Field_blob::store() contains logic that bypasses store_internal() in
  some cases we care about. In particular:

  - When supplied an empty string, we want to raise a JSON syntax
    error instead of silently inserting an empty byte string.

  - When called from GROUP_CONCAT with ORDER BY or DISTINCT, we want
    to do the same data conversion as usual, whereas
    Field_blob::store() jumps directly to Field_blob::store_to_mem()
    with the unprocessed input data.

  @param from   the start of the data to be stored
  @param length the length of the data
  @param cs     the character set of the data
  @return zero on success, non-zero on failure
*/
type_conversion_status Field_json::store(const char *from, size_t length,
                                         const CHARSET_INFO *cs) {
  ASSERT_COLUMN_MARKED_FOR_WRITE;

  /*
    First clear the field so that it doesn't contain garbage if we
    return with an error. Some callers continue for a while even after
    an error has been raised, and they could get into trouble if the
    field contains garbage.
  */
  reset();

  const char *s;
  size_t ss;
  const String v(from, length, cs);

  if (ensure_utf8mb4(v, &value, &s, &ss, true)) {
    return TYPE_ERR_BAD_VALUE;
  }

  const char *err_table_name = *table_name;
  const char *err_field_name = field_name;
  std::unique_ptr<Json_dom> dom(Json_dom::parse(
      s, ss,
      [err_table_name, err_field_name](const char *parse_err,
                                       size_t err_offset) {
        String s_err;
        s_err.append(err_table_name);
        s_err.append('.');
        s_err.append(err_field_name);
        my_error(ER_INVALID_JSON_TEXT, MYF(0), parse_err, err_offset,
                 s_err.c_ptr_safe());
      },
      JsonDepthErrorHandler));

  if (dom.get() == nullptr) return TYPE_ERR_BAD_VALUE;

  const THD *const thd = current_thd;
  if (json_binary::serialize(
          dom.get(), JsonSerializationDefaultErrorHandler(thd), &value)) {
    return TYPE_ERR_BAD_VALUE;
  }

  if (value.length() > thd->variables.max_allowed_packet) {
    my_error(ER_WARN_ALLOWED_PACKET_OVERFLOWED, MYF(0),
             "json_binary::serialize", thd->variables.max_allowed_packet);
    return TYPE_ERR_BAD_VALUE;
  }

  return store_binary(value.ptr(), value.length());
}

/**
  Helper function for raising an error when trying to store a value
  into a JSON column, and that value needs to be cast to JSON before
  it can be stored.
*/
type_conversion_status Field_json::unsupported_conversion() {
  ASSERT_COLUMN_MARKED_FOR_WRITE;
  String s;
  s.append(*table_name);
  s.append('.');
  s.append(field_name);
  my_error(ER_INVALID_JSON_TEXT, MYF(0), "not a JSON text, may need CAST", 0,
           s.c_ptr_safe());
  return TYPE_ERR_BAD_VALUE;
}

/**
  Store the provided JSON binary data in this field.

  @param[in] data    pointer to JSON binary data
  @param[in] length  the length of the binary data
  @return zero on success, non-zero on failure
*/
type_conversion_status Field_json::store_binary(const char *data,
                                                size_t length) {
  /*
    We expect that a valid binary representation of a JSON document is
    passed to us.
  */
  assert(json_binary::parse_binary(data, length).is_valid());

  if (length > UINT_MAX32) {
    /* purecov: begin inspected */
    my_error(ER_JSON_VALUE_TOO_BIG, MYF(0));
    return TYPE_ERR_BAD_VALUE;
    /* purecov: end */
  }

  return Field_blob::store(data, length, field_charset);
}

/// Store a double in a JSON field. Will raise an error for now.
type_conversion_status Field_json::store(double) {
  return unsupported_conversion();
}

/// Store an integer in a JSON field. Will raise an error for now.
type_conversion_status Field_json::store(longlong, bool) {
  return unsupported_conversion();
}

/// Store a decimal in a JSON field. Will raise an error for now.
type_conversion_status Field_json::store_decimal(const my_decimal *) {
  return unsupported_conversion();
}

/// Store a TIME value in a JSON field. Will raise an error for now.
type_conversion_status Field_json::store_time(MYSQL_TIME *, uint8) {
  return unsupported_conversion();
}

/**
  Store a JSON value as binary.

  @param json  the JSON value to store
  @return zero on success, non-zero otherwise
*/
type_conversion_status Field_json::store_json(const Json_wrapper *json) {
  ASSERT_COLUMN_MARKED_FOR_WRITE;

  /*
    We want to serialize the JSON value directly into Field_blob::value if
    possible, so that we don't have to copy it there afterwards.

    If the Json_wrapper is pointing to a document that already lives in
    Field_blob::value, it isn't safe to do so, since the source buffer and
    destination buffer is the same. This can happen if an UPDATE statement
    updates the same JSON column twice and the second update of the column
    reads data that the first update wrote to the output buffer. For example:

      UPDATE t SET json_col = <something>, json_col = json_col->'$.path'

    In that case, we serialize into a temporary string, which is later copied
    into Field_blob::value by store_binary().
  */
  StringBuffer<STRING_BUFFER_USUAL_SIZE> tmpstr;
  String *buffer = json->is_binary_backed_by(&value) ? &tmpstr : &value;

  const THD *const thd = current_thd;
  if (json->to_binary(JsonSerializationDefaultErrorHandler(thd), buffer))
    return TYPE_ERR_BAD_VALUE;

  if (buffer->length() > thd->variables.max_allowed_packet) {
    my_error(ER_WARN_ALLOWED_PACKET_OVERFLOWED, MYF(0),
             "json_binary::serialize", thd->variables.max_allowed_packet);
    return TYPE_ERR_BAD_VALUE;
  }

  return store_binary(buffer->ptr(), buffer->length());
}

/**
  Copy the contents of a non-null JSON field into this field.

  @param[in] field the field to copy data from
  @return zero on success, non-zero on failure
*/
type_conversion_status Field_json::store(const Field_json *field) {
  /*
    The callers of this function have already checked for null, so we
    don't need to handle it here for now. Assert that field is not
    null.
  */
  assert(!field->is_null());

  String tmp;
  String *s = field->Field_blob::val_str(&tmp, &tmp);
  return store_binary(s->ptr(), s->length());
}

bool Field_json::val_json(Json_wrapper *wr) const {
  DBUG_TRACE;
  ASSERT_COLUMN_MARKED_FOR_READ;

  String tmp;
  String *s = Field_blob::val_str(&tmp, &tmp);

  const json_binary::Value v(json_binary::parse_binary(s->ptr(), s->length()));
  if (v.type() == json_binary::Value::ERROR) {
    /* purecov: begin inspected */
    my_error(ER_INVALID_JSON_BINARY_DATA, MYF(0));
    return true;
    /* purecov: end */
  }

  *wr = Json_wrapper(v);
  return false;
}

longlong Field_json::val_int() const {
  ASSERT_COLUMN_MARKED_FOR_READ;

  Json_wrapper wr;
  if (val_json(&wr)) return 0; /* purecov: inspected */

  return wr.coerce_int(field_name);
}

double Field_json::val_real() const {
  ASSERT_COLUMN_MARKED_FOR_READ;

  Json_wrapper wr;
  if (val_json(&wr)) return 0.0; /* purecov: inspected */

  return wr.coerce_real(field_name);
}

String *Field_json::val_str(String *buf1, String *) const {
  ASSERT_COLUMN_MARKED_FOR_READ;

  /*
    Per contract of Field::val_str(String*,String*), buf1 should be
    used if the value needs to be converted to string, and buf2 should
    be used if the string value is already known. We need to convert,
    so use buf1.
  */
  buf1->length(0);

  Json_wrapper wr;
  if (val_json(&wr) ||
      wr.to_string(buf1, true, field_name, JsonDepthErrorHandler))
    buf1->length(0);

  return buf1;
}

my_decimal *Field_json::val_decimal(my_decimal *decimal_value) const {
  ASSERT_COLUMN_MARKED_FOR_READ;

  Json_wrapper wr;
  if (val_json(&wr)) {
    /* purecov: begin inspected */
    my_decimal_set_zero(decimal_value);
    return decimal_value;
    /* purecov: end */
  }

  return wr.coerce_decimal(decimal_value, field_name);
}

bool Field_json::pack_diff(uchar **to, ulonglong value_format) const {
  DBUG_TRACE;

  const Json_diff_vector *diff_vector;
  get_diff_vector_and_length(value_format, &diff_vector);
  if (diff_vector == nullptr) return true;

  // We know the caller has allocated enough space, but we don't
  // know how much it is.  So just say that it is large, to
  // suppress bounds checks.
  String to_string((char *)*to, 0xffffFFFF, &my_charset_bin);
  to_string.length(0);
  if (diff_vector->write_binary(&to_string))
    // write_binary only returns true (error) in case it failed to
    // allocate memory. But now we know it will not try to
    // allocate.
    assert(0); /* purecov: inspected */

  // It should not have reallocated.
  assert(*to == (uchar *)to_string.ptr());

  *to += to_string.length();
  return false;
}

bool Field_json::is_before_image_equal_to_after_image() const {
  const ptrdiff_t row_offset = table->record[1] - table->record[0];
  if (get_length(row_offset) != get_length()) return false;
  if (cmp(ptr, ptr + row_offset) != 0) return false;
  return true;
}

longlong Field_json::get_diff_vector_and_length(
    ulonglong value_options, const Json_diff_vector **diff_vector_p) const {
  DBUG_TRACE;

  if (is_null()) {
    DBUG_PRINT("info", ("Returning 0 because field is NULL"));
    if (diff_vector_p) *diff_vector_p = nullptr;
    return 0;
  }

  const longlong length_of_full_format = get_length();
  longlong length = -1;
  const Json_diff_vector *diff_vector = nullptr;
  // Is the partial update smaller than the full update?
  DBUG_PRINT("info", ("length_of_full_format=%lu",
                      (unsigned long)length_of_full_format));

  // Is partial JSON updates enabled at all?
  if ((value_options & PARTIAL_JSON_UPDATES) == 0) {
    DBUG_PRINT("info", ("Using full JSON format because "
                        "binlog_row_value_format does not include "
                        "PARTIAL_JSON"));
    length = length_of_full_format;
  } else {
    // Was the optimizer able to compute a partial update?
    diff_vector = table->get_logical_diffs(this);
    if (diff_vector == nullptr) {
      // Are before-image and after-image equal?
      if (is_before_image_equal_to_after_image()) {
        DBUG_PRINT("info", ("Using empty Json_diff_vector because before-image "
                            "is different from after-image."));
        diff_vector = &Json_diff_vector::EMPTY_JSON_DIFF_VECTOR;
        length = diff_vector->binary_length();
      } else {
        DBUG_PRINT("info",
                   ("Using full JSON format because there is no diff vector "
                    "and before-image is different from after-image."));
        length = length_of_full_format;
      }
    } else {
      const longlong length_of_diff_vector = diff_vector->binary_length();
      const longlong length_of_empty_diff_vector =
          Json_diff_vector::EMPTY_JSON_DIFF_VECTOR.binary_length();
      DBUG_PRINT("info", ("length_of_diff_vector=%lu diff_vector->size()=%u",
                          (unsigned long)length_of_diff_vector,
                          (uint)diff_vector->size()));

      // If the vector is empty, no need to do the expensive comparison
      // between before-image and after-image.
      if (length_of_diff_vector == length_of_empty_diff_vector) {
        DBUG_PRINT("info",
                   ("Using empty Json_diff_vector provided by optimizer."));
        length = length_of_diff_vector;
      }
      // Are the before-image and the after-image equal? (This can
      // happen despite having a nonempty diff vector, in case
      // optimizer does not detect the equality)
      else if (is_before_image_equal_to_after_image()) {
        DBUG_PRINT("info", ("Using Json_diff_vector::EMPTY_JSON_DIFF_VECTOR "
                            "because the before-image equals the after-image "
                            "but the diff vector provided by the optimizer "
                            "is non-empty."));
        diff_vector = &Json_diff_vector::EMPTY_JSON_DIFF_VECTOR;
        length = length_of_diff_vector;
      }
      // Is the diff vector better than the full format?
      else if (length_of_diff_vector < length_of_full_format) {
        DBUG_PRINT("info", ("Using non-empty Json_diff_vector provided by "
                            "optimizer because it is smaller than "
                            "full format."));
        length = length_of_diff_vector;
      } else {
        DBUG_PRINT("info",
                   ("Using full JSON format because diff vector was not "
                    "smaller."));
        diff_vector = nullptr;
        length = length_of_full_format;
      }
    }
  }

  /*
    Can be equal to zero in the corner case where user inserted NULL
    value in a JSON NOT NULL column in non-strict mode.  The server
    will store this as a zero-length non-NULL object, and interpret it
    as a JSON 'null' literal.
  */
  assert(length >= 0);

  if (diff_vector_p != nullptr) *diff_vector_p = diff_vector;
  return length;
}

bool Field_json::unpack_diff(const uchar **from) {
  DBUG_TRACE;

  // Use a temporary mem_root so that the thread does not hold the
  // memory for the Json_diff_vector until the end of the statement.
  const int memory_page_size = my_getpagesize();
  MEM_ROOT mem_root(key_memory_Slave_applier_json_diff_vector,
                    memory_page_size);

  Json_diff_vector diff_vector{Json_diff_vector::allocator_type(&mem_root)};

  // The caller should have verified that the buffer at 'from' is
  // sufficiently big to hold the whole diff_vector.
  if (diff_vector.read_binary(pointer_cast<const char **>(from), table,
                              field_name))
    return true;

  // Apply
  switch (apply_json_diffs(this, &diff_vector)) {
    case enum_json_diff_status::REJECTED:
      my_error(ER_COULD_NOT_APPLY_JSON_DIFF, MYF(0),
               (int)table->s->table_name.length, table->s->table_name.str,
               field_name);
      return true;
    case enum_json_diff_status::ERROR:
      return true; /* purecov: inspected */
    case enum_json_diff_status::SUCCESS:
      break;
  }
  return false;
}

bool Field_json::get_date(MYSQL_TIME *ltime, my_time_flags_t) const {
  ASSERT_COLUMN_MARKED_FOR_READ;

  Json_wrapper wr;
  const bool result = val_json(&wr) || wr.coerce_date(ltime, field_name);
  if (result)
    set_zero_time(ltime, MYSQL_TIMESTAMP_DATETIME); /* purecov: inspected */
  return result;
}

bool Field_json::get_time(MYSQL_TIME *ltime) const {
  ASSERT_COLUMN_MARKED_FOR_READ;

  Json_wrapper wr;
  const bool result = val_json(&wr) || wr.coerce_time(ltime, field_name);
  if (result)
    set_zero_time(ltime, MYSQL_TIMESTAMP_TIME); /* purecov: inspected */
  return result;
}

int Field_json::cmp_binary(const uchar *a_ptr, const uchar *b_ptr,
                           uint32 /* max_length */) const {
  const char *a = pointer_cast<char *>(get_blob_data(a_ptr + packlength));
  const char *b = pointer_cast<char *>(get_blob_data(b_ptr + packlength));
  const uint32 a_length = get_length(a_ptr);
  const uint32 b_length = get_length(b_ptr);
  const Json_wrapper aw(json_binary::parse_binary(a, a_length));
  const Json_wrapper bw(json_binary::parse_binary(b, b_length));
  return aw.compare(bw);
}

size_t Field_json::make_sort_key(uchar *to, size_t length) const {
  Json_wrapper wr;
  if (val_json(&wr)) {
    return 0;
  }
  return wr.make_sort_key(to, length);
}

ulonglong Field_json::make_hash_key(ulonglong hash_val) const {
  Json_wrapper wr;
  if (val_json(&wr)) return hash_val; /* purecov: inspected */
  return wr.make_hash_key(hash_val);
}

const char *Field_json::get_binary(ptrdiff_t row_offset) const {
  return pointer_cast<char *>(get_blob_data(ptr + packlength + row_offset));
}

/****************************************************************************
** enum type.
** This is a string which only can have a selection of different values.
** If one uses this string in a number context one gets the type number.
****************************************************************************/

enum ha_base_keytype Field_enum::key_type() const {
  switch (packlength) {
    default:
      return HA_KEYTYPE_BINARY;
    case 2:
      return HA_KEYTYPE_USHORT_INT;
    case 3:
      return HA_KEYTYPE_UINT24;
    case 4:
      return HA_KEYTYPE_ULONG_INT;
    case 8:
      return HA_KEYTYPE_ULONGLONG;
  }
}

void Field_enum::store_type(ulonglong value) {
  switch (packlength) {
    case 1:
      ptr[0] = (uchar)value;
      break;
    case 2:
      if (table->s->db_low_byte_first)
        int2store(ptr, (unsigned short)value);
      else
        shortstore(ptr, (unsigned short)value);
      break;
    case 3:
      int3store(ptr, (long)value);
      break;
    case 4:
      if (table->s->db_low_byte_first)
        int4store(ptr, value);
      else
        longstore(ptr, (long)value);
      break;
    case 8:
      if (table->s->db_low_byte_first)
        int8store(ptr, value);
      else
        longlongstore(ptr, value);
      break;
  }
}

/**
  @note
    Storing a empty string in a enum field gives a warning
    (if there isn't a empty value in the enum)
*/

type_conversion_status Field_enum::store(const char *from, size_t length,
                                         const CHARSET_INFO *cs) {
  ASSERT_COLUMN_MARKED_FOR_WRITE;
  int err = 0;
  type_conversion_status ret = TYPE_OK;
  char buff[STRING_BUFFER_USUAL_SIZE];
  String tmpstr(buff, sizeof(buff), &my_charset_bin);

  /* Convert character set if necessary */
  if (String::needs_conversion_on_storage(length, cs, field_charset)) {
    uint dummy_errors;
    tmpstr.copy(from, length, cs, field_charset, &dummy_errors);
    from = tmpstr.ptr();
    length = tmpstr.length();
  }

  /* Remove end space */
  length = field_charset->cset->lengthsp(field_charset, from, length);
  uint tmp = find_type2(typelib, from, length, field_charset);
  if (!tmp) {
    if (length < 6)  // Can't be more than 99999 enums
    {
      /* This is for reading numbers with LOAD DATA INFILE */
      const char *end;
      tmp = (uint)my_strntoul(cs, from, length, 10, &end, &err);
      if (err || end != from + length || tmp > typelib->count) {
        tmp = 0;
        set_warning(Sql_condition::SL_WARNING, WARN_DATA_TRUNCATED, 1);
        ret = TYPE_WARN_TRUNCATED;
      }
      if (!current_thd->check_for_truncated_fields) ret = TYPE_OK;
    } else
      set_warning(Sql_condition::SL_WARNING, WARN_DATA_TRUNCATED, 1);
  }
  store_type((ulonglong)tmp);
  return ret;
}

type_conversion_status Field_enum::store(double nr) {
  if (nr < LLONG_MIN)
    return Field_enum::store(static_cast<longlong>(LLONG_MIN), false);
  if (nr > LLONG_MAX_DOUBLE)
    return Field_enum::store(static_cast<longlong>(LLONG_MAX), false);
  return Field_enum::store(static_cast<longlong>(nr), false);
}

type_conversion_status Field_enum::store(longlong nr, bool) {
  ASSERT_COLUMN_MARKED_FOR_WRITE;
  type_conversion_status error = TYPE_OK;
  if ((ulonglong)nr > typelib->count || nr == 0) {
    set_warning(Sql_condition::SL_WARNING, WARN_DATA_TRUNCATED, 1);
    if (nr != 0 || current_thd->check_for_truncated_fields) {
      nr = 0;
      error = TYPE_WARN_TRUNCATED;
    }
  }
  store_type((ulonglong)(uint)nr);
  return error;
}

double Field_enum::val_real() const { return (double)Field_enum::val_int(); }

my_decimal *Field_enum::val_decimal(my_decimal *decimal_value) const {
  ASSERT_COLUMN_MARKED_FOR_READ;
  int2my_decimal(E_DEC_FATAL_ERROR, val_int(), false, decimal_value);
  return decimal_value;
}

// Utility function used by ::val_int() and ::cmp()
static longlong enum_val_int(const uchar *ptr, uint packlength,
                             bool low_byte_first) {
  switch (packlength) {
    case 1:
      return ptr[0];
    case 2: {
      if (low_byte_first)
        return uint2korr(ptr);
      else
        return ushortget(ptr);
    }
    case 3:
      return uint3korr(ptr);
    case 4: {
      if (low_byte_first)
        return uint4korr(ptr);
      else
        return ulongget(ptr);
    }
    case 8: {
      if (low_byte_first)
        return sint8korr(ptr);
      else
        return longlongget(ptr);
    }
  }
  return 0;  // impossible
}

longlong Field_enum::val_int() const {
  ASSERT_COLUMN_MARKED_FOR_READ;
  return enum_val_int(ptr, packlength, table->s->db_low_byte_first);
}

/**
   Save the field metadata for enum fields.

   Saves the real type in the first byte and the pack length in the
   second byte of the field metadata array at index of *metadata_ptr and
   *(metadata_ptr + 1).

   @param   metadata_ptr   First byte of field metadata

   @returns number of bytes written to metadata_ptr
*/
int Field_enum::do_save_field_metadata(uchar *metadata_ptr) const {
  *metadata_ptr = real_type();
  *(metadata_ptr + 1) = pack_length();
  return 2;
}

String *Field_enum::val_str(String *, String *val_ptr) const {
  const uint tmp = (uint)Field_enum::val_int();
  if (!tmp || tmp > typelib->count)
    val_ptr->set("", 0, field_charset);
  else
    val_ptr->set(typelib->type_names[tmp - 1], typelib->type_lengths[tmp - 1],
                 field_charset);
  return val_ptr;
}

int Field_enum::cmp(const uchar *a_ptr, const uchar *b_ptr) const {
  const longlong a =
      enum_val_int(a_ptr, packlength, table->s->db_low_byte_first);
  const longlong b =
      enum_val_int(b_ptr, packlength, table->s->db_low_byte_first);
  return (a < b) ? -1 : (a > b) ? 1 : 0;
}

size_t Field_enum::make_sort_key(uchar *to, size_t length) const {
#ifdef WORDS_BIGENDIAN
  if (!table->s->db_low_byte_first)
    copy_integer<true>(to, length, ptr, packlength, true);
  else
#endif
    copy_integer<false>(to, length, ptr, packlength, true);
  return length;
}

void Field_enum::sql_type(String &res) const {
  char buffer[255];
  String enum_item(buffer, sizeof(buffer), res.charset());

  res.length(0);
  res.append(STRING_WITH_LEN("enum("));

  bool flag = false;
  uint *len = typelib->type_lengths;
  for (const char **pos = typelib->type_names; *pos; pos++, len++) {
    uint dummy_errors;
    if (flag) res.append(',');
    /* convert to res.charset() == utf8, then quote */
    enum_item.copy(*pos, *len, charset(), res.charset(), &dummy_errors);

    const CHARSET_INFO *cs = res.charset();
    int well_formed_error = 42;
#ifndef NDEBUG
    const size_t wl =
#endif
        cs->cset->well_formed_len(cs, enum_item.ptr(),
                                  enum_item.ptr() + enum_item.length(),
                                  enum_item.length(), &well_formed_error);
    assert(wl <= enum_item.length());
    if (well_formed_error) {
      // Append the hex literal instead
      res.append("x'");
      char b[6];
      const char *eip = enum_item.ptr();
      for (size_t i = 0; i < enum_item.length(); ++i) {
        const unsigned char v = static_cast<unsigned char>(eip[i]);
        snprintf(b, sizeof(b), "%x", v);
        res.append(b);
      }
      res.append("'");
    } else {
      append_unescaped(&res, enum_item.ptr(), enum_item.length());
    }
    flag = true;
  }
  res.append(')');
}

Field *Field_enum::new_field(MEM_ROOT *root, TABLE *new_table) const {
  Field_enum *res = down_cast<Field_enum *>(Field::new_field(root, new_table));
  if (res) res->typelib = copy_typelib(root, typelib);
  return res;
}

/*
   set type.
   This is a string which can have a collection of different values.
   Each string value is separated with a ','.
   For example "One,two,five"
   If one uses this string in a number context one gets the bits as a longlong
   number.
*/

type_conversion_status Field_set::store(const char *from, size_t length,
                                        const CHARSET_INFO *cs) {
  ASSERT_COLUMN_MARKED_FOR_WRITE;
  bool got_warning = false;
  int err = 0;
  type_conversion_status ret = TYPE_OK;
  const char *not_used;
  uint not_used2;
  char buff[STRING_BUFFER_USUAL_SIZE];
  String tmpstr(buff, sizeof(buff), &my_charset_bin);

  /* Convert character set if necessary */
  if (String::needs_conversion_on_storage(length, cs, field_charset)) {
    uint dummy_errors;
    tmpstr.copy(from, length, cs, field_charset, &dummy_errors);
    from = tmpstr.ptr();
    length = tmpstr.length();
  }
  ulonglong tmp = find_set(typelib, from, length, field_charset, &not_used,
                           &not_used2, &got_warning);
  if (!tmp && length && length < 22) {
    /* This is for reading numbers with LOAD DATA INFILE */
    const char *end;
    tmp = my_strntoull(cs, from, length, 10, &end, &err);
    if (err || end != from + length ||
        (typelib->count < 64 && tmp >= (1ULL << typelib->count))) {
      tmp = 0;
      set_warning(Sql_condition::SL_WARNING, WARN_DATA_TRUNCATED, 1);
      ret = TYPE_WARN_TRUNCATED;
    }
  } else if (got_warning)
    set_warning(Sql_condition::SL_WARNING, WARN_DATA_TRUNCATED, 1);
  store_type(tmp);
  return ret;
}

type_conversion_status Field_set::store(longlong nr, bool) {
  ASSERT_COLUMN_MARKED_FOR_WRITE;
  type_conversion_status error = TYPE_OK;
  ulonglong max_nr;

  if (sizeof(ulonglong) * 8 <= typelib->count)
    max_nr = ULLONG_MAX;
  else
    max_nr = (1ULL << typelib->count) - 1;

  if ((ulonglong)nr > max_nr) {
    nr &= max_nr;
    set_warning(Sql_condition::SL_WARNING, WARN_DATA_TRUNCATED, 1);
    error = TYPE_WARN_TRUNCATED;
  }
  store_type((ulonglong)nr);
  return error;
}

String *Field_set::val_str(String *val_buffer, String *) const {
  ulonglong tmp = (ulonglong)Field_enum::val_int();
  uint bitnr = 0;

  /*
    Some callers expect *val_buffer to contain the result,
    so we assign to it, rather than doing 'return &empty_set_string.
  */
  *val_buffer = empty_set_string;
  if (tmp == 0) {
    return val_buffer;
  }

  val_buffer->set_charset(field_charset);
  val_buffer->length(0);

  while (tmp && bitnr < typelib->count) {
    if (tmp & 1) {
      if (val_buffer->length())
        val_buffer->append(&field_separator, 1, &my_charset_latin1);
      const String str(typelib->type_names[bitnr], typelib->type_lengths[bitnr],
                       field_charset);
      val_buffer->append(str);
    }
    tmp >>= 1;
    bitnr++;
  }
  return val_buffer;
}

void Field_set::sql_type(String &res) const {
  char buffer[255];
  String set_item(buffer, sizeof(buffer), res.charset());

  res.length(0);
  res.append(STRING_WITH_LEN("set("));

  bool flag = false;
  uint *len = typelib->type_lengths;
  for (const char **pos = typelib->type_names; *pos; pos++, len++) {
    uint dummy_errors;
    if (flag) res.append(',');
    /* convert to res.charset() == utf8, then quote */
    set_item.copy(*pos, *len, charset(), res.charset(), &dummy_errors);
    append_unescaped(&res, set_item.ptr(), set_item.length());
    flag = true;
  }
  res.append(')');
}

/**
  @retval
    true   if the fields are equally defined
  @retval
    false  if the fields are unequally defined
*/

bool Field::eq_def(const Field *field) const {
  if (real_type() != field->real_type() || charset() != field->charset() ||
      pack_length() != field->pack_length())
    return false;
  return true;
}

/**
  Compare the first t1::count type names.

  @return true if the type names of t1 match those of t2. false otherwise.
*/

static bool compare_type_names(const CHARSET_INFO *charset, TYPELIB *t1,
                               TYPELIB *t2) {
  for (uint i = 0; i < t1->count; i++)
    if (my_strnncoll(charset, (const uchar *)t1->type_names[i],
                     t1->type_lengths[i], (const uchar *)t2->type_names[i],
                     t2->type_lengths[i]))
      return false;
  return true;
}

/**
  @return
  returns 1 if the fields are equally defined
*/

bool Field_enum::eq_def(const Field *field) const {
  TYPELIB *values;

  if (!Field::eq_def(field)) return false;

  values = down_cast<const Field_enum *>(field)->typelib;

  /* Definition must be strictly equal. */
  if (typelib->count != values->count) return false;

  return compare_type_names(field_charset, typelib, values);
}

/**
  Check whether two fields can be considered 'equal' for table
  alteration purposes. Fields are equal if they retain the same
  pack length and if new members are added to the end of the list.

  @return IS_EQUAL_YES if fields are compatible.
          IS_EQUAL_NO otherwise.
*/

uint Field_enum::is_equal(const Create_field *new_field) const {
  DBUG_TRACE;
  /*
    The fields are compatible if they have the same flags,
    type, charset and have the same underlying length.
  */
  if (sql_type_prevents_inplace(*this, *new_field)) {
    DBUG_PRINT("inplace", ("-> IS_EQUAL_NO"));
    return IS_EQUAL_NO;
  }
  TYPELIB *new_typelib = new_field->interval;

  /*
    Changing the definition of an ENUM or SET column by adding a new
    enumeration or set members to the end of the list of valid member
    values only alters table metadata and not table data.
  */
  if (typelib->count > new_typelib->count) {
    DBUG_PRINT("inplace", ("(typelib->count > new_typelib->count) -> "
                           "IS_EQUAL_NO"));
    return IS_EQUAL_NO;
  }

  /* Check whether there are modification before the end. Since we
     know that the charset change (if there is one) is
     inplace-compatible, it is safe to perform the comparison using the
     new charset.
  */
  if (!compare_type_names(new_field->charset, typelib, new_typelib)) {
    DBUG_PRINT("inplace", ("!compare_type_names() -> IS_EQUAL_NO"));
    return IS_EQUAL_NO;
  }

  DBUG_PRINT("inplace",
             ("Field_enum::is_equal() -> %s",
              (new_field->pack_length() == pack_length() ? "IS_EQUAL_YES"
                                                         : "IS_EQUAL_NO")));

  // Can't return IS_EQUAL_PACK_LENGTH here as using inplace leads to
  // assert when trying to insert set elements that use bits outside
  // the original length:
  // Assertion failure: rem0rec.cc:408:len <= fixed_len thread 140301224261376
  return (new_field->pack_length() == pack_length() ? IS_EQUAL_YES
                                                    : IS_EQUAL_NO);
}

uchar *Field_enum::pack(uchar *to, const uchar *from, size_t max_length) const {
  DBUG_TRACE;
  DBUG_PRINT("debug", ("packlength: %d", packlength));
  DBUG_DUMP("from", from, packlength);

  switch (packlength) {
    case 1:
      if (max_length > 0) *to = *from;
      return to + 1;
    case 2:
      return pack_int16(to, from, max_length);
    case 3:
      return pack_int24(to, from, max_length);
    case 4:
      return pack_int32(to, from, max_length);
    case 8:
      return pack_int64(to, from, max_length);
    default:
      assert(0);
  }
  MY_ASSERT_UNREACHABLE();
  return nullptr;
}

const uchar *Field_enum::unpack(uchar *to, const uchar *from, uint) {
  DBUG_TRACE;
  DBUG_PRINT("debug", ("packlength: %d", packlength));
  DBUG_DUMP("from", from, packlength);

  switch (packlength) {
    case 1:
      *to = *from;
      return from + 1;

    case 2:
      return unpack_int16(to, from);
    case 3:
      return unpack_int24(to, from);
    case 4:
      return unpack_int32(to, from);
    case 8:
      return unpack_int64(to, from);
    default:
      assert(0);
  }
  MY_ASSERT_UNREACHABLE();
  return nullptr;
}

/**
  @return
  returns true if the fields are equally defined
*/
bool Field_num::eq_def(const Field *field) const {
  if (!Field::eq_def(field)) return false;
  const Field_num *from_num = down_cast<const Field_num *>(field);

  if (is_unsigned() != from_num->is_unsigned() ||
      (zerofill && !from_num->zerofill && !zero_pack()) || dec != from_num->dec)
    return false;
  return true;
}

/**
  Check whether two numeric fields can be considered 'equal' for table
  alteration purposes. Fields are equal if they are of the same type
  and retain the same pack length.
*/

uint Field_num::is_equal(const Create_field *new_field) const {
  return (new_field->sql_type == real_type()) &&
         (Overlaps(new_field->flags, UNSIGNED_FLAG) ==
          is_flag_set(UNSIGNED_FLAG)) &&
         (Overlaps(new_field->flags, AUTO_INCREMENT_FLAG) ==
          is_flag_set(AUTO_INCREMENT_FLAG)) &&
         (new_field->pack_length() == pack_length());
}

/*
  Bit field.

  We store the first 0 - 6 uneven bits among the null bits
  at the start of the record. The rest bytes are stored in
  the record itself.

  For example:

  CREATE TABLE t1 (a int, b bit(17), c bit(21) not null, d bit(8));
  We would store data  as follows in the record:

  Byte        Bit
  1           7 - reserve for delete
              6 - null bit for 'a'
              5 - null bit for 'b'
              4 - first (high) bit of 'b'
              3 - first (high) bit of 'c'
              2 - second bit of 'c'
              1 - third bit of 'c'
              0 - forth bit of 'c'
  2           7 - firth bit of 'c'
              6 - null bit for 'd'
  3 - 6       four bytes for 'a'
  7 - 8       two bytes for 'b'
  9 - 10      two bytes for 'c'
  11          one byte for 'd'
*/

Field_bit::Field_bit(uchar *ptr_arg, uint32 len_arg, uchar *null_ptr_arg,
                     uchar null_bit_arg, uchar *bit_ptr_arg, uchar bit_ofs_arg,
                     uchar auto_flags_arg, const char *field_name_arg)
    : Field(ptr_arg, len_arg, null_ptr_arg, null_bit_arg, auto_flags_arg,
            field_name_arg),
      bit_ptr(bit_ptr_arg),
      bit_ofs(bit_ofs_arg),
      bit_len(len_arg & 7),
      bytes_in_rec(len_arg / 8) {
  DBUG_TRACE;
  DBUG_PRINT("enter", ("ptr_arg: %p, null_ptr_arg: %p, len_arg: %u, bit_len: "
                       "%u, bytes_in_rec: %u",
                       ptr_arg, null_ptr_arg, len_arg, bit_len, bytes_in_rec));
  set_flag(UNSIGNED_FLAG);
  /*
    Ensure that Field::eq() can distinguish between two different bit fields.
    (two bit fields that are not null, may have same ptr and m_null_ptr)
  */
  if (!null_ptr_arg) null_bit = bit_ofs_arg;
}

void Field_bit::hash(ulong *nr, ulong *nr2) const {
  if (is_null()) {
    *nr ^= (*nr << 1) | 1;
  } else {
    const CHARSET_INFO *cs = &my_charset_bin;
    const longlong value = Field_bit::val_int();
    uchar tmp[8];
    mi_int8store(tmp, value);

    uint64 tmp1 = *nr;
    uint64 tmp2 = *nr2;
    cs->coll->hash_sort(cs, tmp, 8, &tmp1, &tmp2);

    // NOTE: This truncates to 32-bit on Windows, to keep on-disk stability.
    *nr = static_cast<ulong>(tmp1);
    *nr2 = static_cast<ulong>(tmp2);
  }
}

Field *Field_bit::new_key_field(MEM_ROOT *root, TABLE *new_table,
                                uchar *new_ptr, uchar *new_null_ptr,
                                uint new_null_bit) const {
  Field_bit *res;
  if ((res = (Field_bit *)Field::new_key_field(root, new_table, new_ptr,
                                               new_null_ptr, new_null_bit))) {
    /* Move bits normally stored in null_pointer to new_ptr */
    res->bit_ptr = new_ptr;
    res->bit_ofs = 0;
    if (bit_len) res->ptr++;  // Store rest of data here
  }
  return res;
}

uint Field_bit::is_equal(const Create_field *new_field) const {
  return (new_field->sql_type == real_type() &&
          new_field->max_display_width_in_bytes() == max_display_length());
}

type_conversion_status Field_bit::reset() {
  memset(ptr, 0, bytes_in_rec);
  if (bit_ptr && (bit_len > 0))  // reset odd bits among null bits
    clr_rec_bits(bit_ptr, bit_ofs, bit_len);
  return TYPE_OK;
}

type_conversion_status Field_bit::store(const char *from, size_t length,
                                        const CHARSET_INFO *) {
  ASSERT_COLUMN_MARKED_FOR_WRITE;
  int delta;

  for (; length && !*from; from++, length--)
    ;  // skip left 0's
  delta = bytes_in_rec - static_cast<int>(length);

  /*
   *from should probably be treated like uint here see BUG#13727586
   */
  if (delta < -1 || (delta == -1 && (uchar)*from > ((1 << bit_len) - 1)) ||
      (!bit_len && delta < 0)) {
    set_rec_bits((1 << bit_len) - 1, bit_ptr, bit_ofs, bit_len);
    memset(ptr, 0xff, bytes_in_rec);
    if (current_thd->is_strict_mode())
      set_warning(Sql_condition::SL_WARNING, ER_DATA_TOO_LONG, 1);
    else
      set_warning(Sql_condition::SL_WARNING, ER_WARN_DATA_OUT_OF_RANGE, 1);
    return TYPE_WARN_OUT_OF_RANGE;
  }
  /* delta is >= -1 here */
  if (delta > 0) {
    if (bit_len) clr_rec_bits(bit_ptr, bit_ofs, bit_len);
    memset(ptr, 0, delta);
    memcpy(ptr + delta, from, length);
  } else if (delta == 0) {
    if (bit_len) clr_rec_bits(bit_ptr, bit_ofs, bit_len);
    memcpy(ptr, from, length);
  } else {
    if (bit_len) {
      set_rec_bits((uchar)*from, bit_ptr, bit_ofs, bit_len);
      from++;
    }
    memcpy(ptr, from, bytes_in_rec);
  }
  return TYPE_OK;
}

type_conversion_status Field_bit::store(double nr) {
  if (nr < LLONG_MIN)
    return Field_bit::store(static_cast<longlong>(LLONG_MIN), false);
  if (nr > LLONG_MAX_DOUBLE)
    return Field_bit::store(static_cast<longlong>(LLONG_MAX), false);
  return Field_bit::store(static_cast<longlong>(nr), false);
}

type_conversion_status Field_bit::store(longlong nr, bool) {
  char buf[8];

  mi_int8store(buf, nr);
  return store(buf, 8, nullptr);
}

type_conversion_status Field_bit::store_decimal(const my_decimal *val) {
  bool has_overflow = false;
  const longlong i = convert_decimal2longlong(val, true, &has_overflow);
  const type_conversion_status res = store(i, true);
  return has_overflow ? TYPE_WARN_OUT_OF_RANGE : res;
}

double Field_bit::val_real() const {
  return static_cast<double>(static_cast<ulonglong>(Field_bit::val_int()));
}

longlong Field_bit::val_int() const {
  ASSERT_COLUMN_MARKED_FOR_READ;
  ulonglong bits = 0;
  if (bit_len) {
    bits = get_rec_bits(bit_ptr, bit_ofs, bit_len);
    bits <<= (bytes_in_rec * 8);
  }

  switch (bytes_in_rec) {
    case 0:
      return bits;
    case 1:
      return bits | (ulonglong)ptr[0];
    case 2:
      return bits | mi_uint2korr(ptr);
    case 3:
      return bits | mi_uint3korr(ptr);
    case 4:
      return bits | mi_uint4korr(ptr);
    case 5:
      return bits | mi_uint5korr(ptr);
    case 6:
      return bits | mi_uint6korr(ptr);
    case 7:
      return bits | mi_uint7korr(ptr);
    default:
      return mi_uint8korr(ptr + bytes_in_rec - sizeof(longlong));
  }
}

String *Field_bit::val_str(String *val_buffer, String *) const {
  ASSERT_COLUMN_MARKED_FOR_READ;
  char buff[sizeof(longlong)];
  uint length = min<uint>(pack_length(), sizeof(longlong));
  const ulonglong bits = val_int();
  mi_int8store(buff, bits);

  val_buffer->alloc(length);
  memcpy(val_buffer->ptr(), buff + 8 - length, length);
  val_buffer->length(length);
  val_buffer->set_charset(&my_charset_bin);
  return val_buffer;
}

my_decimal *Field_bit::val_decimal(my_decimal *deciaml_value) const {
  ASSERT_COLUMN_MARKED_FOR_READ;
  int2my_decimal(E_DEC_FATAL_ERROR, val_int(), true, deciaml_value);
  return deciaml_value;
}

/*
  Compare two bit fields using pointers within the record.
  SYNOPSIS
    cmp_max()
    a                 Pointer to field->ptr in first record
    b                 Pointer to field->ptr in second record
  DESCRIPTION
    This method is used from key_rec_cmp used by merge sorts used
    by partitioned index read and later other similar places.
    The a and b pointer must be pointers to the field in a record
    (not the table->record[0] necessarily)
*/
int Field_bit::cmp_max(const uchar *a, const uchar *b, uint) const {
  const ptrdiff_t a_diff = a - ptr;
  const ptrdiff_t b_diff = b - ptr;
  if (bit_len) {
    int flag;
    const uchar bits_a = get_rec_bits(bit_ptr + a_diff, bit_ofs, bit_len);
    const uchar bits_b = get_rec_bits(bit_ptr + b_diff, bit_ofs, bit_len);
    if ((flag = (int)(bits_a - bits_b))) return flag;
  }
  return memcmp(a, b, pack_length());
}

int Field_bit::key_cmp(const uchar *str, uint length) const {
  if (bit_len) {
    int flag;
    const uchar bits = get_rec_bits(bit_ptr, bit_ofs, bit_len);
    if ((flag = (int)(bits - *str))) return flag;
    str++;
    length--;
  }
  return memcmp(ptr, str, length);
}

int Field_bit::cmp_offset(ptrdiff_t row_offset) const {
  if (bit_len) {
    int flag;
    const uchar bits_a = get_rec_bits(bit_ptr, bit_ofs, bit_len);
    const uchar bits_b = get_rec_bits(bit_ptr + row_offset, bit_ofs, bit_len);
    if ((flag = (int)(bits_a - bits_b))) return flag;
  }
  return memcmp(ptr, ptr + row_offset, bytes_in_rec);
}

size_t Field_bit::get_key_image(uchar *buff, size_t length, imagetype) const {
  if (bit_len) {
    const uchar bits = get_rec_bits(bit_ptr, bit_ofs, bit_len);
    *buff++ = bits;
    length--;
  }
  const size_t data_length = min(length, static_cast<size_t>(bytes_in_rec));
  memcpy(buff, ptr, data_length);
  return data_length + 1;
}

/**
   Save the field metadata for bit fields.

   Saves the bit length in the first byte and bytes in record in the
   second byte of the field metadata array at index of *metadata_ptr and
   *(metadata_ptr + 1).

   @param   metadata_ptr   First byte of field metadata

   @returns number of bytes written to metadata_ptr
*/
int Field_bit::do_save_field_metadata(uchar *metadata_ptr) const {
  DBUG_TRACE;
  DBUG_PRINT("debug", ("bit_len: %d, bytes_in_rec: %d", bit_len, bytes_in_rec));
  /*
    Since this class and Field_bit_as_char have different ideas of
    what should be stored here, we compute the values of the metadata
    explicitly using the field_length.
   */
  metadata_ptr[0] = field_length % 8;
  metadata_ptr[1] = field_length / 8;
  return 2;
}

/**
   Returns the number of bytes field uses in row-based replication
   row packed size.

   This method is used in row-based replication to determine the number
   of bytes that the field consumes in the row record format. This is
   used to skip fields in the master that do not exist on the slave.

   @param   field_metadata   Encoded size in field metadata

   @returns The size of the field based on the field metadata.
*/
uint Field_bit::pack_length_from_metadata(uint field_metadata) const {
  uint const from_len = (field_metadata >> 8U) & 0x00ff;
  uint const from_bit_len = field_metadata & 0x00ff;
  uint const source_size = from_len + ((from_bit_len > 0) ? 1 : 0);
  return (source_size);
}

/**
   Check to see if field size is compatible with destination.

   This method is used in row-based replication to verify that the slave's
   field size is less than or equal to the master's field size. The
   encoded field metadata (from the master or source) is decoded and compared
   to the size of this field (the slave or destination).

   @param   field_metadata   Encoded size in field metadata
   @param   mflags           Flags from the table map event for the table.
   @param   order_var        Pointer to variable where the order
                             between the source field and this field
                             will be returned.

   @return @c true
*/
bool Field_bit::compatible_field_size(uint field_metadata, Relay_log_info *,
                                      uint16 mflags, int *order_var) const {
  DBUG_TRACE;
  assert((field_metadata >> 16) == 0);
  uint from_bit_len = 8 * (field_metadata >> 8) + (field_metadata & 0xff);
  uint to_bit_len = max_display_length();
  DBUG_PRINT("debug",
             ("from_bit_len: %u, to_bit_len: %u", from_bit_len, to_bit_len));
  /*
    If the bit length exact flag is clear, we are dealing with an old
    master, so we allow some less strict behaviour if replicating by
    moving both bit lengths to an even multiple of 8.

    We do this by computing the number of bytes to store the field
    instead, and then compare the result.
   */
  if (!(mflags & Table_map_log_event::TM_BIT_LEN_EXACT_F)) {
    from_bit_len = (from_bit_len + 7) / 8;
    to_bit_len = (to_bit_len + 7) / 8;
  }

  *order_var = compare(from_bit_len, to_bit_len);
  return true;
}

void Field_bit::sql_type(String &res) const {
  const CHARSET_INFO *cs = res.charset();
  const size_t length = cs->cset->snprintf(cs, res.ptr(), res.alloced_length(),
                                           "bit(%d)", (int)field_length);
  res.length(length);
}

uchar *Field_bit::pack(uchar *to, const uchar *from, size_t max_length) const {
  if (max_length == 0) {
    return to + 1;
  }
  size_t length;
  if (bit_len > 0) {
    /*
      We have the following:

      ptr        Points into a field in record R1
      from       Points to a field in a record R2
      bit_ptr    Points to the byte (in the null bytes) that holds the
                 odd bits of R1
      from_bitp  Points to the byte that holds the odd bits of R2

      We have the following:

          ptr - bit_ptr = from - from_bitp

      We want to isolate 'from_bitp', so this gives:

          ptr - bit_ptr - from = - from_bitp
          - ptr + bit_ptr + from = from_bitp
          bit_ptr + from - ptr = from_bitp
     */
    const uchar bits = get_rec_bits(bit_ptr + (from - ptr), bit_ofs, bit_len);
    *to++ = bits;
  }
  length = min<size_t>(bytes_in_rec, max_length - (bit_len > 0));
  memcpy(to, from, length);
  return to + length;
}

/**
   Unpack a bit field from row data.

   This method is used to unpack a bit field from a master whose size
   of the field is less than that of the slave.

   @param   to         Destination of the data
   @param   from       Source of the data
   @param   param_data Bit length (upper) and length (lower) values

   @return  New pointer into memory based on from + length of the data
*/
const uchar *Field_bit::unpack(uchar *to, const uchar *from, uint param_data) {
  DBUG_TRACE;
  DBUG_PRINT("enter",
             ("to: %p, from: %p, param_data: 0x%x", to, from, param_data));
  DBUG_PRINT("debug", ("bit_ptr: %p, bit_len: %u, bit_ofs: %u", bit_ptr,
                       bit_len, bit_ofs));
  uint const from_len = (param_data >> 8U) & 0x00ff;
  uint const from_bit_len = param_data & 0x00ff;
  DBUG_PRINT("debug",
             ("from_len: %u, from_bit_len: %u", from_len, from_bit_len));
  /*
    If the parameter data is zero (i.e., undefined), or if the master
    and slave have the same sizes, then use the old unpack() method.
  */
  if (param_data == 0 ||
      ((from_bit_len == bit_len) && (from_len == bytes_in_rec))) {
    if (bit_len > 0) {
      /*
        set_rec_bits is a macro, don't put the post-increment in the
        argument since that might cause strange side-effects.

        For the choice of the second argument, see the explanation for
        Field_bit::pack().
      */
      set_rec_bits(*from, bit_ptr + (to - ptr), bit_ofs, bit_len);
      from++;
    }
    memcpy(to, from, bytes_in_rec);
    return from + bytes_in_rec;
  }

  /*
    We are converting a smaller bit field to a larger one here.
    To do that, we first need to construct a raw value for the original
    bit value stored in the from buffer. Then that needs to be converted
    to the larger field then sent to store() for writing to the field.
    Lastly the odd bits need to be masked out if the bytes_in_rec > 0.
    Otherwise stray bits can cause spurious values.
  */
  const uint new_len = (field_length + 7) / 8;
  char *value = (char *)my_alloca(new_len);
  memset(value, 0, new_len);
  const uint len = from_len + ((from_bit_len > 0) ? 1 : 0);
  memcpy(value + (new_len - len), from, len);
  /*
    Mask out the unused bits in the partial byte.
    TODO: Add code to the master to always mask these bits and remove
          the following.
  */
  if ((from_bit_len > 0) && (from_len > 0))
    value[new_len - len] = value[new_len - len] & ((1U << from_bit_len) - 1);
  bitmap_set_bit(table->write_set, field_index());
  store(value, new_len, system_charset_info);
  return from + len;
}

void Field_bit::set_default() {
  if (bit_len > 0) {
    const ptrdiff_t offset = table->default_values_offset();
    const uchar bits = get_rec_bits(bit_ptr + offset, bit_ofs, bit_len);
    set_rec_bits(bits, bit_ptr, bit_ofs, bit_len);
  }
  Field::set_default();
}

/*
  Bit field support for non-MyISAM tables.
*/

Field_bit_as_char::Field_bit_as_char(uchar *ptr_arg, uint32 len_arg,
                                     uchar *null_ptr_arg, uchar null_bit_arg,
                                     uchar auto_flags_arg,
                                     const char *field_name_arg)
    : Field_bit(ptr_arg, len_arg, null_ptr_arg, null_bit_arg, nullptr, 0,
                auto_flags_arg, field_name_arg) {
  set_flag(UNSIGNED_FLAG);
  bit_len = 0;
  bytes_in_rec = (len_arg + 7) / 8;
}

type_conversion_status Field_bit_as_char::store(const char *from, size_t length,
                                                const CHARSET_INFO *) {
  ASSERT_COLUMN_MARKED_FOR_WRITE;
  int delta;
  const uchar bits = (uchar)(field_length & 7);

  for (; length && !*from; from++, length--)
    ;  // skip left 0's
  delta = bytes_in_rec - static_cast<int>(length);

  if (delta < 0 ||
      (delta == 0 && bits && (uint)(uchar)*from >= (uint)(1 << bits))) {
    memset(ptr, 0xff, bytes_in_rec);
    if (bits) *ptr &= ((1 << bits) - 1); /* set first uchar */
    if (current_thd->is_strict_mode())
      set_warning(Sql_condition::SL_WARNING, ER_DATA_TOO_LONG, 1);
    else
      set_warning(Sql_condition::SL_WARNING, ER_WARN_DATA_OUT_OF_RANGE, 1);
    return TYPE_WARN_OUT_OF_RANGE;
  }
  memset(ptr, 0, delta);
  memcpy(ptr + delta, from, length);
  return TYPE_OK;
}

void Field_bit_as_char::sql_type(String &res) const {
  const CHARSET_INFO *cs = res.charset();
  const size_t length = cs->cset->snprintf(cs, res.ptr(), res.alloced_length(),
                                           "bit(%d)", (int)field_length);
  res.length(length);
}

/*****************************************************************************
  Handling of field and Create_field
*****************************************************************************/

/**
  Calculate key length for field from its type, length and other attributes.

  @note for string fields "length" parameter is assumed to take into account
        character set.

  TODO: Get rid of this function as its code is redundant with
        Field::key_length() code. However creation of Field object using
        make_field() just to call Field::key_length() is probably overkill.
*/

uint32 calc_key_length(enum_field_types sql_type, uint32 length,
                       uint32 decimals, bool is_unsigned, uint32 elements) {
  uint precision;
  switch (sql_type) {
    case MYSQL_TYPE_TINY_BLOB:
    case MYSQL_TYPE_MEDIUM_BLOB:
    case MYSQL_TYPE_LONG_BLOB:
    case MYSQL_TYPE_BLOB:
    case MYSQL_TYPE_GEOMETRY:
    case MYSQL_TYPE_JSON:
      return 0;
    case MYSQL_TYPE_VARCHAR:
      return length;
    case MYSQL_TYPE_ENUM:
      return get_enum_pack_length(elements);
    case MYSQL_TYPE_SET:
      return get_set_pack_length(elements);
    case MYSQL_TYPE_BIT:
      return length / 8 + (length & 7 ? 1 : 0);
      break;
    case MYSQL_TYPE_NEWDECIMAL:
      precision = std::min<uint>(
          my_decimal_length_to_precision(length, decimals, is_unsigned),
          DECIMAL_MAX_PRECISION);
      return my_decimal_get_binary_size(precision, decimals);
    default:
      return calc_pack_length(sql_type, length);
  }
}

enum_field_types get_blob_type_from_length(size_t length) {
  enum_field_types type;
  if (length < 256)
    type = MYSQL_TYPE_TINY_BLOB;
  else if (length < 65536)
    type = MYSQL_TYPE_BLOB;
  else if (length < 256L * 256L * 256L)
    type = MYSQL_TYPE_MEDIUM_BLOB;
  else
    type = MYSQL_TYPE_LONG_BLOB;
  return type;
}

size_t calc_pack_length(enum_field_types type, size_t length) {
  switch (type) {
    case MYSQL_TYPE_VAR_STRING:
    case MYSQL_TYPE_STRING:
    case MYSQL_TYPE_DECIMAL:
      return (length);
    case MYSQL_TYPE_VARCHAR:
      return (length + (length < 256 ? 1 : 2));
    case MYSQL_TYPE_BOOL:
    case MYSQL_TYPE_YEAR:
    case MYSQL_TYPE_TINY:
      return 1;
    case MYSQL_TYPE_SHORT:
      return 2;
    case MYSQL_TYPE_INT24:
    case MYSQL_TYPE_NEWDATE:
      return 3;
    case MYSQL_TYPE_TIME:
      return 3;
    case MYSQL_TYPE_TIME2:
      return length > MAX_TIME_WIDTH
                 ? my_time_binary_length(length - MAX_TIME_WIDTH - 1)
                 : 3;
    case MYSQL_TYPE_TIMESTAMP:
      return 4;
    case MYSQL_TYPE_TIMESTAMP2:
      return length > MAX_DATETIME_WIDTH
                 ? my_timestamp_binary_length(length - MAX_DATETIME_WIDTH - 1)
                 : 4;
    case MYSQL_TYPE_DATE:
    case MYSQL_TYPE_LONG:
      return 4;
    case MYSQL_TYPE_FLOAT:
      return sizeof(float);
    case MYSQL_TYPE_DOUBLE:
      return sizeof(double);
    case MYSQL_TYPE_DATETIME:
      return 8;
    case MYSQL_TYPE_DATETIME2:
      return length > MAX_DATETIME_WIDTH
                 ? my_datetime_binary_length(length - MAX_DATETIME_WIDTH - 1)
                 : 5;
    case MYSQL_TYPE_LONGLONG:
      return 8; /* Don't crash if no longlong */
    case MYSQL_TYPE_NULL:
      return 0;
    case MYSQL_TYPE_TINY_BLOB:
      return 1 + portable_sizeof_char_ptr;
    case MYSQL_TYPE_BLOB:
      return 2 + portable_sizeof_char_ptr;
    case MYSQL_TYPE_MEDIUM_BLOB:
      return 3 + portable_sizeof_char_ptr;
    case MYSQL_TYPE_LONG_BLOB:
      return 4 + portable_sizeof_char_ptr;
    case MYSQL_TYPE_GEOMETRY:
      return 4 + portable_sizeof_char_ptr;
    case MYSQL_TYPE_JSON:
      return 4 + portable_sizeof_char_ptr;
    case MYSQL_TYPE_SET:
    case MYSQL_TYPE_ENUM:
    case MYSQL_TYPE_NEWDECIMAL:
      assert(false);
      return 0;  // This shouldn't happen
    case MYSQL_TYPE_BIT:
      return length / 8;
    case MYSQL_TYPE_INVALID:
    case MYSQL_TYPE_TYPED_ARRAY:
      break;
  }
  assert(false);
  return 0;
}

size_t calc_pack_length(dd::enum_column_types type, size_t char_length,
                        size_t elements_count, bool treat_bit_as_char,
                        uint numeric_scale, bool is_unsigned) {
  size_t pack_length = 0;

  switch (type) {
    case dd::enum_column_types::TINY_BLOB:
    case dd::enum_column_types::MEDIUM_BLOB:
    case dd::enum_column_types::LONG_BLOB:
    case dd::enum_column_types::BLOB:
    case dd::enum_column_types::GEOMETRY:
    case dd::enum_column_types::VAR_STRING:
    case dd::enum_column_types::STRING:
    case dd::enum_column_types::VARCHAR:
      // The length is already calculated in number of bytes, no need
      // to multiply by number of bytes per symbol.
      pack_length = calc_pack_length(dd_get_old_field_type(type), char_length);
      break;
    case dd::enum_column_types::ENUM:
      pack_length = get_enum_pack_length(elements_count);
      break;
    case dd::enum_column_types::SET:
      pack_length = get_set_pack_length(elements_count);
      break;
    case dd::enum_column_types::BIT: {
      if (treat_bit_as_char)
        pack_length = ((char_length + 7) & ~7) / 8;
      else
        pack_length = char_length / 8;
    } break;
    case dd::enum_column_types::NEWDECIMAL: {
      const uint decimals = numeric_scale;
      const uint precision = std::min(
          my_decimal_length_to_precision(char_length, decimals, is_unsigned),
          uint(DECIMAL_MAX_PRECISION));
      assert((precision <= DECIMAL_MAX_PRECISION) &&
             (decimals <= DECIMAL_MAX_SCALE));
      pack_length = my_decimal_get_binary_size(precision, decimals);
    } break;
    default:
      pack_length = calc_pack_length(dd_get_old_field_type(type), char_length);
      break;
  }
  return pack_length;
}

Field *make_field(MEM_ROOT *mem_root, TABLE_SHARE *share, uchar *ptr,
                  size_t field_length, uchar *null_pos, uchar null_bit,
                  enum_field_types field_type,
                  const CHARSET_INFO *field_charset,
                  Field::geometry_type geom_type, uchar auto_flags,
                  TYPELIB *interval, const char *field_name, bool is_nullable,
                  bool is_zerofill, bool is_unsigned, uint decimals,
                  bool treat_bit_as_char, uint pack_length_override,
                  std::optional<gis::srid_t> srid, bool is_array) {
  uchar *bit_ptr = nullptr;
  uchar bit_offset = 0;
  assert(mem_root);

  if (field_type == MYSQL_TYPE_BIT && !treat_bit_as_char) {
    bit_ptr = null_pos;
    bit_offset = null_bit;
    if (is_nullable)  // if null field
    {
      bit_ptr += (null_bit == 7);  // shift bit_ptr and bit_offset
      bit_offset = (bit_offset + 1) & 7;
    }
  }

  if (!is_nullable) {
    null_pos = nullptr;
    null_bit = 0;
  } else {
    null_bit = ((uchar)1) << null_bit;
  }

  if (is_temporal_real_type(field_type)) field_charset = &my_charset_numeric;

  DBUG_PRINT("debug", ("field_type: %d, field_length: %zu, "
                       "interval: %p, is_array: %s",
                       field_type, field_length, interval,
                       (is_array ? "true" : "false")));

  if (is_array) {
    // See Item_func_array_cast::resolve_type() for supported types
    switch (field_type) {
      case MYSQL_TYPE_VARCHAR:
      case MYSQL_TYPE_NEWDECIMAL:
      case MYSQL_TYPE_LONGLONG:
      case MYSQL_TYPE_NEWDATE:
        break;
      case MYSQL_TYPE_TIME2:
        decimals = (field_length > MAX_TIME_WIDTH)
                       ? field_length - 1 - MAX_TIME_WIDTH
                       : 0;
        break;
      case MYSQL_TYPE_DATETIME2:
        decimals = (field_length > MAX_DATETIME_WIDTH)
                       ? field_length - 1 - MAX_DATETIME_WIDTH
                       : 0;
        break;
      case MYSQL_TYPE_YEAR:
      default:
        assert(0);  // Shouldn't happen
        return nullptr;
    }
    /*
      Field_json constructor expects number of bytes used to represent length
      of the underlying blob as parameter and not the real field pack_length.
      JSON is used as array storage.
    */
    const uint pack_length = calc_pack_length(MYSQL_TYPE_JSON, field_length) -
                             portable_sizeof_char_ptr;

    return new (mem_root) Field_typed_array(
        field_type, is_unsigned, field_length, decimals, ptr, null_pos,
        null_bit, auto_flags, field_name, share, pack_length, field_charset);
  }
  /*
    FRMs from 3.23/4.0 can have strings with field_type == MYSQL_TYPE_DECIMAL.
    We should not be getting them after upgrade to new data-dictionary.
  */

  switch (field_type) {
    case MYSQL_TYPE_VAR_STRING:
    case MYSQL_TYPE_STRING:
      return new (mem_root) Field_string(ptr, field_length, null_pos, null_bit,
                                         auto_flags, field_name, field_charset);
    case MYSQL_TYPE_VARCHAR:
      return new (mem_root) Field_varstring(
          ptr, field_length, HA_VARCHAR_PACKLENGTH(field_length), null_pos,
          null_bit, auto_flags, field_name, share, field_charset);
    case MYSQL_TYPE_BLOB:
    case MYSQL_TYPE_MEDIUM_BLOB:
    case MYSQL_TYPE_TINY_BLOB:
    case MYSQL_TYPE_LONG_BLOB: {
      /*
        Field_blob constructor expects number of bytes used to represent length
        of the blob as parameter and not the real field pack_length.
      */
      const uint pack_length =
          calc_pack_length(field_type, field_length) - portable_sizeof_char_ptr;

      return new (mem_root)
          Field_blob(ptr, null_pos, null_bit, auto_flags, field_name, share,
                     pack_length, field_charset);
    }
    case MYSQL_TYPE_GEOMETRY: {
      /*
        Field_geom constructor expects number of bytes used to represent length
        of the underlying blob as parameter and not the real field pack_length.
      */
      uint pack_length =
          calc_pack_length(field_type, field_length) - portable_sizeof_char_ptr;

      return new (mem_root)
          Field_geom(ptr, null_pos, null_bit, auto_flags, field_name, share,
                     pack_length, geom_type, srid);
    }
    case MYSQL_TYPE_JSON: {
      /*
        Field_json constructor expects number of bytes used to represent length
        of the underlying blob as parameter and not the real field pack_length.
      */
      const uint pack_length =
          calc_pack_length(field_type, field_length) - portable_sizeof_char_ptr;

      return new (mem_root) Field_json(ptr, null_pos, null_bit, auto_flags,
                                       field_name, share, pack_length);
    }
    case MYSQL_TYPE_ENUM:
      assert(interval);
      return new (mem_root) Field_enum(
          ptr, field_length, null_pos, null_bit, auto_flags, field_name,
          (pack_length_override ? pack_length_override
                                : get_enum_pack_length(interval->count)),
          interval, field_charset);
    case MYSQL_TYPE_SET:
      assert(interval);
      return new (mem_root) Field_set(
          ptr, field_length, null_pos, null_bit, auto_flags, field_name,
          (pack_length_override ? pack_length_override
                                : get_set_pack_length(interval->count)),
          interval, field_charset);
    case MYSQL_TYPE_DECIMAL:
      return new (mem_root)
          Field_decimal(ptr, field_length, null_pos, null_bit, auto_flags,
                        field_name, decimals, is_zerofill, is_unsigned);
    case MYSQL_TYPE_NEWDECIMAL:
      return new (mem_root)
          Field_new_decimal(ptr, field_length, null_pos, null_bit, auto_flags,
                            field_name, decimals, is_zerofill, is_unsigned);
    case MYSQL_TYPE_FLOAT:
      return new (mem_root)
          Field_float(ptr, field_length, null_pos, null_bit, auto_flags,
                      field_name, decimals, is_zerofill, is_unsigned);
    case MYSQL_TYPE_DOUBLE:
      return new (mem_root)
          Field_double(ptr, field_length, null_pos, null_bit, auto_flags,
                       field_name, decimals, is_zerofill, is_unsigned);
    case MYSQL_TYPE_TINY:
      return new (mem_root)
          Field_tiny(ptr, field_length, null_pos, null_bit, auto_flags,
                     field_name, is_zerofill, is_unsigned);
    case MYSQL_TYPE_SHORT:
      return new (mem_root)
          Field_short(ptr, field_length, null_pos, null_bit, auto_flags,
                      field_name, is_zerofill, is_unsigned);
    case MYSQL_TYPE_INT24:
      return new (mem_root)
          Field_medium(ptr, field_length, null_pos, null_bit, auto_flags,
                       field_name, is_zerofill, is_unsigned);
    case MYSQL_TYPE_LONG:
      return new (mem_root)
          Field_long(ptr, field_length, null_pos, null_bit, auto_flags,
                     field_name, is_zerofill, is_unsigned);
    case MYSQL_TYPE_LONGLONG:
      return new (mem_root)
          Field_longlong(ptr, field_length, null_pos, null_bit, auto_flags,
                         field_name, is_zerofill, is_unsigned);
    case MYSQL_TYPE_TIMESTAMP:
      return new (mem_root) Field_timestamp(ptr, field_length, null_pos,
                                            null_bit, auto_flags, field_name);
    case MYSQL_TYPE_TIMESTAMP2:
      return new (mem_root)
          Field_timestampf(ptr, null_pos, null_bit, auto_flags, field_name,
                           field_length > MAX_DATETIME_WIDTH
                               ? field_length - 1 - MAX_DATETIME_WIDTH
                               : 0);
    case MYSQL_TYPE_YEAR:
      assert(field_length == 4);  // Field_year is only for length 4.
      return new (mem_root)
          Field_year(ptr, null_pos, null_bit, auto_flags, field_name);
    case MYSQL_TYPE_NEWDATE:
      return new (mem_root)
          Field_newdate(ptr, null_pos, null_bit, auto_flags, field_name);

    case MYSQL_TYPE_TIME:
      return new (mem_root)
          Field_time(ptr, null_pos, null_bit, auto_flags, field_name);
    case MYSQL_TYPE_TIME2:
      return new (mem_root) Field_timef(
          ptr, null_pos, null_bit, auto_flags, field_name,
          (field_length > MAX_TIME_WIDTH) ? field_length - 1 - MAX_TIME_WIDTH
                                          : 0);
    case MYSQL_TYPE_DATETIME:
      return new (mem_root)
          Field_datetime(ptr, null_pos, null_bit, auto_flags, field_name);
    case MYSQL_TYPE_DATETIME2:
      return new (mem_root)
          Field_datetimef(ptr, null_pos, null_bit, auto_flags, field_name,
                          (field_length > MAX_DATETIME_WIDTH)
                              ? field_length - 1 - MAX_DATETIME_WIDTH
                              : 0);
    case MYSQL_TYPE_NULL:
      return new (mem_root)
          Field_null(ptr, field_length, auto_flags, field_name, field_charset);
    case MYSQL_TYPE_BIT:
      return treat_bit_as_char
                 ? new (mem_root)
                       Field_bit_as_char(ptr, field_length, null_pos, null_bit,
                                         auto_flags, field_name)
                 : new (mem_root)
                       Field_bit(ptr, field_length, null_pos, null_bit, bit_ptr,
                                 bit_offset, auto_flags, field_name);

    case MYSQL_TYPE_INVALID:
    case MYSQL_TYPE_BOOL:
    default:  // Impossible (Wrong version)
      break;
  }
  return nullptr;
}

Field *make_field(const Create_field &create_field, TABLE_SHARE *share,
                  const char *field_name, size_t field_length, uchar *ptr,
                  uchar *null_pos, size_t null_bit) {
  return make_field(*THR_MALLOC, share, ptr, field_length, null_pos, null_bit,
                    create_field.sql_type, create_field.charset,
                    create_field.geom_type, create_field.auto_flags,
                    create_field.interval, field_name, create_field.is_nullable,
                    create_field.is_zerofill, create_field.is_unsigned,
                    create_field.decimals, create_field.treat_bit_as_char,
                    create_field.pack_length_override, create_field.m_srid,
                    create_field.is_array);
}

Field *make_field(const Create_field &create_field, TABLE_SHARE *share,
                  uchar *ptr, uchar *null_pos, size_t null_bit) {
  return make_field(create_field, share, create_field.field_name,
                    create_field.max_display_width_in_bytes(), ptr, null_pos,
                    null_bit);
}

Field *make_field(const Create_field &create_field, TABLE_SHARE *share) {
  return make_field(create_field, share, create_field.field_name,
                    create_field.max_display_width_in_bytes(), nullptr, nullptr,
                    0);
}

/**
  maximum possible character length for blob.

  This method is used in Item_field::set_field to calculate
  max_length for Item.

  For example:
    CREATE TABLE t2 SELECT CONCAT(tinyblob_utf8_column) FROM t1;
  must create a "VARCHAR(255) CHARACTER SET utf8" column.

  @return
    length
*/

uint32 Field_blob::char_length() const {
  switch (packlength) {
    case 1:
      return 255;
    case 2:
      return 65535;
    case 3:
      return 16777215;
    case 4:
      return (uint32)4294967295U;
    default:
      assert(0);  // we should never go here
      return 0;
  }
}

/**
  This function creates a separate copy of blob value.

  @param [in] mem_root
    mem_root that is used to allocate memory for 'copy_of_value'.

  @return - Can fail if we are out of memory.
    @retval false   Success
    @retval true    Failure
*/

bool Field_blob::copy_blob_value(MEM_ROOT *mem_root) {
  DBUG_TRACE;

  // Testing memory allocation failure
  DBUG_EXECUTE_IF("simulate_blob_memory_allocation_fail",
                  DBUG_SET("+d,simulate_out_of_memory"););

  // Allocate new memory location
  const size_t ulen = get_length(ptr);
  if (ulen == 0) {
    value.set("", 0, value.charset());
  } else {
    char *blob_value =
        static_cast<char *>(memdup_root(mem_root, get_blob_data(), ulen));
    if (blob_value == nullptr) return true;

    // Set 'value' with the duplicated data
    value.set(blob_value, ulen, value.charset());
  }

  // Set ptr of Field for duplicated data
  store_ptr_and_length(value.ptr(), ulen);

  return false;
}

/**
  maximum possible display length for blob.

  @return
    length
*/

uint32 Field_blob::max_display_length() const {
  switch (packlength) {
    case 1:
      return 255 * field_charset->mbmaxlen;
    case 2:
      return 65535 * field_charset->mbmaxlen;
    case 3:
      return 16777215 * field_charset->mbmaxlen;
    case 4:
      return (uint32)4294967295U;
    default:
      assert(0);  // we should never go here
      return 0;
  }
}

/*****************************************************************************
 Warning handling
*****************************************************************************/

/**
  Produce warning or note about data saved into field.

  @param level            - level of message (Note/Warning/Error)
  @param code             - error code of message to be produced
  @param truncate_increment  - whether we should increase truncated fields
  count
  @param view_db_name     - if set this is the database name for view
                            that causes the warning
  @param view_name        - if set this is the name of view that causes
                            the warning

  @note
    This function won't produce warning and increase cut fields counter
    if check_for_truncated_fields == CHECK_FIELD_IGNORE for current thread.

    if check_for_truncated_fields == CHECK_FIELD_IGNORE then we ignore notes.
    This allows us to avoid notes in optimisation, like convert_constant_item().

    In case of execution statements INSERT/INSERT SELECT/REPLACE/REPLACE SELECT
    the method emits only one warning message for the following
    types of warning: ER_BAD_NULL_ERROR, ER_WARN_NULL_TO_NOTNULL,
    ER_NO_DEFAULT_FOR_FIELD.
  @retval
    1 if check_for_truncated_fields == CHECK_FIELD_IGNORE and error level
    is not NOTE
  @retval
    0 otherwise
*/

bool Field::set_warning(Sql_condition::enum_severity_level level, uint code,
                        int truncate_increment, const char *view_db_name,
                        const char *view_name) {
  /*
    If this field was created only for type conversion purposes it
    will have table == NULL.
  */

  THD *thd = current_thd;

  if (!thd->check_for_truncated_fields)
    return level >= Sql_condition::SL_WARNING;

  thd->num_truncated_fields += truncate_increment;

  if (thd->lex->sql_command != SQLCOM_INSERT &&
      thd->lex->sql_command != SQLCOM_INSERT_SELECT &&
      thd->lex->sql_command != SQLCOM_REPLACE &&
      thd->lex->sql_command != SQLCOM_REPLACE_SELECT) {
    // We aggregate warnings from only INSERT and REPLACE statements.

    push_warning_printf(thd, level, code, ER_THD_NONCONST(thd, code),
                        field_name,
                        thd->get_stmt_da()->current_row_for_condition());

    return false;
  }

  unsigned int current_warning_mask = 0;

  if (code == ER_BAD_NULL_ERROR)
    current_warning_mask = BAD_NULL_ERROR_PUSHED;
  else if (code == ER_NO_DEFAULT_FOR_FIELD)
    current_warning_mask = NO_DEFAULT_FOR_FIELD_PUSHED;

  if (current_warning_mask) {
    if (!(m_warnings_pushed & current_warning_mask)) {
      push_warning_printf(thd, level, code, ER_THD_NONCONST(thd, code),
                          field_name,
                          thd->get_stmt_da()->current_row_for_condition());
      m_warnings_pushed |= current_warning_mask;
    }
  } else if (code == ER_NO_DEFAULT_FOR_VIEW_FIELD) {
    if (!(m_warnings_pushed & NO_DEFAULT_FOR_VIEW_FIELD_PUSHED)) {
      push_warning_printf(
          thd, Sql_condition::SL_WARNING, ER_NO_DEFAULT_FOR_VIEW_FIELD,
          ER_THD(thd, ER_NO_DEFAULT_FOR_VIEW_FIELD), view_db_name, view_name);
      m_warnings_pushed |= NO_DEFAULT_FOR_VIEW_FIELD_PUSHED;
    }
  } else {
    push_warning_printf(thd, level, code, ER_THD_NONCONST(thd, code),
                        field_name,
                        thd->get_stmt_da()->current_row_for_condition());
  }

  return false;
}

bool Field_temporal::set_datetime_warning(
    Sql_condition::enum_severity_level level, uint code,
    const ErrConvString &val, enum_mysql_timestamp_type ts_type,
    int truncate_increment) {
  THD *thd = current_thd;
  if ((!thd->lex->is_ignore() &&
       ((thd->variables.sql_mode & MODE_STRICT_ALL_TABLES) ||
        (thd->variables.sql_mode & MODE_STRICT_TRANS_TABLES &&
         !thd->get_transaction()->cannot_safely_rollback(
             Transaction_ctx::STMT)))) ||
      set_warning(level, code, truncate_increment))
    return make_truncated_value_warning(thd, level, val, ts_type, field_name);

  return false;
}

bool Field::is_part_of_actual_key(THD *thd, uint cur_index,
                                  KEY *cur_index_info) const {
  return thd->optimizer_switch_flag(OPTIMIZER_SWITCH_USE_INDEX_EXTENSIONS) &&
                 !(cur_index_info->flags & HA_NOSAME)
             ? part_of_key.is_set(cur_index)
             : part_of_key_not_extended.is_set(cur_index);
}

Field_typed_array::Field_typed_array(const Field_typed_array &other)
    : Field_json(other),
      m_elt_type(other.m_elt_type),
      m_elt_decimals(other.m_elt_decimals),
      m_elt_charset(other.m_elt_charset),
      unsigned_flag(other.is_unsigned()) {}

Field_typed_array::Field_typed_array(
    enum_field_types elt_type, bool elt_is_unsigned, size_t elt_length,
    uint elt_decimals, uchar *ptr_arg, uchar *null_ptr_arg, uint null_bit_arg,
    uchar auto_flags_arg, const char *field_name_arg, TABLE_SHARE *share,
    uint blob_pack_length, const CHARSET_INFO *cs)
    : Field_json(ptr_arg, null_ptr_arg, null_bit_arg, auto_flags_arg,
                 field_name_arg, share, blob_pack_length),
      m_elt_type(elt_type),
      m_elt_decimals(elt_decimals),
      m_elt_charset(cs),
      unsigned_flag(elt_is_unsigned) {
  if (elt_is_unsigned) set_flag(UNSIGNED_FLAG);
  if (Field_typed_array::binary()) set_flag(BINARY_FLAG);
  field_length = elt_length;
  /*
    Arrays of BLOB aren't supported and can't be created, so mask the BLOB
    flag of JSON
  */
  clear_flag(BLOB_FLAG);
  assert(elt_type != MYSQL_TYPE_STRING && elt_type != MYSQL_TYPE_VAR_STRING);
}

uint32 Field_typed_array::key_length() const {
  return calc_key_length(m_elt_type, field_length, m_elt_decimals,
                         is_unsigned(),
                         // Number of intervals isn't applicable here
                         0);
}

Field_typed_array *Field_typed_array::clone(MEM_ROOT *mem_root) const {
  assert(is_array());
  return new (mem_root) Field_typed_array(*this);
}

Item_result Field_typed_array::result_type() const {
  return field_types_result_type[field_type2index(m_elt_type)];
}

type_conversion_status Field_typed_array::store(const char *to, size_t length,
                                                const CHARSET_INFO *charset) {
  return m_conv_item->field->store(to, length, charset);
}

type_conversion_status Field_typed_array::store(double nr) {
  return m_conv_item->field->store(nr);
}

type_conversion_status Field_typed_array::store(longlong nr,
                                                bool unsigned_val) {
  return m_conv_item->field->store(nr, unsigned_val);
}

type_conversion_status Field_typed_array::store_array(const Json_wrapper *data,
                                                      Json_array *array) {
  array->clear();

  set_null();

  try {
    // How to store values
    switch (data->type()) {
      case enum_json_type::J_NULL: {
        /*
          Unlike SQL NULL, JSON null is a value, but a special one and it
          can't be coerced to any data type. The latter means it can't be
          indexed by relational SE. Due to that an error is thrown.
        */
        my_error(ER_INVALID_JSON_VALUE_FOR_FUNC_INDEX, MYF(0),
                 get_index_name());
        return TYPE_ERR_BAD_VALUE;
      }
      case enum_json_type::J_DECIMAL:
      case enum_json_type::J_DOUBLE:
      case enum_json_type::J_STRING:
      case enum_json_type::J_DATE:
      case enum_json_type::J_TIME:
      case enum_json_type::J_DATETIME:
      case enum_json_type::J_TIMESTAMP:
      case enum_json_type::J_INT:
      case enum_json_type::J_UINT: {
        // Handle scalars
        Json_wrapper coerced;
        if (coerce_json_value(data, false, &coerced))
          return TYPE_ERR_BAD_VALUE; /* purecov: inspected */
        coerced.set_alias();
        if (array->append_alias(coerced.to_dom())) {
          return TYPE_ERR_OOM;
        }
        const Json_wrapper wr(array, true);
        /*
          No need to check multi-valued key limits, as single value is always
          allowed if engine supports multi-valued index, and single value
          can't outgrow index length limit.
        */
        set_notnull();
        return store_json(&wr);
      }
      case enum_json_type::J_ARRAY: {
        // Handle array
        Json_wrapper coerced;
        uint max_num_keys = 0;
        size_t keys_length = 0, max_keys_length = 0;

        // Empty array stored as non-NULL empty array
        if (data->length() == 0) {
          const Json_wrapper wr(array, true);
          set_notnull();
          return store_json(&wr);
        }
        table->file->ha_mv_key_capacity(&max_num_keys, &max_keys_length);
        assert(max_num_keys && max_keys_length);
        for (size_t i = 0; i < data->length(); i++) {
          const Json_wrapper elt = (*data)[i];
          if (elt.type() == enum_json_type::J_NULL) {
            /*
              Unlike SQL NULL, JSON null is a value, but a special one and it
              can't be coerced to any data type. The latter means it can't be
              indexed by relational SE. Due to that an error is thrown.
            */
            my_error(ER_INVALID_JSON_VALUE_FOR_FUNC_INDEX, MYF(0),
                     get_index_name());
            return TYPE_ERR_BAD_VALUE;
          }

          if (coerce_json_value(&elt, false, &coerced))
            return TYPE_ERR_BAD_VALUE;
          coerced.set_alias();
          if (array->append_alias(coerced.to_dom())) {
            return TYPE_ERR_OOM;
          }
          if (type() == MYSQL_TYPE_VARCHAR)
            keys_length += coerced.get_data_length();
          else
            keys_length += m_conv_item->field->pack_length();
        }
        /*
          Non-strict mode issue:
          While consisting of unique values, bad input can cause duplicates
          after coercion. Remove them, as SE doesn't expect dups in the array.
          This is why we need to sort & remove duplicates only after
          processing all keys.
        */
        if (array->size() > 1)
          array->remove_duplicates(type() == MYSQL_TYPE_VARCHAR ? m_elt_charset
                                                                : nullptr);
        if (array->size() > max_num_keys) {
          my_error(ER_EXCEEDED_MV_KEYS_NUM, MYF(0), get_index_name(),
                   array->size() - max_num_keys);
          return TYPE_ERR_BAD_VALUE;
        }
        if (keys_length > max_keys_length) {
          // Array fields have only one index defined over them
          my_error(ER_EXCEEDED_MV_KEYS_SPACE, MYF(0), get_index_name(),
                   (keys_length - max_keys_length));
          return TYPE_ERR_BAD_VALUE;
        }
        const Json_wrapper wr(array, true);
        set_notnull();
        return store_json(&wr);
      }
      case enum_json_type::J_BOOLEAN: {
        my_error(ER_NOT_SUPPORTED_YET, MYF(0),
                 "CAST-ing JSON BOOLEAN type to array");
        return TYPE_ERR_BAD_VALUE;
      }

      case enum_json_type::J_OBJECT: {
        my_error(ER_NOT_SUPPORTED_YET, MYF(0),
                 "CAST-ing JSON OBJECT type to array");
        return TYPE_ERR_BAD_VALUE;
      }
      case enum_json_type::J_ERROR:
        my_error(ER_INVALID_JSON_VALUE_FOR_FUNC_INDEX, MYF(0),
                 get_index_name());
        return TYPE_ERR_BAD_VALUE;
      /* purecov: begin inspected */
      default:
        // Shouldn't happen
        assert(0);
        return TYPE_ERR_BAD_VALUE;
    }
  } catch (...) {
    handle_std_exception("typed array field");
  }
  return TYPE_ERR_BAD_VALUE;
  /* purecov: end */
}

size_t Field_typed_array::get_key_image(uchar *buff, size_t length,
                                        imagetype type) const {
  return m_conv_item->field->get_key_image(buff, length, type);
}

Field *Field_typed_array::get_conv_field() { return m_conv_item->field; }

Field *Field_typed_array::new_key_field(MEM_ROOT *root, TABLE *new_table,
                                        uchar *new_ptr, uchar *, uint) const {
  Field *res = m_conv_item->field->new_key_field(root, new_table, new_ptr);
  if (res != nullptr) {
    // Keep the field hidden to allow error handler to catch functional
    // index's errors
    res->set_hidden(dd::Column::enum_hidden_type::HT_HIDDEN_SQL);
    res->part_of_key = part_of_key;
  }
  return res;
}

int Field_typed_array::key_cmp(const uchar *key_ptr, uint key_length) const {
  Json_wrapper col_val;
  Json_wrapper key;
  String value, tmp;
  uchar buff[MAX_KEY_LENGTH];

  // Convert key into json object for easy comparison.
  const size_t org_length =
      m_conv_item->field->get_key_image(buff, key_length, imagetype::itRAW);
  auto cleanup_guard = create_scope_guard([&] {
    // Restore original key image.
    m_conv_item->field->set_key_image(buff, org_length);
  });

  m_conv_item->field->set_key_image(key_ptr, key_length);
  if (sql_scalar_to_json(m_conv_item, "<Field_typed_array::key_cmp>", &value,
                         &tmp, &key, nullptr, true)) {
    return -1;
  }

  // Compare colum value with the key.
  if (val_json(&col_val)) {
    return -1;
  }
  assert(col_val.type() == enum_json_type::J_ARRAY);
  for (uint i = 0; i < col_val.length(); i++) {
    Json_wrapper elt = col_val[i];
    if (key.compare(elt) == 0) {
      return 0;
    }
  }
  return -1;
}

void Field_typed_array::init(TABLE *table_arg) {
  Field::init(table_arg);

  switch (type()) {
    case MYSQL_TYPE_VARCHAR:
    case MYSQL_TYPE_TIME:
    case MYSQL_TYPE_DATETIME:
    case MYSQL_TYPE_TIMESTAMP:
    case MYSQL_TYPE_DATE:
    case MYSQL_TYPE_LONG:
    case MYSQL_TYPE_LONGLONG:
    case MYSQL_TYPE_NEWDECIMAL:
      break;
    case MYSQL_TYPE_YEAR:
    default:
      // Shouldn't happen
      assert(0); /* purecov: inspected */
      return;
  }

  // Set mem_root for conversion field allocation.
  MEM_ROOT *actual_mem_root =
      (table_arg->s->table_category == TABLE_CATEGORY_TEMPORARY)
          ? &table_arg->s->mem_root
          : &table_arg->mem_root;
  // Create field for data conversion
  Field *conv_field = ::make_field(
      // Allocate conversion field in table's mem_root for non-temp
      // tables. Allocate conversion field in TABLE_SHARE's mem_root
      // for internal temporary tables.
      actual_mem_root,
      nullptr,       // TABLE_SHARE, not needed
      nullptr,       // data buffer, isn't allocated yet
      field_length,  // field_length
      nullptr, 0,    // null_pos, nul_bit
      real_type(),   // field_type
      m_elt_charset,
      Field::GEOM_GEOMETRY,  // geom type
      Field::NONE,           // auto_flags
      nullptr,               // intervals aren't supported in array
      field_name, is_nullable(),
      false,  // zerofill is meaningless with JSON
      is_unsigned(), m_elt_decimals,
      false,  // treat_bit_as_char
      0,      // pack_length_override
      {},     // srid
      false   // is_array
  );
  if (conv_field == nullptr) return;
  uchar *buf =
      actual_mem_root->ArrayAlloc<uchar>(conv_field->pack_length() + 1);
  if (buf == nullptr) return;
  if (type() == MYSQL_TYPE_NEWDECIMAL)
    (down_cast<Field_new_decimal *>(conv_field))->set_keep_precision(true);
  conv_field->move_field(buf + 1, buf, 0);
  conv_field->table = table;
  conv_field->table_name = table_name;
  conv_field->set_field_index(field_index());

  // Swap arena so that the Item_field is allocated on TABLE::mem_root for
  // non-temp tables and so it does not end up in THD's item list which will
  // have a different lifetime than TABLE::mem_root
  Query_arena tmp_arena(actual_mem_root, Query_arena::STMT_REGULAR_EXECUTION);
  Query_arena backup_arena;
  current_thd->swap_query_arena(tmp_arena, &backup_arena);
  m_conv_item = new Item_field(conv_field);
  current_thd->swap_query_arena(backup_arena, &tmp_arena);
}

const char *Field_typed_array::get_index_name() const {
  const uint key = part_of_key.get_first_set();
  assert(key != MY_BIT_NONE);
  return table->s->key_info[key].name;
}

size_t Field_typed_array::make_sort_key(Json_wrapper *wr, uchar *to,
                                        size_t length) const {
#ifndef NDEBUG
  switch (wr->type()) {
    case enum_json_type::J_ERROR:
    case enum_json_type::J_OBJECT:
    case enum_json_type::J_ARRAY:
      // Only scalars are supported
      assert(false);
      break;
    default:
      break;
  }
#endif
  THD *thd = current_thd;
  // Force error on bad data
#ifndef NDEBUG
  const bool res =
#endif
      save_json_to_field(thd, m_conv_item->field, wr, true);
  // Data should be already properly converted so no error is expected here
  assert(!res && !thd->is_error());

  return m_conv_item->field->make_sort_key(to, length);
}

int Field_typed_array::do_save_field_metadata(uchar *metadata_ptr) const {
  *metadata_ptr = static_cast<uchar>(m_elt_type);
  switch (m_elt_type) {
    case MYSQL_TYPE_VARCHAR: {
      assert(field_length < 65536);
      char *param_ptr = (char *)(metadata_ptr + 1);
      int3store(param_ptr, field_length);
      return 4;
    }
    case MYSQL_TYPE_NEWDECIMAL: {
      assert(field_length < 128);
      const uint8 precision = my_decimal_length_to_precision(
          field_length, decimals(), is_unsigned());
      *(metadata_ptr + 1) = precision;
      *(metadata_ptr + 2) = decimals();
      return 3;
    }
    case MYSQL_TYPE_LONGLONG:
    case MYSQL_TYPE_NEWDATE:
      return 1;
    case MYSQL_TYPE_TIME2:
    case MYSQL_TYPE_DATETIME2:
      *(metadata_ptr + 1) = decimals();
      return 2;
    case MYSQL_TYPE_YEAR:
    default:
      break;
  }
  assert(0);  // Shouldn't happen
  return 0;
}

void Field_typed_array::sql_type(String &str) const {
  const Field *const conv_field = m_conv_item->field;
  // There is no need to append the character set and collation to the type,
  // since utf8mb4_0900_bin is the only collation supported for arrays.
  assert(!conv_field->has_charset() ||
         conv_field->charset() == &my_charset_utf8mb4_0900_bin);
  conv_field->sql_type(str);
  str.append(STRING_WITH_LEN(" array"));
}

void Field_typed_array::make_send_field(Send_field *field) const {
  Field_json::make_send_field(field);
  // When sending the array to the client (only possible using the debug flag
  // show_hidden_columns), it should be sent as a JSON array. Set the type to
  // JSON instead of the array element type.
  field->type = MYSQL_TYPE_JSON;
}

void Field_typed_array::set_field_index(uint16 field_index) {
  Field::set_field_index(field_index);
  if (m_conv_item) m_conv_item->field->set_field_index(field_index);
}

Key_map Field::get_covering_prefix_keys() const {
  if (table == nullptr) {
    // This function might be called when creating functional indexes. In those
    // cases, we do not have a table object available. Assert that the function
    // is indeed called in a functional index context, and then return an empty
    // key map.
    assert(down_cast<const Create_field_wrapper *>(this) != nullptr);
    return Key_map();
  }
  Key_map covering_prefix_keys = part_of_prefixkey;
  covering_prefix_keys.intersect(table->covering_keys);
  return covering_prefix_keys;
}

void Field::set_default() {
  if (has_insert_default_datetime_value_expression() ||
      has_insert_default_general_value_expression())
    evaluate_insert_default_function();
  else
    copy_data(table->default_values_offset());
}

uint Field::null_offset() const { return null_offset(table->record[0]); }

void Field::init(TABLE *table_arg) {
  table = table_arg;
  table_name = &table_arg->alias;
}

// Byteswaps and/or truncates int16 values; used for both pack() and unpack().
static inline void handle_int16(uchar *to, const uchar *from, size_t max_length,
                                bool low_byte_first_from,
                                bool low_byte_first_to) {
  int16 val;
  uchar buf[sizeof(val)];
  if (low_byte_first_from)
    val = sint2korr(from);
  else
    val = shortget(from);

  if (low_byte_first_to)
    int2store(buf, val);
  else
    shortstore(buf, val);
  if (max_length >= sizeof(buf)) {
    // Common case.
    memcpy(to, buf, sizeof(buf));
  } else {
    memcpy(to, buf, max_length);
  }
}

// Byteswaps and/or truncates int24 values; used for both pack() and unpack().
static inline void handle_int24(uchar *to, const uchar *from, size_t max_length,
                                bool low_byte_first_from [[maybe_unused]],
                                bool low_byte_first_to [[maybe_unused]]) {
  int32 val;
  uchar buf[3];
#ifdef WORDS_BIGENDIAN
  if (low_byte_first_from)
    val = sint3korr(from);
  else
#endif
    val = (from[0] << 16) + (from[1] << 8) + from[2];

#ifdef WORDS_BIGENDIAN
  if (low_byte_first_to)
    int3store(buf, val);
  else
#endif
  {
    buf[0] = 0xFF & (val >> 16);
    buf[1] = 0xFF & (val >> 8);
    buf[2] = 0xFF & val;
  }
  if (max_length >= sizeof(buf)) {
    // Common case.
    memcpy(to, buf, sizeof(buf));
  } else {
    memcpy(to, buf, max_length);
  }
}

// Byteswaps and/or truncates int32 values; used for both pack() and unpack().
static inline void handle_int32(uchar *to, const uchar *from, size_t max_length,
                                bool low_byte_first_from,
                                bool low_byte_first_to) {
  int32 val;
  uchar buf[sizeof(val)];
  if (low_byte_first_from)
    val = sint4korr(from);
  else
    val = longget(from);

  if (low_byte_first_to)
    int4store(buf, val);
  else
    longstore(buf, val);
  if (max_length >= sizeof(buf)) {
    // Common case.
    memcpy(to, buf, sizeof(buf));
  } else {
    memcpy(to, buf, max_length);
  }
}

// Byteswaps and/or truncates int64 values; used for both pack() and unpack().
static inline void handle_int64(uchar *to, const uchar *from, size_t max_length,
                                bool low_byte_first_from [[maybe_unused]],
                                bool low_byte_first_to [[maybe_unused]]) {
  int64 val;
  uchar buf[sizeof(val)];
#ifdef WORDS_BIGENDIAN
  if (low_byte_first_from)
    val = sint8korr(from);
  else
#endif
    memcpy(&val, from, sizeof(val));

#ifdef WORDS_BIGENDIAN
  if (low_byte_first_to)
    int8store(buf, val);
  else
#endif
    longlongstore(buf, val);
  if (max_length >= sizeof(buf)) {
    // Common case.
    memcpy(to, buf, sizeof(buf));
  } else {
    memcpy(to, buf, max_length);
  }
}

uchar *Field::pack_int16(uchar *to, const uchar *from,
                         size_t max_length) const {
  handle_int16(to, from, max_length, table->s->db_low_byte_first, true);
  return to + sizeof(int16);
}

const uchar *Field::unpack_int16(uchar *to, const uchar *from) const {
  handle_int16(to, from, UINT_MAX, true, table->s->db_low_byte_first);
  return from + sizeof(int16);
}

uchar *Field::pack_int24(uchar *to, const uchar *from,
                         size_t max_length) const {
  handle_int24(to, from, max_length, table->s->db_low_byte_first, true);
  return to + 3;
}

const uchar *Field::unpack_int24(uchar *to, const uchar *from) const {
  handle_int24(to, from, UINT_MAX, true, table->s->db_low_byte_first);
  return from + 3;
}

uchar *Field::pack_int32(uchar *to, const uchar *from,
                         size_t max_length) const {
  handle_int32(to, from, max_length, table->s->db_low_byte_first, true);
  return to + sizeof(int32);
}

const uchar *Field::unpack_int32(uchar *to, const uchar *from) const {
  handle_int32(to, from, UINT_MAX, true, table->s->db_low_byte_first);
  return from + sizeof(int32);
}

uchar *Field::pack_int64(uchar *to, const uchar *from,
                         size_t max_length) const {
  handle_int64(to, from, max_length, table->s->db_low_byte_first, true);
  return to + sizeof(int64);
}

const uchar *Field::unpack_int64(uchar *to, const uchar *from) const {
  handle_int64(to, from, UINT_MAX, true, table->s->db_low_byte_first);
  return from + sizeof(int64);
}

bool Field_longstr::is_updatable() const {
  assert(table && table->write_set);
  return bitmap_is_set(table->write_set, field_index());
}

Field_varstring::Field_varstring(uchar *ptr_arg, uint32 len_arg,
                                 uint length_bytes_arg, uchar *null_ptr_arg,
                                 uchar null_bit_arg, uchar auto_flags_arg,
                                 const char *field_name_arg, TABLE_SHARE *share,
                                 const CHARSET_INFO *cs)
    : Field_longstr(ptr_arg, len_arg, null_ptr_arg, null_bit_arg,
                    auto_flags_arg, field_name_arg, cs),
      length_bytes(length_bytes_arg) {
  if (share != nullptr) {
    share->varchar_fields++;
  }
}

Field_varstring::Field_varstring(uint32 len_arg, bool is_nullable_arg,
                                 const char *field_name_arg, TABLE_SHARE *share,
                                 const CHARSET_INFO *cs)
    : Field_longstr(nullptr, len_arg,
                    is_nullable_arg ? &dummy_null_buffer : nullptr, 0, NONE,
                    field_name_arg, cs),
      length_bytes(len_arg < 256 ? 1 : 2) {
  if (share != nullptr) {
    share->varchar_fields++;
  }
}

void Field_blob::store_length(uchar *i_ptr, uint i_packlength,
                              uint32 i_number) {
  store_blob_length(i_ptr, i_packlength, i_number);
}

uint32 Field_blob::get_length(ptrdiff_t row_offset) const {
  return get_length(ptr + row_offset, this->packlength);
}

uint32 Field_blob::get_length(const uchar *ptr_arg) const {
  return get_length(ptr_arg, this->packlength);
}

bool Field_blob::backup_blob_field() {
  value.swap(m_blob_backup);
#ifndef NDEBUG
  m_uses_backup = true;
#endif
  return false;
}

void Field_blob::restore_blob_backup() {
  assert(m_uses_backup);
  value.swap(m_blob_backup);
#ifndef NDEBUG
  m_uses_backup = false;
#endif
}

Create_field_wrapper::Create_field_wrapper(const Create_field *fld)
    : Field(nullptr, fld->max_display_width_in_codepoints(), nullptr, 0,
            fld->auto_flags, fld->field_name),
      m_field(fld) {
  if (fld->is_unsigned) {
    set_flag(UNSIGNED_FLAG);
  }
}

Item_result Create_field_wrapper::result_type() const {
  return field_types_result_type[field_type2index(m_field->sql_type)];
}

Item_result Create_field_wrapper::numeric_context_result_type() const {
  return ::numeric_context_result_type(type(), result_type(),
                                       m_field->decimals);
}

enum_field_types Create_field_wrapper::type() const {
  return m_field->sql_type;
}

const CHARSET_INFO *Create_field_wrapper::charset() const {
  return m_field->charset;
}

uint32 Create_field_wrapper::pack_length() const {
  return m_field->pack_length();
}

uint32 Create_field_wrapper::max_display_length() const {
  return m_field->max_display_width_in_codepoints();
}

Create_field *generate_create_field(THD *thd, Item *source_item,
                                    TABLE *tmp_table) {
  Field *tmp_table_field;
  if (source_item->type() == Item::FUNC_ITEM) {
    /*
      If the function returns an array, use the method provided by the function
      to create the tmp table field, as the generic
      tmp_table_field_from_field_type() can't handle typed arrays.
    */
    if (source_item->result_type() != STRING_RESULT ||
        source_item->returns_array()) {
      tmp_table_field = source_item->tmp_table_field(tmp_table);
    } else {
      tmp_table_field =
          source_item->tmp_table_field_from_field_type(tmp_table, false);
    }
  } else {
    Field *from_field;
    Field *default_field;
    tmp_table_field = create_tmp_field(
        thd, tmp_table, source_item, source_item->type(), nullptr, &from_field,
        &default_field, false, false, false, false);
  }
  if (!tmp_table_field) return nullptr; /* purecov: inspected */

  Field *table_field = nullptr;
  switch (source_item->type()) {
    case Item::FIELD_ITEM:
    case Item::TRIGGER_FIELD_ITEM: {
      /*
        We have to take into account both the real table's fields
        and pseudo-fields used in trigger's body. These fields are used to copy
        defaults values later inside constructor of the class Create_field.
       */
      table_field = down_cast<Item_field *>(source_item)->field;
      break;
    }
    default: {
      /*
        No default should be generated:
        1. If the expression is of temporal type having date and non-nullable,
        and we're in strict mode, as the zero date is invalid.
        2. If the expression is of GEOMETRY type, and it is non-nullable.
       */
      if (!source_item->is_nullable() &&
          ((is_temporal_type_with_date(tmp_table_field->type()) &&
            thd->is_strict_mode() /*(1)*/) ||
           (tmp_table_field->type() == MYSQL_TYPE_GEOMETRY) /*(2)*/)) {
        tmp_table_field->set_flag(NO_DEFAULT_VALUE_FLAG);
      }
    }
  }

  assert(tmp_table_field->gcol_info == nullptr &&
         tmp_table_field->stored_in_db);
  Create_field *create_field =
      new (thd->mem_root) Create_field(tmp_table_field, table_field);
  if (!create_field) return nullptr; /* purecov: inspected */

  // Mark if collation was specified explicitly by user for the column.
  if (source_item->type() == Item::FIELD_ITEM) {
    assert(table_field != nullptr);
    const TABLE *table = table_field->table;
    assert(table);
    const dd::Table *table_obj =
        table->s->tmp_table ? table->s->tmp_table_def : nullptr;
    dd::cache::Dictionary_client::Auto_releaser releaser(thd->dd_client());

    if (!table_obj && table->s->table_category != TABLE_UNKNOWN_CATEGORY) {
<<<<<<< HEAD
      const dd::cache::Dictionary_client::Auto_releaser releaser(
          thd->dd_client());

=======
>>>>>>> bb99ad30
      if (thd->dd_client()->acquire(table->s->db.str, table->s->table_name.str,
                                    &table_obj)) {
        return nullptr; /* purecov: inspected */
      }
    }

    create_field->is_explicit_collation = false;
    if (table_obj) {
      const dd::Column *c = table_obj->get_column(table_field->field_name);
      if (c) create_field->is_explicit_collation = c->is_explicit_collation();
    }
  }

  if (source_item->is_nullable()) create_field->flags &= ~NOT_NULL_FLAG;

  return create_field;
}

const char *get_field_name_or_expression(THD *thd, const Field *field) {
  if (field->is_field_for_functional_index()) {
    String expression_buffer;
    field->gcol_info->print_expr(thd, &expression_buffer);
    return thd->strmake(expression_buffer.ptr(), expression_buffer.length());
  }

  return field->field_name;
}<|MERGE_RESOLUTION|>--- conflicted
+++ resolved
@@ -10574,15 +10574,10 @@
     assert(table);
     const dd::Table *table_obj =
         table->s->tmp_table ? table->s->tmp_table_def : nullptr;
-    dd::cache::Dictionary_client::Auto_releaser releaser(thd->dd_client());
+    const dd::cache::Dictionary_client::Auto_releaser releaser(
+        thd->dd_client());
 
     if (!table_obj && table->s->table_category != TABLE_UNKNOWN_CATEGORY) {
-<<<<<<< HEAD
-      const dd::cache::Dictionary_client::Auto_releaser releaser(
-          thd->dd_client());
-
-=======
->>>>>>> bb99ad30
       if (thd->dd_client()->acquire(table->s->db.str, table->s->table_name.str,
                                     &table_obj)) {
         return nullptr; /* purecov: inspected */
