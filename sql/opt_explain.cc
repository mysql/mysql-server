--- conflicted
+++ resolved
@@ -65,6 +65,9 @@
 #include "sql/item.h"
 #include "sql/item_func.h"
 #include "sql/item_subselect.h"
+#include "sql/iterators/row_iterator.h"
+#include "sql/join_optimizer/access_path.h"
+#include "sql/join_optimizer/bit_utils.h"
 #include "sql/join_optimizer/explain_access_path.h"
 #include "sql/join_optimizer/join_optimizer.h"
 #include "sql/key.h"
@@ -72,10 +75,15 @@
 #include "sql/mysqld_thd_manager.h"  // Global_THD_manager
 #include "sql/opt_costmodel.h"
 #include "sql/opt_explain_format.h"
-#include "sql/opt_range.h"  // QUICK_SELECT_I
 #include "sql/opt_trace.h"  // Opt_trace_*
 #include "sql/protocol.h"
-#include "sql/row_iterator.h"
+#include "sql/range_optimizer/group_index_skip_scan.h"
+#include "sql/range_optimizer/group_index_skip_scan_plan.h"
+#include "sql/range_optimizer/index_range_scan_plan.h"
+#include "sql/range_optimizer/path_helpers.h"
+#include "sql/range_optimizer/range_optimizer.h"
+#include "sql/range_optimizer/rowid_ordered_retrieval.h"
+#include "sql/range_optimizer/rowid_ordered_retrieval_plan.h"
 #include "sql/sql_bitmap.h"
 #include "sql/sql_class.h"
 #include "sql/sql_cmd.h"
@@ -176,7 +184,7 @@
   }
 
  public:
-  virtual ~Explain() {}
+  virtual ~Explain() = default;
 
   bool send();
 
@@ -378,15 +386,24 @@
 
 class Explain_table_base : public Explain {
  protected:
-  const TABLE *table;
   /**
      The QEP_TAB which we are currently explaining. It is NULL for the
-     inserted table in INSERT/REPLACE SELECT.
-     @note that you should never read quick() or condition(), they may change
-     under your feet without holding the mutex ; read quick_optim() and
-     condition_optim() instead.
+     inserted table in INSERT/REPLACE SELECT, and single-table UPDATE/DELETE.
+     @note that you should never read quick() or condition() even for SELECT,
+     they may change under your feet without holding the mutex;
+     read quick and condition in this class instead.
   */
-  QEP_TAB *tab;
+  QEP_TAB *tab{nullptr};
+
+  const TABLE *table{nullptr};
+  join_type type{JT_UNKNOWN};
+  AccessPath *range_scan_path{nullptr};
+  Item *condition{nullptr};
+  bool dynamic_range{false};
+  TABLE_LIST *table_ref{nullptr};
+  bool skip_records_in_range{false};
+  bool reversed_access{false};
+
   Key_map usable_keys;
 
   Explain_table_base(enum_parsing_context context_type_arg,
@@ -395,17 +412,16 @@
                      TABLE *const table_arg = nullptr)
       : Explain(context_type_arg, explain_thd_arg, query_thd_arg,
                 query_block_arg),
-        table(table_arg),
-        tab(nullptr) {}
+        table(table_arg) {}
 
   bool explain_partitions() override;
   bool explain_possible_keys() override;
 
   bool explain_key_parts(int key, uint key_parts);
-  bool explain_key_and_len_quick(QUICK_SELECT_I *quick);
+  bool explain_key_and_len_quick(AccessPath *range_scan);
   bool explain_key_and_len_index(int key);
   bool explain_key_and_len_index(int key, uint key_length, uint key_parts);
-  bool explain_extra_common(int quick_type, uint keyno);
+  bool explain_extra_common(int range_scan_type, uint keyno);
   bool explain_tmptable_and_filesort(bool need_tmp_table_arg,
                                      bool need_sort_arg);
 };
@@ -420,8 +436,8 @@
   bool need_order;      ///< add "Using filesort"" to "extra" if true
   const bool distinct;  ///< add "Distinct" string to "extra" column if true
 
-  JOIN *join;      ///< current JOIN
-  int quick_type;  ///< current quick type, see anon. enum at QUICK_SELECT_I
+  JOIN *join;           ///< current JOIN
+  int range_scan_type;  ///< current range scan type, really an AccessPath::Type
 
  public:
   Explain_join(THD *explain_thd_arg, const THD *query_thd_arg,
@@ -487,7 +503,8 @@
  public:
   Explain_table(THD *const explain_thd_arg, const THD *query_thd_arg,
                 Query_block *query_block_arg, TABLE *const table_arg,
-                QEP_TAB *tab_arg, uint key_arg, ha_rows limit_arg,
+                enum join_type type_arg, AccessPath *range_scan_arg,
+                Item *condition_arg, uint key_arg, ha_rows limit_arg,
                 bool need_tmp_table_arg, bool need_sort_arg,
                 enum_mod_type mod_type_arg, bool used_key_is_modified_arg,
                 const char *msg)
@@ -500,7 +517,9 @@
         mod_type(mod_type_arg),
         used_key_is_modified(used_key_is_modified_arg),
         message(msg) {
-    tab = tab_arg;
+    type = type_arg;
+    range_scan_path = range_scan_arg;
+    condition = condition_arg;
     usable_keys = table->possible_quick_keys;
     if (can_walk_clauses())
       order_list = (query_block_arg->order_list.elements != 0);
@@ -644,21 +663,19 @@
       fmt->entry()->col_table_name.set_const("<materialized_subquery>");
       fmt->entry()->using_temporary = true;
 
-      const QEP_TAB *const tmp_tab = unit->item->get_qep_tab();
-
-      fmt->entry()->col_join_type.set_const(join_type_str[tmp_tab->type()]);
+      fmt->entry()->col_join_type.set_const(
+          join_type_str[unit->item->get_join_type()]);
       fmt->entry()->col_key.set_const("<auto_key>");
 
       char buff_key_len[24];
       fmt->entry()->col_key_len.set(
           buff_key_len,
-          longlong10_to_str(tmp_tab->table()->key_info[0].key_length,
+          longlong10_to_str(unit->item->get_table()->key_info[0].key_length,
                             buff_key_len, 10) -
               buff_key_len);
 
-      if (explain_ref_key(fmt, tmp_tab->ref().key_parts,
-                          tmp_tab->ref().key_copy))
-        return true;
+      const TABLE_REF &ref = unit->item->get_table_ref();
+      if (explain_ref_key(fmt, ref.key_parts, ref.key_copy)) return true;
 
       fmt->entry()->col_rows.set(1);
       /*
@@ -872,14 +889,15 @@
   return false;
 }
 
-bool Explain_table_base::explain_key_and_len_quick(QUICK_SELECT_I *quick) {
+bool Explain_table_base::explain_key_and_len_quick(AccessPath *path) {
   bool ret = false;
   StringBuffer<512> str_key(cs);
   StringBuffer<512> str_key_len(cs);
 
-  if (quick->index != MAX_KEY)
-    ret = explain_key_parts(quick->index, quick->used_key_parts);
-  quick->add_keys_and_lengths(&str_key, &str_key_len);
+  if (used_index(path) != MAX_KEY)
+    ret = explain_key_parts(used_index(range_scan_path),
+                            get_used_key_parts(path));
+  add_keys_and_lengths(path, &str_key, &str_key_len);
   return (ret || fmt->entry()->col_key.set(str_key) ||
           fmt->entry()->col_key_len.set(str_key_len));
 }
@@ -903,17 +921,12 @@
           fmt->entry()->col_key_len.set(buff_key_len, length));
 }
 
-bool Explain_table_base::explain_extra_common(int quick_type, uint keyno) {
-  if (((keyno != MAX_KEY && keyno == table->file->pushed_idx_cond_keyno &&
-        table->file->pushed_idx_cond) ||
-       (tab && tab->cache_idx_cond))) {
+bool Explain_table_base::explain_extra_common(int range_scan_type, uint keyno) {
+  if (keyno != MAX_KEY && keyno == table->file->pushed_idx_cond_keyno &&
+      table->file->pushed_idx_cond) {
     StringBuffer<160> buff(cs);
     if (fmt->is_hierarchical() && can_print_clauses()) {
-      if (table->file->pushed_idx_cond)
-        table->file->pushed_idx_cond->print(explain_thd, &buff,
-                                            cond_print_flags);
-      else
-        tab->cache_idx_cond->print(explain_thd, &buff, cond_print_flags);
+      table->file->pushed_idx_cond->print(explain_thd, &buff, cond_print_flags);
     }
     if (push_extra(ET_USING_INDEX_CONDITION, buff))
       return true; /* purecov: inspected */
@@ -935,13 +948,12 @@
       }
     }
     if (pushed_root == table) {
-      uint pushed_count = tab->table()->file->number_of_pushed_joins();
+      uint pushed_count = table->file->number_of_pushed_joins();
       len = snprintf(buf, sizeof(buf) - 1, "Parent of %d pushed join@%d",
                      pushed_count, pushed_id);
     } else {
       len = snprintf(buf, sizeof(buf) - 1, "Child of '%s' in pushed join@%d",
-                     tab->table()->file->parent_of_pushed_join()->alias,
-                     pushed_id);
+                     table->file->parent_of_pushed_join()->alias, pushed_id);
     }
 
     {
@@ -951,12 +963,12 @@
     }
   }
 
-  switch (quick_type) {
-    case QUICK_SELECT_I::QS_TYPE_ROR_UNION:
-    case QUICK_SELECT_I::QS_TYPE_ROR_INTERSECT:
-    case QUICK_SELECT_I::QS_TYPE_INDEX_MERGE: {
+  switch (range_scan_type) {
+    case AccessPath::ROWID_UNION:
+    case AccessPath::ROWID_INTERSECTION:
+    case AccessPath::INDEX_MERGE: {
       StringBuffer<32> buff(cs);
-      tab->quick_optim()->add_info_string(&buff);
+      add_info_string(range_scan_path, &buff);
       if (fmt->is_hierarchical()) {
         /*
           We are replacing existing col_key value with a quickselect info,
@@ -972,30 +984,29 @@
     default:;
   }
 
-  if (tab) {
-    if (tab->table_ref && tab->table_ref->table_function) {
-      StringBuffer<64> str(cs);
-      str.append(tab->table_ref->table_function->func_name());
-
-      if (push_extra(ET_TABLE_FUNCTION, str) || push_extra(ET_USING_TEMPORARY))
-        return true;
-    }
-    if (tab->dynamic_range()) {
-      StringBuffer<64> str(STRING_WITH_LEN("index map: 0x"), cs);
-      /* 4 bits per 1 hex digit + terminating '\0' */
-      char buf[MAX_KEY / 4 + 1];
-      str.append(tab->keys().print(buf));
-      if (push_extra(ET_RANGE_CHECKED_FOR_EACH_RECORD, str)) return true;
-    } else if (tab->condition_optim()) {
-      if (fmt->is_hierarchical() && can_print_clauses()) {
-        Lazy_condition *c =
-            new (explain_thd->mem_root) Lazy_condition(tab->condition_optim());
-        if (c == nullptr) return true;
-        fmt->entry()->col_attached_condition.set(c);
-      } else if (push_extra(ET_USING_WHERE))
-        return true;
-    }
-
+  if (table_ref && table_ref->table_function) {
+    StringBuffer<64> str(cs);
+    str.append(table_ref->table_function->func_name());
+
+    if (push_extra(ET_TABLE_FUNCTION, str) || push_extra(ET_USING_TEMPORARY))
+      return true;
+  }
+  if (dynamic_range) {
+    StringBuffer<64> str(STRING_WITH_LEN("index map: 0x"), cs);
+    /* 4 bits per 1 hex digit + terminating '\0' */
+    char buf[MAX_KEY / 4 + 1];
+    str.append(tab->keys().print(buf));
+    if (push_extra(ET_RANGE_CHECKED_FOR_EACH_RECORD, str)) return true;
+  } else if (condition) {
+    if (fmt->is_hierarchical() && can_print_clauses()) {
+      Lazy_condition *c = new (explain_thd->mem_root) Lazy_condition(condition);
+      if (c == nullptr) return true;
+      fmt->entry()->col_attached_condition.set(c);
+    } else if (push_extra(ET_USING_WHERE))
+      return true;
+  }
+
+  {
     const Item *pushed_cond = table->file->pushed_cond;
     if (pushed_cond) {
       StringBuffer<64> buff(cs);
@@ -1003,16 +1014,16 @@
         pushed_cond->print(explain_thd, &buff, cond_print_flags);
       if (push_extra(ET_USING_PUSHED_CONDITION, buff)) return true;
     }
-    if (((quick_type >= 0 && tab->quick_optim()->reverse_sorted()) ||
-         tab->reversed_access()) &&
+    if (((range_scan_type >= 0 && is_reverse_sorted_range(range_scan_path)) ||
+         reversed_access) &&
         push_extra(ET_BACKWARD_SCAN))
       return true;
   }
   if (table->reginfo.not_exists_optimize && push_extra(ET_NOT_EXISTS))
     return true;
 
-  if (quick_type == QUICK_SELECT_I::QS_TYPE_RANGE) {
-    uint mrr_flags = ((QUICK_RANGE_SELECT *)(tab->quick_optim()))->mrr_flags;
+  if (range_scan_type == AccessPath::INDEX_RANGE_SCAN) {
+    uint mrr_flags = range_scan_path->index_range_scan().mrr_flags;
 
     /*
       During normal execution of a query, multi_range_read_init() is
@@ -1030,7 +1041,7 @@
       return true;
   }
 
-  if (tab && tab->type() == JT_FT &&
+  if (type == JT_FT &&
       (table->file->ha_table_flags() & HA_CAN_FULLTEXT_HINTS)) {
     /*
       Print info about FT hints.
@@ -1086,8 +1097,8 @@
     EXPLAIN FORMAT=JSON FOR CONNECTION will mention clearly that index dive has
     been skipped.
   */
-  if (explain_thd->lex->sql_command == SQLCOM_EXPLAIN_OTHER && tab &&
-      fmt->is_hierarchical() && tab->skip_records_in_range())
+  if (explain_thd->lex->sql_command == SQLCOM_EXPLAIN_OTHER &&
+      fmt->is_hierarchical() && skip_records_in_range)
     push_extra(ET_SKIP_RECORDS_IN_RANGE);
 
   return false;
@@ -1295,15 +1306,22 @@
 
 bool Explain_join::explain_qep_tab(size_t tabnum) {
   tab = join->qep_tab + tabnum;
+  type = tab->type();
+  range_scan_path = tab->range_scan();
+  condition = tab->condition_optim();
+  dynamic_range = tab->dynamic_range();
+  skip_records_in_range = tab->skip_records_in_range();
+  reversed_access = tab->reversed_access();
+  table_ref = tab->table_ref;
   if (!tab->position()) return false;
   table = tab->table();
   usable_keys = tab->keys();
   usable_keys.merge(table->possible_quick_keys);
-  quick_type = -1;
+  range_scan_type = -1;
 
   if (tab->type() == JT_RANGE || tab->type() == JT_INDEX_MERGE) {
-    assert(tab->quick_optim());
-    quick_type = tab->quick_optim()->get_type();
+    assert(range_scan_path);
+    range_scan_type = range_scan_path->type;
   }
 
   if (tab->starts_weedout()) fmt->begin_context(CTX_DUPLICATES_WEEDOUT);
@@ -1335,8 +1353,7 @@
   }
 
   if (fmt->flush_entry() ||
-      (can_walk_clauses() &&
-       mark_subqueries(tab->condition_optim(), fmt->entry())))
+      (can_walk_clauses() && mark_subqueries(condition, fmt->entry())))
     return true;
 
   if (sjm && fmt->is_hierarchical()) {
@@ -1408,7 +1425,7 @@
 }
 
 bool Explain_join::explain_join_type() {
-  const join_type j_t = tab ? tab->type() : JT_ALL;
+  const join_type j_t = type == JT_UNKNOWN ? JT_ALL : type;
   const char *str = join_type_str[j_t];
   if ((j_t == JT_EQ_REF || j_t == JT_REF || j_t == JT_REF_OR_NULL) &&
       join->query_expression()->item) {
@@ -1431,12 +1448,11 @@
   if (tab->ref().key_parts)
     return explain_key_and_len_index(tab->ref().key, tab->ref().key_length,
                                      tab->ref().key_parts);
-  else if (tab->type() == JT_INDEX_SCAN || tab->type() == JT_FT)
+  else if (type == JT_INDEX_SCAN || type == JT_FT)
     return explain_key_and_len_index(tab->index());
-  else if (tab->type() == JT_RANGE || tab->type() == JT_INDEX_MERGE ||
-           ((tab->type() == JT_REF || tab->type() == JT_REF_OR_NULL) &&
-            tab->quick_optim()))
-    return explain_key_and_len_quick(tab->quick_optim());
+  else if (type == JT_RANGE || type == JT_INDEX_MERGE ||
+           ((type == JT_REF || type == JT_REF_OR_NULL) && range_scan_path))
+    return explain_key_and_len_quick(range_scan_path);
   return false;
 }
 
@@ -1451,7 +1467,7 @@
   POSITION *const pos = tab->position();
 
   if (explain_thd->lex->sql_command == SQLCOM_EXPLAIN_OTHER &&
-      tab->skip_records_in_range()) {
+      skip_records_in_range) {
     // Skipping col_rows, col_filtered, col_prefix_rows will set them to NULL.
     fmt->entry()->col_cond_cost.set(0);
     fmt->entry()->col_read_cost.set(0.0);
@@ -1501,15 +1517,14 @@
     if (tab->ref().key_parts)
       keyno = tab->ref().key;
     else if (tab->type() == JT_RANGE || tab->type() == JT_INDEX_MERGE)
-      keyno = tab->quick_optim()->index;
-
-    if (explain_extra_common(quick_type, keyno)) return true;
+      keyno = used_index(range_scan_path);
+
+    if (explain_extra_common(range_scan_type, keyno)) return true;
 
     if (((tab->type() == JT_INDEX_SCAN || tab->type() == JT_CONST) &&
          table->covering_keys.is_set(tab->index())) ||
-        (quick_type == QUICK_SELECT_I::QS_TYPE_ROR_INTERSECT &&
-         !((QUICK_ROR_INTERSECT_SELECT *)tab->quick_optim())
-              ->need_to_fetch_row) ||
+        (range_scan_type == AccessPath::ROWID_INTERSECTION &&
+         range_scan_path->rowid_intersection().is_covering) ||
         /*
           Notice that table->key_read can change on the fly (grep
           for set_keyread); so EXPLAIN CONNECTION reads a changing variable,
@@ -1517,13 +1532,12 @@
           cannot be severe (at worst, wrong EXPLAIN).
         */
         table->key_read || tab->keyread_optim()) {
-      if (quick_type == QUICK_SELECT_I::QS_TYPE_GROUP_MIN_MAX) {
-        QUICK_GROUP_MIN_MAX_SELECT *qgs =
-            (QUICK_GROUP_MIN_MAX_SELECT *)tab->quick_optim();
+      if (range_scan_type == AccessPath::GROUP_INDEX_SKIP_SCAN) {
         StringBuffer<64> buff(cs);
-        qgs->append_loose_scan_type(&buff);
+        if (range_scan_path->group_index_skip_scan().param->is_index_scan)
+          buff.append(STRING_WITH_LEN("scanning"));
         if (push_extra(ET_USING_INDEX_FOR_GROUP_BY, buff)) return true;
-      } else if (quick_type == QUICK_SELECT_I::QS_TYPE_SKIP_SCAN) {
+      } else if (range_scan_type == AccessPath::INDEX_SKIP_SCAN) {
         if (push_extra(ET_USING_INDEX_FOR_SKIP_SCAN)) return true;
       } else {
         if (push_extra(ET_USING_INDEX)) return true;
@@ -1560,19 +1574,18 @@
     }
 
     if (tab->lateral_derived_tables_depend_on_me) {
-      auto deps = tab->lateral_derived_tables_depend_on_me;
       StringBuffer<64> buff(cs);
       bool first = true;
-      for (QEP_TAB **tab2 = join->map2qep_tab; deps; tab2++, deps >>= 1) {
-        if (deps & 1) {
-          if (!first) buff.append(",");
-          first = false;
-          if (store_table_name((*tab2)->table_ref, fmt,
-                               [&](const char *name, size_t len) {
-                                 return buff.append(name, len);
-                               }))
-            return true;
-        }
+      for (int table_idx :
+           BitsSetIn(tab->lateral_derived_tables_depend_on_me)) {
+        QEP_TAB *tab2 = &join->qep_tab[table_idx];
+        if (!first) buff.append(",");
+        first = false;
+        if (store_table_name(tab2->table_ref, fmt,
+                             [&](const char *name, size_t len) {
+                               return buff.append(name, len);
+                             }))
+          return true;
       }
       if (push_extra(ET_REMATERIALIZE, buff)) return true;
     }
@@ -1679,8 +1692,8 @@
 
 bool Explain_table::explain_join_type() {
   join_type jt;
-  if (tab && tab->quick_optim())
-    jt = calc_join_type(tab->quick_optim()->get_type());
+  if (range_scan_path)
+    jt = calc_join_type(range_scan_path);
   else if (key != MAX_KEY)
     jt = JT_INDEX_SCAN;
   else
@@ -1691,8 +1704,8 @@
 }
 
 bool Explain_table::explain_ref() {
-  if (tab && tab->quick_optim()) {
-    int key_parts = tab->quick_optim()->used_key_parts;
+  if (range_scan_path) {
+    int key_parts = get_used_key_parts(range_scan_path);
     while (key_parts--) {
       fmt->entry()->col_ref.push_back("const");
     }
@@ -1701,8 +1714,8 @@
 }
 
 bool Explain_table::explain_key_and_len() {
-  if (tab && tab->quick_optim())
-    return explain_key_and_len_quick(tab->quick_optim());
+  if (range_scan_path)
+    return explain_key_and_len_quick(range_scan_path);
   else if (key != MAX_KEY)
     return explain_key_and_len_index(key);
   return false;
@@ -1731,16 +1744,16 @@
       fmt->entry()->col_partial_update_columns.push_back((*fld)->field_name);
 
   uint keyno;
-  int quick_type;
-  if (tab && tab->quick_optim()) {
-    keyno = tab->quick_optim()->index;
-    quick_type = tab->quick_optim()->get_type();
+  int range_scan_type;
+  if (range_scan_path) {
+    keyno = used_index(range_scan_path);
+    range_scan_type = range_scan_path->type;
   } else {
     keyno = key;
-    quick_type = -1;
-  }
-
-  return (explain_extra_common(quick_type, keyno) ||
+    range_scan_type = -1;
+  }
+
+  return (explain_extra_common(range_scan_type, keyno) ||
           explain_tmptable_and_filesort(need_tmp_table, need_sort));
 }
 
@@ -1870,7 +1883,8 @@
       // Derived tables and const subqueries are already optimized
       if (!unit->is_optimized() &&
           unit->optimize(explain_thd, /*materialize_destination=*/nullptr,
-                         /*create_iterators=*/false))
+                         /*create_iterators=*/false,
+                         /*finalize_access_paths=*/true))
         return true; /* purecov: inspected */
     }
   }
@@ -1887,8 +1901,9 @@
       ret = true;
     else
       ret = Explain_table(explain_thd, query_thd, select, plan->table,
-                          plan->tab, plan->key, plan->limit,
-                          plan->need_tmp_table, plan->need_sort, plan->mod_type,
+                          plan->type, plan->range_scan, plan->condition,
+                          plan->key, plan->limit, plan->need_tmp_table,
+                          plan->need_sort, plan->mod_type,
                           plan->used_key_is_modified, plan->message)
                 .send() ||
             explain_thd->is_error();
@@ -1958,8 +1973,9 @@
         // INSERT/REPLACE SELECT ... FROM dual
         ret = Explain_table(
                   explain_thd, query_thd, query_block,
-                  query_plan->get_lex()->insert_table_leaf->table, nullptr,
-                  MAX_KEY, HA_POS_ERROR, false, false,
+                  query_plan->get_lex()->insert_table_leaf->table, JT_UNKNOWN,
+                  /*quick=*/nullptr, /*condition=*/nullptr, MAX_KEY,
+                  HA_POS_ERROR, false, false,
                   (query_plan->get_lex()->sql_command == SQLCOM_INSERT_SELECT
                        ? MT_INSERT
                        : MT_REPLACE),
@@ -2030,19 +2046,6 @@
       JOIN *join = unit->first_query_block()->join;
       const THD::Query_plan *query_plan = &query_thd->query_plan;
       switch (query_plan->get_command()) {
-<<<<<<< HEAD
-        case SQLCOM_UPDATE_MULTI:
-        case SQLCOM_UPDATE:
-          explain = "-> Update " + FindUpdatedTables(join) + "\n";
-          base_level = 1;
-          break;
-        case SQLCOM_DELETE_MULTI:
-        case SQLCOM_DELETE:
-          explain = "-> Delete from " + FindUpdatedTables(join) + "\n";
-          base_level = 1;
-          break;
-=======
->>>>>>> fbdaa4de
         case SQLCOM_INSERT_SELECT:
         case SQLCOM_INSERT:
           explain = string("-> Insert into ") +
@@ -2319,7 +2322,6 @@
   }
   bool operator()(THD *thd) override {
     if (thd->thread_id() == m_id) {
-      mysql_mutex_lock(&thd->LOCK_thd_data);
       thd->lock_query_plan();
       m_thd = thd;
       return true;
@@ -2339,10 +2341,8 @@
 */
 bool Sql_cmd_explain_other_thread::execute(THD *thd) {
   bool res = false;
-  THD *query_thd = nullptr;
   bool send_ok = false;
   const char *user;
-  bool unlock_thd_data = false;
   const std::string &db_name = thd->db().str ? thd->db().str : "";
   THD::Query_plan *qp;
   DEBUG_SYNC(thd, "before_explain_other");
@@ -2368,21 +2368,21 @@
 
   // Pick thread
   Find_thd_query_lock find_thd_query_lock(m_thread_id);
+  THD_ptr query_thd_ptr;
   if (!thd->killed) {
-    query_thd =
+    query_thd_ptr =
         Global_THD_manager::get_instance()->find_thd(&find_thd_query_lock);
-    if (query_thd) unlock_thd_data = true;
-  }
-
-  if (!query_thd) {
+  }
+
+  if (!query_thd_ptr) {
     my_error(ER_NO_SUCH_THREAD, MYF(0), m_thread_id);
     goto err;
   }
 
-  qp = &query_thd->query_plan;
-
-  if (query_thd->get_protocol()->connection_alive() &&
-      !query_thd->system_thread && qp->get_command() != SQLCOM_END) {
+  qp = &query_thd_ptr->query_plan;
+
+  if (query_thd_ptr->get_protocol()->connection_alive() &&
+      !query_thd_ptr->system_thread && qp->get_command() != SQLCOM_END) {
     /*
       Don't explain:
       1) Prepared statements
@@ -2408,7 +2408,7 @@
         (!qp->get_lex()->m_sql_cmd ||
          qp->get_lex()->m_sql_cmd->is_prepared()))  // (4)
     {
-      Security_context *tmp_sctx = query_thd->security_context();
+      Security_context *tmp_sctx = query_thd_ptr->security_context();
       assert(tmp_sctx->user().str);
       if (user && strcmp(tmp_sctx->user().str, user)) {
         my_error(ER_ACCESS_DENIED_ERROR, MYF(0),
@@ -2417,8 +2417,6 @@
                  (thd->password ? ER_THD(thd, ER_YES) : ER_THD(thd, ER_NO)));
         goto err;
       }
-      mysql_mutex_unlock(&query_thd->LOCK_thd_data);
-      unlock_thd_data = false;
     } else {
       /*
         Note that we send "not supported" for a supported stmt (e.g. SELECT)
@@ -2436,14 +2434,12 @@
 
   if (qp->is_single_table_plan())
     res = explain_single_table_modification(
-        thd, query_thd, qp->get_modification_plan(),
+        thd, query_thd_ptr.get(), qp->get_modification_plan(),
         qp->get_lex()->unit->first_query_block());
   else
-    res = explain_query(thd, query_thd, qp->get_lex()->unit);
+    res = explain_query(thd, query_thd_ptr.get(), qp->get_lex()->unit);
 
 err:
-  if (unlock_thd_data) mysql_mutex_unlock(&query_thd->LOCK_thd_data);
-
   DEBUG_SYNC(thd, "after_explain_other");
   if (!res && send_ok) my_ok(thd, 0);
 
@@ -2468,7 +2464,10 @@
 
   @param thd_arg        owning thread
   @param mt             modification type - MT_INSERT/MT_UPDATE/etc
-  @param tab_arg        Table to modify
+  @param table_arg      Table to modify
+  @param type_arg       Access type (JT_*) for this table
+  @param range_scan_arg Range index scan used, if any
+  @param condition_arg  Condition applied, if any
   @param key_arg        MAX_KEY or and index number of the key that was chosen
                         to access table data.
   @param limit_arg      HA_POS_ERROR or LIMIT value.
@@ -2481,16 +2480,17 @@
   @param rows           How many rows we plan to modify in the table.
 */
 
-Modification_plan::Modification_plan(THD *thd_arg, enum_mod_type mt,
-                                     QEP_TAB *tab_arg, uint key_arg,
-                                     ha_rows limit_arg, bool need_tmp_table_arg,
-                                     bool need_sort_arg,
-                                     bool used_key_is_modified_arg,
-                                     ha_rows rows)
+Modification_plan::Modification_plan(
+    THD *thd_arg, enum_mod_type mt, TABLE *table_arg, enum join_type type_arg,
+    AccessPath *range_scan_arg, Item *condition_arg, uint key_arg,
+    ha_rows limit_arg, bool need_tmp_table_arg, bool need_sort_arg,
+    bool used_key_is_modified_arg, ha_rows rows)
     : thd(thd_arg),
       mod_type(mt),
-      table(tab_arg->table()),
-      tab(tab_arg),
+      table(table_arg),
+      type(type_arg),
+      range_scan(range_scan_arg),
+      condition(condition_arg),
       key(key_arg),
       limit(limit_arg),
       need_tmp_table(need_tmp_table_arg),
@@ -2527,7 +2527,6 @@
     : thd(thd_arg),
       mod_type(mt),
       table(table_arg),
-      tab(nullptr),
       key(MAX_KEY),
       limit(HA_POS_ERROR),
       need_tmp_table(false),
