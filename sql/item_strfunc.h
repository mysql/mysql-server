/* Copyright (c) 2000, 2022, Oracle and/or its affiliates.

   This program is free software; you can redistribute it and/or modify
   it under the terms of the GNU General Public License, version 2.0,
   as published by the Free Software Foundation.

   This program is also distributed with certain software (including
   but not limited to OpenSSL) that is licensed under separate terms,
   as designated in a particular file or component or in included license
   documentation.  The authors of MySQL hereby grant you an additional
   permission to link the program and your derivative works with the
   separately licensed software that they have included with MySQL.

   This program is distributed in the hope that it will be useful,
   but WITHOUT ANY WARRANTY; without even the implied warranty of
   MERCHANTABILITY or FITNESS FOR A PARTICULAR PURPOSE.  See the
   GNU General Public License, version 2.0, for more details.

   You should have received a copy of the GNU General Public License
   along with this program; if not, write to the Free Software
   Foundation, Inc., 51 Franklin St, Fifth Floor, Boston, MA 02110-1301  USA */

/* This file defines all string functions */
#ifndef ITEM_STRFUNC_INCLUDED
#define ITEM_STRFUNC_INCLUDED

#include <assert.h>
#include <sys/types.h>

#include <cstdint>  // uint32_t

#include "lex_string.h"
#include "libbinlogevents/include/uuid.h"  // Uuid
#include "m_ctype.h"

#include "my_hostname.h"  // HOSTNAME_LENGTH
#include "my_inttypes.h"
#include "my_table_map.h"
#include "my_time.h"
#include "mysql/udf_registration_types.h"
#include "mysql_com.h"
#include "mysql_time.h"
#include "sql/enum_query_type.h"
#include "sql/field.h"
#include "sql/item.h"
#include "sql/item_cmpfunc.h"    // Item_bool_func
#include "sql/item_func.h"       // Item_func
#include "sql/parse_location.h"  // POS
#include "sql/sql_const.h"
#include "sql_string.h"
#include "template_utils.h"  // pointer_cast

class MY_LOCALE;
class PT_item_list;
class THD;
class my_decimal;
struct Parse_context;

template <class T>
class List;

CHARSET_INFO *mysqld_collation_get_by_name(
    const char *name, CHARSET_INFO *name_cs = system_charset_info);

/**
  Generate Universal Unique Identifier (UUID).

  @param  str Pointer to string which will hold the UUID.

  @return str Pointer to string which contains the UUID.
*/

String *mysql_generate_uuid(String *str);

class Item_str_func : public Item_func {
  typedef Item_func super;

 public:
  Item_str_func() : Item_func() {}

  explicit Item_str_func(const POS &pos) : super(pos) {}

  Item_str_func(Item *a) : Item_func(a) {}

  Item_str_func(const POS &pos, Item *a) : Item_func(pos, a) {}

  Item_str_func(Item *a, Item *b) : Item_func(a, b) {}

  Item_str_func(const POS &pos, Item *a, Item *b) : Item_func(pos, a, b) {}

  Item_str_func(Item *a, Item *b, Item *c) : Item_func(a, b, c) {}

  Item_str_func(const POS &pos, Item *a, Item *b, Item *c)
      : Item_func(pos, a, b, c) {}

  Item_str_func(Item *a, Item *b, Item *c, Item *d) : Item_func(a, b, c, d) {}

  Item_str_func(const POS &pos, Item *a, Item *b, Item *c, Item *d)
      : Item_func(pos, a, b, c, d) {}

  Item_str_func(Item *a, Item *b, Item *c, Item *d, Item *e)
      : Item_func(a, b, c, d, e) {}

  Item_str_func(const POS &pos, Item *a, Item *b, Item *c, Item *d, Item *e)
      : Item_func(pos, a, b, c, d, e) {}
  Item_str_func(const POS &pos, Item *a, Item *b, Item *c, Item *d, Item *e,
                Item *f)
      : Item_func(pos, a, b, c, d, e, f) {}
  explicit Item_str_func(mem_root_deque<Item *> *list) : Item_func(list) {}

  Item_str_func(const POS &pos, PT_item_list *opt_list)
      : Item_func(pos, opt_list) {}

  String *eval_string_arg(Item *arg, String *buffer);

  longlong val_int() override { return val_int_from_string(); }
  double val_real() override { return val_real_from_string(); }
  my_decimal *val_decimal(my_decimal *) override;
  bool get_date(MYSQL_TIME *ltime, my_time_flags_t fuzzydate) override {
    return get_date_from_string(ltime, fuzzydate);
  }
  bool get_time(MYSQL_TIME *ltime) override {
    return get_time_from_string(ltime);
  }
  enum Item_result result_type() const override { return STRING_RESULT; }
  void left_right_max_length();
  bool fix_fields(THD *thd, Item **ref) override;
  bool resolve_type(THD *thd) override {
    if (param_type_is_default(thd, 0, -1)) return true;
    return false;
  }
  String *val_str_from_val_str_ascii(String *str, String *str2);

 protected:
  /**
    Calls push_warning_printf for packet overflow.
    @return error_str().
   */
  String *push_packet_overflow_warning(THD *thd, const char *func);
};

/*
  Functions that return values with ASCII repertoire
*/
class Item_str_ascii_func : public Item_str_func {
  String ascii_buf;

 public:
  Item_str_ascii_func() : Item_str_func() {
    collation.set_repertoire(MY_REPERTOIRE_ASCII);
  }

  Item_str_ascii_func(Item *a) : Item_str_func(a) {
    collation.set_repertoire(MY_REPERTOIRE_ASCII);
  }
  Item_str_ascii_func(const POS &pos, Item *a) : Item_str_func(pos, a) {
    collation.set_repertoire(MY_REPERTOIRE_ASCII);
  }

  Item_str_ascii_func(Item *a, Item *b) : Item_str_func(a, b) {
    collation.set_repertoire(MY_REPERTOIRE_ASCII);
  }
  Item_str_ascii_func(const POS &pos, Item *a, Item *b)
      : Item_str_func(pos, a, b) {
    collation.set_repertoire(MY_REPERTOIRE_ASCII);
  }

  Item_str_ascii_func(Item *a, Item *b, Item *c) : Item_str_func(a, b, c) {
    collation.set_repertoire(MY_REPERTOIRE_ASCII);
  }
  Item_str_ascii_func(const POS &pos, Item *a, Item *b, Item *c)
      : Item_str_func(pos, a, b, c) {
    collation.set_repertoire(MY_REPERTOIRE_ASCII);
  }

  String *val_str(String *str) override {
    return val_str_from_val_str_ascii(str, &ascii_buf);
  }
  String *val_str_ascii(String *) override = 0;
};

class Item_func_md5 final : public Item_str_ascii_func {
  String tmp_value;

 public:
  Item_func_md5(const POS &pos, Item *a) : Item_str_ascii_func(pos, a) {}
  String *val_str_ascii(String *) override;
  bool resolve_type(THD *thd) override;
  const char *func_name() const override { return "md5"; }
};

class Item_func_sha : public Item_str_ascii_func {
 public:
  Item_func_sha(const POS &pos, Item *a) : Item_str_ascii_func(pos, a) {}
  String *val_str_ascii(String *) override;
  bool resolve_type(THD *thd) override;
  const char *func_name() const override { return "sha"; }
};

class Item_func_sha2 : public Item_str_ascii_func {
 public:
  Item_func_sha2(const POS &pos, Item *a, Item *b)
      : Item_str_ascii_func(pos, a, b) {}
  String *val_str_ascii(String *) override;
  bool resolve_type(THD *thd) override;
  const char *func_name() const override { return "sha2"; }
};

class Item_func_to_base64 final : public Item_str_ascii_func {
  String tmp_value;

 public:
  Item_func_to_base64(const POS &pos, Item *a) : Item_str_ascii_func(pos, a) {}
  String *val_str_ascii(String *) override;
  bool resolve_type(THD *) override;
  const char *func_name() const override { return "to_base64"; }
};

class Item_func_statement_digest final : public Item_str_ascii_func {
 public:
  Item_func_statement_digest(const POS &pos, Item *query_string)
      : Item_str_ascii_func(pos, query_string) {}

  const char *func_name() const override { return "statement_digest"; }
  bool check_function_as_value_generator(uchar *checker_args) override {
    Check_function_as_value_generator_parameters *func_arg =
        pointer_cast<Check_function_as_value_generator_parameters *>(
            checker_args);
    func_arg->banned_function_name = func_name();
    return (func_arg->source == VGS_GENERATED_COLUMN);
  }

  bool resolve_type(THD *thd) override;

  String *val_str_ascii(String *) override;

 private:
  uchar *m_token_buffer{nullptr};
};

class Item_func_statement_digest_text final : public Item_str_func {
 public:
  Item_func_statement_digest_text(const POS &pos, Item *query_string)
      : Item_str_func(pos, query_string) {}

  const char *func_name() const override { return "statement_digest_text"; }

  /**
    The type is always LONGTEXT, just like the digest_text columns in
    Performance Schema
  */
  bool resolve_type(THD *thd) override;

  bool check_function_as_value_generator(uchar *checker_args) override {
    Check_function_as_value_generator_parameters *func_arg =
        pointer_cast<Check_function_as_value_generator_parameters *>(
            checker_args);
    func_arg->banned_function_name = func_name();
    return (func_arg->source == VGS_GENERATED_COLUMN);
  }
  String *val_str(String *) override;

 private:
  uchar *m_token_buffer{nullptr};
};

class Item_func_from_base64 final : public Item_str_func {
  String tmp_value;

 public:
  Item_func_from_base64(const POS &pos, Item *a) : Item_str_func(pos, a) {}
  String *val_str(String *) override;
  bool resolve_type(THD *thd) override;
  const char *func_name() const override { return "from_base64"; }
};

class Item_func_aes_encrypt final : public Item_str_func {
  String tmp_value;
  typedef Item_str_func super;

 public:
  Item_func_aes_encrypt(const POS &pos, Item *a, Item *b)
      : Item_str_func(pos, a, b) {}
  Item_func_aes_encrypt(const POS &pos, Item *a, Item *b, Item *c)
      : Item_str_func(pos, a, b, c) {}
  Item_func_aes_encrypt(const POS &pos, Item *a, Item *b, Item *c, Item *d)
      : Item_str_func(pos, a, b, c, d) {}
  Item_func_aes_encrypt(const POS &pos, Item *a, Item *b, Item *c, Item *d,
                        Item *e)
      : Item_str_func(pos, a, b, c, d, e) {}
  Item_func_aes_encrypt(const POS &pos, Item *a, Item *b, Item *c, Item *d,
                        Item *e, Item *f)
      : Item_str_func(pos, a, b, c, d, e, f) {}
  bool itemize(Parse_context *pc, Item **res) override;
  String *val_str(String *) override;
  bool resolve_type(THD *) override;
  const char *func_name() const override { return "aes_encrypt"; }
};

class Item_func_aes_decrypt : public Item_str_func {
  typedef Item_str_func super;

 public:
  Item_func_aes_decrypt(const POS &pos, Item *a, Item *b)
      : Item_str_func(pos, a, b) {}
  Item_func_aes_decrypt(const POS &pos, Item *a, Item *b, Item *c)
      : Item_str_func(pos, a, b, c) {}
  Item_func_aes_decrypt(const POS &pos, Item *a, Item *b, Item *c, Item *d)
      : Item_str_func(pos, a, b, c, d) {}
  Item_func_aes_decrypt(const POS &pos, Item *a, Item *b, Item *c, Item *d,
                        Item *e)
      : Item_str_func(pos, a, b, c, d, e) {}
  Item_func_aes_decrypt(const POS &pos, Item *a, Item *b, Item *c, Item *d,
                        Item *e, Item *f)
      : Item_str_func(pos, a, b, c, d, e, f) {}
  bool itemize(Parse_context *pc, Item **res) override;
  String *val_str(String *) override;
  bool resolve_type(THD *thd) override;
  const char *func_name() const override { return "aes_decrypt"; }
};

class Item_func_random_bytes : public Item_str_func {
  typedef Item_str_func super;

  /** limitation from the SSL library */
  static const ulonglong MAX_RANDOM_BYTES_BUFFER;

 public:
  Item_func_random_bytes(const POS &pos, Item *a) : Item_str_func(pos, a) {}

  bool itemize(Parse_context *pc, Item **res) override;
  bool resolve_type(THD *thd) override;
  String *val_str(String *a) override;

  const char *func_name() const override { return "random_bytes"; }
};

class Item_func_concat : public Item_str_func {
  String tmp_value{"", 0, collation.collation};  // Initialize to empty
 public:
  Item_func_concat(const POS &pos, PT_item_list *opt_list)
      : Item_str_func(pos, opt_list) {}
  Item_func_concat(Item *a, Item *b) : Item_str_func(a, b) {}
  Item_func_concat(const POS &pos, Item *a, Item *b)
      : Item_str_func(pos, a, b) {}

  String *val_str(String *) override;
  bool resolve_type(THD *thd) override;
  const char *func_name() const override { return "concat"; }
};

class Item_func_concat_ws : public Item_str_func {
  String tmp_value{"", 0, collation.collation};  // Initialize to empty
 public:
  explicit Item_func_concat_ws(mem_root_deque<Item *> *list)
      : Item_str_func(list) {
    null_on_null = false;
  }
  Item_func_concat_ws(const POS &pos, PT_item_list *opt_list)
      : Item_str_func(pos, opt_list) {
    null_on_null = false;
  }
  String *val_str(String *) override;
  bool resolve_type(THD *thd) override;
  const char *func_name() const override { return "concat_ws"; }
};

class Item_func_reverse : public Item_str_func {
  String tmp_value;

 public:
  Item_func_reverse(Item *a) : Item_str_func(a) {}
  Item_func_reverse(const POS &pos, Item *a) : Item_str_func(pos, a) {}

  String *val_str(String *) override;
  bool resolve_type(THD *thd) override;
  const char *func_name() const override { return "reverse"; }
};

class Item_func_replace : public Item_str_func {
  String tmp_value, tmp_value2;
  /// Holds result in case we need to allocate our own result buffer.
  String tmp_value_res{"", 0, &my_charset_bin};

 public:
  Item_func_replace(const POS &pos, Item *org, Item *find, Item *replace)
      : Item_str_func(pos, org, find, replace) {}
  String *val_str(String *) override;
  bool resolve_type(THD *thd) override;
  const char *func_name() const override { return "replace"; }
};

class Item_func_insert : public Item_str_func {
  String tmp_value;
  /// Holds result in case we need to allocate our own result buffer.
  String tmp_value_res;

 public:
  Item_func_insert(const POS &pos, Item *org, Item *start, Item *length,
                   Item *new_str)
      : Item_str_func(pos, org, start, length, new_str) {}
  String *val_str(String *) override;
  bool resolve_type(THD *thd) override;
  const char *func_name() const override { return "insert"; }
};

class Item_str_conv : public Item_str_func {
 protected:
  uint multiply;
  my_charset_conv_case converter;
  String tmp_value;

 public:
  Item_str_conv(const POS &pos, Item *item) : Item_str_func(pos, item) {}
  String *val_str(String *) override;
};

class Item_func_lower : public Item_str_conv {
 public:
  Item_func_lower(const POS &pos, Item *item) : Item_str_conv(pos, item) {}
  const char *func_name() const override { return "lower"; }
  bool resolve_type(THD *) override;
};

class Item_func_upper : public Item_str_conv {
 public:
  Item_func_upper(const POS &pos, Item *item) : Item_str_conv(pos, item) {}
  const char *func_name() const override { return "upper"; }
  bool resolve_type(THD *) override;
};

class Item_func_left : public Item_str_func {
  String tmp_value;

 public:
  Item_func_left(const POS &pos, Item *a, Item *b) : Item_str_func(pos, a, b) {}
  String *val_str(String *) override;
  bool resolve_type(THD *thd) override;
  const char *func_name() const override { return "left"; }
};

class Item_func_right : public Item_str_func {
  String tmp_value;

 public:
  Item_func_right(const POS &pos, Item *a, Item *b)
      : Item_str_func(pos, a, b) {}
  String *val_str(String *) override;
  bool resolve_type(THD *thd) override;
  const char *func_name() const override { return "right"; }
};

class Item_func_substr : public Item_str_func {
  typedef Item_str_func super;

  String tmp_value;

 public:
  Item_func_substr(Item *a, Item *b) : Item_str_func(a, b) {}
  Item_func_substr(const POS &pos, Item *a, Item *b) : super(pos, a, b) {}

  Item_func_substr(Item *a, Item *b, Item *c) : Item_str_func(a, b, c) {}
  Item_func_substr(const POS &pos, Item *a, Item *b, Item *c)
      : super(pos, a, b, c) {}

  String *val_str(String *) override;
  bool resolve_type(THD *thd) override;
  const char *func_name() const override { return "substr"; }
};

class Item_func_substr_index final : public Item_str_func {
  String tmp_value;

 public:
  Item_func_substr_index(const POS &pos, Item *a, Item *b, Item *c)
      : Item_str_func(pos, a, b, c) {}
  String *val_str(String *) override;
  bool resolve_type(THD *) override;
  const char *func_name() const override { return "substring_index"; }
};

class Item_func_trim : public Item_str_func {
 public:
  /**
    Why all the trim modes in this enum?
    We need to maintain parsing information, so that our print() function
    can reproduce correct messages and view definitions.
   */
  enum TRIM_MODE {
    TRIM_BOTH_DEFAULT,
    TRIM_BOTH,
    TRIM_LEADING,
    TRIM_TRAILING,
    TRIM_LTRIM,
    TRIM_RTRIM
  };

 private:
  String tmp_value;
  String remove;
  const TRIM_MODE m_trim_mode;
  const bool m_trim_leading;
  const bool m_trim_trailing;

 public:
  Item_func_trim(Item *a, Item *b, TRIM_MODE tm)
      : Item_str_func(a, b),
        m_trim_mode(tm),
        m_trim_leading(trim_leading()),
        m_trim_trailing(trim_trailing()) {}

  Item_func_trim(const POS &pos, Item *a, Item *b, TRIM_MODE tm)
      : Item_str_func(pos, a, b),
        m_trim_mode(tm),
        m_trim_leading(trim_leading()),
        m_trim_trailing(trim_trailing()) {}

  Item_func_trim(Item *a, TRIM_MODE tm)
      : Item_str_func(a),
        m_trim_mode(tm),
        m_trim_leading(trim_leading()),
        m_trim_trailing(trim_trailing()) {}

  Item_func_trim(const POS &pos, Item *a, TRIM_MODE tm)
      : Item_str_func(pos, a),
        m_trim_mode(tm),
        m_trim_leading(trim_leading()),
        m_trim_trailing(trim_trailing()) {}

  bool trim_leading() const {
    return m_trim_mode == TRIM_BOTH_DEFAULT || m_trim_mode == TRIM_BOTH ||
           m_trim_mode == TRIM_LEADING || m_trim_mode == TRIM_LTRIM;
  }

  bool trim_trailing() const {
    return m_trim_mode == TRIM_BOTH_DEFAULT || m_trim_mode == TRIM_BOTH ||
           m_trim_mode == TRIM_TRAILING || m_trim_mode == TRIM_RTRIM;
  }

  String *val_str(String *) override;
  bool resolve_type(THD *) override;
  const char *func_name() const override {
    switch (m_trim_mode) {
      case TRIM_BOTH_DEFAULT:
        return "trim";
      case TRIM_BOTH:
        return "trim";
      case TRIM_LEADING:
        return "ltrim";
      case TRIM_TRAILING:
        return "rtrim";
      case TRIM_LTRIM:
        return "ltrim";
      case TRIM_RTRIM:
        return "rtrim";
    }
    return nullptr;
  }
  void print(const THD *thd, String *str,
             enum_query_type query_type) const override;
};

class Item_func_ltrim final : public Item_func_trim {
 public:
  Item_func_ltrim(const POS &pos, Item *a)
      : Item_func_trim(pos, a, TRIM_LTRIM) {}
};

class Item_func_rtrim final : public Item_func_trim {
 public:
  Item_func_rtrim(const POS &pos, Item *a)
      : Item_func_trim(pos, a, TRIM_RTRIM) {}
};

class Item_func_sysconst : public Item_str_func {
  typedef Item_str_func super;

 public:
  Item_func_sysconst() {
    collation.set(system_charset_info, DERIVATION_SYSCONST);
  }
  explicit Item_func_sysconst(const POS &pos) : super(pos) {
    collation.set(system_charset_info, DERIVATION_SYSCONST);
  }

  Item *safe_charset_converter(THD *thd, const CHARSET_INFO *tocs) override;
  /*
    Used to create correct Item name in new converted item in
    safe_charset_converter, return string representation of this function
    call
  */
  virtual const Name_string fully_qualified_func_name() const = 0;
  bool check_function_as_value_generator(uchar *checker_args) override {
    Check_function_as_value_generator_parameters *func_arg =
        pointer_cast<Check_function_as_value_generator_parameters *>(
            checker_args);
    func_arg->banned_function_name = func_name();
    return ((func_arg->source == VGS_GENERATED_COLUMN) ||
            (func_arg->source == VGS_CHECK_CONSTRAINT));
  }
};

class Item_func_database : public Item_func_sysconst {
  typedef Item_func_sysconst super;

 public:
  explicit Item_func_database(const POS &pos) : Item_func_sysconst(pos) {}

  bool itemize(Parse_context *pc, Item **res) override;

  String *val_str(String *) override;
  bool resolve_type(THD *) override {
    set_data_type_string(uint32{MAX_FIELD_NAME});
    set_nullable(true);
    return false;
  }
  const char *func_name() const override { return "database"; }
  const Name_string fully_qualified_func_name() const override {
    return NAME_STRING("database()");
  }
};

class Item_func_user : public Item_func_sysconst {
  typedef Item_func_sysconst super;

 protected:
  /// True when function value is evaluated, set to false after each execution
  bool m_evaluated = false;

  /// Evaluate user name, must be called once per execution
  bool evaluate(const char *user, const char *host);
  type_conversion_status save_in_field_inner(Field *field, bool) override;

 public:
  Item_func_user() { str_value.set("", 0, system_charset_info); }
  explicit Item_func_user(const POS &pos) : super(pos) {
    str_value.set("", 0, system_charset_info);
  }

  table_map get_initial_pseudo_tables() const override {
    return INNER_TABLE_BIT;
  }

  bool itemize(Parse_context *pc, Item **res) override;

  bool check_function_as_value_generator(uchar *checker_args) override {
    Check_function_as_value_generator_parameters *func_arg =
        pointer_cast<Check_function_as_value_generator_parameters *>(
            checker_args);
    func_arg->banned_function_name = func_name();
    return true;
  }
  bool resolve_type(THD *) override {
    set_data_type_string(uint32{USERNAME_CHAR_LENGTH + HOSTNAME_LENGTH + 1U});
    return false;
  }
  void cleanup() override {
    m_evaluated = false;
    str_value.mem_free();
    super::cleanup();
  }
  const char *func_name() const override { return "user"; }
  const Name_string fully_qualified_func_name() const override {
    return NAME_STRING("user()");
  }

  String *val_str(String *) override;
};

class Item_func_current_user : public Item_func_user {
  typedef Item_func_user super;

  Name_resolution_context *context;

 protected:
  type_conversion_status save_in_field_inner(Field *field, bool) override;

 public:
  explicit Item_func_current_user(const POS &pos) : super(pos) {}

  bool itemize(Parse_context *pc, Item **res) override;
  const char *func_name() const override { return "current_user"; }
  const Name_string fully_qualified_func_name() const override {
    return NAME_STRING("current_user()");
  }

  String *val_str(String *) override;
};

class Item_func_soundex : public Item_str_func {
  String tmp_value;

 public:
  Item_func_soundex(Item *a) : Item_str_func(a) {}
  Item_func_soundex(const POS &pos, Item *a) : Item_str_func(pos, a) {}
  String *val_str(String *) override;
  bool resolve_type(THD *thd) override;
  const char *func_name() const override { return "soundex"; }
};

class Item_func_elt final : public Item_str_func {
 public:
  Item_func_elt(const POS &pos, PT_item_list *opt_list)
      : Item_str_func(pos, opt_list) {}
  double val_real() override;
  longlong val_int() override;
  String *val_str(String *str) override;
  bool resolve_type(THD *thd) override;
  const char *func_name() const override { return "elt"; }
};

class Item_func_make_set final : public Item_str_func {
  typedef Item_str_func super;

  Item *item;
  String tmp_str;

 public:
  Item_func_make_set(const POS &pos, Item *a, PT_item_list *opt_list)
      : Item_str_func(pos, opt_list), item(a) {}

  bool itemize(Parse_context *pc, Item **res) override;
  String *val_str(String *str) override;
  bool fix_fields(THD *thd, Item **ref) override {
    assert(fixed == 0);
    bool res = ((!item->fixed && item->fix_fields(thd, &item)) ||
                item->check_cols(1) || Item_func::fix_fields(thd, ref));
    set_nullable(is_nullable() || item->is_nullable());
    return res;
  }
  void split_sum_func(THD *thd, Ref_item_array ref_item_array,
                      mem_root_deque<Item *> *fields) override;
  bool resolve_type(THD *) override;
  void update_used_tables() override;
  const char *func_name() const override { return "make_set"; }

  bool walk(Item_processor processor, enum_walk walk, uchar *arg) override {
    if ((walk & enum_walk::PREFIX) && (this->*processor)(arg)) return true;
    if (item->walk(processor, walk, arg)) return true;
    for (uint i = 0; i < arg_count; i++) {
      if (args[i]->walk(processor, walk, arg)) return true;
    }
    return ((walk & enum_walk::POSTFIX) && (this->*processor)(arg));
  }

  Item *transform(Item_transformer transformer, uchar *arg) override;
  void print(const THD *thd, String *str,
             enum_query_type query_type) const override;
};

class Item_func_format final : public Item_str_ascii_func {
  String tmp_str;
  MY_LOCALE *locale;

 public:
  Item_func_format(const POS &pos, Item *org, Item *dec)
      : Item_str_ascii_func(pos, org, dec) {}
  Item_func_format(const POS &pos, Item *org, Item *dec, Item *lang)
      : Item_str_ascii_func(pos, org, dec, lang) {}

  MY_LOCALE *get_locale(Item *item);
  String *val_str_ascii(String *) override;
  bool resolve_type(THD *thd) override;
  const char *func_name() const override { return "format"; }
  void print(const THD *thd, String *str,
             enum_query_type query_type) const override;
};

class Item_func_char final : public Item_str_func {
 public:
  Item_func_char(const POS &pos, PT_item_list *list)
      : Item_str_func(pos, list) {
    collation.set(&my_charset_bin);
  }
  Item_func_char(const POS &pos, PT_item_list *list, const CHARSET_INFO *cs)
      : Item_str_func(pos, list) {
    collation.set(cs);
  }
  String *val_str(String *) override;
  bool resolve_type(THD *thd) override {
    if (param_type_is_default(thd, 0, -1, MYSQL_TYPE_LONGLONG)) return true;
    set_data_type_string(arg_count * 4U);
    return false;
  }
  const char *func_name() const override { return "char"; }
};

class Item_func_repeat final : public Item_str_func {
  String tmp_value;

 public:
  Item_func_repeat(const POS &pos, Item *arg1, Item *arg2)
      : Item_str_func(pos, arg1, arg2) {}
  String *val_str(String *) override;
  bool resolve_type(THD *thd) override;
  const char *func_name() const override { return "repeat"; }
};

class Item_func_space final : public Item_str_func {
 public:
  Item_func_space(const POS &pos, Item *arg1) : Item_str_func(pos, arg1) {}
  String *val_str(String *) override;
  bool resolve_type(THD *) override;
  const char *func_name() const override { return "space"; }
};

class Item_func_rpad final : public Item_str_func {
  String tmp_value, rpad_str;

 public:
  Item_func_rpad(const POS &pos, Item *arg1, Item *arg2, Item *arg3)
      : Item_str_func(pos, arg1, arg2, arg3) {}
  String *val_str(String *) override;
  bool resolve_type(THD *) override;
  const char *func_name() const override { return "rpad"; }
};

class Item_func_lpad final : public Item_str_func {
  String tmp_value, lpad_str;

 public:
  Item_func_lpad(const POS &pos, Item *arg1, Item *arg2, Item *arg3)
      : Item_str_func(pos, arg1, arg2, arg3) {}
  String *val_str(String *) override;
  bool resolve_type(THD *) override;
  const char *func_name() const override { return "lpad"; }
};

class Item_func_uuid_to_bin final : public Item_str_func {
  /// Buffer to store the binary result
  uchar m_bin_buf[binary_log::Uuid::BYTE_LENGTH];

 public:
  Item_func_uuid_to_bin(const POS &pos, Item *arg1)
      : Item_str_func(pos, arg1) {}
  Item_func_uuid_to_bin(const POS &pos, Item *arg1, Item *arg2)
      : Item_str_func(pos, arg1, arg2) {}
  String *val_str(String *) override;
  bool resolve_type(THD *) override;
  const char *func_name() const override { return "uuid_to_bin"; }
};

class Item_func_bin_to_uuid final : public Item_str_ascii_func {
  /// Buffer to store the text result
  char m_text_buf[binary_log::Uuid::TEXT_LENGTH + 1];

 public:
  Item_func_bin_to_uuid(const POS &pos, Item *arg1)
      : Item_str_ascii_func(pos, arg1) {}
  Item_func_bin_to_uuid(const POS &pos, Item *arg1, Item *arg2)
      : Item_str_ascii_func(pos, arg1, arg2) {}
  String *val_str_ascii(String *) override;
  bool resolve_type(THD *thd) override;
  const char *func_name() const override { return "bin_to_uuid"; }
};

class Item_func_is_uuid final : public Item_bool_func {
  typedef Item_bool_func super;

 public:
  Item_func_is_uuid(const POS &pos, Item *a) : Item_bool_func(pos, a) {}
  longlong val_int() override;
  const char *func_name() const override { return "is_uuid"; }
  bool resolve_type(THD *thd) override {
    bool res = super::resolve_type(thd);
    set_nullable(true);
    return res;
  }
};

class Item_func_conv final : public Item_str_func {
 public:
  // 64 digits plus possible '-'.
  static constexpr uint32_t CONV_MAX_LENGTH = 64U + 1U;
  Item_func_conv(const POS &pos, Item *a, Item *b, Item *c)
      : Item_str_func(pos, a, b, c) {}
  const char *func_name() const override { return "conv"; }
  String *val_str(String *) override;
  bool resolve_type(THD *) override;
};

class Item_func_hex : public Item_str_ascii_func {
  String tmp_value;

 public:
  Item_func_hex(const POS &pos, Item *a) : Item_str_ascii_func(pos, a) {}
  const char *func_name() const override { return "hex"; }
  String *val_str_ascii(String *) override;
  bool resolve_type(THD *thd) override;
};

class Item_func_unhex final : public Item_str_func {
  String tmp_value;

 public:
  Item_func_unhex(const POS &pos, Item *a) : Item_str_func(pos, a) {
    /* there can be bad hex strings */
    set_nullable(true);
  }
  const char *func_name() const override { return "unhex"; }
  String *val_str(String *) override;
  bool resolve_type(THD *thd) override;
};

#ifndef NDEBUG
class Item_func_like_range : public Item_str_func {
 protected:
  String min_str;
  String max_str;
  const bool is_min;

 public:
  Item_func_like_range(const POS &pos, Item *a, Item *b, bool is_min_arg)
      : Item_str_func(pos, a, b), is_min(is_min_arg) {
    set_nullable(true);
  }
  String *val_str(String *) override;
  bool resolve_type(THD *thd) override {
    if (param_type_is_default(thd, 0, 1)) return true;
    if (param_type_is_default(thd, 1, 2, MYSQL_TYPE_LONGLONG)) return true;
    set_data_type_string(uint32{MAX_BLOB_WIDTH}, args[0]->collation);
    return false;
  }
};

class Item_func_like_range_min final : public Item_func_like_range {
 public:
  Item_func_like_range_min(const POS &pos, Item *a, Item *b)
      : Item_func_like_range(pos, a, b, true) {}
  const char *func_name() const override { return "like_range_min"; }
};

class Item_func_like_range_max final : public Item_func_like_range {
 public:
  Item_func_like_range_max(const POS &pos, Item *a, Item *b)
      : Item_func_like_range(pos, a, b, false) {}
  const char *func_name() const override { return "like_range_max"; }
};
#endif

<<<<<<< HEAD
class Item_typecast_char final : public Item_str_func {
  longlong cast_length;
  const CHARSET_INFO *cast_cs, *from_cs;
  bool charset_conversion;
  String tmp_value;
=======
/**
  The following types of conversions are considered safe:

  Conversion to and from "binary".
  Conversion to Unicode.
  Other kind of conversions are potentially lossy.
*/
class Item_charset_conversion : public Item_str_func {
 protected:
  /// If true, conversion is needed so do it, else allow string copy.
  bool m_charset_conversion{false};
  /// The character set we are converting to
  const CHARSET_INFO *m_cast_cs;
  /// The character set we are converting from
  const CHARSET_INFO *m_from_cs{nullptr};
  String m_tmp_value;
  /// Marks whether the underlying Item is constant and may be cached.
  bool m_use_cached_value{false};
  /// Length argument value, if any given.
  longlong m_cast_length{-1};  // a priori not used
 public:
  bool m_safe;

 protected:
  /**
    Helper for CAST and CONVERT type resolution: common logic to compute the
    maximum numbers of characters of the type of the conversion.

    @returns the maximum numbers of characters possible after the conversion
  */
  uint32 compute_max_char_length();

  bool resolve_type(THD *thd) override;

 public:
  Item_charset_conversion(THD *thd, Item *a, const CHARSET_INFO *cs_arg,
                          bool cache_if_const)
      : Item_str_func(a), m_cast_cs(cs_arg) {
    if (cache_if_const && args[0]->may_evaluate_const(thd)) {
      uint errors = 0;
      String tmp, *str = args[0]->val_str(&tmp);
      if (!str || str_value.copy(str->ptr(), str->length(), str->charset(),
                                 m_cast_cs, &errors))
        null_value = true;
      m_use_cached_value = true;
      str_value.mark_as_const();
      m_safe = (errors == 0);
    } else {
      m_use_cached_value = false;
      // Marks whether the conversion is safe
      m_safe = (args[0]->collation.collation == &my_charset_bin ||
                cs_arg == &my_charset_bin || (cs_arg->state & MY_CS_UNICODE));
    }
  }
  Item_charset_conversion(const POS &pos, Item *a, const CHARSET_INFO *cs_arg)
      : Item_str_func(pos, a), m_cast_cs(cs_arg) {}

  String *val_str(String *) override;
};
>>>>>>> fbdaa4de

 public:
  Item_typecast_char(Item *a, longlong length_arg, const CHARSET_INFO *cs_arg)
      : Item_str_func(a), cast_length(length_arg), cast_cs(cs_arg) {}
  Item_typecast_char(const POS &pos, Item *a, longlong length_arg,
                     const CHARSET_INFO *cs_arg)
      : Item_str_func(pos, a), cast_length(length_arg), cast_cs(cs_arg) {}
  enum Functype functype() const override { return TYPECAST_FUNC; }
  bool eq(const Item *item, bool binary_cmp) const override;
  const char *func_name() const override { return "cast_as_char"; }
  String *val_str(String *a) override;
  bool resolve_type(THD *) override;
  void print(const THD *thd, String *str,
             enum_query_type query_type) const override;
};

class Item_load_file final : public Item_str_func {
  typedef Item_str_func super;

  String tmp_value;

 public:
  Item_load_file(const POS &pos, Item *a) : Item_str_func(pos, a) {}

  bool itemize(Parse_context *pc, Item **res) override;
  String *val_str(String *) override;
  const char *func_name() const override { return "load_file"; }
  table_map get_initial_pseudo_tables() const override {
    return INNER_TABLE_BIT;
  }
  bool resolve_type(THD *thd) override {
    if (param_type_is_default(thd, 0, 1)) return true;
    collation.set(&my_charset_bin, DERIVATION_COERCIBLE);
    set_data_type_blob(MAX_BLOB_WIDTH);
    set_nullable(true);
    return false;
  }
  bool check_function_as_value_generator(uchar *checker_args) override {
    Check_function_as_value_generator_parameters *func_arg =
        pointer_cast<Check_function_as_value_generator_parameters *>(
            checker_args);
    func_arg->banned_function_name = func_name();
    return true;
  }
};

class Item_func_export_set final : public Item_str_func {
 public:
  Item_func_export_set(const POS &pos, Item *a, Item *b, Item *c)
      : Item_str_func(pos, a, b, c) {}
  Item_func_export_set(const POS &pos, Item *a, Item *b, Item *c, Item *d)
      : Item_str_func(pos, a, b, c, d) {}
  Item_func_export_set(const POS &pos, Item *a, Item *b, Item *c, Item *d,
                       Item *e)
      : Item_str_func(pos, a, b, c, d, e) {}
  String *val_str(String *str) override;
  bool resolve_type(THD *) override;
  const char *func_name() const override { return "export_set"; }
};

class Item_func_quote : public Item_str_func {
  String tmp_value;

 public:
  Item_func_quote(const POS &pos, Item *a) : Item_str_func(pos, a) {}
  const char *func_name() const override { return "quote"; }
  String *val_str(String *) override;
  bool resolve_type(THD *thd) override;
};

class Item_func_conv_charset final : public Item_str_func {
  /// Marks weather the underlying Item is constant and may be cached.
  bool use_cached_value;
  String tmp_value;

 public:
  /**
    The following types of conversions are considered safe:

    Conversion to and from "binary".
    Conversion to Unicode.
    Other kind of conversions are potentially lossy.
  */
  bool safe;
  const CHARSET_INFO *conv_charset;  // keep it public
  Item_func_conv_charset(const POS &pos, Item *a, const CHARSET_INFO *cs)
      : Item_str_func(pos, a) {
    conv_charset = cs;
    use_cached_value = false;
    safe = false;
  }

  Item_func_conv_charset(THD *thd, Item *a, const CHARSET_INFO *cs,
                         bool cache_if_const)
      : Item_str_func(a) {
    assert(args[0]->fixed);

    conv_charset = cs;
    if (cache_if_const && args[0]->may_evaluate_const(thd)) {
      uint errors = 0;
      String tmp, *str = args[0]->val_str(&tmp);
      if (!str || str_value.copy(str->ptr(), str->length(), str->charset(),
                                 conv_charset, &errors))
        null_value = true;
      use_cached_value = true;
      str_value.mark_as_const();
      safe = (errors == 0);
    } else {
      use_cached_value = false;
      // Marks weather the conversion is safe
      safe = (args[0]->collation.collation == &my_charset_bin ||
              cs == &my_charset_bin || (cs->state & MY_CS_UNICODE));
    }
  }
  String *val_str(String *) override;
  bool resolve_type(THD *) override;
  const char *func_name() const override { return "convert"; }
  void print(const THD *thd, String *str,
             enum_query_type query_type) const override;
};

class Item_func_set_collation final : public Item_str_func {
  typedef Item_str_func super;

  LEX_STRING collation_string;

 public:
  Item_func_set_collation(const POS &pos, Item *a,
                          const LEX_STRING &collation_string_arg)
      : super(pos, a, nullptr), collation_string(collation_string_arg) {}

  bool itemize(Parse_context *pc, Item **res) override;
  String *val_str(String *) override;
  bool resolve_type(THD *) override;
  bool eq(const Item *item, bool binary_cmp) const override;
  const char *func_name() const override { return "collate"; }
  enum Functype functype() const override { return COLLATE_FUNC; }
  void print(const THD *thd, String *str,
             enum_query_type query_type) const override;
  Item_field *field_for_view_update() override {
    /* this function is transparent for view updating */
    return args[0]->field_for_view_update();
  }
};

class Item_func_charset final : public Item_str_func {
 public:
  Item_func_charset(const POS &pos, Item *a) : Item_str_func(pos, a) {
    null_on_null = false;
  }
  String *val_str(String *) override;
  const char *func_name() const override { return "charset"; }
  bool resolve_type(THD *thd) override {
    set_data_type_string(64U, system_charset_info);
    set_nullable(false);
    return Item_str_func::resolve_type(thd);
  }
};

class Item_func_collation : public Item_str_func {
 public:
  Item_func_collation(const POS &pos, Item *a) : Item_str_func(pos, a) {
    null_on_null = false;
  }
  String *val_str(String *) override;
  const char *func_name() const override { return "collation"; }
  bool resolve_type(THD *thd) override {
    if (Item_str_func::resolve_type(thd)) return true;
    set_data_type_string(64U, system_charset_info);
    set_nullable(false);
    return false;
  }
};

class Item_func_weight_string final : public Item_str_func {
  typedef Item_str_func super;

  String tmp_value;
  uint flags;
  const uint num_codepoints;
  const uint result_length;
  Field *field;
  const bool as_binary;

 public:
  Item_func_weight_string(const POS &pos, Item *a, uint result_length_arg,
                          uint num_codepoints_arg, uint flags_arg,
                          bool as_binary_arg = false)
      : Item_str_func(pos, a),
        flags(flags_arg),
        num_codepoints(num_codepoints_arg),
        result_length(result_length_arg),
        field(nullptr),
        as_binary(as_binary_arg) {}

  bool itemize(Parse_context *pc, Item **res) override;

  const char *func_name() const override { return "weight_string"; }
  bool eq(const Item *item, bool binary_cmp) const override;
  String *val_str(String *) override;
  bool resolve_type(THD *) override;
  void print(const THD *thd, String *str,
             enum_query_type query_type) const override;
};

class Item_func_crc32 final : public Item_int_func {
  String value;

 public:
  Item_func_crc32(const POS &pos, Item *a) : Item_int_func(pos, a) {
    unsigned_flag = true;
  }
  const char *func_name() const override { return "crc32"; }
  bool resolve_type(THD *thd) override {
    if (param_type_is_default(thd, 0, 1)) return true;
    max_length = 10;
    return false;
  }
  longlong val_int() override;
};

class Item_func_uncompressed_length final : public Item_int_func {
  String value;

 public:
  Item_func_uncompressed_length(const POS &pos, Item *a)
      : Item_int_func(pos, a) {}
  const char *func_name() const override { return "uncompressed_length"; }
  bool resolve_type(THD *thd) override {
    if (param_type_is_default(thd, 0, 1)) return true;
    max_length = 10;
    return false;
  }
  longlong val_int() override;
};

class Item_func_compress final : public Item_str_func {
  String buffer;

 public:
  Item_func_compress(const POS &pos, Item *a) : Item_str_func(pos, a) {}
  bool resolve_type(THD *thd) override {
    if (Item_str_func::resolve_type(thd)) return true;
    set_data_type_string((args[0]->max_length * 120U) / 100U + 12U);
    return false;
  }
  const char *func_name() const override { return "compress"; }
  String *val_str(String *str) override;
};

class Item_func_uncompress final : public Item_str_func {
  String buffer;

 public:
  Item_func_uncompress(const POS &pos, Item *a) : Item_str_func(pos, a) {}
  bool resolve_type(THD *thd) override {
    if (Item_str_func::resolve_type(thd)) return true;
    set_nullable(true);
    set_data_type_string(uint32{MAX_BLOB_WIDTH});
    return false;
  }
  const char *func_name() const override { return "uncompress"; }
  String *val_str(String *str) override;
};

class Item_func_uuid final : public Item_str_func {
  typedef Item_str_func super;

 public:
  Item_func_uuid() : Item_str_func() {}
  explicit Item_func_uuid(const POS &pos) : Item_str_func(pos) {}

  bool itemize(Parse_context *pc, Item **res) override;
  table_map get_initial_pseudo_tables() const override {
    return RAND_TABLE_BIT;
  }
  bool resolve_type(THD *) override;
  const char *func_name() const override { return "uuid"; }
  String *val_str(String *) override;
  bool check_function_as_value_generator(uchar *checker_args) override {
    Check_function_as_value_generator_parameters *func_arg =
        pointer_cast<Check_function_as_value_generator_parameters *>(
            checker_args);
    func_arg->banned_function_name = func_name();
    return ((func_arg->source == VGS_GENERATED_COLUMN) ||
            (func_arg->source == VGS_CHECK_CONSTRAINT));
  }
};

class Item_func_gtid_subtract final : public Item_str_ascii_func {
  String buf1, buf2;

 public:
  Item_func_gtid_subtract(const POS &pos, Item *a, Item *b)
      : Item_str_ascii_func(pos, a, b) {}
  bool resolve_type(THD *) override;
  const char *func_name() const override { return "gtid_subtract"; }
  String *val_str_ascii(String *) override;
};

class Item_func_current_role final : public Item_func_sysconst {
  typedef Item_func_sysconst super;

 public:
  Item_func_current_role() : super(), value_cache_set(false) {}
  explicit Item_func_current_role(const POS &pos)
      : super(pos), value_cache_set(false) {}
  const char *func_name() const override { return "current_role"; }
  void cleanup() override;
  String *val_str(String *) override;
  bool resolve_type(THD *) override {
    set_data_type_string(MAX_BLOB_WIDTH, system_charset_info);
    return false;
  }
  const Name_string fully_qualified_func_name() const override {
    return NAME_STRING("current_role()");
  }

 protected:
  void set_current_role(THD *thd);
  /** a flag whether @ref value_cache is set or not */
  bool value_cache_set;
  /**
    @brief Cache for the result value

    Set by init(). And consumed by val_str().
    Needed to avoid re-calculation of the current_roles() in the
    course of the query.
  */
  String value_cache;
};

class Item_func_roles_graphml final : public Item_func_sysconst {
  typedef Item_func_sysconst super;

 public:
  Item_func_roles_graphml() : super(), value_cache_set(false) {}
  explicit Item_func_roles_graphml(const POS &pos)
      : super(pos), value_cache_set(false) {}
  String *val_str(String *) override;
  void cleanup() override;

  bool resolve_type(THD *) override {
    set_data_type_string(MAX_BLOB_WIDTH, system_charset_info);
    return false;
  }

  const char *func_name() const override { return "roles_graphml"; }

  const Name_string fully_qualified_func_name() const override {
    return NAME_STRING("roles_graphml()");
  }

 protected:
  bool calculate_graphml(THD *thd);
  /**
    @brief Cache for the result value

    Set by init(). And consumed by val_str().
    Needed to avoid re-calculation of the current_roles() in the
    course of the query.
  */
  String value_cache;

  /** Set to true if @ref value_cache is set */
  bool value_cache_set;
};

class Item_func_get_dd_column_privileges final : public Item_str_func {
 public:
  Item_func_get_dd_column_privileges(const POS &pos, Item *a, Item *b, Item *c)
      : Item_str_func(pos, a, b, c) {}

  enum Functype functype() const override { return DD_INTERNAL_FUNC; }
  bool resolve_type(THD *) override {
    /*
      There are 14 kinds of grants, with a max length
      per privileges is 11 chars.
      So, setting max approximate to 200.
    */
    set_data_type_string(14U * 11U, system_charset_info);
    set_nullable(true);
    null_on_null = false;

    return false;
  }

  const char *func_name() const override { return "get_dd_column_privileges"; }

  String *val_str(String *) override;
};

class Item_func_get_dd_create_options final : public Item_str_func {
 public:
  Item_func_get_dd_create_options(const POS &pos, Item *a, Item *b, Item *c)
      : Item_str_func(pos, a, b, c) {}

  enum Functype functype() const override { return DD_INTERNAL_FUNC; }
  bool resolve_type(THD *) override {
    // maximum string length of all options is expected
    // to be less than 256 characters.
    set_data_type_string(256U, system_charset_info);
    set_nullable(false);
    null_on_null = false;

    return false;
  }

  const char *func_name() const override { return "get_dd_create_options"; }

  String *val_str(String *) override;
};

class Item_func_get_dd_schema_options final : public Item_str_func {
 public:
  Item_func_get_dd_schema_options(const POS &pos, Item *a)
      : Item_str_func(pos, a) {}

  enum Functype functype() const override { return DD_INTERNAL_FUNC; }
  bool resolve_type(THD *) override {
    // maximum string length of all options is expected
    // to be less than 256 characters.
    set_data_type_string(256, system_charset_info);
    set_nullable(false);
    null_on_null = false;

    return false;
  }

  const char *func_name() const override { return "get_dd_schema_options"; }

  String *val_str(String *) override;
};

class Item_func_internal_get_comment_or_error final : public Item_str_func {
 public:
  Item_func_internal_get_comment_or_error(const POS &pos, PT_item_list *list)
      : Item_str_func(pos, list) {}

  enum Functype functype() const override { return DD_INTERNAL_FUNC; }
  bool resolve_type(THD *) override {
    /*
      maximum expected string length to be less than 2048 characters,
      which is same as size of column holding comments in dictionary,
      i.e., the mysql.tables.comment DD column.
    */
    set_data_type_string(2048U, system_charset_info);
    set_nullable(true);
    null_on_null = false;

    return false;
  }

  const char *func_name() const override {
    return "internal_get_comment_or_error";
  }

  String *val_str(String *) override;
};

class Item_func_get_dd_tablespace_private_data final : public Item_str_func {
 public:
  Item_func_get_dd_tablespace_private_data(const POS &pos, Item *a, Item *b)
      : Item_str_func(pos, a, b) {}

  enum Functype functype() const override { return DD_INTERNAL_FUNC; }
  bool resolve_type(THD *) override {
    /* maximum string length of the property value is expected
    to be less than 256 characters. */
    set_data_type_string(256U);
    set_nullable(false);
    null_on_null = false;

    return false;
  }

  const char *func_name() const override {
    return "get_dd_tablespace_private_data";
  }

  String *val_str(String *) override;
};

class Item_func_get_dd_index_private_data final : public Item_str_func {
 public:
  Item_func_get_dd_index_private_data(const POS &pos, Item *a, Item *b)
      : Item_str_func(pos, a, b) {}

  enum Functype functype() const override { return DD_INTERNAL_FUNC; }
  bool resolve_type(THD *) override {
    /* maximum string length of the property value is expected
    to be less than 256 characters. */
    set_data_type_string(256U);
    set_nullable(false);
    null_on_null = false;

    return false;
  }

  const char *func_name() const override { return "get_dd_index_private_data"; }

  String *val_str(String *) override;
};

class Item_func_get_partition_nodegroup final : public Item_str_func {
 public:
  Item_func_get_partition_nodegroup(const POS &pos, Item *a)
      : Item_str_func(pos, a) {}

  enum Functype functype() const override { return DD_INTERNAL_FUNC; }
  bool resolve_type(THD *) override {
    // maximum string length of all options is expected
    // to be less than 256 characters.
    set_data_type_string(256U, system_charset_info);
    set_nullable(true);
    null_on_null = false;

    return false;
  }

  const char *func_name() const override {
    return "internal_get_partition_nodegroup";
  }

  String *val_str(String *) override;
};

class Item_func_internal_tablespace_type : public Item_str_func {
 public:
  Item_func_internal_tablespace_type(const POS &pos, Item *a, Item *b, Item *c,
                                     Item *d)
      : Item_str_func(pos, a, b, c, d) {}

  enum Functype functype() const override { return DD_INTERNAL_FUNC; }
  bool resolve_type(THD *) override {
    // maximum string length of all options is expected
    // to be less than 256 characters.
    set_data_type_string(256U, system_charset_info);
    set_nullable(true);
    null_on_null = false;

    return false;
  }

  const char *func_name() const override { return "internal_tablespace_type"; }

  String *val_str(String *) override;
};

class Item_func_internal_tablespace_logfile_group_name : public Item_str_func {
 public:
  Item_func_internal_tablespace_logfile_group_name(const POS &pos, Item *a,
                                                   Item *b, Item *c, Item *d)
      : Item_str_func(pos, a, b, c, d) {}

  enum Functype functype() const override { return DD_INTERNAL_FUNC; }
  bool resolve_type(THD *) override {
    // maximum string length of all options is expected
    // to be less than 256 characters.
    set_data_type_string(256U, system_charset_info);
    set_nullable(true);
    null_on_null = false;

    return false;
  }

  const char *func_name() const override {
    return "internal_tablespace_logfile_group_name";
  }

  String *val_str(String *) override;
};

class Item_func_internal_tablespace_status : public Item_str_func {
 public:
  Item_func_internal_tablespace_status(const POS &pos, Item *a, Item *b,
                                       Item *c, Item *d)
      : Item_str_func(pos, a, b, c, d) {}

  enum Functype functype() const override { return DD_INTERNAL_FUNC; }
  bool resolve_type(THD *) override {
    // maximum string length of all options is expected
    // to be less than 256 characters.
    set_data_type_string(256U, system_charset_info);
    set_nullable(true);
    null_on_null = false;

    return false;
  }

  const char *func_name() const override {
    return "internal_tablespace_status";
  }
  String *val_str(String *) override;
};

class Item_func_internal_tablespace_row_format : public Item_str_func {
 public:
  Item_func_internal_tablespace_row_format(const POS &pos, Item *a, Item *b,
                                           Item *c, Item *d)
      : Item_str_func(pos, a, b, c, d) {}

  enum Functype functype() const override { return DD_INTERNAL_FUNC; }
  bool resolve_type(THD *) override {
    // maximum string length of all options is expected
    // to be less than 256 characters.
    set_data_type_string(256U, system_charset_info);
    set_nullable(true);
    null_on_null = false;

    return false;
  }

  const char *func_name() const override {
    return "internal_tablespace_row_format";
  }

  String *val_str(String *) override;
};

class Item_func_internal_tablespace_extra : public Item_str_func {
 public:
  Item_func_internal_tablespace_extra(const POS &pos, Item *a, Item *b, Item *c,
                                      Item *d)
      : Item_str_func(pos, a, b, c, d) {}

  enum Functype functype() const override { return DD_INTERNAL_FUNC; }
  bool resolve_type(THD *) override {
    // maximum string length of all options is expected
    // to be less than 256 characters.
    set_data_type_string(256U, system_charset_info);
    set_nullable(true);
    null_on_null = false;

    return false;
  }

  const char *func_name() const override { return "internal_tablespace_extra"; }

  String *val_str(String *) override;
};

class Item_func_convert_cpu_id_mask final : public Item_str_func {
 public:
  Item_func_convert_cpu_id_mask(const POS &pos, Item *list)
      : Item_str_func(pos, list) {}

  bool resolve_type(THD *) override {
    set_nullable(false);
    set_data_type_string(1024U, &my_charset_bin);
    return false;
  }

  const char *func_name() const override { return "convert_cpu_id_mask"; }

  String *val_str(String *) override;
};

class Item_func_get_dd_property_key_value final : public Item_str_func {
 public:
  Item_func_get_dd_property_key_value(const POS &pos, Item *a, Item *b)
      : Item_str_func(pos, a, b) {}

  enum Functype functype() const override { return DD_INTERNAL_FUNC; }
  bool resolve_type(THD *) override {
    set_data_type_string(MAX_BLOB_WIDTH, system_charset_info);
    set_nullable(true);
    null_on_null = false;

    return false;
  }

  const char *func_name() const override { return "get_dd_property_key_value"; }

  String *val_str(String *) override;
};

class Item_func_remove_dd_property_key final : public Item_str_func {
 public:
  Item_func_remove_dd_property_key(const POS &pos, Item *a, Item *b)
      : Item_str_func(pos, a, b) {}

  enum Functype functype() const override { return DD_INTERNAL_FUNC; }
  bool resolve_type(THD *) override {
    set_data_type_string(MAX_BLOB_WIDTH, system_charset_info);
    set_nullable(true);
    null_on_null = false;

    return false;
  }

  const char *func_name() const override { return "remove_dd_property_key"; }

  String *val_str(String *) override;
};

class Item_func_convert_interval_to_user_interval final : public Item_str_func {
 public:
  Item_func_convert_interval_to_user_interval(const POS &pos, Item *a, Item *b)
      : Item_str_func(pos, a, b) {}

  enum Functype functype() const override { return DD_INTERNAL_FUNC; }
  bool resolve_type(THD *) override {
    // maximum string length of all options is expected
    // to be less than 256 characters.
    set_data_type_string(256U, system_charset_info);
    set_nullable(true);
    null_on_null = false;

    return false;
  }

  const char *func_name() const override {
    return "convert_interval_to_user_interval";
  }

  String *val_str(String *) override;
};

class Item_func_internal_get_username final : public Item_str_func {
 public:
  Item_func_internal_get_username(const POS &pos, PT_item_list *list)
      : Item_str_func(pos, list) {}

  enum Functype functype() const override { return DD_INTERNAL_FUNC; }
  bool resolve_type(THD *) override {
    set_data_type_string(uint32(USERNAME_LENGTH + 1), system_charset_info);
    set_nullable(true);
    null_on_null = false;

    return false;
  }

  const char *func_name() const override { return "internal_get_username"; }

  String *val_str(String *) override;
};

class Item_func_internal_get_hostname final : public Item_str_func {
 public:
  Item_func_internal_get_hostname(const POS &pos, PT_item_list *list)
      : Item_str_func(pos, list) {}

  enum Functype functype() const override { return DD_INTERNAL_FUNC; }
  bool resolve_type(THD *) override {
    set_data_type_string(uint32(HOSTNAME_LENGTH + 1), system_charset_info);
    set_nullable(true);
    null_on_null = false;

    return false;
  }

  const char *func_name() const override { return "internal_get_hostname"; }

  String *val_str(String *) override;
};

class Item_func_internal_get_enabled_role_json final : public Item_str_func {
 public:
  explicit Item_func_internal_get_enabled_role_json(const POS &pos)
      : Item_str_func(pos) {}

  enum Functype functype() const override { return DD_INTERNAL_FUNC; }
  bool resolve_type(THD *) override {
    set_data_type_string(uint32(MAX_BLOB_WIDTH), system_charset_info);
    set_nullable(true);
    null_on_null = false;

    return false;
  }

  const char *func_name() const override {
    return "internal_get_enabled_role_json";
  }

  String *val_str(String *) override;
};

class Item_func_internal_get_mandatory_roles_json final : public Item_str_func {
 public:
  explicit Item_func_internal_get_mandatory_roles_json(const POS &pos)
      : Item_str_func(pos) {}

  enum Functype functype() const override { return DD_INTERNAL_FUNC; }
  bool resolve_type(THD *) override {
    set_data_type_string(uint32(MAX_BLOB_WIDTH), system_charset_info);
    set_nullable(true);
    null_on_null = false;

    return false;
  }

  const char *func_name() const override {
    return "internal_get_mandatory_roles_json";
  }

  String *val_str(String *) override;
};

class Item_func_internal_get_dd_column_extra final : public Item_str_func {
 public:
  Item_func_internal_get_dd_column_extra(const POS &pos, PT_item_list *list)
      : Item_str_func(pos, list) {}

  enum Functype functype() const override { return DD_INTERNAL_FUNC; }
  bool resolve_type(THD *) override {
    // maximum string length of all options is expected
    // to be less than 256 characters.
    set_data_type_string(256U, system_charset_info);
    set_nullable(false);
    null_on_null = false;

    return false;
  }

  const char *func_name() const override {
    return "internal_get_dd_column_extra";
  }

  String *val_str(String *) override;
};

#endif /* ITEM_STRFUNC_INCLUDED */<|MERGE_RESOLUTION|>--- conflicted
+++ resolved
@@ -111,8 +111,6 @@
   Item_str_func(const POS &pos, PT_item_list *opt_list)
       : Item_func(pos, opt_list) {}
 
-  String *eval_string_arg(Item *arg, String *buffer);
-
   longlong val_int() override { return val_int_from_string(); }
   double val_real() override { return val_real_from_string(); }
   my_decimal *val_decimal(my_decimal *) override;
@@ -123,7 +121,7 @@
     return get_time_from_string(ltime);
   }
   enum Item_result result_type() const override { return STRING_RESULT; }
-  void left_right_max_length();
+  void left_right_max_length(THD *thd);
   bool fix_fields(THD *thd, Item **ref) override;
   bool resolve_type(THD *thd) override {
     if (param_type_is_default(thd, 0, -1)) return true;
@@ -938,13 +936,6 @@
 };
 #endif
 
-<<<<<<< HEAD
-class Item_typecast_char final : public Item_str_func {
-  longlong cast_length;
-  const CHARSET_INFO *cast_cs, *from_cs;
-  bool charset_conversion;
-  String tmp_value;
-=======
 /**
   The following types of conversions are considered safe:
 
@@ -1004,19 +995,22 @@
 
   String *val_str(String *) override;
 };
->>>>>>> fbdaa4de
-
- public:
-  Item_typecast_char(Item *a, longlong length_arg, const CHARSET_INFO *cs_arg)
-      : Item_str_func(a), cast_length(length_arg), cast_cs(cs_arg) {}
+
+class Item_typecast_char final : public Item_charset_conversion {
+ public:
+  Item_typecast_char(THD *thd, Item *a, longlong length_arg,
+                     const CHARSET_INFO *cs_arg)
+      : Item_charset_conversion(thd, a, cs_arg, false) {
+    m_cast_length = length_arg;
+  }
   Item_typecast_char(const POS &pos, Item *a, longlong length_arg,
                      const CHARSET_INFO *cs_arg)
-      : Item_str_func(pos, a), cast_length(length_arg), cast_cs(cs_arg) {}
+      : Item_charset_conversion(pos, a, cs_arg) {
+    m_cast_length = length_arg;
+  }
   enum Functype functype() const override { return TYPECAST_FUNC; }
   bool eq(const Item *item, bool binary_cmp) const override;
   const char *func_name() const override { return "cast_as_char"; }
-  String *val_str(String *a) override;
-  bool resolve_type(THD *) override;
   void print(const THD *thd, String *str,
              enum_query_type query_type) const override;
 };
@@ -1075,52 +1069,18 @@
   bool resolve_type(THD *thd) override;
 };
 
-class Item_func_conv_charset final : public Item_str_func {
-  /// Marks weather the underlying Item is constant and may be cached.
-  bool use_cached_value;
-  String tmp_value;
-
- public:
-  /**
-    The following types of conversions are considered safe:
-
-    Conversion to and from "binary".
-    Conversion to Unicode.
-    Other kind of conversions are potentially lossy.
-  */
-  bool safe;
-  const CHARSET_INFO *conv_charset;  // keep it public
+class Item_func_conv_charset final : public Item_charset_conversion {
+ public:
   Item_func_conv_charset(const POS &pos, Item *a, const CHARSET_INFO *cs)
-      : Item_str_func(pos, a) {
-    conv_charset = cs;
-    use_cached_value = false;
-    safe = false;
+      : Item_charset_conversion(pos, a, cs) {
+    m_safe = false;
   }
 
   Item_func_conv_charset(THD *thd, Item *a, const CHARSET_INFO *cs,
                          bool cache_if_const)
-      : Item_str_func(a) {
+      : Item_charset_conversion(thd, a, cs, cache_if_const) {
     assert(args[0]->fixed);
-
-    conv_charset = cs;
-    if (cache_if_const && args[0]->may_evaluate_const(thd)) {
-      uint errors = 0;
-      String tmp, *str = args[0]->val_str(&tmp);
-      if (!str || str_value.copy(str->ptr(), str->length(), str->charset(),
-                                 conv_charset, &errors))
-        null_value = true;
-      use_cached_value = true;
-      str_value.mark_as_const();
-      safe = (errors == 0);
-    } else {
-      use_cached_value = false;
-      // Marks weather the conversion is safe
-      safe = (args[0]->collation.collation == &my_charset_bin ||
-              cs == &my_charset_bin || (cs->state & MY_CS_UNICODE));
-    }
-  }
-  String *val_str(String *) override;
-  bool resolve_type(THD *) override;
+  }
   const char *func_name() const override { return "convert"; }
   void print(const THD *thd, String *str,
              enum_query_type query_type) const override;
@@ -1186,7 +1146,7 @@
   uint flags;
   const uint num_codepoints;
   const uint result_length;
-  Field *field;
+  Item_field *m_field_ref{nullptr};
   const bool as_binary;
 
  public:
@@ -1197,7 +1157,6 @@
         flags(flags_arg),
         num_codepoints(num_codepoints_arg),
         result_length(result_length_arg),
-        field(nullptr),
         as_binary(as_binary_arg) {}
 
   bool itemize(Parse_context *pc, Item **res) override;
@@ -1246,11 +1205,7 @@
 
  public:
   Item_func_compress(const POS &pos, Item *a) : Item_str_func(pos, a) {}
-  bool resolve_type(THD *thd) override {
-    if (Item_str_func::resolve_type(thd)) return true;
-    set_data_type_string((args[0]->max_length * 120U) / 100U + 12U);
-    return false;
-  }
+  bool resolve_type(THD *thd) override;
   const char *func_name() const override { return "compress"; }
   String *val_str(String *str) override;
 };
