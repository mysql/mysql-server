--- conflicted
+++ resolved
@@ -33,7 +33,6 @@
 #include <sys/types.h>
 #include <time.h>
 
-#include "guard.h"
 #include "lex_string.h"
 #include "m_ctype.h"
 #include "m_string.h"  // strmake
@@ -91,11 +90,6 @@
 */
 
 bool prepare_tz_info(TIME_ZONE_INFO *sp, MEM_ROOT *storage) {
-<<<<<<< HEAD
-  my_time_t cur_t = MY_TIME_T_MIN;
-  my_time_t cur_l, end_t, end_l = 0;
-  my_time_t cur_max_seen_l = MY_TIME_T_MIN;
-=======
   // We must allow values smaller than MYTIME_MIN_VALUE here (negative values)
   // and values larger than MYTIME_MAX_VALUE
   constexpr my_time_t MYTIME_MIN = std::numeric_limits<my_time_t>::min();
@@ -103,7 +97,6 @@
   my_time_t cur_t = MYTIME_MIN;
   my_time_t cur_l, end_t, end_l = 0;
   my_time_t cur_max_seen_l = MYTIME_MIN;
->>>>>>> fbdaa4de
   long cur_offset, cur_corr, cur_off_and_corr;
   uint next_trans_idx, next_leap_idx;
   uint i;
@@ -165,13 +158,8 @@
       We assuming that cur_t could be only overflowed downwards,
       we also assume that end_t won't be overflowed in this case.
     */
-<<<<<<< HEAD
-    if (cur_off_and_corr < 0 && cur_t < MY_TIME_T_MIN - cur_off_and_corr)
-      cur_t = MY_TIME_T_MIN - cur_off_and_corr;
-=======
     if (cur_off_and_corr < 0 && cur_t < MYTIME_MIN - cur_off_and_corr)
       cur_t = MYTIME_MIN - cur_off_and_corr;
->>>>>>> fbdaa4de
 
     cur_l = cur_t + cur_off_and_corr;
 
@@ -181,36 +169,21 @@
     */
     end_t =
         min((next_trans_idx < sp->timecnt) ? sp->ats[next_trans_idx] - 1
-<<<<<<< HEAD
-                                           : MY_TIME_T_MAX,
-            (next_leap_idx < sp->leapcnt) ? sp->lsis[next_leap_idx].ls_trans - 1
-                                          : MY_TIME_T_MAX);
-=======
                                            : MYTIME_MAX,
             (next_leap_idx < sp->leapcnt) ? sp->lsis[next_leap_idx].ls_trans - 1
                                           : MYTIME_MAX);
->>>>>>> fbdaa4de
     /*
       again assuming that end_t can be overlowed only in positive side
       we also assume that end_t won't be overflowed in this case.
     */
-<<<<<<< HEAD
-    if (cur_off_and_corr > 0 && end_t > MY_TIME_T_MAX - cur_off_and_corr)
-      end_t = MY_TIME_T_MAX - cur_off_and_corr;
-=======
     if (cur_off_and_corr > 0 && end_t > MYTIME_MAX - cur_off_and_corr)
       end_t = MYTIME_MAX - cur_off_and_corr;
->>>>>>> fbdaa4de
 
     end_l = end_t + cur_off_and_corr;
 
     if (end_l > cur_max_seen_l) {
       /* We want special handling in the case of first range */
-<<<<<<< HEAD
-      if (cur_max_seen_l == MY_TIME_T_MIN) {
-=======
       if (cur_max_seen_l == MYTIME_MIN) {
->>>>>>> fbdaa4de
         revts[sp->revcnt] = cur_l;
         revtis[sp->revcnt].rt_offset = cur_off_and_corr;
         revtis[sp->revcnt].rt_type = 0;
@@ -238,13 +211,8 @@
       }
     }
 
-<<<<<<< HEAD
-    if (end_t == MY_TIME_T_MAX ||
-        ((cur_off_and_corr > 0) && (end_t >= MY_TIME_T_MAX - cur_off_and_corr)))
-=======
     if (end_t == MYTIME_MAX ||
         ((cur_off_and_corr > 0) && (end_t >= MYTIME_MAX - cur_off_and_corr)))
->>>>>>> fbdaa4de
       /* end of t space */
       break;
 
