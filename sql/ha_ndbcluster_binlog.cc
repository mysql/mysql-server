--- conflicted
+++ resolved
@@ -1,9 +1,5 @@
 /*
-<<<<<<< HEAD
-  Copyright (c) 2006, 2013, Oracle and/or its affiliates. All rights reserved.
-=======
    Copyright (c) 2000, 2013, Oracle and/or its affiliates. All rights reserved.
->>>>>>> c9bf0465
 
    This program is free software; you can redistribute it and/or modify
    it under the terms of the GNU General Public License as published by
@@ -20,12 +16,6 @@
 */
 
 #include "ha_ndbcluster_glue.h"
-<<<<<<< HEAD
-
-#ifdef WITH_NDBCLUSTER_STORAGE_ENGINE
-
-=======
->>>>>>> c9bf0465
 #include "ha_ndbcluster.h"
 #include "ha_ndbcluster_connection.h"
 #include "ndb_local_connection.h"
@@ -473,11 +463,7 @@
       my_free(buffer);
       buffer_size= 0;
       DBUG_PRINT("info", ("allocate blobs buffer size %u", offset));
-<<<<<<< HEAD
       buffer= (uchar*) my_malloc(PSI_INSTRUMENT_ME, offset, MYF(MY_WME));
-=======
-      buffer= (uchar*) my_malloc(offset, MYF(MY_WME));
->>>>>>> c9bf0465
       if (buffer == NULL)
       {
         sql_print_error("get_ndb_blobs_value: my_malloc(%u) failed", offset);
@@ -657,20 +643,6 @@
   THD* my_thd;
   if ((my_thd = ndb_create_thd((char*)&stack_base) /* stack ptr */) == 0)
   {
-<<<<<<< HEAD
-    if ((thd = ndb_create_thd((char*)&save_thd)) == 0)
-    {
-      /**
-       * TODO return proper error code here,
-       * BUT! return code is not (currently) checked in
-       *      log.cc : purge_index_entry() so we settle for warning printout
-       */
-      sql_print_warning("NDB: Unable to purge "
-                        NDB_REP_DB "." NDB_REP_TABLE
-                        " File=%s (failed to setup thd)", file);
-      DBUG_RETURN(0);
-    }
-=======
     /**
      * TODO return proper error code here,
      * BUT! return code is not (currently) checked in
@@ -681,7 +653,6 @@
                       NDB_REP_DB "." NDB_REP_TABLE
                       " File=%s (failed to setup thd)", file);
     DBUG_RETURN(0);
->>>>>>> c9bf0465
   }
 
 
@@ -707,12 +678,8 @@
   
   if (passed_thd)
   {
-<<<<<<< HEAD
-    delete thd;
-=======
     /* Relink passed THD with this thread */
     passed_thd->store_globals();
->>>>>>> c9bf0465
   }
 
   DBUG_RETURN(error);
@@ -754,8 +721,6 @@
   }
   DBUG_RETURN(distributed);
 }
-<<<<<<< HEAD
-=======
 
 
 /*
@@ -768,7 +733,6 @@
      -- databases are created or altered
      -- privilege tables have been modified
 */
->>>>>>> c9bf0465
 
 static void
 ndbcluster_binlog_log_query(handlerton *hton, THD *thd,
@@ -793,24 +757,12 @@
   case LOGCOM_ALTER_DB:
     DBUG_PRINT("info", ("The database '%s' was altered", db));
     type= SOT_ALTER_DB;
-<<<<<<< HEAD
-    log= 1;
-    break;
-  case LOGCOM_DROP_DB:
-    type= SOT_DROP_DB;
-    DBUG_ASSERT(FALSE);
-    break;
-  case LOGCOM_ACL_NOTIFY:
-    type= SOT_GRANT;
-    if (Ndb_dist_priv_util::priv_tables_are_in_ndb(thd))
-=======
     break;
 
   case LOGCOM_ACL_NOTIFY:
     DBUG_PRINT("info", ("Privilege tables have been modified"));
     type= SOT_GRANT;
     if (!Ndb_dist_priv_util::priv_tables_are_in_ndb(thd))
->>>>>>> c9bf0465
     {
       DBUG_VOID_RETURN;
     }
@@ -828,15 +780,6 @@
     */
     if (!db)
       db = "mysql";
-<<<<<<< HEAD
-    break;
-  }
-  if (log)
-  {
-    ndbcluster_log_schema_op(thd, query, query_length,
-                             db, table_name, table_id, table_version, type,
-                             NULL, NULL);
-=======
     break;    
 
   default:
@@ -844,7 +787,6 @@
     DBUG_VOID_RETURN;
     break;
 
->>>>>>> c9bf0465
   }
   ndbcluster_log_schema_op(thd, query, query_length,
                            db, table_name, table_id, table_version, type,
@@ -1253,11 +1195,6 @@
     DBUG_PRINT("info", ("Found database %s", db_name->str));
     if (strcmp(NDB_REP_DB, db_name->str)) /* Skip system database */
     {
-<<<<<<< HEAD
-      sql_print_information("NDB: Cleaning stray tables from database '%s'",
-                            db_name->str);
-      build_table_filename(path, sizeof(path) - 1, db_name->str, "", "", 0);
-=======
       Thd_ndb *thd_ndb= get_thd_ndb(thd);
       uint32 old_trans_options= thd_ndb->trans_options;
       sql_print_information("NDB: Cleaning stray tables from database '%s'",
@@ -1269,17 +1206,13 @@
        */
 
       thd_ndb->trans_options|= TNTO_NO_BINLOG_SETUP_IN_FIND_FILES;
->>>>>>> c9bf0465
       if (find_files(thd, &tab_names, db_name->str, path, NullS, 0)
           != FIND_FILES_OK)
       {
         thd->clear_error();
         DBUG_PRINT("info", ("Failed to find tables"));
       }
-<<<<<<< HEAD
-=======
       thd_ndb->trans_options= old_trans_options;
->>>>>>> c9bf0465
     }
   }
   DBUG_VOID_RETURN;
@@ -1606,8 +1539,6 @@
     return true; // Already setup -> OK
 
   /*
-<<<<<<< HEAD
-=======
     Can't proceed unless ndb binlog thread has setup
     the schema_ndb pointer(since that pointer is used for
     creating the event operations owned by ndb_schema_share)
@@ -1621,7 +1552,6 @@
   pthread_mutex_unlock(&injector_mutex);
 
   /*
->>>>>>> c9bf0465
     Take the global schema lock to make sure that
     the schema is not changed in the cluster while
     running setup.
@@ -1672,15 +1602,9 @@
   {
     if (opt_ndb_extra_logging)
       sql_print_information("NDB Binlog: ndb tables writable");
-<<<<<<< HEAD
 
     close_cached_tables(NULL, NULL, TRUE, FALSE, FALSE);
 
-=======
-
-    close_cached_tables(NULL, NULL, TRUE, FALSE, FALSE);
-
->>>>>>> c9bf0465
     /*
        Signal any waiting thread that ndb table setup is
        now complete
@@ -2843,8 +2767,6 @@
     Ndb *ndb= thd_ndb->ndb;
     Ndb_table_guard ndbtab_g(ndb->getDictionary(), table_name);
     const NDBTAB *ndbtab= ndbtab_g.get_table();
-<<<<<<< HEAD
-=======
     if (!ndbtab)
     {
       /*
@@ -2856,7 +2778,6 @@
       DBUG_ASSERT(false);
       DBUG_VOID_RETURN;
     }
->>>>>>> c9bf0465
 
     char key[FN_REFLEN];
     build_table_filename(key, sizeof(key)-1,
@@ -2915,8 +2836,6 @@
     DBUG_PRINT("info", ("Looking for files in directory %s", dbname));
     List<LEX_STRING> files;
     char path[FN_REFLEN + 1];
-<<<<<<< HEAD
-=======
     THD* thd= current_thd;
     ulong col_access= thd->col_access;
 
@@ -2926,17 +2845,12 @@
       when calling find_files.
     */
     thd->col_access&= TABLE_ACLS;
->>>>>>> c9bf0465
 
     build_table_filename(path, sizeof(path) - 1, dbname, "", "", 0);
     if (find_files(m_thd, &files, dbname, path, NullS, 0) != FIND_FILES_OK)
     {
       m_thd->clear_error();
       DBUG_PRINT("info", ("Failed to find files"));
-<<<<<<< HEAD
-      DBUG_RETURN(true);
-    }
-=======
       /*
 	Reset column access rights to default
       */
@@ -2947,7 +2861,6 @@
       Reset column access rights to default
     */
     thd->col_access= col_access;
->>>>>>> c9bf0465
     DBUG_PRINT("info",("found: %d files", files.elements));
 
     LEX_STRING *tabname;
@@ -3620,7 +3533,6 @@
 
       case SOT_ALTER_DB:
         handle_alter_db(schema);
-<<<<<<< HEAD
         break;
 
       case SOT_CREATE_USER:
@@ -3638,25 +3550,6 @@
         write_schema_op_to_binlog(m_thd, schema);
         break;
 
-=======
-        break;
-
-      case SOT_CREATE_USER:
-      case SOT_DROP_USER:
-      case SOT_RENAME_USER:
-      case SOT_GRANT:
-      case SOT_REVOKE:
-        handle_grant_op(schema);
-        break;
-
-      case SOT_TABLESPACE:
-      case SOT_LOGFILE_GROUP:
-        if (schema->node_id == own_nodeid())
-          break;
-        write_schema_op_to_binlog(m_thd, schema);
-        break;
-
->>>>>>> c9bf0465
       case SOT_RENAME_TABLE_NEW:
         /*
           Only very old MySQL Server connected to the cluster may
@@ -5175,7 +5068,6 @@
   }
 
   Ndb_rep_tab_reader rep_tab_reader;
-<<<<<<< HEAD
 
   int rc = rep_tab_reader.lookup(ndb,
                                  db,
@@ -5186,18 +5078,6 @@
   if (msg != NULL)
   {
     push_warning_printf(thd, Sql_condition::SL_WARNING,
-=======
-
-  int rc = rep_tab_reader.lookup(ndb,
-                                 db,
-                                 table_name,
-                                 server_id);
-
-  const char* msg = rep_tab_reader.get_warning_message();
-  if (msg != NULL)
-  {
-    push_warning_printf(thd, Sql_condition::WARN_LEVEL_WARN,
->>>>>>> c9bf0465
                         ER_NDB_REPLICATION_SCHEMA_ERROR,
                         ER(ER_NDB_REPLICATION_SCHEMA_ERROR),
                         msg);
@@ -5221,11 +5101,7 @@
                                msgbuf,
                                sizeof(msgbuf)) != 0)
     {
-<<<<<<< HEAD
         push_warning_printf(thd, Sql_condition::SL_WARNING,
-=======
-        push_warning_printf(thd, Sql_condition::WARN_LEVEL_WARN,
->>>>>>> c9bf0465
                           ER_CONFLICT_FN_PARSE_ERROR,
                           ER(ER_CONFLICT_FN_PARSE_ERROR),
                           msgbuf);
@@ -5281,7 +5157,6 @@
                           conflict_fn,
                           args,
                           num_args) == 0)
-<<<<<<< HEAD
     {
       if (opt_ndb_extra_logging)
       {
@@ -5290,16 +5165,6 @@
     }
     else
     {
-=======
-    {
-      if (opt_ndb_extra_logging)
-      {
-        sql_print_information("%s", tmp_buf);
-      }
-    }
-    else
-    {
->>>>>>> c9bf0465
       /*
         Dump setup failure message to error log
         for cases where thd warning stack is
@@ -5310,11 +5175,7 @@
                         share->table_name,
                         tmp_buf);
 
-<<<<<<< HEAD
       push_warning_printf(thd, Sql_condition::SL_WARNING,
-=======
-      push_warning_printf(thd, Sql_condition::WARN_LEVEL_WARN,
->>>>>>> c9bf0465
                           ER_CONFLICT_FN_PARSE_ERROR,
                           ER(ER_CONFLICT_FN_PARSE_ERROR),
                           tmp_buf);
@@ -7294,12 +7155,6 @@
          !ndb_binlog_running))
       break; /* Shutting down server */
 
-<<<<<<< HEAD
-    MEM_ROOT **root_ptr= my_pthread_get_THR_MALLOC();
-    MEM_ROOT *old_root= *root_ptr;
-    MEM_ROOT mem_root;
-    init_sql_alloc(PSI_INSTRUMENT_ME, &mem_root, 4096, 0);
-=======
     if (thd->killed == THD::KILL_CONNECTION)
     {
       /*
@@ -7318,12 +7173,10 @@
       break;
     }
 
-    MEM_ROOT **root_ptr=
-      my_pthread_getspecific_ptr(MEM_ROOT**, THR_MALLOC);
+    MEM_ROOT **root_ptr= my_pthread_get_THR_MALLOC();
     MEM_ROOT *old_root= *root_ptr;
     MEM_ROOT mem_root;
-    init_sql_alloc(&mem_root, 4096, 0);
->>>>>>> c9bf0465
+    init_sql_alloc(PSI_INSTRUMENT_ME, &mem_root, 4096, 0);
 
     // The Ndb_schema_event_handler does not necessarily need
     // to use the same memroot(or vice versa)
@@ -7870,14 +7723,10 @@
     goto restart_cluster_failure;
   }
 
-<<<<<<< HEAD
-  net_end(&thd->net);
-=======
   thd->release_resources();
   mysql_mutex_lock(&LOCK_thread_count);
   remove_global_thread(thd);
   mysql_mutex_unlock(&LOCK_thread_count);
->>>>>>> c9bf0465
   delete thd;
 
   ndb_binlog_thread_running= -1;
@@ -7936,10 +7785,4 @@
 /* No --server-id-bits=<bits> -> implement constant opt_server_id_mask */
 ulong opt_server_id_mask = ~0;
 
-<<<<<<< HEAD
-#endif
-
-// #ifdef WITH_NDBCLUSTER_STORAGE_ENGINE
-=======
->>>>>>> c9bf0465
 #endif