/* Copyright (c) 2000, 2013, Oracle and/or its affiliates. All rights reserved.

   This program is free software; you can redistribute it and/or modify
   it under the terms of the GNU General Public License as published by
   the Free Software Foundation; version 2 of the License.

   This program is distributed in the hope that it will be useful,
   but WITHOUT ANY WARRANTY; without even the implied warranty of
   MERCHANTABILITY or FITNESS FOR A PARTICULAR PURPOSE.  See the
   GNU General Public License for more details.

   You should have received a copy of the GNU General Public License
   along with this program; if not, write to the Free Software
   Foundation, Inc., 51 Franklin St, Fifth Floor, Boston, MA 02110-1301  USA */

#include "my_global.h"                          /* NO_EMBEDDED_ACCESS_CHECKS */

#include <vector>
#include <algorithm>
#include <functional>
#include <list>
#include <set>
#include <string>

#include "sql_priv.h"
#include "unireg.h"
#include <signal.h>
#include "sql_parse.h"    // test_if_data_home_dir
#include "sql_cache.h"    // query_cache, query_cache_*
#include "sql_locale.h"   // MY_LOCALES, my_locales, my_locale_by_name
#include "sql_show.h"     // free_status_vars, add_status_vars,
                          // reset_status_vars
#include "strfunc.h"      // find_set_from_flags
#include "parse_file.h"   // File_parser_dummy_hook
#include "sql_db.h"       // my_dboptions_cache_free
                          // my_dboptions_cache_init
#include "sql_table.h"    // release_ddl_log, execute_ddl_log_recovery
#include "sql_connect.h"  // free_max_user_conn, init_max_user_conn,
                          // handle_one_connection
#include "sql_time.h"     // known_date_time_formats,
                          // get_date_time_format_str,
                          // date_time_format_make
#include "tztime.h"       // my_tz_free, my_tz_init, my_tz_SYSTEM
#include "hostname.h"     // hostname_cache_free, hostname_cache_init
#include "auth_common.h"  // set_default_auth_plugin
                          // acl_free, acl_init
                          // grant_free, grant_init
#include "sql_base.h"     // table_def_free, table_def_init,
                          // Table_cache,
                          // cached_table_definitions
#include "sql_test.h"     // mysql_print_status
#include "item_create.h"  // item_create_cleanup, item_create_init
#include "sql_servers.h"  // servers_free, servers_init
#include "init.h"         // unireg_init
#include "derror.h"       // init_errmessage
#include "derror.h"       // init_errmessage
#include "des_key_file.h" // load_des_key_file
#include "sql_manager.h"  // stop_handle_manager, start_handle_manager
#include <m_ctype.h>
#include <my_dir.h>
#include <my_bit.h>
#include "rpl_gtid.h"
#include "rpl_slave.h"
#include "rpl_master.h"
#include "rpl_mi.h"
#include "rpl_filter.h"
#include <sql_common.h>
#include <my_stacktrace.h>
#include "mysqld_suffix.h"
#include "mysys_err.h"
#include "events.h"
#include "sql_audit.h"
#include "probes_mysql.h"
#include "debug_sync.h"
#include "sql_callback.h"
#include "opt_trace_context.h"

#include "global_threads.h"
#include "mysqld.h"
#include "my_default.h"

#ifdef WITH_PERFSCHEMA_STORAGE_ENGINE
#include "../storage/perfschema/pfs_server.h"
#include <pfs_idle_provider.h>
#endif /* WITH_PERFSCHEMA_STORAGE_ENGINE */

#include <mysql/psi/mysql_idle.h>
#include <mysql/psi/mysql_socket.h>
#include <mysql/psi/mysql_memory.h>
#include <mysql/psi/mysql_statement.h>

#include "mysql_com_server.h"

#include "keycaches.h"
#include "../storage/myisam/ha_myisam.h"
#include "set_var.h"

#include "sys_vars_shared.h"

#include "rpl_injector.h"

#include "rpl_handler.h"

#ifdef HAVE_SYS_PRCTL_H
#include <sys/prctl.h>
#endif

#include <thr_alarm.h>
#include <ft_global.h>
#include <errmsg.h>
#include "sp_rcontext.h"
#include "sp_cache.h"
#include "sql_reload.h"  // reload_acl_and_cache
#include "sp_head.h"  // init_sp_psi_keys
#include "event_data_objects.h" //init_scheduler_psi_keys

#ifdef HAVE_POLL_H
#include <poll.h>
#endif

#ifdef HAVE_FESETROUND
#include <fenv.h>
#endif
#include "table_cache.h"                // table_cache_manager
#include "connection_acceptor.h"        // Connection_acceptor
#include "connection_handler_impl.h"    // *_connection_handler
#include "connection_handler_manager.h" // Connection_handler_manager
#include "socket_connection.h"          // Mysqld_socket_listener

using std::min;
using std::max;
using std::vector;

#define mysqld_charset &my_charset_latin1

extern "C" {          // Because of SCO 3.2V4.2
#include <errno.h>
#include <sys/stat.h>
#ifndef __GNU_LIBRARY__
#define __GNU_LIBRARY__       // Skip warnings in getopt.h
#endif
#include <my_getopt.h>
#ifdef HAVE_SYSENT_H
#include <sysent.h>
#endif
#ifdef HAVE_PWD_H
#include <pwd.h>        // For getpwent
#endif
#ifdef HAVE_GRP_H
#include <grp.h>
#endif
#include <my_net.h>

#if !defined(_WIN32)
#include <sys/resource.h>
#ifdef HAVE_SYS_UN_H
#include <sys/un.h>
#endif
#ifdef HAVE_SELECT_H
#include <select.h>
#endif
#ifdef HAVE_SYS_SELECT_H
#include <sys/select.h>
#endif
#include <sys/utsname.h>
#endif /* _WIN32 */

#include <my_libwrap.h>

#ifdef HAVE_SYS_MMAN_H
#include <sys/mman.h>
#endif

#ifdef _WIN32
#include <crtdbg.h>
#endif

#ifdef _WIN32
#include "named_pipe.h"
#include "named_pipe_connection.h"
#include "shared_memory_connection.h"
#endif

#ifdef HAVE_SOLARIS_LARGE_PAGES
#include <sys/mman.h>
#if defined(__sun__) && defined(__GNUC__) && defined(__cplusplus) \
    && defined(_XOPEN_SOURCE)
extern int getpagesizes(size_t *, int);
extern int getpagesizes2(size_t *, int);
extern int memcntl(caddr_t, size_t, int, caddr_t, int, int);
#endif /* __sun__ ... */
#endif /* HAVE_SOLARIS_LARGE_PAGES */

#if defined(__FreeBSD__) && defined(HAVE_IEEEFP_H) && !defined(HAVE_FEDISABLEEXCEPT)
#include <ieeefp.h>
#ifdef HAVE_FP_EXCEPT       // Fix type conflict
typedef fp_except fp_except_t;
#endif
#endif /* __FreeBSD__ && HAVE_IEEEFP_H && !HAVE_FEDISABLEEXCEPT */
#ifdef HAVE_SYS_FPU_H
/* for IRIX to use set_fpc_csr() */
#include <sys/fpu.h>
#endif
#ifdef HAVE_FPU_CONTROL_H
#include <fpu_control.h>
#endif
#if defined(__i386__) && !defined(HAVE_FPU_CONTROL_H)
# define fpu_control_t unsigned int
# define _FPU_EXTENDED 0x300
# define _FPU_DOUBLE 0x200
# if defined(__GNUC__) || (defined(__SUNPRO_CC) && __SUNPRO_CC >= 0x590)
#  define _FPU_GETCW(cw) asm volatile ("fnstcw %0" : "=m" (*&cw))
#  define _FPU_SETCW(cw) asm volatile ("fldcw %0" : : "m" (*&cw))
# else
#  define _FPU_GETCW(cw) (cw= 0)
#  define _FPU_SETCW(cw)
# endif
#endif

inline void setup_fpu()
{
#if defined(__FreeBSD__) && defined(HAVE_IEEEFP_H) && !defined(HAVE_FEDISABLEEXCEPT)
  /* We can't handle floating point exceptions with threads, so disable
     this on freebsd
     Don't fall for overflow, underflow,divide-by-zero or loss of precision.
     fpsetmask() is deprecated in favor of fedisableexcept() in C99.
  */
#if defined(FP_X_DNML)
  fpsetmask(~(FP_X_INV | FP_X_DNML | FP_X_OFL | FP_X_UFL | FP_X_DZ |
        FP_X_IMP));
#else
  fpsetmask(~(FP_X_INV |             FP_X_OFL | FP_X_UFL | FP_X_DZ |
              FP_X_IMP));
#endif /* FP_X_DNML */
#endif /* __FreeBSD__ && HAVE_IEEEFP_H && !HAVE_FEDISABLEEXCEPT */

#ifdef HAVE_FEDISABLEEXCEPT
  fedisableexcept(FE_ALL_EXCEPT);
#endif

#ifdef HAVE_FESETROUND
    /* Set FPU rounding mode to "round-to-nearest" */
  fesetround(FE_TONEAREST);
#endif /* HAVE_FESETROUND */

  /*
    x86 (32-bit) requires FPU precision to be explicitly set to 64 bit
    (double precision) for portable results of floating point operations.
    However, there is no need to do so if compiler is using SSE2 for floating
    point, double values will be stored and processed in 64 bits anyway.
  */
#if defined(__i386__) && !defined(__SSE2_MATH__)
#if defined(_WIN32)
#if !defined(_WIN64)
  _control87(_PC_53, MCW_PC);
#endif /* !_WIN64 */
#else /* !_WIN32 */
  fpu_control_t cw;
  _FPU_GETCW(cw);
  cw= (cw & ~_FPU_EXTENDED) | _FPU_DOUBLE;
  _FPU_SETCW(cw);
#endif /* _WIN32 && */
#endif /* __i386__ */

}

} /* cplusplus */

#define MYSQL_KILL_SIGNAL SIGTERM

#ifdef SOLARIS
extern "C" int gethostname(char *name, int namelen);
#endif

extern "C" sig_handler handle_fatal_signal(int sig);

#if defined(__linux__)
#define ENABLE_TEMP_POOL 1
#else
#define ENABLE_TEMP_POOL 0
#endif

/* Constants */

#include <welcome_copyright_notice.h> // ORACLE_WELCOME_COPYRIGHT_NOTICE

const char *show_comp_option_name[]= {"YES", "NO", "DISABLED"};

static const char *tc_heuristic_recover_names[]=
{
  "COMMIT", "ROLLBACK", NullS
};
static TYPELIB tc_heuristic_recover_typelib=
{
  array_elements(tc_heuristic_recover_names)-1,"",
  tc_heuristic_recover_names, NULL
};

const char *first_keyword= "first", *binary_keyword= "BINARY";
const char *my_localhost= "localhost";

bool opt_large_files= sizeof(my_off_t) > 4;
static my_bool opt_autocommit; ///< for --autocommit command-line option

/*
  Used with --help for detailed option
*/
static my_bool opt_help= 0, opt_verbose= 0;

arg_cmp_func Arg_comparator::comparator_matrix[5][2] =
{{&Arg_comparator::compare_string,     &Arg_comparator::compare_e_string},
 {&Arg_comparator::compare_real,       &Arg_comparator::compare_e_real},
 {&Arg_comparator::compare_int_signed, &Arg_comparator::compare_e_int},
 {&Arg_comparator::compare_row,        &Arg_comparator::compare_e_row},
 {&Arg_comparator::compare_decimal,    &Arg_comparator::compare_e_decimal}};

#ifdef HAVE_PSI_INTERFACE
#if defined(_WIN32) && !defined(EMBEDDED_LIBRARY)
PSI_thread_key key_thread_handle_con_namedpipes;
PSI_cond_key key_COND_handler_count;
PSI_thread_key key_thread_handle_con_sharedmem;
PSI_thread_key key_thread_handle_con_sockets;
#endif /* _WIN32 && !EMBEDDED_LIBRARY */

#ifdef _WIN32
static PSI_thread_key key_thread_handle_shutdown;
#endif /* _WIN32 */

#if defined (HAVE_OPENSSL) && !defined(HAVE_YASSL)
static PSI_rwlock_key key_rwlock_openssl;
#endif
#endif /* HAVE_PSI_INTERFACE */

/**
  Statement instrumentation key for replication.
*/
#ifdef HAVE_PSI_STATEMENT_INTERFACE
PSI_statement_info stmt_info_rpl;
#endif

/* the default log output is log tables */
static bool lower_case_table_names_used= 0;
static bool volatile select_thread_in_use, signal_thread_in_use;
/* See Bug#56666 and Bug#56760 */;
volatile bool ready_to_exit;
static my_bool opt_debugging= 0, opt_external_locking= 0, opt_console= 0;
static my_bool opt_short_log_format= 0;
static char *mysqld_user, *mysqld_chroot;
static char *default_character_set_name;
static char *character_set_filesystem_name;
static char *lc_messages;
static char *lc_time_names_name;
char *my_bind_addr_str;
static char *default_collation_name;
char *default_storage_engine;
char *default_tmp_storage_engine;
static char compiled_default_collation_name[]= MYSQL_DEFAULT_COLLATION_NAME;
static bool binlog_format_used= false;

LEX_STRING opt_init_connect, opt_init_slave;

mysql_cond_t COND_thread_cache, COND_flush_thread_cache;

/* Global variables */

bool opt_bin_log, opt_ignore_builtin_innodb= 0;
bool opt_general_log, opt_slow_log, opt_general_log_raw;
ulonglong log_output_options;
my_bool opt_log_queries_not_using_indexes= 0;
ulong opt_log_throttle_queries_not_using_indexes= 0;
bool opt_error_log= IF_WIN(1,0);
bool opt_disable_networking=0, opt_skip_show_db=0;
bool opt_skip_name_resolve=0;
my_bool opt_character_set_client_handshake= 1;
bool server_id_supplied = 0;
bool opt_endinfo, using_udf_functions;
my_bool locked_in_memory;
bool opt_using_transactions;
bool volatile abort_loop;
bool volatile shutdown_in_progress;
ulong log_warnings;
ulong log_error_verbosity= 3; // have a non-zero value during early start-up
#if defined(_WIN32) && !defined(EMBEDDED_LIBRARY)
ulong slow_start_timeout;
#endif
/*
  True if the bootstrap thread is running. Protected by LOCK_thread_count.
  Used in bootstrap() function to determine if the bootstrap thread
  has completed. Note, that we can't use 'thread_count' instead,
  since in 5.1, in presence of the Event Scheduler, there may be
  event threads running in parallel, so it's impossible to know
  what value of 'thread_count' is a sign of completion of the
  bootstrap thread.

  At the same time, we can't start the event scheduler after
  bootstrap either, since we want to be able to process event-related
  SQL commands in the init file and in --bootstrap mode.
*/
bool in_bootstrap= FALSE;
my_bool opt_bootstrap= 0;

/**
   @brief 'grant_option' is used to indicate if privileges needs
   to be checked, in which case the lock, LOCK_grant, is used
   to protect access to the grant table.
   @note This flag is dropped in 5.1
   @see grant_init()
 */
bool volatile grant_option;

my_bool opt_skip_slave_start = 0; ///< If set, slave is not autostarted
my_bool opt_reckless_slave = 0;
my_bool opt_enable_named_pipe= 0;
my_bool opt_local_infile, opt_slave_compressed_protocol;
my_bool opt_safe_user_create = 0;
my_bool opt_show_slave_auth_info;
my_bool opt_log_slave_updates= 0;
char *opt_slave_skip_errors;
my_bool opt_slave_allow_batching= 0;

/**
  compatibility option:
    - index usage hints (USE INDEX without a FOR clause) behave as in 5.0
*/
my_bool old_mode;

/*
  Legacy global handlerton. These will be removed (please do not add more).
*/
handlerton *heap_hton;
handlerton *myisam_hton;
handlerton *partition_hton;

uint opt_server_id_bits= 0;
ulong opt_server_id_mask= 0;
my_bool read_only= 0, opt_readonly= 0;
my_bool use_temp_pool, relay_log_purge;
my_bool relay_log_recovery;
my_bool opt_sync_frm, opt_allow_suspicious_udfs;
my_bool opt_secure_auth= 0;
char* opt_secure_file_priv;
my_bool opt_log_slow_admin_statements= 0;
my_bool opt_log_slow_slave_statements= 0;
my_bool lower_case_file_system= 0;
my_bool opt_large_pages= 0;
my_bool opt_super_large_pages= 0;
my_bool opt_myisam_use_mmap= 0;
uint   opt_large_page_size= 0;
#if defined(ENABLED_DEBUG_SYNC)
MYSQL_PLUGIN_IMPORT uint    opt_debug_sync_timeout= 0;
#endif /* defined(ENABLED_DEBUG_SYNC) */
my_bool opt_old_style_user_limits= 0, trust_function_creators= 0;
/*
  True if there is at least one per-hour limit for some user, so we should
  check them before each query (and possibly reset counters when hour is
  changed). False otherwise.
*/
volatile bool mqh_used = 0;
my_bool opt_noacl= 0;
my_bool sp_automatic_privileges= 1;

ulong opt_binlog_rows_event_max_size;
const char *binlog_checksum_default= "NONE";
ulong binlog_checksum_options;
my_bool opt_master_verify_checksum= 0;
my_bool opt_slave_sql_verify_checksum= 1;
const char *binlog_format_names[]= {"MIXED", "STATEMENT", "ROW", NullS};
my_bool enforce_gtid_consistency;
ulong gtid_mode;
const char *gtid_mode_names[]=
{"OFF", "UPGRADE_STEP_1", "UPGRADE_STEP_2", "ON", NullS};
TYPELIB gtid_mode_typelib=
{ array_elements(gtid_mode_names) - 1, "", gtid_mode_names, NULL };

#ifdef HAVE_INITGROUPS
volatile sig_atomic_t calling_initgroups= 0; /**< Used in SIGSEGV handler. */
#endif
const char *timestamp_type_names[]= {"UTC", "SYSTEM", NullS};
ulong opt_log_timestamps;
uint mysqld_port, test_flags, select_errors, dropping_tables, ha_open_options;
uint mysqld_port_timeout;
ulong delay_key_write_options;
uint protocol_version;
uint lower_case_table_names;
ulong tc_heuristic_recover= 0;
int32 num_thread_running;
ulong back_log, connect_timeout, server_id;
ulong table_cache_size, table_def_size;
ulong table_cache_instances;
ulong table_cache_size_per_instance;
ulong what_to_log;
ulong slow_launch_time;
int32 slave_open_temp_tables;
ulong open_files_limit, max_binlog_size, max_relay_log_size;
ulong slave_trans_retries;
uint  slave_net_timeout;
ulong slave_exec_mode_options;
ulonglong slave_type_conversions_options;
ulong opt_mts_slave_parallel_workers;
ulonglong opt_mts_pending_jobs_size_max;
ulonglong slave_rows_search_algorithms_options;
#ifndef DBUG_OFF
uint slave_rows_last_search_algorithm_used;
#endif
ulong mts_parallel_option;
ulong binlog_cache_size=0;
ulonglong  max_binlog_cache_size=0;
ulong slave_max_allowed_packet= 0;
ulong binlog_stmt_cache_size=0;
my_atomic_rwlock_t opt_binlog_max_flush_queue_time_lock;
int32 opt_binlog_max_flush_queue_time= 0;
ulonglong  max_binlog_stmt_cache_size=0;
ulong query_cache_size=0;
ulong refresh_version;  /* Increments on each reload */
query_id_t global_query_id;
my_atomic_rwlock_t global_query_id_lock;
my_atomic_rwlock_t thread_running_lock;
my_atomic_rwlock_t slave_open_temp_tables_lock;
ulong aborted_threads;
ulong delayed_insert_timeout, delayed_insert_limit, delayed_queue_size;
ulong delayed_insert_threads, delayed_insert_writes, delayed_rows_in_use;
ulong delayed_insert_errors,flush_time;
ulong specialflag=0;
ulong binlog_cache_use= 0, binlog_cache_disk_use= 0;
ulong binlog_stmt_cache_use= 0, binlog_stmt_cache_disk_use= 0;
ulong max_connections, max_connect_errors;
ulong rpl_stop_slave_timeout= LONG_TIMEOUT;
my_bool log_bin_use_v1_row_events= 0;
bool thread_cache_size_specified= false;
bool host_cache_size_specified= false;
bool table_definition_cache_specified= false;

Error_log_throttle err_log_throttle(Log_throttle::LOG_THROTTLE_WINDOW_SIZE,
                                    sql_print_error,
                                    "Error log throttle: %10lu 'Can't create"
                                    " thread to handle new connection'"
                                    " error(s) suppressed");

/**
  Limit of the total number of prepared statements in the server.
  Is necessary to protect the server against out-of-memory attacks.
*/
ulong max_prepared_stmt_count;
/**
  Current total number of prepared statements in the server. This number
  is exact, and therefore may not be equal to the difference between
  `com_stmt_prepare' and `com_stmt_close' (global status variables), as
  the latter ones account for all registered attempts to prepare
  a statement (including unsuccessful ones).  Prepared statements are
  currently connection-local: if the same SQL query text is prepared in
  two different connections, this counts as two distinct prepared
  statements.
*/
ulong prepared_stmt_count=0;
ulong thread_id=1L,current_pid;
uint sync_binlog_period= 0, sync_relaylog_period= 0,
     sync_relayloginfo_period= 0, sync_masterinfo_period= 0,
     opt_mts_checkpoint_period, opt_mts_checkpoint_group;
ulong expire_logs_days = 0;
/**
  Soft upper limit for number of sp_head objects that can be stored
  in the sp_cache for one connection.
*/
ulong stored_program_cache_size= 0;

const double log_10[] = {
  1e000, 1e001, 1e002, 1e003, 1e004, 1e005, 1e006, 1e007, 1e008, 1e009,
  1e010, 1e011, 1e012, 1e013, 1e014, 1e015, 1e016, 1e017, 1e018, 1e019,
  1e020, 1e021, 1e022, 1e023, 1e024, 1e025, 1e026, 1e027, 1e028, 1e029,
  1e030, 1e031, 1e032, 1e033, 1e034, 1e035, 1e036, 1e037, 1e038, 1e039,
  1e040, 1e041, 1e042, 1e043, 1e044, 1e045, 1e046, 1e047, 1e048, 1e049,
  1e050, 1e051, 1e052, 1e053, 1e054, 1e055, 1e056, 1e057, 1e058, 1e059,
  1e060, 1e061, 1e062, 1e063, 1e064, 1e065, 1e066, 1e067, 1e068, 1e069,
  1e070, 1e071, 1e072, 1e073, 1e074, 1e075, 1e076, 1e077, 1e078, 1e079,
  1e080, 1e081, 1e082, 1e083, 1e084, 1e085, 1e086, 1e087, 1e088, 1e089,
  1e090, 1e091, 1e092, 1e093, 1e094, 1e095, 1e096, 1e097, 1e098, 1e099,
  1e100, 1e101, 1e102, 1e103, 1e104, 1e105, 1e106, 1e107, 1e108, 1e109,
  1e110, 1e111, 1e112, 1e113, 1e114, 1e115, 1e116, 1e117, 1e118, 1e119,
  1e120, 1e121, 1e122, 1e123, 1e124, 1e125, 1e126, 1e127, 1e128, 1e129,
  1e130, 1e131, 1e132, 1e133, 1e134, 1e135, 1e136, 1e137, 1e138, 1e139,
  1e140, 1e141, 1e142, 1e143, 1e144, 1e145, 1e146, 1e147, 1e148, 1e149,
  1e150, 1e151, 1e152, 1e153, 1e154, 1e155, 1e156, 1e157, 1e158, 1e159,
  1e160, 1e161, 1e162, 1e163, 1e164, 1e165, 1e166, 1e167, 1e168, 1e169,
  1e170, 1e171, 1e172, 1e173, 1e174, 1e175, 1e176, 1e177, 1e178, 1e179,
  1e180, 1e181, 1e182, 1e183, 1e184, 1e185, 1e186, 1e187, 1e188, 1e189,
  1e190, 1e191, 1e192, 1e193, 1e194, 1e195, 1e196, 1e197, 1e198, 1e199,
  1e200, 1e201, 1e202, 1e203, 1e204, 1e205, 1e206, 1e207, 1e208, 1e209,
  1e210, 1e211, 1e212, 1e213, 1e214, 1e215, 1e216, 1e217, 1e218, 1e219,
  1e220, 1e221, 1e222, 1e223, 1e224, 1e225, 1e226, 1e227, 1e228, 1e229,
  1e230, 1e231, 1e232, 1e233, 1e234, 1e235, 1e236, 1e237, 1e238, 1e239,
  1e240, 1e241, 1e242, 1e243, 1e244, 1e245, 1e246, 1e247, 1e248, 1e249,
  1e250, 1e251, 1e252, 1e253, 1e254, 1e255, 1e256, 1e257, 1e258, 1e259,
  1e260, 1e261, 1e262, 1e263, 1e264, 1e265, 1e266, 1e267, 1e268, 1e269,
  1e270, 1e271, 1e272, 1e273, 1e274, 1e275, 1e276, 1e277, 1e278, 1e279,
  1e280, 1e281, 1e282, 1e283, 1e284, 1e285, 1e286, 1e287, 1e288, 1e289,
  1e290, 1e291, 1e292, 1e293, 1e294, 1e295, 1e296, 1e297, 1e298, 1e299,
  1e300, 1e301, 1e302, 1e303, 1e304, 1e305, 1e306, 1e307, 1e308
};

time_t server_start_time, flush_status_time;

char server_uuid[UUID_LENGTH+1];
const char *server_uuid_ptr;
char mysql_home[FN_REFLEN], pidfile_name[FN_REFLEN], system_time_zone[30];
char default_logfile_name[FN_REFLEN];
char *default_tz_name;
char log_error_file[FN_REFLEN], glob_hostname[FN_REFLEN];
char mysql_real_data_home[FN_REFLEN],
     lc_messages_dir[FN_REFLEN], reg_ext[FN_EXTLEN],
     mysql_charsets_dir[FN_REFLEN],
     *opt_init_file, *opt_tc_log_file;
char *lc_messages_dir_ptr, *log_error_file_ptr;
char mysql_unpacked_real_data_home[FN_REFLEN];
int mysql_unpacked_real_data_home_len;
uint mysql_real_data_home_len, mysql_data_home_len= 1;
uint reg_ext_length;
const key_map key_map_empty(0);
key_map key_map_full(0);                        // Will be initialized later
char logname_path[FN_REFLEN];
char slow_logname_path[FN_REFLEN];
char secure_file_real_path[FN_REFLEN];

DATE_TIME_FORMAT global_date_format, global_datetime_format, global_time_format;
Time_zone *default_tz;

char *mysql_data_home= const_cast<char*>(".");
const char *mysql_real_data_home_ptr= mysql_real_data_home;
char server_version[SERVER_VERSION_LENGTH];
char *mysqld_unix_port, *opt_mysql_tmpdir;

/** name of reference on left expression in rewritten IN subquery */
const char *in_left_expr_name= "<left expr>";
/** name of additional condition */
const char *in_additional_cond= "<IN COND>";
const char *in_having_cond= "<IN HAVING>";

my_decimal decimal_zero;
/** Number of connection errors when selecting on the listening port */
ulong connection_errors_select= 0;
/** Number of connection errors when accepting sockets in the listening port. */
ulong connection_errors_accept= 0;
/** Number of connection errors from TCP wrappers. */
ulong connection_errors_tcpwrap= 0;
/** Number of connection errors from internal server errors. */
ulong connection_errors_internal= 0;
/** Number of connection errors from the server max_connection limit. */
ulong connection_errors_max_connection= 0;
/** Number of errors when reading the peer address. */
ulong connection_errors_peer_addr= 0;

/* classes for comparation parsing/processing */
Eq_creator eq_creator;
Ne_creator ne_creator;
Gt_creator gt_creator;
Lt_creator lt_creator;
Ge_creator ge_creator;
Le_creator le_creator;

MYSQL_FILE *bootstrap_file;
int bootstrap_error;

Rpl_filter* rpl_filter;
Rpl_filter* binlog_filter;

struct system_variables global_system_variables;
struct system_variables max_system_variables;
struct system_status_var global_status_var;

MY_TMPDIR mysql_tmpdir_list;
MY_BITMAP temp_pool;

CHARSET_INFO *system_charset_info, *files_charset_info ;
CHARSET_INFO *national_charset_info, *table_alias_charset;
CHARSET_INFO *character_set_filesystem;
CHARSET_INFO *error_message_charset_info;

MY_LOCALE *my_default_lc_messages;
MY_LOCALE *my_default_lc_time_names;

SHOW_COMP_OPTION have_ssl, have_symlink, have_dlopen, have_query_cache;
SHOW_COMP_OPTION have_geometry, have_rtree_keys;
SHOW_COMP_OPTION have_crypt, have_compress;
SHOW_COMP_OPTION have_profiling;

/* Thread specific variables */

pthread_key(MEM_ROOT**,THR_MALLOC);
bool THR_MALLOC_initialized= false;
pthread_key(THD*, THR_THD);
bool THR_THD_initialized= false;
mysql_mutex_t LOCK_thread_created;
mysql_mutex_t LOCK_thread_count, LOCK_thread_remove;
mysql_mutex_t
  LOCK_status, LOCK_error_log, LOCK_uuid_generator,
  LOCK_crypt,
  LOCK_global_system_variables,
  LOCK_user_conn, LOCK_slave_list, LOCK_active_mi,
  LOCK_connection_count, LOCK_error_messages;
mysql_mutex_t LOCK_sql_rand;

/**
  The below lock protects access to two global server variables:
  max_prepared_stmt_count and prepared_stmt_count. These variables
  set the limit and hold the current total number of prepared statements
  in the server, respectively. As PREPARE/DEALLOCATE rate in a loaded
  server may be fairly high, we need a dedicated lock.
*/
mysql_mutex_t LOCK_prepared_stmt_count;

/*
 The below two locks are introudced as guards (second mutex) for
  the global variables sql_slave_skip_counter and slave_net_timeout
  respectively. See fix_slave_skip_counter/fix_slave_net_timeout
  for more details
*/
mysql_mutex_t LOCK_sql_slave_skip_counter;
mysql_mutex_t LOCK_slave_net_timeout;
mysql_mutex_t LOCK_log_throttle_qni;
#ifdef HAVE_OPENSSL
mysql_mutex_t LOCK_des_key_file;
#endif
mysql_rwlock_t LOCK_grant, LOCK_sys_init_connect, LOCK_sys_init_slave;
mysql_rwlock_t LOCK_system_variables_hash;
mysql_cond_t COND_thread_count;
pthread_t signal_thread;
pthread_attr_t connection_attrib;
mysql_mutex_t LOCK_server_started;
mysql_cond_t COND_server_started;

int mysqld_server_started= 0;

File_parser_dummy_hook file_parser_dummy_hook;

/* replication parameters, if master_host is not NULL, we are a slave */
uint report_port= 0;
ulong master_retry_count=0;
char *master_info_file;
char *relay_log_info_file, *report_user, *report_password, *report_host;
char *opt_relay_logname = 0, *opt_relaylog_index_name=0;
char *opt_general_logname, *opt_slow_logname, *opt_bin_logname;

/* Static variables */

static volatile sig_atomic_t kill_in_progress;


static my_bool opt_myisam_log;
static int cleanup_done;
static ulong opt_specialflag;
static char *opt_update_logname;
char *opt_binlog_index_name;
char *mysql_home_ptr, *pidfile_name_ptr;
char *default_auth_plugin;
/** Initial command line arguments (count), after load_defaults().*/
static int defaults_argc;
/**
  Initial command line arguments (arguments), after load_defaults().
  This memory is allocated by @c load_defaults() and should be freed
  using @c free_defaults().
  Do not modify defaults_argc / defaults_argv,
  use remaining_argc / remaining_argv instead to parse the command
  line arguments in multiple steps.
*/
static char **defaults_argv;
/** Remaining command line arguments (count), filtered by handle_options().*/
static int remaining_argc;
/** Remaining command line arguments (arguments), filtered by handle_options().*/
static char **remaining_argv;

bool load_perfschema_engine= false;

int orig_argc;
char **orig_argv;

#if defined(HAVE_OPENSSL) && !defined(HAVE_YASSL)
bool init_rsa_keys(void);
void deinit_rsa_keys(void);
int show_rsa_public_key(THD *thd, SHOW_VAR *var, char *buff);
#endif

static volatile sig_atomic_t global_thread_count= 0;
static std::set<THD*> *global_thread_list= NULL;


Connection_acceptor<Mysqld_socket_listener> *mysqld_socket_acceptor= NULL;
#ifdef _WIN32
Connection_acceptor<Named_pipe_listener> *named_pipe_acceptor= NULL;
Connection_acceptor<Shared_mem_listener> *shared_mem_acceptor= NULL;
#endif

Checkable_rwlock *global_sid_lock= NULL;
Sid_map *global_sid_map= NULL;
Gtid_state *gtid_state= NULL;

/*
  global_thread_list is a pointer to an object
  on the heap, to avoid potential problems with running destructors atexit().
 */
static void delete_global_thread_list()
{
  delete global_thread_list;
  global_thread_list= NULL;
}

Thread_iterator global_thread_list_begin()
{
  mysql_mutex_assert_owner(&LOCK_thread_count);
  return global_thread_list->begin();
}

Thread_iterator global_thread_list_end()
{
  mysql_mutex_assert_owner(&LOCK_thread_count);
  return global_thread_list->end();
}

void copy_global_thread_list(std::set<THD*> *new_copy)
{
  mysql_mutex_assert_owner(&LOCK_thread_count);
  try {
    *new_copy= *global_thread_list;
  }
  catch (std::bad_alloc &ba)
  {
  } 
}

void add_global_thread(THD *thd)
{
  DBUG_PRINT("info", ("add_global_thread %p", thd));
  mysql_mutex_assert_owner(&LOCK_thread_count);
  const bool have_thread=
    global_thread_list->find(thd) != global_thread_list->end();
  if (!have_thread)
  {
    ++global_thread_count;
    global_thread_list->insert(thd);
  }
  // Adding the same THD twice is an error.
  DBUG_ASSERT(!have_thread);
}

void remove_global_thread(THD *thd)
{
  DBUG_PRINT("info", ("remove_global_thread %p current_linfo %p",
                      thd, thd->current_linfo));
  mysql_mutex_assert_owner(&LOCK_thread_count);
  DBUG_ASSERT(thd->release_resources_done());

  mysql_mutex_lock(&LOCK_thread_remove);
  const size_t num_erased= global_thread_list->erase(thd);
  mysql_mutex_unlock(&LOCK_thread_remove);
  if (num_erased == 1)
    --global_thread_count;
  // Removing a THD that was never added is an error.
  DBUG_ASSERT(1 == num_erased);

  mysql_cond_broadcast(&COND_thread_count);
}

uint get_thread_count()
{
  return (uint) global_thread_count;
}


void set_remaining_args(int argc, char **argv)
{
  remaining_argc= argc;
  remaining_argv= argv;
}
/* 
  Multiple threads of execution use the random state maintained in global
  sql_rand to generate random numbers. sql_rnd_with_mutex use mutex
  LOCK_sql_rand to protect sql_rand across multiple instantiations that use
  sql_rand to generate random numbers.
 */
ulong sql_rnd_with_mutex()
{
  mysql_mutex_lock(&LOCK_sql_rand);
  ulong tmp=(ulong) (my_rnd(&sql_rand) * 0xffffffff); /* make all bits random */
  mysql_mutex_unlock(&LOCK_sql_rand);
  return tmp;
}


/**
  A log message for the error log, buffered in memory.
  Log messages are temporarily buffered when generated before the error log
  is initialized, and then printed once the error log is ready.
*/
class Buffered_log : public Sql_alloc
{
public:
  Buffered_log(enum loglevel level, const char *message);

  ~Buffered_log()
  {}

  void print(void);

private:
  /** Log message level. */
  enum loglevel m_level;
  /** Log message text. */
  String m_message;
};

/**
  Constructor.
  @param level          the message log level
  @param message        the message text
*/
Buffered_log::Buffered_log(enum loglevel level, const char *message)
  : m_level(level), m_message()
{
  m_message.copy(message, strlen(message), &my_charset_latin1);
}

/**
  Print a buffered log to the real log file.
*/
void Buffered_log::print()
{
  if (!(static_cast<ulong>(m_level) < log_error_verbosity))
    return;

  /*
    Since messages are buffered, they can be printed out
    of order with other entries in the log.
    Add "Buffered xxx" to the message text to prevent confusion.
  */
  switch(m_level)
  {
  case ERROR_LEVEL:
    sql_print_error("Buffered error: %s", m_message.c_ptr_safe());
    break;
  case WARNING_LEVEL:
    sql_print_warning("Buffered warning: %s", m_message.c_ptr_safe());
    break;
  case INFORMATION_LEVEL:
    /*
      Messages printed as "information" still end up in the mysqld *error* log,
      but with a [Note] tag instead of an [ERROR] tag.
    */
    sql_print_information("Buffered note: %s", m_message.c_ptr_safe());
    break;
  }
}

/**
  Collection of all the buffered log messages.
*/
class Buffered_logs
{
public:
  Buffered_logs()
  {}

  ~Buffered_logs()
  {}

  void init();
  void cleanup();

  void buffer(enum loglevel m_level, const char *msg);
  void print();
private:
  /**
    Memory root to use to store buffered logs.
    This memory root lifespan is between init and cleanup.
    Once the buffered logs are printed, they are not needed anymore,
    and all the memory used is reclaimed.
  */
  MEM_ROOT m_root;
  /** List of buffered log messages. */
  List<Buffered_log> m_list;
};

void Buffered_logs::init()
{
  init_alloc_root(key_memory_buffered_logs, &m_root, 1024, 0);
}

void Buffered_logs::cleanup()
{
  m_list.delete_elements();
  free_root(&m_root, MYF(0));
}

/**
  Add a log message to the buffer.
*/
void Buffered_logs::buffer(enum loglevel level, const char *msg)
{
  /*
    Do not let Sql_alloc::operator new(size_t) allocate memory,
    there is no memory root associated with the main() thread.
    Give explicitly the proper memory root to use to
    Sql_alloc::operator new(size_t, MEM_ROOT *) instead.
  */
  Buffered_log *log= new (&m_root) Buffered_log(level, msg);
  if (log)
    m_list.push_back(log, &m_root);
}

/**
  Print buffered log messages.
*/
void Buffered_logs::print()
{
  Buffered_log *log;
  List_iterator_fast<Buffered_log> it(m_list);
  while ((log= it++))
    log->print();
}

/** Logs reported before a logger is available. */
static Buffered_logs buffered_logs;

/**
  Error reporter that buffer log messages.
  @param level          log message level
  @param format         log message format string
*/
C_MODE_START
static void buffered_option_error_reporter(enum loglevel level,
                                           const char *format, ...)
{
  va_list args;
  char buffer[1024];

  va_start(args, format);
  my_vsnprintf(buffer, sizeof(buffer), format, args);
  va_end(args);
  buffered_logs.buffer(level, buffer);
}


/**
  Character set and collation error reporter that prints to sql error log.
  @param level          log message level
  @param format         log message format string

  This routine is used to print character set and collation
  warnings and errors inside an already running mysqld server,
  e.g. when a character set or collation is requested for the very first time
  and its initialization does not go well for some reasons.

  Note: At early mysqld initialization stage,
  when error log is not yet available,
  we use buffered_option_error_reporter() instead,
  to print general character set subsystem initialization errors,
  such as Index.xml syntax problems, bad XML tag hierarchy, etc.
*/
static void charset_error_reporter(enum loglevel level,
                                   const char *format, ...)
{
  va_list args;
  va_start(args, format);
  error_log_print(level, format, args);
  va_end(args);
}
C_MODE_END

struct rand_struct sql_rand; ///< used by sql_class.cc:THD::THD()

#ifndef EMBEDDED_LIBRARY
struct passwd *user_info;
static pthread_t select_thread;
static uint thr_kill_signal;
#endif

/* OS specific variables */

#ifdef _WIN32
#include <process.h>

mysql_cond_t COND_handler_count;
static bool start_mode=0, use_opt_args;
static int opt_argc;
static char **opt_argv;

#if !defined(EMBEDDED_LIBRARY)
static HANDLE hEventShutdown;
static char shutdown_event_name[40];
#include "nt_servc.h"
static   NTService  Service;        ///< Service object for WinNT
#endif /* EMBEDDED_LIBRARY */
#endif /* _WIN32 */

#ifndef EMBEDDED_LIBRARY
bool mysqld_embedded=0;
#else
bool mysqld_embedded=1;
#endif

static my_bool plugins_are_initialized= FALSE;

#ifndef DBUG_OFF
static const char* default_dbug_option;
#endif
#ifdef HAVE_LIBWRAP
const char *libwrapName= NULL;
int allow_severity = LOG_INFO;
int deny_severity = LOG_WARNING;
#endif /* HAVE_LIBWRAP */
ulong query_cache_min_res_unit= QUERY_CACHE_MIN_RESULT_DATA_SIZE;
Query_cache query_cache;
#if defined (_WIN32) && !defined (EMBEDDED_LIBRARY)
char *shared_memory_base_name= default_shared_memory_base_name;
my_bool opt_enable_shared_memory;
#endif

my_bool opt_use_ssl  = 0;
char *opt_ssl_ca= NULL, *opt_ssl_capath= NULL, *opt_ssl_cert= NULL,
     *opt_ssl_cipher= NULL, *opt_ssl_key= NULL, *opt_ssl_crl= NULL,
     *opt_ssl_crlpath= NULL;

#ifdef HAVE_OPENSSL
#include <openssl/crypto.h>
#ifndef HAVE_YASSL
typedef struct CRYPTO_dynlock_value
{
  mysql_rwlock_t lock;
} openssl_lock_t;

static openssl_lock_t *openssl_stdlocks;
static openssl_lock_t *openssl_dynlock_create(const char *, int);
static void openssl_dynlock_destroy(openssl_lock_t *, const char *, int);
static void openssl_lock_function(int, int, const char *, int);
static void openssl_lock(int, openssl_lock_t *, const char *, int);
static unsigned long openssl_id_function();
#endif
char *des_key_file;
#ifndef EMBEDDED_LIBRARY
struct st_VioSSLFd *ssl_acceptor_fd;
#endif
#endif /* HAVE_OPENSSL */

/* Function declarations */

pthread_handler_t signal_hand(void *arg);
static int mysql_init_variables(void);
static int get_options(int *argc_ptr, char ***argv_ptr);
static void add_terminator(vector<my_option> *options);
extern "C" my_bool mysqld_get_one_option(int, const struct my_option *, char *);
static void set_server_version(void);
static int init_thread_environment();
static char *get_relative_path(const char *path);
static int fix_paths(void);
pthread_handler_t kill_server_thread(void *arg);
static void bootstrap(MYSQL_FILE *file);
static bool read_init_file(char *file_name);
pthread_handler_t handle_slave(void *arg);
static void clean_up(bool print_message);
static int test_if_case_insensitive(const char *dir_name);

#ifndef EMBEDDED_LIBRARY
static bool pid_file_created= false;
static void usage(void);
static void start_signal_handler(void);
static void clean_up_mutexes(void);
static void wait_for_signal_thread_to_end(void);
static void create_pid_file();
static void mysqld_exit(int exit_code) __attribute__((noreturn));
#endif
static void delete_pid_file(myf flags);
static void end_ssl();


#ifndef EMBEDDED_LIBRARY
/****************************************************************************
** Code to end mysqld
****************************************************************************/

static void close_connections(void)
{
#ifdef EXTRA_DEBUG
  int count=0;
#endif
  DBUG_ENTER("close_connections");

  /* Kill blocked pthreads */
<<<<<<< HEAD
  Per_thread_connection_handler::kill_blocked_pthreads();

=======
  kill_blocked_pthreads_flag++;
  kill_blocked_pthreads();
  uint dump_thread_count= 0;
  uint dump_thread_kill_retries= 8;
>>>>>>> 6a949935
  /* kill connection thread */
#if !defined(_WIN32)
  DBUG_PRINT("quit", ("waiting for select thread: 0x%lx",
                      (ulong) select_thread));
  mysql_mutex_lock(&LOCK_thread_count);

  while (select_thread_in_use)
  {
    struct timespec abstime;
    int error;
    LINT_INIT(error);
    DBUG_PRINT("info",("Waiting for select thread"));

    if (pthread_kill(select_thread, thr_client_alarm))
      break;          // allready dead
    set_timespec(abstime, 2);
    for (uint tmp=0 ; tmp < 10 && select_thread_in_use; tmp++)
    {
      error= mysql_cond_timedwait(&COND_thread_count, &LOCK_thread_count,
                                  &abstime);
      if (error != EINTR)
  break;
    }
#ifdef EXTRA_DEBUG
    if (error != 0 && !count++)
      sql_print_error("Got error %d from mysql_cond_timedwait", error);
#endif
  }
  mysql_mutex_unlock(&LOCK_thread_count);
#endif /* _WIN32 */


  /* Abort listening to new connections */
  DBUG_PRINT("quit",("Closing sockets"));
  // Clean up connection acceptors
  if (mysqld_socket_acceptor != NULL)
  {
    delete mysqld_socket_acceptor;
    mysqld_socket_acceptor= NULL;
  }
#ifdef _WIN32
  if (named_pipe_acceptor != NULL)
  {
    delete named_pipe_acceptor;
    named_pipe_acceptor= NULL;
  }
  if (shared_mem_acceptor != NULL)
  {
    delete shared_mem_acceptor;
    shared_mem_acceptor= NULL;
  }
#endif
  end_thr_alarm(0);      // Abort old alarms.

  /*
    First signal all threads that it's time to die
    This will give the threads some time to gracefully abort their
    statements and inform their clients that the server is about to die.
  */

  sql_print_information("Giving %d client threads a chance to die gracefully",
                        static_cast<int>(get_thread_count()));

  mysql_mutex_lock(&LOCK_thread_count);

  Thread_iterator it= global_thread_list->begin();
  for (; it != global_thread_list->end(); ++it)
  {
    THD *tmp= *it;
    DBUG_PRINT("quit",("Informing thread %ld that it's time to die",
                       tmp->thread_id));
    /* We skip slave threads & scheduler on this first loop through. */
    if (tmp->slave_thread)
      continue;
    if (tmp->get_command() == COM_BINLOG_DUMP ||
        tmp->get_command() == COM_BINLOG_DUMP_GTID)
    {
      ++dump_thread_count;
      continue;
    }
    tmp->killed= THD::KILL_CONNECTION;
<<<<<<< HEAD
    MYSQL_CALLBACK(Connection_handler_manager::callback,
                   post_kill_notification, (tmp));
=======
    DBUG_EXECUTE_IF("Check_dump_thread_is_alive",
                    {
                      DBUG_ASSERT(tmp->get_command() != COM_BINLOG_DUMP &&
                                  tmp->get_command() != COM_BINLOG_DUMP_GTID);
                    };);
    MYSQL_CALLBACK(thread_scheduler, post_kill_notification, (tmp));
>>>>>>> 6a949935
    mysql_mutex_lock(&tmp->LOCK_thd_data);
    if (tmp->mysys_var)
    {
      tmp->mysys_var->abort=1;
      mysql_mutex_lock(&tmp->mysys_var->mutex);
      if (tmp->mysys_var->current_cond)
      {
        mysql_mutex_lock(tmp->mysys_var->current_mutex);
        mysql_cond_broadcast(tmp->mysys_var->current_cond);
        mysql_mutex_unlock(tmp->mysys_var->current_mutex);
      }
      mysql_mutex_unlock(&tmp->mysys_var->mutex);
    }
    mysql_mutex_unlock(&tmp->LOCK_thd_data);
  }
  mysql_mutex_unlock(&LOCK_thread_count);

  sql_print_information("Shutting down slave threads");
  end_slave();

  if (dump_thread_count)
  {
    /*
      Replication dump thread should be terminated after the clients are
      terminated. Wait for few more seconds for other sessions to end.
     */
    while (get_thread_count() > dump_thread_count && dump_thread_kill_retries)
    {
      sleep(1);
      dump_thread_kill_retries--;
    }
    mysql_mutex_lock(&LOCK_thread_count);
    for (it= global_thread_list->begin(); it != global_thread_list->end(); ++it)
    {
      THD *tmp= *it;
      DBUG_PRINT("quit",("Informing dump thread %ld that it's time to die",
                         tmp->thread_id));
      if (tmp->get_command() == COM_BINLOG_DUMP ||
          tmp->get_command() == COM_BINLOG_DUMP_GTID)
      {
        tmp->killed= THD::KILL_CONNECTION;
        MYSQL_CALLBACK(thread_scheduler, post_kill_notification, (tmp));
        mysql_mutex_lock(&tmp->LOCK_thd_data);
        if (tmp->mysys_var)
        {
          tmp->mysys_var->abort= 1;
          mysql_mutex_lock(&tmp->mysys_var->mutex);
          if (tmp->mysys_var->current_cond)
          {
            mysql_mutex_lock(tmp->mysys_var->current_mutex);
            mysql_cond_broadcast(tmp->mysys_var->current_cond);
            mysql_mutex_unlock(tmp->mysys_var->current_mutex);
          }
          mysql_mutex_unlock(&tmp->mysys_var->mutex);
        }
        mysql_mutex_unlock(&tmp->LOCK_thd_data);
      }
    }
    mysql_mutex_unlock(&LOCK_thread_count);
  }
  if (get_thread_count() > 0)
    sleep(2);         // Give threads time to die

  /*
    Force remaining threads to die by closing the connection to the client
    This will ensure that threads that are waiting for a command from the
    client on a blocking read call are aborted.
  */

  sql_print_information("Forcefully disconnecting %d remaining clients",
                        static_cast<int>(get_thread_count()));

  DBUG_PRINT("quit", ("Locking LOCK_thread_count"));
  mysql_mutex_lock(&LOCK_thread_count);
  for (it= global_thread_list->begin(); it != global_thread_list->end(); ++it)
  {
    THD *tmp= *it;
    if (tmp->vio_ok())
    {
      sql_print_warning(ER_DEFAULT(ER_FORCING_CLOSE),my_progname,
                        tmp->thread_id,
                        (tmp->main_security_ctx.user ?
                         tmp->main_security_ctx.user : ""));
      close_connection(tmp);
    }
  }
  DBUG_PRINT("quit",("Unlocking LOCK_thread_count"));
  mysql_mutex_unlock(&LOCK_thread_count);

  /* 
    All threads have now been aborted. Stop event scheduler thread 
    after aborting all client connections, otherwise user may 
    start/stop event scheduler after Events::deinit() deallocates
    scheduler object(static member in Events class)
  */
  Events::deinit();
  DBUG_PRINT("quit",("Waiting for threads to die (count=%u)",
                     get_thread_count()));
  mysql_mutex_lock(&LOCK_thread_count);
  while (get_thread_count() > 0)
  {
    mysql_cond_wait(&COND_thread_count, &LOCK_thread_count);
    DBUG_PRINT("quit", ("One thread died (count=%u)", get_thread_count()));
  }
  mysql_mutex_unlock(&LOCK_thread_count);

  close_active_mi();
  DBUG_PRINT("quit",("close_connections thread"));
  DBUG_VOID_RETURN;
}
#endif /*EMBEDDED_LIBRARY*/


void kill_mysql(void)
{
  DBUG_ENTER("kill_mysql");

#if defined(_WIN32)
#if !defined(EMBEDDED_LIBRARY)
  {
    if (!SetEvent(hEventShutdown))
    {
      DBUG_PRINT("error",("Got error: %ld from SetEvent",GetLastError()));
    }
    /*
      or:
      HANDLE hEvent=OpenEvent(0, FALSE, "MySqlShutdown");
      SetEvent(hEventShutdown);
      CloseHandle(hEvent);
    */
  }
#endif
#else
  if (pthread_kill(signal_thread, MYSQL_KILL_SIGNAL))
  {
    DBUG_PRINT("error",("Got error %d from pthread_kill",errno)); /* purecov: inspected */
  }
#endif
  DBUG_PRINT("quit",("After pthread_kill"));
  shutdown_in_progress=1;     // Safety if kill didn't work
  DBUG_VOID_RETURN;
}

/**
  Force server down. Kill all connections and threads and exit.

  @param  sig_ptr       Signal number that caused kill_server to be called.

  @note
    A signal number of 0 mean that the function was not called
    from a signal handler and there is thus no signal to block
    or stop, we just want to kill the server.
*/

#if !defined(_WIN32)
static void *kill_server(void *sig_ptr)
#define RETURN_FROM_KILL_SERVER return 0
#else
static void __cdecl kill_server(int sig_ptr)
#define RETURN_FROM_KILL_SERVER return
#endif
{
  DBUG_ENTER("kill_server");
#ifndef EMBEDDED_LIBRARY
  int sig=(int) (long) sig_ptr;     // This is passed a int
  // if there is a signal during the kill in progress, ignore the other
  if (kill_in_progress)       // Safety
  {
    DBUG_LEAVE;
    RETURN_FROM_KILL_SERVER;
  }
  kill_in_progress=TRUE;
  abort_loop=1;         // This should be set
  if (sig != 0) // 0 is not a valid signal number
    my_sigset(sig, SIG_IGN);                    /* purify inspected */
  if (sig == MYSQL_KILL_SIGNAL || sig == 0)
    sql_print_information(ER_DEFAULT(ER_NORMAL_SHUTDOWN),my_progname);
  else
    sql_print_error(ER_DEFAULT(ER_GOT_SIGNAL),my_progname,sig); /* purecov: inspected */

  close_connections();
  if (sig != MYSQL_KILL_SIGNAL &&
      sig != 0)
    unireg_abort(1);        /* purecov: inspected */
  else
    unireg_end();

  /* purecov: begin deadcode */
  DBUG_LEAVE;                                   // Must match DBUG_ENTER()
  my_thread_end();
  pthread_exit(0);
  /* purecov: end */

  RETURN_FROM_KILL_SERVER;                      // Avoid compiler warnings

#else /* EMBEDDED_LIBRARY*/

  DBUG_LEAVE;
  RETURN_FROM_KILL_SERVER;

#endif /* EMBEDDED_LIBRARY */
}


pthread_handler_t kill_server_thread(void *arg __attribute__((unused)))
{
  my_thread_init();       // Initialize new thread
  kill_server(0);
  /* purecov: begin deadcode */
  my_thread_end();
  pthread_exit(0);
  return 0;
  /* purecov: end */
}


extern "C" sig_handler print_signal_warning(int sig)
{
  sql_print_warning("Got signal %d from thread %ld", sig,my_thread_id());
#ifdef SIGNAL_HANDLER_RESET_ON_DELIVERY
  my_sigset(sig,print_signal_warning);    /* int. thread system calls */
#endif
#if !defined(_WIN32)
  if (sig == SIGALRM)
    alarm(2);         /* reschedule alarm */
#endif
}

#ifndef EMBEDDED_LIBRARY

static void init_error_log_mutex()
{
  mysql_mutex_init(key_LOCK_error_log, &LOCK_error_log, MY_MUTEX_INIT_FAST);
}


static void clean_up_error_log_mutex()
{
  mysql_mutex_destroy(&LOCK_error_log);
}


/**
  cleanup all memory and end program nicely.

  @note
    This function never returns.
*/
void unireg_end(void)
{
  clean_up(1);
  my_thread_end();
  pthread_exit(0);        // Exit is in main thread
}


extern "C" void unireg_abort(int exit_code)
{
  DBUG_ENTER("unireg_abort");

  if (opt_help)
    usage();
  if (exit_code)
    sql_print_error("Aborting\n");
  clean_up(!opt_help && (exit_code || !opt_bootstrap)); /* purecov: inspected */
  DBUG_PRINT("quit",("done with cleanup in unireg_abort"));
  mysqld_exit(exit_code);
}

static void mysqld_exit(int exit_code)
{
  /*
    Important note: we wait for the signal thread to end,
    but if a kill -15 signal was sent, the signal thread did
    spawn the kill_server_thread thread, which is running concurrently.
  */
  wait_for_signal_thread_to_end();
  mysql_audit_finalize();
  clean_up_mutexes();
#ifdef WITH_PERFSCHEMA_STORAGE_ENGINE
  shutdown_performance_schema();
#endif
  my_end(opt_endinfo ? MY_CHECK_ERROR | MY_GIVE_INFO : 0);
  local_message_hook= my_message_local_stderr;
  clean_up_error_log_mutex();
  exit(exit_code); /* purecov: inspected */
}

#endif /* !EMBEDDED_LIBRARY */

/**
   GTID cleanup destroys objects and reset their pointer.
   Function is reentrant.
*/
void gtid_server_cleanup()
{
  delete gtid_state;
  delete global_sid_map;
  delete global_sid_lock;
  global_sid_lock= NULL;
  global_sid_map= NULL;
  gtid_state= NULL;
}

/**
   GTID initialization.

   @return true if allocation does not succeed
           false if OK
*/
bool gtid_server_init()
{
  bool res=
    (!(global_sid_lock= new Checkable_rwlock) ||
     !(global_sid_map= new Sid_map(global_sid_lock)) ||
     !(gtid_state= new Gtid_state(global_sid_lock, global_sid_map)));
  if (res)
  {
    gtid_server_cleanup();
  }
  return res;
}


void clean_up(bool print_message)
{
  DBUG_PRINT("exit",("clean_up"));
  if (cleanup_done++)
    return; /* purecov: inspected */

  stop_handle_manager();
  release_ddl_log();

  memcached_shutdown();

  /*
    make sure that handlers finish up
    what they have that is dependent on the binlog
  */
  if ((opt_help == 0) || (opt_verbose > 0))
    sql_print_information("Binlog end");
  ha_binlog_end(current_thd);

  injector::free_instance();
  mysql_bin_log.cleanup();
  gtid_server_cleanup();

#ifdef HAVE_REPLICATION
  if (use_slave_mask)
    bitmap_free(&slave_error_mask);
#endif
  my_tz_free();
  my_dboptions_cache_free();
  ignore_db_dirs_free();
#ifndef NO_EMBEDDED_ACCESS_CHECKS
  servers_free(1);
  acl_free(1);
  grant_free();
#endif
  query_cache.destroy();
  hostname_cache_free();
  item_user_lock_free();
  lex_free();       /* Free some memory */
  item_create_cleanup();
  if (!opt_noacl)
  {
#ifdef HAVE_DLOPEN
    udf_free();
#endif
  }
  table_def_start_shutdown();
  plugin_shutdown();
  ha_end();
  if (tc_log)
    tc_log->close();
  delegates_destroy();
  xid_cache_free();
  table_def_free();
  mdl_destroy();
  key_caches.delete_elements((void (*)(const char*, uchar*)) free_key_cache);
  multi_keycache_free();
  free_status_vars();
  end_thr_alarm(1);     /* Free allocated memory */
  my_free_open_file_info();
  if (defaults_argv)
    free_defaults(defaults_argv);
  free_tmpdir(&mysql_tmpdir_list);
  my_free(opt_bin_logname);
  bitmap_free(&temp_pool);
  free_max_user_conn();
#ifdef HAVE_REPLICATION
  end_slave_list();
#endif
  delete binlog_filter;
  delete rpl_filter;
  end_ssl();
  vio_end();
  my_regex_end();
#if defined(ENABLED_DEBUG_SYNC)
  /* End the debug sync facility. See debug_sync.cc. */
  debug_sync_end();
#endif /* defined(ENABLED_DEBUG_SYNC) */

  delete_pid_file(MYF(0));

  if (print_message && my_default_lc_messages && server_start_time)
    sql_print_information(ER_DEFAULT(ER_SHUTDOWN_COMPLETE),my_progname);
  cleanup_errmsgs();

#ifndef EMBEDDED_LIBRARY
  Connection_handler_manager::destroy_instance();
#endif

  mysql_client_plugin_deinit();
  finish_client_errs();
  (void) my_error_unregister(ER_ERROR_FIRST, ER_ERROR_LAST); // finish server errs
  DBUG_PRINT("quit", ("Error messages freed"));
  /* Tell main we are ready */
  query_logger.cleanup();
  my_atomic_rwlock_destroy(&opt_binlog_max_flush_queue_time_lock);
  my_atomic_rwlock_destroy(&global_query_id_lock);
  my_atomic_rwlock_destroy(&thread_running_lock);
  free_charsets();
  mysql_mutex_lock(&LOCK_thread_count);
  DBUG_PRINT("quit", ("got thread count lock"));
  ready_to_exit=1;
  /* do the broadcast inside the lock to ensure that my_end() is not called */
  mysql_cond_broadcast(&COND_thread_count);
  mysql_mutex_unlock(&LOCK_thread_count);
  sys_var_end();
  delete_global_thread_list();

  my_free(const_cast<char*>(log_bin_basename));
  my_free(const_cast<char*>(log_bin_index));
#ifndef EMBEDDED_LIBRARY
  my_free(const_cast<char*>(relay_log_basename));
  my_free(const_cast<char*>(relay_log_index));
#endif
  free_list(opt_plugin_load_list_ptr);

  if (THR_THD_initialized)
  {
    THR_THD_initialized= false;
    (void) pthread_key_delete(THR_THD);
  }

  if (THR_MALLOC_initialized)
  {
    THR_MALLOC_initialized= false;
    (void) pthread_key_delete(THR_MALLOC);
  }

  /*
    The following lines may never be executed as the main thread may have
    killed us
  */
  DBUG_PRINT("quit", ("done with cleanup"));
} /* clean_up */


#ifndef EMBEDDED_LIBRARY

/**
  This is mainly needed when running with purify, but it's still nice to
  know that all child threads have died when mysqld exits.
*/
static void wait_for_signal_thread_to_end()
{
  uint i;
  /*
    Wait up to 10 seconds for signal thread to die. We use this mainly to
    avoid getting warnings that my_thread_end has not been called
  */
  for (i= 0 ; i < 100 && signal_thread_in_use; i++)
  {
    if (pthread_kill(signal_thread, MYSQL_KILL_SIGNAL) != ESRCH)
      break;
    my_sleep(100);        // Give it time to die
  }
}


static void clean_up_mutexes()
{
  mysql_rwlock_destroy(&LOCK_grant);
  mysql_mutex_destroy(&LOCK_thread_created);
  mysql_mutex_destroy(&LOCK_thread_count);
  mysql_mutex_destroy(&LOCK_log_throttle_qni);
  mysql_mutex_destroy(&LOCK_status);
  mysql_mutex_destroy(&LOCK_manager);
  mysql_mutex_destroy(&LOCK_crypt);
  mysql_mutex_destroy(&LOCK_user_conn);
  mysql_mutex_destroy(&LOCK_connection_count);
#ifdef HAVE_OPENSSL
  mysql_mutex_destroy(&LOCK_des_key_file);
#ifndef HAVE_YASSL
  for (int i= 0; i < CRYPTO_num_locks(); ++i)
    mysql_rwlock_destroy(&openssl_stdlocks[i].lock);
  OPENSSL_free(openssl_stdlocks);
#endif
#endif
  mysql_mutex_destroy(&LOCK_active_mi);
  mysql_rwlock_destroy(&LOCK_sys_init_connect);
  mysql_rwlock_destroy(&LOCK_sys_init_slave);
  mysql_mutex_destroy(&LOCK_global_system_variables);
  mysql_rwlock_destroy(&LOCK_system_variables_hash);
  mysql_mutex_destroy(&LOCK_uuid_generator);
  mysql_mutex_destroy(&LOCK_sql_rand);
  mysql_mutex_destroy(&LOCK_prepared_stmt_count);
  mysql_mutex_destroy(&LOCK_sql_slave_skip_counter);
  mysql_mutex_destroy(&LOCK_slave_net_timeout);
  mysql_mutex_destroy(&LOCK_error_messages);
  mysql_cond_destroy(&COND_thread_count);
  mysql_mutex_destroy(&LOCK_thread_remove);
  mysql_cond_destroy(&COND_thread_cache);
  mysql_cond_destroy(&COND_flush_thread_cache);
  mysql_cond_destroy(&COND_manager);
}
#endif /*EMBEDDED_LIBRARY*/


/****************************************************************************
** Init IP and UNIX socket
****************************************************************************/

#ifndef EMBEDDED_LIBRARY
static void set_ports()
{
  char  *env;
  if (!mysqld_port && !opt_disable_networking)
  {         // Get port if not from commandline
    mysqld_port= MYSQL_PORT;

    /*
      if builder specifically requested a default port, use that
      (even if it coincides with our factory default).
      only if they didn't do we check /etc/services (and, failing
      on that, fall back to the factory default of 3306).
      either default can be overridden by the environment variable
      MYSQL_TCP_PORT, which in turn can be overridden with command
      line options.
    */

#if MYSQL_PORT_DEFAULT == 0
    struct  servent *serv_ptr;
    if ((serv_ptr= getservbyname("mysql", "tcp")))
      mysqld_port= ntohs((u_short) serv_ptr->s_port); /* purecov: inspected */
#endif
    if ((env = getenv("MYSQL_TCP_PORT")))
      mysqld_port= (uint) atoi(env);    /* purecov: inspected */
  }
  if (!mysqld_unix_port)
  {
#ifdef _WIN32
    mysqld_unix_port= (char*) MYSQL_NAMEDPIPE;
#else
    mysqld_unix_port= (char*) MYSQL_UNIX_ADDR;
#endif
    if ((env = getenv("MYSQL_UNIX_PORT")))
      mysqld_unix_port= env;      /* purecov: inspected */
  }
}

/* Change to run as another user if started with --user */

static struct passwd *check_user(const char *user)
{
#if !defined(_WIN32)
  struct passwd *tmp_user_info;
  uid_t user_id= geteuid();

  // Don't bother if we aren't superuser
  if (user_id)
  {
    if (user)
    {
      /* Don't give a warning, if real user is same as given with --user */
      tmp_user_info= getpwnam(user);
      if ((!tmp_user_info || user_id != tmp_user_info->pw_uid))
        sql_print_warning(
                    "One can only use the --user switch if running as root\n");
    }
    return NULL;
  }
  if (!user)
  {
    if (!opt_bootstrap)
    {
      sql_print_error("Fatal error: Please read \"Security\" section of the manual to find out how to run mysqld as root!\n");
      unireg_abort(1);
    }
    return NULL;
  }
  /* purecov: begin tested */
  if (!strcmp(user,"root"))
    return NULL;                        // Avoid problem with dynamic libraries

  if (!(tmp_user_info= getpwnam(user)))
  {
    // Allow a numeric uid to be used
    const char *pos;
    for (pos= user; my_isdigit(mysqld_charset,*pos); pos++) ;
    if (*pos)                                   // Not numeric id
      goto err;
    if (!(tmp_user_info= getpwuid(atoi(user))))
      goto err;
  }
  return tmp_user_info;
  /* purecov: end */

err:
  sql_print_error("Fatal error: Can't change to run as user '%s' ;  Please check that the user exists!\n",user);
  unireg_abort(1);

#ifdef PR_SET_DUMPABLE
  if (test_flags & TEST_CORE_ON_SIGNAL)
  {
    /* inform kernel that process is dumpable */
    (void) prctl(PR_SET_DUMPABLE, 1);
  }
#endif

#endif
  return NULL;
}

static void set_user(const char *user, struct passwd *user_info_arg)
{
  /* purecov: begin tested */
#if !defined(_WIN32)
  DBUG_ASSERT(user_info_arg != 0);
#ifdef HAVE_INITGROUPS
  /*
    We can get a SIGSEGV when calling initgroups() on some systems when NSS
    is configured to use LDAP and the server is statically linked.  We set
    calling_initgroups as a flag to the SIGSEGV handler that is then used to
    output a specific message to help the user resolve this problem.
  */
  calling_initgroups= 1;
  initgroups((char*) user, user_info_arg->pw_gid);
  calling_initgroups= 0;
#endif
  if (setgid(user_info_arg->pw_gid) == -1)
  {
    sql_print_error("setgid: %s", strerror(errno));
    unireg_abort(1);
  }
  if (setuid(user_info_arg->pw_uid) == -1)
  {
    sql_print_error("setuid: %s", strerror(errno));
    unireg_abort(1);
  }
#endif
  /* purecov: end */
}


static void set_effective_user(struct passwd *user_info_arg)
{
#if !defined(_WIN32)
  DBUG_ASSERT(user_info_arg != 0);
  if (setregid((gid_t)-1, user_info_arg->pw_gid) == -1)
  {
    sql_print_error("setregid: %s", strerror(errno));
    unireg_abort(1);
  }
  if (setreuid((uid_t)-1, user_info_arg->pw_uid) == -1)
  {
    sql_print_error("setreuid: %s", strerror(errno));
    unireg_abort(1);
  }
#endif
}


/** Change root user if started with @c --chroot . */
static void set_root(const char *path)
{
#if !defined(_WIN32)
  if (chroot(path) == -1)
  {
    sql_print_error("chroot: %s", strerror(errno));
    unireg_abort(1);
  }
  my_setwd("/", MYF(0));
#endif
}


static void network_init(void)
{
  std::string unix_sock_name= "";

  if (opt_bootstrap)
    return;

  set_ports();

#ifdef HAVE_SYS_UN_H
  unix_sock_name= mysqld_unix_port ? mysqld_unix_port : "";
#endif

  if (!opt_disable_networking || unix_sock_name != "")
  {
    std::string bind_addr_str= my_bind_addr_str ? my_bind_addr_str : "";

    Mysqld_socket_listener *mysqld_socket_listener=
      new (std::nothrow) Mysqld_socket_listener(bind_addr_str,
                                                mysqld_port, back_log,
                                                mysqld_port_timeout,
                                                unix_sock_name);
    if (mysqld_socket_listener == NULL)
      unireg_abort(1);

    mysqld_socket_acceptor=
      new (std::nothrow) Connection_acceptor<Mysqld_socket_listener>(mysqld_socket_listener);
    if (mysqld_socket_acceptor == NULL)
    {
      delete mysqld_socket_listener;
      unireg_abort(1);
    }

    if (mysqld_socket_acceptor->init_connection_acceptor())
    {
      delete mysqld_socket_acceptor;
      unireg_abort(1);
    }

    if (report_port == 0)
      report_port= mysqld_port;

    if (!opt_disable_networking)
      DBUG_ASSERT(report_port != 0);
  }
#ifdef _WIN32
  // Create named pipe
  if (opt_enable_named_pipe)
  {
    std::string pipe_name= mysqld_unix_port ? mysqld_unix_port : "";

    Named_pipe_listener *named_pipe_listener=
      new (std::nothrow) Named_pipe_listener(&pipe_name);
    if (named_pipe_listener == NULL)
      unireg_abort(1);

    named_pipe_acceptor=
      new (std::nothrow) Connection_acceptor<Named_pipe_listener>(named_pipe_listener);
    if (named_pipe_acceptor == NULL)
    {
      delete named_pipe_listener;
      unireg_abort(1);
    }

    if (named_pipe_acceptor->init_connection_acceptor())
    {
      delete named_pipe_acceptor;
      unireg_abort(1);
    }
  }

  // Setup shared_memory acceptor
  if (opt_enable_shared_memory)
  {
    std::string shared_mem_base_name= shared_memory_base_name ? shared_memory_base_name : "";

    Shared_mem_listener *shared_mem_listener=
      new (std::nothrow) Shared_mem_listener(&shared_mem_base_name);
    if (shared_mem_listener == NULL)
      unireg_abort(1);

    shared_mem_acceptor=
      new (std::nothrow) Connection_acceptor<Shared_mem_listener>(shared_mem_listener);
    if (shared_mem_acceptor == NULL)
    {
      delete shared_mem_acceptor;
      unireg_abort(1);
    }

    if (shared_mem_acceptor->init_connection_acceptor())
    {
      delete shared_mem_acceptor;
      unireg_abort(1);
    }
  }
#endif // _WIN32
}

#ifdef _WIN32
static uint handler_count= 0;


static inline void decrement_handler_count()
{
  mysql_mutex_lock(&LOCK_thread_count);
  handler_count--;
  mysql_cond_signal(&COND_handler_count);
  mysql_mutex_unlock(&LOCK_thread_count);
}


pthread_handler_t socket_conn_event_handler(void *arg)
{
  my_thread_init();

  Connection_acceptor<Mysqld_socket_listener> *conn_acceptor=
    static_cast<Connection_acceptor<Mysqld_socket_listener>*>(arg);
  conn_acceptor->connection_event_loop();

  decrement_handler_count();
  my_thread_end();
  return 0;
}


pthread_handler_t named_pipe_conn_event_handler(void *arg)
{
  my_thread_init();

  Connection_acceptor<Named_pipe_listener> *conn_acceptor=
    static_cast<Connection_acceptor<Named_pipe_listener>*>(arg);
  conn_acceptor->connection_event_loop();

  decrement_handler_count();
  my_thread_end();
  return 0;
}


pthread_handler_t shared_mem_conn_event_handler(void *arg)
{
  my_thread_init();

  Connection_acceptor<Shared_mem_listener> *conn_acceptor=
    static_cast<Connection_acceptor<Shared_mem_listener>*>(arg);
  conn_acceptor->connection_event_loop();

  decrement_handler_count();
  my_thread_end();
  return 0;
}


void setup_conn_event_handler_threads()
{
  pthread_t hThread;
  int error;

  DBUG_ENTER("handle_connections_methods");

  if ((!have_tcpip || opt_disable_networking) &&
      !opt_enable_shared_memory && !opt_enable_named_pipe)
  {
    sql_print_error("TCP/IP, --shared-memory, or --named-pipe should be configured on NT OS");
    unireg_abort(1);        // Will not return
  }

  mysql_mutex_lock(&LOCK_thread_count);
  mysql_cond_init(key_COND_handler_count, &COND_handler_count, NULL);
  handler_count=0;

  if (opt_enable_named_pipe)
  {
    handler_count++;
    if ((error= mysql_thread_create(key_thread_handle_con_namedpipes,
                                    &hThread, &connection_attrib,
                                    named_pipe_conn_event_handler, named_pipe_acceptor)))
    {
      sql_print_warning("Can't create thread to handle named pipes"
                        " (errno= %d)", error);
      handler_count--;
    }
  }

  if (have_tcpip && !opt_disable_networking)
  {
    handler_count++;
    if ((error= mysql_thread_create(key_thread_handle_con_sockets,
                                    &hThread, &connection_attrib,
                                    socket_conn_event_handler, mysqld_socket_acceptor)))
    {
      sql_print_warning("Can't create thread to handle TCP/IP (errno= %d)",
                        error);
      handler_count--;
    }
  }

  if (opt_enable_shared_memory)
  {
    handler_count++;
    if ((error= mysql_thread_create(key_thread_handle_con_sharedmem,
                                    &hThread, &connection_attrib,
                                    shared_mem_conn_event_handler, shared_mem_acceptor)))
    {
      sql_print_warning("Can't create thread to handle shared memory"
                        " (errno= %d)", error);
      handler_count--;
    }
  }

  while (handler_count > 0)
    mysql_cond_wait(&COND_handler_count, &LOCK_thread_count);
  mysql_mutex_unlock(&LOCK_thread_count);
  DBUG_VOID_RETURN;
}
#endif


/** Called when a thread is aborted. */
/* ARGSUSED */
extern "C" sig_handler end_thread_signal(int sig __attribute__((unused)))
{
  THD *thd=current_thd;
  my_safe_printf_stderr("end_thread_signal %p", thd);
  if (thd && ! thd->bootstrap)
  {
    Connection_handler_manager::get_instance()->remove_connection(thd);
  }
}
#endif /*!EMBEDDED_LIBRARY*/


/*
  Rlease resources of the THD, prior to destruction.

  SYNOPSIS
    thd_release_resources()
    thd    Thread handler
*/

void thd_release_resources(THD *thd)
{
  thd->release_resources();
}


/**
  Reset the context associated from THD with the thread.

  @param    THD   pointer to THD object.
*/
void restore_globals(THD *thd)
{
  thd->restore_globals();
}

/**
  Delete the THD object.
 */
void destroy_thd(THD *thd)
{
  mysql_mutex_assert_not_owner(&LOCK_thread_count);
  delete thd;
}


/******************************************************************************
  Setup a signal thread with handles all signals.
  Because Linux doesn't support schemas use a mutex to check that
  the signal thread is ready before continuing
******************************************************************************/

#if defined(_WIN32)


/*
  On Windows, we use native SetConsoleCtrlHandler for handle events like Ctrl-C
  with graceful shutdown.
  Also, we do not use signal(), but SetUnhandledExceptionFilter instead - as it
  provides possibility to pass the exception to just-in-time debugger, collect
  dumps and potentially also the exception and thread context used to output
  callstack.
*/

static BOOL WINAPI console_event_handler( DWORD type )
{
  DBUG_ENTER("console_event_handler");
#ifndef EMBEDDED_LIBRARY
  if(type == CTRL_C_EVENT)
  {
     /*
       Do not shutdown before startup is finished and shutdown
       thread is initialized. Otherwise there is a race condition
       between main thread doing initialization and CTRL-C thread doing
       cleanup, which can result into crash.
     */
#ifndef EMBEDDED_LIBRARY
     if(hEventShutdown)
       kill_mysql();
     else
#endif
       sql_print_warning("CTRL-C ignored during startup");
     DBUG_RETURN(TRUE);
  }
#endif
  DBUG_RETURN(FALSE);
}




#ifdef DEBUG_UNHANDLED_EXCEPTION_FILTER
#define DEBUGGER_ATTACH_TIMEOUT 120
/*
  Wait for debugger to attach and break into debugger. If debugger is not attached,
  resume after timeout.
*/
static void wait_for_debugger(int timeout_sec)
{
   if(!IsDebuggerPresent())
   {
     int i;
     printf("Waiting for debugger to attach, pid=%u\n",GetCurrentProcessId());
     fflush(stdout);
     for(i= 0; i < timeout_sec; i++)
     {
       Sleep(1000);
       if(IsDebuggerPresent())
       {
         /* Break into debugger */
         __debugbreak();
         return;
       }
     }
     printf("pid=%u, debugger not attached after %d seconds, resuming\n",GetCurrentProcessId(),
       timeout_sec);
     fflush(stdout);
   }
}
#endif /* DEBUG_UNHANDLED_EXCEPTION_FILTER */

LONG WINAPI my_unhandler_exception_filter(EXCEPTION_POINTERS *ex_pointers)
{
   static BOOL first_time= TRUE;
   if(!first_time)
   {
     /*
       This routine can be called twice, typically
       when detaching in JIT debugger.
       Return EXCEPTION_EXECUTE_HANDLER to terminate process.
     */
     return EXCEPTION_EXECUTE_HANDLER;
   }
   first_time= FALSE;
#ifdef DEBUG_UNHANDLED_EXCEPTION_FILTER
   /*
    Unfortunately there is no clean way to debug unhandled exception filters,
    as debugger does not stop there(also documented in MSDN)
    To overcome, one could put a MessageBox, but this will not work in service.
    Better solution is to print error message and sleep some minutes
    until debugger is attached
  */
  wait_for_debugger(DEBUGGER_ATTACH_TIMEOUT);
#endif /* DEBUG_UNHANDLED_EXCEPTION_FILTER */
  __try
  {
    my_set_exception_pointers(ex_pointers);
    handle_fatal_signal(ex_pointers->ExceptionRecord->ExceptionCode);
  }
  __except(EXCEPTION_EXECUTE_HANDLER)
  {
    DWORD written;
    const char msg[] = "Got exception in exception handler!\n";
    WriteFile(GetStdHandle(STD_OUTPUT_HANDLE),msg, sizeof(msg)-1,
      &written,NULL);
  }
  /*
    Return EXCEPTION_CONTINUE_SEARCH to give JIT debugger
    (drwtsn32 or vsjitdebugger) possibility to attach,
    if JIT debugger is configured.
    Windows Error reporting might generate a dump here.
  */
  return EXCEPTION_CONTINUE_SEARCH;
}


void my_init_signals(void)
{
  if(opt_console)
    SetConsoleCtrlHandler(console_event_handler,TRUE);

    /* Avoid MessageBox()es*/
  _CrtSetReportMode(_CRT_WARN, _CRTDBG_MODE_FILE);
  _CrtSetReportFile(_CRT_WARN, _CRTDBG_FILE_STDERR);
  _CrtSetReportMode(_CRT_ERROR, _CRTDBG_MODE_FILE);
  _CrtSetReportFile(_CRT_ERROR, _CRTDBG_FILE_STDERR);
  _CrtSetReportMode(_CRT_ASSERT, _CRTDBG_MODE_FILE);
  _CrtSetReportFile(_CRT_ASSERT, _CRTDBG_FILE_STDERR);

   /*
     Do not use SEM_NOGPFAULTERRORBOX in the following SetErrorMode (),
     because it would prevent JIT debugger and Windows error reporting
     from working. We need WER or JIT-debugging, since our own unhandled
     exception filter is not guaranteed to work in all situation
     (like heap corruption or stack overflow)
   */
  SetErrorMode(SetErrorMode(0) | SEM_FAILCRITICALERRORS
                               | SEM_NOOPENFILEERRORBOX);
  SetUnhandledExceptionFilter(my_unhandler_exception_filter);
}


static void start_signal_handler(void)
{
#ifndef EMBEDDED_LIBRARY
  // Save vm id of this process
  if (!opt_bootstrap)
    create_pid_file();
#endif /* EMBEDDED_LIBRARY */
}


static void check_data_home(const char *path)
{}

#endif /* _WIN32 */


#if BACKTRACE_DEMANGLE
#include <cxxabi.h>
extern "C" char *my_demangle(const char *mangled_name, int *status)
{
  return abi::__cxa_demangle(mangled_name, NULL, NULL, status);
}
#endif


#if !defined(_WIN32)
#ifndef SA_RESETHAND
#define SA_RESETHAND 0
#endif
#ifndef SA_NODEFER
#define SA_NODEFER 0
#endif

#ifndef EMBEDDED_LIBRARY

void my_init_signals(void)
{
  sigset_t set;
  struct sigaction sa;
  DBUG_ENTER("my_init_signals");

  my_sigset(thr_server_alarm,print_signal_warning); // Should never be called!

  if (!(test_flags & TEST_NO_STACKTRACE) || (test_flags & TEST_CORE_ON_SIGNAL))
  {
    sa.sa_flags = SA_RESETHAND | SA_NODEFER;
    sigemptyset(&sa.sa_mask);
    sigprocmask(SIG_SETMASK,&sa.sa_mask,NULL);

#ifdef HAVE_STACKTRACE
    my_init_stacktrace();
#endif
    sa.sa_handler=handle_fatal_signal;
    sigaction(SIGSEGV, &sa, NULL);
    sigaction(SIGABRT, &sa, NULL);
#ifdef SIGBUS
    sigaction(SIGBUS, &sa, NULL);
#endif
    sigaction(SIGILL, &sa, NULL);
    sigaction(SIGFPE, &sa, NULL);
  }

#ifdef HAVE_GETRLIMIT
  if (test_flags & TEST_CORE_ON_SIGNAL)
  {
    /* Change limits so that we will get a core file */
    STRUCT_RLIMIT rl;
    rl.rlim_cur = rl.rlim_max = RLIM_INFINITY;
    if (setrlimit(RLIMIT_CORE, &rl))
      sql_print_warning("setrlimit could not change the size of core files to 'infinity';  We may not be able to generate a core file on signals");
  }
#endif
  (void) sigemptyset(&set);
  my_sigset(SIGPIPE,SIG_IGN);
  sigaddset(&set,SIGPIPE);
  sigaddset(&set,SIGQUIT);
  sigaddset(&set,SIGHUP);
  sigaddset(&set,SIGTERM);

  /* Fix signals if blocked by parents (can happen on Mac OS X) */
  sigemptyset(&sa.sa_mask);
  sa.sa_flags = 0;
  sa.sa_handler = print_signal_warning;
  sigaction(SIGTERM, &sa, (struct sigaction*) 0);
  sa.sa_flags = 0;
  sa.sa_handler = print_signal_warning;
  sigaction(SIGHUP, &sa, (struct sigaction*) 0);
#ifdef SIGTSTP
  sigaddset(&set,SIGTSTP);
#endif
  sigaddset(&set,thr_server_alarm);
  if (test_flags & TEST_SIGINT)
  {
    my_sigset(thr_kill_signal, end_thread_signal);
    // May be SIGINT
    sigdelset(&set, thr_kill_signal);
  }
  else
    sigaddset(&set,SIGINT);
  sigprocmask(SIG_SETMASK,&set,NULL);
  pthread_sigmask(SIG_SETMASK,&set,NULL);
  DBUG_VOID_RETURN;
}


static void start_signal_handler(void)
{
  int error;
  pthread_attr_t thr_attr;
  DBUG_ENTER("start_signal_handler");

  (void) pthread_attr_init(&thr_attr);
  pthread_attr_setscope(&thr_attr,PTHREAD_SCOPE_SYSTEM);
  (void) pthread_attr_setdetachstate(&thr_attr,PTHREAD_CREATE_DETACHED);

  size_t guardize= 0;
  pthread_attr_getguardsize(&thr_attr, &guardize);

#if defined(__ia64__) || defined(__ia64)
  /*
    Peculiar things with ia64 platforms - it seems we only have half the
    stack size in reality, so we have to double it here
  */
  guardize= my_thread_stack_size;
#endif

  pthread_attr_setstacksize(&thr_attr, my_thread_stack_size + guardize);

  mysql_mutex_lock(&LOCK_thread_count);
  if ((error= mysql_thread_create(key_thread_signal_hand,
                                  &signal_thread, &thr_attr, signal_hand, 0)))
  {
    sql_print_error("Can't create interrupt-thread (error %d, errno: %d)",
                    error,errno);
    exit(1);
  }
  mysql_cond_wait(&COND_thread_count, &LOCK_thread_count);
  mysql_mutex_unlock(&LOCK_thread_count);

  (void) pthread_attr_destroy(&thr_attr);
  DBUG_VOID_RETURN;
}


/** This threads handles all signals and alarms. */
/* ARGSUSED */
pthread_handler_t signal_hand(void *arg __attribute__((unused)))
{
  sigset_t set;
  int sig;
  my_thread_init();       // Init new thread
  signal_thread_in_use= 1;

  /*
    Setup alarm handler
    This should actually be '+ max_number_of_slaves' instead of +10,
    but the +10 should be quite safe.
  */
  init_thr_alarm(Connection_handler_manager::get_instance()->get_max_threads()
                 + 10);
  if (test_flags & TEST_SIGINT)
  {
    (void) sigemptyset(&set);     // Setup up SIGINT for debug
    (void) sigaddset(&set,SIGINT);    // For debugging
    (void) pthread_sigmask(SIG_UNBLOCK,&set,NULL);
  }
  (void) sigemptyset(&set);     // Setup up SIGINT for debug
  (void) sigaddset(&set,thr_server_alarm);  // For alarms
  (void) sigaddset(&set,SIGQUIT);
  (void) sigaddset(&set,SIGHUP);
  (void) sigaddset(&set,SIGTERM);
  (void) sigaddset(&set,SIGTSTP);

  /* Save pid to this process (or thread on Linux) */
  if (!opt_bootstrap)
    create_pid_file();

  /*
    signal to start_signal_handler that we are ready
    This works by waiting for start_signal_handler to free mutex,
    after which we signal it that we are ready.
    At this pointer there is no other threads running, so there
    should not be any other mysql_cond_signal() calls.
  */
  mysql_mutex_lock(&LOCK_thread_count);
  mysql_cond_broadcast(&COND_thread_count);
  mysql_mutex_unlock(&LOCK_thread_count);

  /*
    Waiting for until mysqld_server_started != 0
    to ensure that all server components has been successfully
    initialized. This step is mandatory since signal processing
    could be done safely only when all server components
    has been initialized.
  */
  mysql_mutex_lock(&LOCK_server_started);
  while (!mysqld_server_started)
    mysql_cond_wait(&COND_server_started, &LOCK_server_started);
  mysql_mutex_unlock(&LOCK_server_started);

  for (;;)
  {
    int error;          // Used when debugging
    if (shutdown_in_progress && !abort_loop)
    {
      sig= SIGTERM;
      error=0;
    }
    else
      while ((error=sigwait(&set,&sig)) == EINTR) ;
    if (cleanup_done)
    {
      my_thread_end();
      signal_thread_in_use= 0;
      pthread_exit(0);        // Safety
      return 0;                                 // Avoid compiler warnings
    }
    switch (sig) {
    case SIGTERM:
    case SIGQUIT:
    case SIGKILL:
#ifdef EXTRA_DEBUG
      sql_print_information("Got signal %d to shutdown mysqld",sig);
#endif
      /* switch to the file log message processing */
      query_logger.set_handlers((log_output_options != LOG_NONE) ?
                                LOG_FILE : LOG_NONE);
      DBUG_PRINT("info",("Got signal: %d  abort_loop: %d",sig,abort_loop));
      if (!abort_loop)
      {
        abort_loop=1;       // mark abort for threads
#ifdef HAVE_PSI_THREAD_INTERFACE
        /* Delete the instrumentation for the signal thread */
        PSI_THREAD_CALL(delete_current_thread)();
#endif
        pthread_t tmp;
        if ((error= mysql_thread_create(0, /* Not instrumented */
                                        &tmp, &connection_attrib,
                                        kill_server_thread, (void*) &sig)))
          sql_print_error("Can't create thread to kill server (errno= %d)",
                          error);
      }
      break;
    case SIGHUP:
      if (!abort_loop)
      {
        int not_used;
  mysql_print_status();   // Print some debug info
  reload_acl_and_cache((THD*) 0,
           (REFRESH_LOG | REFRESH_TABLES | REFRESH_FAST |
            REFRESH_GRANT |
            REFRESH_THREADS | REFRESH_HOSTS),
           (TABLE_LIST*) 0, &not_used); // Flush logs
      }
      /* reenable query logs after the options were reloaded */
      query_logger.set_handlers(log_output_options);
      break;
    case thr_server_alarm:
      process_alarm(sig);     // Trigger alarms.
      break;
    default:
#ifdef EXTRA_DEBUG
      sql_print_warning("Got signal: %d  error: %d",sig,error); /* purecov: tested */
#endif
      break;          /* purecov: tested */
    }
  }
  return(0);          /* purecov: deadcode */
}

static void check_data_home(const char *path)
{}

#endif /*!EMBEDDED_LIBRARY*/
#endif  /* _WIN32*/


/**
  All global error messages are sent here where the first one is stored
  for the client.
*/
/* ARGSUSED */
extern "C" void my_message_sql(uint error, const char *str, myf MyFlags);

void my_message_sql(uint error, const char *str, myf MyFlags)
{
  THD *thd= current_thd;
  DBUG_ENTER("my_message_sql");
  DBUG_PRINT("error", ("error: %u  message: '%s'", error, str));

  DBUG_ASSERT(str != NULL);
  /*
    An error should have a valid error number (!= 0), so it can be caught
    in stored procedures by SQL exception handlers.
    Calling my_error() with error == 0 is a bug.
    Remaining known places to fix:
    - storage/myisam/mi_create.c, my_printf_error()
    TODO:
    DBUG_ASSERT(error != 0);
  */

  if (error == 0)
  {
    /* At least, prevent new abuse ... */
    DBUG_ASSERT(strncmp(str, "MyISAM table", 12) == 0);
    error= ER_UNKNOWN_ERROR;
  }

  mysql_audit_general(thd, MYSQL_AUDIT_GENERAL_ERROR, error, str);

  if (thd)
  {
    if (MyFlags & ME_FATALERROR)
      thd->is_fatal_error= 1;
    (void) thd->raise_condition(error,
                                NULL,
                                Sql_condition::SL_ERROR,
                                str);
  }

  /* When simulating OOM, skip writing to error log to avoid mtr errors */
  DBUG_EXECUTE_IF("simulate_out_of_memory", DBUG_VOID_RETURN;);

  if (!thd || MyFlags & ME_NOREFRESH)
    sql_print_error("%s: %s",my_progname,str); /* purecov: inspected */
  DBUG_VOID_RETURN;
}


#ifndef EMBEDDED_LIBRARY
extern "C" void *my_str_malloc_mysqld(size_t size);
extern "C" void my_str_free_mysqld(void *ptr);
extern "C" void *my_str_realloc_mysqld(void *ptr, size_t size);

void *my_str_malloc_mysqld(size_t size)
{
  return my_malloc(key_memory_my_str_malloc,
                   size, MYF(MY_FAE));
}


void my_str_free_mysqld(void *ptr)
{
  my_free(ptr);
}

void *my_str_realloc_mysqld(void *ptr, size_t size)
{
  return my_realloc(key_memory_my_str_malloc,
                    ptr, size, MYF(MY_FAE));
}
#endif /* EMBEDDED_LIBRARY */


#ifdef _WIN32

pthread_handler_t handle_shutdown(void *arg)
{
  MSG msg;
  my_thread_init();

  /* this call should create the message queue for this thread */
  PeekMessage(&msg, NULL, 1, 65534,PM_NOREMOVE);
#if !defined(EMBEDDED_LIBRARY)
  if (WaitForSingleObject(hEventShutdown,INFINITE)==WAIT_OBJECT_0)
#endif /* EMBEDDED_LIBRARY */
     kill_server(MYSQL_KILL_SIGNAL);
  return 0;
}
#endif

const char *load_default_groups[]= {
#ifdef WITH_NDBCLUSTER_STORAGE_ENGINE
"mysql_cluster",
#endif
"mysqld","server", MYSQL_BASE_VERSION, 0, 0};

#if defined(_WIN32) && !defined(EMBEDDED_LIBRARY)
static const int load_default_groups_sz=
sizeof(load_default_groups)/sizeof(load_default_groups[0]);
#endif

#ifndef EMBEDDED_LIBRARY
/**
  This function is used to check for stack overrun for pathological
  cases of regular expressions and 'like' expressions.
  The call to current_thd is quite expensive, so we try to avoid it
  for the normal cases.
  The size of each stack frame for the wildcmp() routines is ~128 bytes,
  so checking *every* recursive call is not necessary.
 */
extern "C" int
check_enough_stack_size(int recurse_level)
{
  uchar stack_top;
  if (recurse_level % 16 != 0)
    return 0;

  THD *my_thd= current_thd;
  if (my_thd != NULL)
    return check_stack_overrun(my_thd, STACK_MIN_SIZE * 2, &stack_top);
  return 0;
}
#endif


/**
  Initialize one of the global date/time format variables.

  @param format_type    What kind of format should be supported
  @param var_ptr    Pointer to variable that should be updated

  @retval
    0 ok
  @retval
    1 error
*/

static bool init_global_datetime_format(timestamp_type format_type,
                                        DATE_TIME_FORMAT *format)
{
  /*
    Get command line option
    format->format.str is already set by my_getopt
  */
  format->format.length= strlen(format->format.str);

  if (parse_date_time_format(format_type, format))
  {
    my_message_local(ERROR_LEVEL, "Wrong date/time format specifier: %s",
                     format->format.str);
    return true;
  }
  return false;
}

SHOW_VAR com_status_vars[]= {
  {"admin_commands",       (char*) offsetof(STATUS_VAR, com_other), SHOW_LONG_STATUS},
  {"assign_to_keycache",   (char*) offsetof(STATUS_VAR, com_stat[(uint) SQLCOM_ASSIGN_TO_KEYCACHE]), SHOW_LONG_STATUS},
  {"alter_db",             (char*) offsetof(STATUS_VAR, com_stat[(uint) SQLCOM_ALTER_DB]), SHOW_LONG_STATUS},
  {"alter_db_upgrade",     (char*) offsetof(STATUS_VAR, com_stat[(uint) SQLCOM_ALTER_DB_UPGRADE]), SHOW_LONG_STATUS},
  {"alter_event",          (char*) offsetof(STATUS_VAR, com_stat[(uint) SQLCOM_ALTER_EVENT]), SHOW_LONG_STATUS},
  {"alter_function",       (char*) offsetof(STATUS_VAR, com_stat[(uint) SQLCOM_ALTER_FUNCTION]), SHOW_LONG_STATUS},
  {"alter_procedure",      (char*) offsetof(STATUS_VAR, com_stat[(uint) SQLCOM_ALTER_PROCEDURE]), SHOW_LONG_STATUS},
  {"alter_server",         (char*) offsetof(STATUS_VAR, com_stat[(uint) SQLCOM_ALTER_SERVER]), SHOW_LONG_STATUS},
  {"alter_table",          (char*) offsetof(STATUS_VAR, com_stat[(uint) SQLCOM_ALTER_TABLE]), SHOW_LONG_STATUS},
  {"alter_tablespace",     (char*) offsetof(STATUS_VAR, com_stat[(uint) SQLCOM_ALTER_TABLESPACE]), SHOW_LONG_STATUS},
  {"alter_user",           (char*) offsetof(STATUS_VAR, com_stat[(uint) SQLCOM_ALTER_USER]), SHOW_LONG_STATUS},
  {"analyze",              (char*) offsetof(STATUS_VAR, com_stat[(uint) SQLCOM_ANALYZE]), SHOW_LONG_STATUS},
  {"begin",                (char*) offsetof(STATUS_VAR, com_stat[(uint) SQLCOM_BEGIN]), SHOW_LONG_STATUS},
  {"binlog",               (char*) offsetof(STATUS_VAR, com_stat[(uint) SQLCOM_BINLOG_BASE64_EVENT]), SHOW_LONG_STATUS},
  {"call_procedure",       (char*) offsetof(STATUS_VAR, com_stat[(uint) SQLCOM_CALL]), SHOW_LONG_STATUS},
  {"change_db",            (char*) offsetof(STATUS_VAR, com_stat[(uint) SQLCOM_CHANGE_DB]), SHOW_LONG_STATUS},
  {"change_master",        (char*) offsetof(STATUS_VAR, com_stat[(uint) SQLCOM_CHANGE_MASTER]), SHOW_LONG_STATUS},
  {"check",                (char*) offsetof(STATUS_VAR, com_stat[(uint) SQLCOM_CHECK]), SHOW_LONG_STATUS},
  {"checksum",             (char*) offsetof(STATUS_VAR, com_stat[(uint) SQLCOM_CHECKSUM]), SHOW_LONG_STATUS},
  {"commit",               (char*) offsetof(STATUS_VAR, com_stat[(uint) SQLCOM_COMMIT]), SHOW_LONG_STATUS},
  {"create_db",            (char*) offsetof(STATUS_VAR, com_stat[(uint) SQLCOM_CREATE_DB]), SHOW_LONG_STATUS},
  {"create_event",         (char*) offsetof(STATUS_VAR, com_stat[(uint) SQLCOM_CREATE_EVENT]), SHOW_LONG_STATUS},
  {"create_function",      (char*) offsetof(STATUS_VAR, com_stat[(uint) SQLCOM_CREATE_SPFUNCTION]), SHOW_LONG_STATUS},
  {"create_index",         (char*) offsetof(STATUS_VAR, com_stat[(uint) SQLCOM_CREATE_INDEX]), SHOW_LONG_STATUS},
  {"create_procedure",     (char*) offsetof(STATUS_VAR, com_stat[(uint) SQLCOM_CREATE_PROCEDURE]), SHOW_LONG_STATUS},
  {"create_server",        (char*) offsetof(STATUS_VAR, com_stat[(uint) SQLCOM_CREATE_SERVER]), SHOW_LONG_STATUS},
  {"create_table",         (char*) offsetof(STATUS_VAR, com_stat[(uint) SQLCOM_CREATE_TABLE]), SHOW_LONG_STATUS},
  {"create_trigger",       (char*) offsetof(STATUS_VAR, com_stat[(uint) SQLCOM_CREATE_TRIGGER]), SHOW_LONG_STATUS},
  {"create_udf",           (char*) offsetof(STATUS_VAR, com_stat[(uint) SQLCOM_CREATE_FUNCTION]), SHOW_LONG_STATUS},
  {"create_user",          (char*) offsetof(STATUS_VAR, com_stat[(uint) SQLCOM_CREATE_USER]), SHOW_LONG_STATUS},
  {"create_view",          (char*) offsetof(STATUS_VAR, com_stat[(uint) SQLCOM_CREATE_VIEW]), SHOW_LONG_STATUS},
  {"dealloc_sql",          (char*) offsetof(STATUS_VAR, com_stat[(uint) SQLCOM_DEALLOCATE_PREPARE]), SHOW_LONG_STATUS},
  {"delete",               (char*) offsetof(STATUS_VAR, com_stat[(uint) SQLCOM_DELETE]), SHOW_LONG_STATUS},
  {"delete_multi",         (char*) offsetof(STATUS_VAR, com_stat[(uint) SQLCOM_DELETE_MULTI]), SHOW_LONG_STATUS},
  {"do",                   (char*) offsetof(STATUS_VAR, com_stat[(uint) SQLCOM_DO]), SHOW_LONG_STATUS},
  {"drop_db",              (char*) offsetof(STATUS_VAR, com_stat[(uint) SQLCOM_DROP_DB]), SHOW_LONG_STATUS},
  {"drop_event",           (char*) offsetof(STATUS_VAR, com_stat[(uint) SQLCOM_DROP_EVENT]), SHOW_LONG_STATUS},
  {"drop_function",        (char*) offsetof(STATUS_VAR, com_stat[(uint) SQLCOM_DROP_FUNCTION]), SHOW_LONG_STATUS},
  {"drop_index",           (char*) offsetof(STATUS_VAR, com_stat[(uint) SQLCOM_DROP_INDEX]), SHOW_LONG_STATUS},
  {"drop_procedure",       (char*) offsetof(STATUS_VAR, com_stat[(uint) SQLCOM_DROP_PROCEDURE]), SHOW_LONG_STATUS},
  {"drop_server",          (char*) offsetof(STATUS_VAR, com_stat[(uint) SQLCOM_DROP_SERVER]), SHOW_LONG_STATUS},
  {"drop_table",           (char*) offsetof(STATUS_VAR, com_stat[(uint) SQLCOM_DROP_TABLE]), SHOW_LONG_STATUS},
  {"drop_trigger",         (char*) offsetof(STATUS_VAR, com_stat[(uint) SQLCOM_DROP_TRIGGER]), SHOW_LONG_STATUS},
  {"drop_user",            (char*) offsetof(STATUS_VAR, com_stat[(uint) SQLCOM_DROP_USER]), SHOW_LONG_STATUS},
  {"drop_view",            (char*) offsetof(STATUS_VAR, com_stat[(uint) SQLCOM_DROP_VIEW]), SHOW_LONG_STATUS},
  {"empty_query",          (char*) offsetof(STATUS_VAR, com_stat[(uint) SQLCOM_EMPTY_QUERY]), SHOW_LONG_STATUS},
  {"execute_sql",          (char*) offsetof(STATUS_VAR, com_stat[(uint) SQLCOM_EXECUTE]), SHOW_LONG_STATUS},
  {"explain_other",        (char*) offsetof(STATUS_VAR, com_stat[(uint)
  SQLCOM_EXPLAIN_OTHER]), SHOW_LONG_STATUS},
  {"flush",                (char*) offsetof(STATUS_VAR, com_stat[(uint) SQLCOM_FLUSH]), SHOW_LONG_STATUS},
  {"get_diagnostics",      (char*) offsetof(STATUS_VAR, com_stat[(uint) SQLCOM_GET_DIAGNOSTICS]), SHOW_LONG_STATUS},
  {"grant",                (char*) offsetof(STATUS_VAR, com_stat[(uint) SQLCOM_GRANT]), SHOW_LONG_STATUS},
  {"ha_close",             (char*) offsetof(STATUS_VAR, com_stat[(uint) SQLCOM_HA_CLOSE]), SHOW_LONG_STATUS},
  {"ha_open",              (char*) offsetof(STATUS_VAR, com_stat[(uint) SQLCOM_HA_OPEN]), SHOW_LONG_STATUS},
  {"ha_read",              (char*) offsetof(STATUS_VAR, com_stat[(uint) SQLCOM_HA_READ]), SHOW_LONG_STATUS},
  {"help",                 (char*) offsetof(STATUS_VAR, com_stat[(uint) SQLCOM_HELP]), SHOW_LONG_STATUS},
  {"insert",               (char*) offsetof(STATUS_VAR, com_stat[(uint) SQLCOM_INSERT]), SHOW_LONG_STATUS},
  {"insert_select",        (char*) offsetof(STATUS_VAR, com_stat[(uint) SQLCOM_INSERT_SELECT]), SHOW_LONG_STATUS},
  {"install_plugin",       (char*) offsetof(STATUS_VAR, com_stat[(uint) SQLCOM_INSTALL_PLUGIN]), SHOW_LONG_STATUS},
  {"kill",                 (char*) offsetof(STATUS_VAR, com_stat[(uint) SQLCOM_KILL]), SHOW_LONG_STATUS},
  {"load",                 (char*) offsetof(STATUS_VAR, com_stat[(uint) SQLCOM_LOAD]), SHOW_LONG_STATUS},
  {"lock_tables",          (char*) offsetof(STATUS_VAR, com_stat[(uint) SQLCOM_LOCK_TABLES]), SHOW_LONG_STATUS},
  {"optimize",             (char*) offsetof(STATUS_VAR, com_stat[(uint) SQLCOM_OPTIMIZE]), SHOW_LONG_STATUS},
  {"preload_keys",         (char*) offsetof(STATUS_VAR, com_stat[(uint) SQLCOM_PRELOAD_KEYS]), SHOW_LONG_STATUS},
  {"prepare_sql",          (char*) offsetof(STATUS_VAR, com_stat[(uint) SQLCOM_PREPARE]), SHOW_LONG_STATUS},
  {"purge",                (char*) offsetof(STATUS_VAR, com_stat[(uint) SQLCOM_PURGE]), SHOW_LONG_STATUS},
  {"purge_before_date",    (char*) offsetof(STATUS_VAR, com_stat[(uint) SQLCOM_PURGE_BEFORE]), SHOW_LONG_STATUS},
  {"release_savepoint",    (char*) offsetof(STATUS_VAR, com_stat[(uint) SQLCOM_RELEASE_SAVEPOINT]), SHOW_LONG_STATUS},
  {"rename_table",         (char*) offsetof(STATUS_VAR, com_stat[(uint) SQLCOM_RENAME_TABLE]), SHOW_LONG_STATUS},
  {"rename_user",          (char*) offsetof(STATUS_VAR, com_stat[(uint) SQLCOM_RENAME_USER]), SHOW_LONG_STATUS},
  {"repair",               (char*) offsetof(STATUS_VAR, com_stat[(uint) SQLCOM_REPAIR]), SHOW_LONG_STATUS},
  {"replace",              (char*) offsetof(STATUS_VAR, com_stat[(uint) SQLCOM_REPLACE]), SHOW_LONG_STATUS},
  {"replace_select",       (char*) offsetof(STATUS_VAR, com_stat[(uint) SQLCOM_REPLACE_SELECT]), SHOW_LONG_STATUS},
  {"reset",                (char*) offsetof(STATUS_VAR, com_stat[(uint) SQLCOM_RESET]), SHOW_LONG_STATUS},
  {"resignal",             (char*) offsetof(STATUS_VAR, com_stat[(uint) SQLCOM_RESIGNAL]), SHOW_LONG_STATUS},
  {"revoke",               (char*) offsetof(STATUS_VAR, com_stat[(uint) SQLCOM_REVOKE]), SHOW_LONG_STATUS},
  {"revoke_all",           (char*) offsetof(STATUS_VAR, com_stat[(uint) SQLCOM_REVOKE_ALL]), SHOW_LONG_STATUS},
  {"rollback",             (char*) offsetof(STATUS_VAR, com_stat[(uint) SQLCOM_ROLLBACK]), SHOW_LONG_STATUS},
  {"rollback_to_savepoint",(char*) offsetof(STATUS_VAR, com_stat[(uint) SQLCOM_ROLLBACK_TO_SAVEPOINT]), SHOW_LONG_STATUS},
  {"savepoint",            (char*) offsetof(STATUS_VAR, com_stat[(uint) SQLCOM_SAVEPOINT]), SHOW_LONG_STATUS},
  {"select",               (char*) offsetof(STATUS_VAR, com_stat[(uint) SQLCOM_SELECT]), SHOW_LONG_STATUS},
  {"set_option",           (char*) offsetof(STATUS_VAR, com_stat[(uint) SQLCOM_SET_OPTION]), SHOW_LONG_STATUS},
  {"signal",               (char*) offsetof(STATUS_VAR, com_stat[(uint) SQLCOM_SIGNAL]), SHOW_LONG_STATUS},
  {"show_binlog_events",   (char*) offsetof(STATUS_VAR, com_stat[(uint) SQLCOM_SHOW_BINLOG_EVENTS]), SHOW_LONG_STATUS},
  {"show_binlogs",         (char*) offsetof(STATUS_VAR, com_stat[(uint) SQLCOM_SHOW_BINLOGS]), SHOW_LONG_STATUS},
  {"show_charsets",        (char*) offsetof(STATUS_VAR, com_stat[(uint) SQLCOM_SHOW_CHARSETS]), SHOW_LONG_STATUS},
  {"show_collations",      (char*) offsetof(STATUS_VAR, com_stat[(uint) SQLCOM_SHOW_COLLATIONS]), SHOW_LONG_STATUS},
  {"show_create_db",       (char*) offsetof(STATUS_VAR, com_stat[(uint) SQLCOM_SHOW_CREATE_DB]), SHOW_LONG_STATUS},
  {"show_create_event",    (char*) offsetof(STATUS_VAR, com_stat[(uint) SQLCOM_SHOW_CREATE_EVENT]), SHOW_LONG_STATUS},
  {"show_create_func",     (char*) offsetof(STATUS_VAR, com_stat[(uint) SQLCOM_SHOW_CREATE_FUNC]), SHOW_LONG_STATUS},
  {"show_create_proc",     (char*) offsetof(STATUS_VAR, com_stat[(uint) SQLCOM_SHOW_CREATE_PROC]), SHOW_LONG_STATUS},
  {"show_create_table",    (char*) offsetof(STATUS_VAR, com_stat[(uint) SQLCOM_SHOW_CREATE]), SHOW_LONG_STATUS},
  {"show_create_trigger",  (char*) offsetof(STATUS_VAR, com_stat[(uint) SQLCOM_SHOW_CREATE_TRIGGER]), SHOW_LONG_STATUS},
  {"show_databases",       (char*) offsetof(STATUS_VAR, com_stat[(uint) SQLCOM_SHOW_DATABASES]), SHOW_LONG_STATUS},
  {"show_engine_logs",     (char*) offsetof(STATUS_VAR, com_stat[(uint) SQLCOM_SHOW_ENGINE_LOGS]), SHOW_LONG_STATUS},
  {"show_engine_mutex",    (char*) offsetof(STATUS_VAR, com_stat[(uint) SQLCOM_SHOW_ENGINE_MUTEX]), SHOW_LONG_STATUS},
  {"show_engine_status",   (char*) offsetof(STATUS_VAR, com_stat[(uint) SQLCOM_SHOW_ENGINE_STATUS]), SHOW_LONG_STATUS},
  {"show_events",          (char*) offsetof(STATUS_VAR, com_stat[(uint) SQLCOM_SHOW_EVENTS]), SHOW_LONG_STATUS},
  {"show_errors",          (char*) offsetof(STATUS_VAR, com_stat[(uint) SQLCOM_SHOW_ERRORS]), SHOW_LONG_STATUS},
  {"show_fields",          (char*) offsetof(STATUS_VAR, com_stat[(uint) SQLCOM_SHOW_FIELDS]), SHOW_LONG_STATUS},
  {"show_function_code",   (char*) offsetof(STATUS_VAR, com_stat[(uint) SQLCOM_SHOW_FUNC_CODE]), SHOW_LONG_STATUS},
  {"show_function_status", (char*) offsetof(STATUS_VAR, com_stat[(uint) SQLCOM_SHOW_STATUS_FUNC]), SHOW_LONG_STATUS},
  {"show_grants",          (char*) offsetof(STATUS_VAR, com_stat[(uint) SQLCOM_SHOW_GRANTS]), SHOW_LONG_STATUS},
  {"show_keys",            (char*) offsetof(STATUS_VAR, com_stat[(uint) SQLCOM_SHOW_KEYS]), SHOW_LONG_STATUS},
  {"show_master_status",   (char*) offsetof(STATUS_VAR, com_stat[(uint) SQLCOM_SHOW_MASTER_STAT]), SHOW_LONG_STATUS},
  {"show_open_tables",     (char*) offsetof(STATUS_VAR, com_stat[(uint) SQLCOM_SHOW_OPEN_TABLES]), SHOW_LONG_STATUS},
  {"show_plugins",         (char*) offsetof(STATUS_VAR, com_stat[(uint) SQLCOM_SHOW_PLUGINS]), SHOW_LONG_STATUS},
  {"show_privileges",      (char*) offsetof(STATUS_VAR, com_stat[(uint) SQLCOM_SHOW_PRIVILEGES]), SHOW_LONG_STATUS},
  {"show_procedure_code",  (char*) offsetof(STATUS_VAR, com_stat[(uint) SQLCOM_SHOW_PROC_CODE]), SHOW_LONG_STATUS},
  {"show_procedure_status",(char*) offsetof(STATUS_VAR, com_stat[(uint) SQLCOM_SHOW_STATUS_PROC]), SHOW_LONG_STATUS},
  {"show_processlist",     (char*) offsetof(STATUS_VAR, com_stat[(uint) SQLCOM_SHOW_PROCESSLIST]), SHOW_LONG_STATUS},
  {"show_profile",         (char*) offsetof(STATUS_VAR, com_stat[(uint) SQLCOM_SHOW_PROFILE]), SHOW_LONG_STATUS},
  {"show_profiles",        (char*) offsetof(STATUS_VAR, com_stat[(uint) SQLCOM_SHOW_PROFILES]), SHOW_LONG_STATUS},
  {"show_relaylog_events", (char*) offsetof(STATUS_VAR, com_stat[(uint) SQLCOM_SHOW_RELAYLOG_EVENTS]), SHOW_LONG_STATUS},
  {"show_slave_hosts",     (char*) offsetof(STATUS_VAR, com_stat[(uint) SQLCOM_SHOW_SLAVE_HOSTS]), SHOW_LONG_STATUS},
  {"show_slave_status",    (char*) offsetof(STATUS_VAR, com_stat[(uint) SQLCOM_SHOW_SLAVE_STAT]), SHOW_LONG_STATUS},
  {"show_slave_status_nonblocking",    (char*) offsetof(STATUS_VAR, com_stat[(uint) SQLCOM_SHOW_SLAVE_STAT_NONBLOCKING]), SHOW_LONG_STATUS},
  {"show_status",          (char*) offsetof(STATUS_VAR, com_stat[(uint) SQLCOM_SHOW_STATUS]), SHOW_LONG_STATUS},
  {"show_storage_engines", (char*) offsetof(STATUS_VAR, com_stat[(uint) SQLCOM_SHOW_STORAGE_ENGINES]), SHOW_LONG_STATUS},
  {"show_table_status",    (char*) offsetof(STATUS_VAR, com_stat[(uint) SQLCOM_SHOW_TABLE_STATUS]), SHOW_LONG_STATUS},
  {"show_tables",          (char*) offsetof(STATUS_VAR, com_stat[(uint) SQLCOM_SHOW_TABLES]), SHOW_LONG_STATUS},
  {"show_triggers",        (char*) offsetof(STATUS_VAR, com_stat[(uint) SQLCOM_SHOW_TRIGGERS]), SHOW_LONG_STATUS},
  {"show_variables",       (char*) offsetof(STATUS_VAR, com_stat[(uint) SQLCOM_SHOW_VARIABLES]), SHOW_LONG_STATUS},
  {"show_warnings",        (char*) offsetof(STATUS_VAR, com_stat[(uint) SQLCOM_SHOW_WARNS]), SHOW_LONG_STATUS},
  {"slave_start",          (char*) offsetof(STATUS_VAR, com_stat[(uint) SQLCOM_SLAVE_START]), SHOW_LONG_STATUS},
  {"slave_stop",           (char*) offsetof(STATUS_VAR, com_stat[(uint) SQLCOM_SLAVE_STOP]), SHOW_LONG_STATUS},
  {"stmt_close",           (char*) offsetof(STATUS_VAR, com_stmt_close), SHOW_LONG_STATUS},
  {"stmt_execute",         (char*) offsetof(STATUS_VAR, com_stmt_execute), SHOW_LONG_STATUS},
  {"stmt_fetch",           (char*) offsetof(STATUS_VAR, com_stmt_fetch), SHOW_LONG_STATUS},
  {"stmt_prepare",         (char*) offsetof(STATUS_VAR, com_stmt_prepare), SHOW_LONG_STATUS},
  {"stmt_reprepare",       (char*) offsetof(STATUS_VAR, com_stmt_reprepare), SHOW_LONG_STATUS},
  {"stmt_reset",           (char*) offsetof(STATUS_VAR, com_stmt_reset), SHOW_LONG_STATUS},
  {"stmt_send_long_data",  (char*) offsetof(STATUS_VAR, com_stmt_send_long_data), SHOW_LONG_STATUS},
  {"truncate",             (char*) offsetof(STATUS_VAR, com_stat[(uint) SQLCOM_TRUNCATE]), SHOW_LONG_STATUS},
  {"uninstall_plugin",     (char*) offsetof(STATUS_VAR, com_stat[(uint) SQLCOM_UNINSTALL_PLUGIN]), SHOW_LONG_STATUS},
  {"unlock_tables",        (char*) offsetof(STATUS_VAR, com_stat[(uint) SQLCOM_UNLOCK_TABLES]), SHOW_LONG_STATUS},
  {"update",               (char*) offsetof(STATUS_VAR, com_stat[(uint) SQLCOM_UPDATE]), SHOW_LONG_STATUS},
  {"update_multi",         (char*) offsetof(STATUS_VAR, com_stat[(uint) SQLCOM_UPDATE_MULTI]), SHOW_LONG_STATUS},
  {"xa_commit",            (char*) offsetof(STATUS_VAR, com_stat[(uint) SQLCOM_XA_COMMIT]),SHOW_LONG_STATUS},
  {"xa_end",               (char*) offsetof(STATUS_VAR, com_stat[(uint) SQLCOM_XA_END]),SHOW_LONG_STATUS},
  {"xa_prepare",           (char*) offsetof(STATUS_VAR, com_stat[(uint) SQLCOM_XA_PREPARE]),SHOW_LONG_STATUS},
  {"xa_recover",           (char*) offsetof(STATUS_VAR, com_stat[(uint) SQLCOM_XA_RECOVER]),SHOW_LONG_STATUS},
  {"xa_rollback",          (char*) offsetof(STATUS_VAR, com_stat[(uint) SQLCOM_XA_ROLLBACK]),SHOW_LONG_STATUS},
  {"xa_start",             (char*) offsetof(STATUS_VAR, com_stat[(uint) SQLCOM_XA_START]),SHOW_LONG_STATUS},
  {NullS, NullS, SHOW_LONG}
};

LEX_CSTRING sql_statement_names[(uint) SQLCOM_END + 1];

void init_sql_statement_names()
{
  static LEX_CSTRING empty= { C_STRING_WITH_LEN("") };

  char *first_com= (char*) offsetof(STATUS_VAR, com_stat[0]);
  char *last_com= (char*) offsetof(STATUS_VAR, com_stat[(uint) SQLCOM_END]);
  int record_size= (char*) offsetof(STATUS_VAR, com_stat[1])
                   - (char*) offsetof(STATUS_VAR, com_stat[0]);
  char *ptr;
  uint i;
  uint com_index;

  for (i= 0; i < ((uint) SQLCOM_END + 1); i++)
    sql_statement_names[i]= empty;

  SHOW_VAR *var= &com_status_vars[0];
  while (var->name != NULL)
  {
    ptr= var->value;
    if ((first_com <= ptr) && (ptr <= last_com))
    {
      com_index= ((int)(ptr - first_com))/record_size;
      DBUG_ASSERT(com_index < (uint) SQLCOM_END);
      sql_statement_names[com_index].str= var->name;
      /* TODO: Change SHOW_VAR::name to a LEX_STRING, to avoid strlen() */
      sql_statement_names[com_index].length= strlen(var->name);
    }
    var++;
  }

  DBUG_ASSERT(strcmp(sql_statement_names[(uint) SQLCOM_SELECT].str, "select") == 0);
  DBUG_ASSERT(strcmp(sql_statement_names[(uint) SQLCOM_SIGNAL].str, "signal") == 0);

  sql_statement_names[(uint) SQLCOM_END].str= "error";
}

#ifdef HAVE_PSI_STATEMENT_INTERFACE
PSI_statement_info sql_statement_info[(uint) SQLCOM_END + 1];
PSI_statement_info com_statement_info[(uint) COM_END + 1];

/**
  Initialize the command names array.
  Since we do not want to maintain a separate array,
  this is populated from data mined in com_status_vars,
  which already has one name for each command.
*/
void init_sql_statement_info()
{
  uint i;

  for (i= 0; i < ((uint) SQLCOM_END + 1); i++)
  {
    sql_statement_info[i].m_name= sql_statement_names[i].str;
    sql_statement_info[i].m_flags= 0;
  }

  /* "statement/sql/error" represents broken queries (syntax error). */
  sql_statement_info[(uint) SQLCOM_END].m_name= "error";
  sql_statement_info[(uint) SQLCOM_END].m_flags= 0;
}

void init_com_statement_info()
{
  uint index;

  for (index= 0; index < (uint) COM_END + 1; index++)
  {
    com_statement_info[index].m_name= command_name[index].str;
    com_statement_info[index].m_flags= 0;
  }

  /* "statement/com/query" can mutate into "statement/sql/..." */
  com_statement_info[(uint) COM_QUERY].m_flags= PSI_FLAG_MUTABLE;
}
#endif

/**
  Create a replication file name or base for file names.

  @param[in] opt Value of option, or NULL
  @param[in] def Default value if option value is not set.
  @param[in] ext Extension to use for the path

  @returns Pointer to string containing the full file path, or NULL if
  it was not possible to create the path.
 */
static inline const char *
rpl_make_log_name(PSI_memory_key key,
                  const char *opt,
                  const char *def,
                  const char *ext)
{
  DBUG_ENTER("rpl_make_log_name");
  DBUG_PRINT("enter", ("opt: %s, def: %s, ext: %s", opt, def, ext));
  char buff[FN_REFLEN];
  /*
    opt[0] needs to be checked to make sure opt name is not an empty
    string, incase it is an empty string default name will be considered
  */
  const char *base= (opt && opt[0]) ? opt : def;
  unsigned int options=
    MY_REPLACE_EXT | MY_UNPACK_FILENAME | MY_SAFE_PATH;

  /* mysql_real_data_home_ptr  may be null if no value of datadir has been
     specified through command-line or througha cnf file. If that is the 
     case we make mysql_real_data_home_ptr point to mysql_real_data_home
     which, in that case holds the default path for data-dir.
  */ 
  if(mysql_real_data_home_ptr == NULL)
    mysql_real_data_home_ptr= mysql_real_data_home;

  if (fn_format(buff, base, mysql_real_data_home_ptr, ext, options))
    DBUG_RETURN(my_strdup(key, buff, MYF(0)));
  else
    DBUG_RETURN(NULL);
}


int init_common_variables()
{
  umask(((~my_umask) & 0666));
  connection_errors_select= 0;
  connection_errors_accept= 0;
  connection_errors_tcpwrap= 0;
  connection_errors_internal= 0;
  connection_errors_max_connection= 0;
  connection_errors_peer_addr= 0;
  my_decimal_set_zero(&decimal_zero); // set decimal_zero constant;
  tzset();      // Set tzname

  max_system_variables.pseudo_thread_id= (ulong)~0;
  server_start_time= flush_status_time= my_time(0);

  rpl_filter= new Rpl_filter;
  binlog_filter= new Rpl_filter;
  if (!rpl_filter || !binlog_filter)
  {
    sql_print_error("Could not allocate replication and binlog filters: %s",
                    strerror(errno));
    return 1;
  }

  if (init_thread_environment() ||
      mysql_init_variables())
    return 1;

  if (ignore_db_dirs_init())
    return 1;

#ifdef HAVE_TZNAME
  {
    struct tm tm_tmp;
    localtime_r(&server_start_time,&tm_tmp);
    strmake(system_time_zone, tzname[tm_tmp.tm_isdst != 0 ? 1 : 0],
            sizeof(system_time_zone)-1);

 }
#endif
  /*
    We set SYSTEM time zone as reasonable default and
    also for failure of my_tz_init() and bootstrap mode.
    If user explicitly set time zone with --default-time-zone
    option we will change this value in my_tz_init().
  */
  global_system_variables.time_zone= my_tz_SYSTEM;

#ifdef HAVE_PSI_INTERFACE
  /*
    Complete the mysql_bin_log initialization.
    Instrumentation keys are known only after the performance schema initialization,
    and can not be set in the MYSQL_BIN_LOG constructor (called before main()).
  */
  mysql_bin_log.set_psi_keys(key_BINLOG_LOCK_index,
                             key_BINLOG_LOCK_commit,
                             key_BINLOG_LOCK_commit_queue,
                             key_BINLOG_LOCK_done,
                             key_BINLOG_LOCK_flush_queue,
                             key_BINLOG_LOCK_log,
                             key_BINLOG_LOCK_binlog_end_pos,
                             key_BINLOG_LOCK_sync,
                             key_BINLOG_LOCK_sync_queue,
                             key_BINLOG_LOCK_xids,
                             key_BINLOG_COND_done,
                             key_BINLOG_update_cond,
                             key_BINLOG_prep_xids_cond,
                             key_file_binlog,
                             key_file_binlog_index);
#endif

  /*
    Init mutexes for the global MYSQL_BIN_LOG objects.
    As safe_mutex depends on what MY_INIT() does, we can't init the mutexes of
    global MYSQL_BIN_LOGs in their constructors, because then they would be
    inited before MY_INIT(). So we do it here.
  */
  mysql_bin_log.init_pthread_objects();

  /* TODO: remove this when my_time_t is 64 bit compatible */
  if (!IS_TIME_T_VALID_FOR_TIMESTAMP(server_start_time))
  {
    sql_print_error("This MySQL server doesn't support dates later then 2038");
    return 1;
  }

  if (gethostname(glob_hostname,sizeof(glob_hostname)) < 0)
  {
    strmake(glob_hostname, STRING_WITH_LEN("localhost"));
    sql_print_warning("gethostname failed, using '%s' as hostname",
                      glob_hostname);
    strmake(default_logfile_name, STRING_WITH_LEN("mysql"));
  }
  else
    strmake(default_logfile_name, glob_hostname,
      sizeof(default_logfile_name)-5);

  strmake(pidfile_name, default_logfile_name, sizeof(pidfile_name)-5);
  strmov(fn_ext(pidfile_name),".pid");    // Add proper extension


  /*
    The default-storage-engine entry in my_long_options should have a
    non-null default value. It was earlier intialized as
    (longlong)"MyISAM" in my_long_options but this triggered a
    compiler error in the Sun Studio 12 compiler. As a work-around we
    set the def_value member to 0 in my_long_options and initialize it
    to the correct value here.

    From MySQL 5.5 onwards, the default storage engine is InnoDB
    (except in the embedded server, where the default continues to
    be MyISAM)
  */
#ifdef EMBEDDED_LIBRARY
  default_storage_engine= const_cast<char *>("MyISAM");
#else
  default_storage_engine= const_cast<char *>("InnoDB");
#endif
  default_tmp_storage_engine= default_storage_engine;


  /*
    Add server status variables to the dynamic list of
    status variables that is shown by SHOW STATUS.
    Later, in plugin_init, and mysql_install_plugin
    new entries could be added to that list.
  */
  if (add_status_vars(status_vars))
    return 1; // an error was already reported

#ifndef DBUG_OFF
  /*
    We have few debug-only commands in com_status_vars, only visible in debug
    builds. for simplicity we enable the assert only in debug builds

    There are 8 Com_ variables which don't have corresponding SQLCOM_ values:
    (TODO strictly speaking they shouldn't be here, should not have Com_ prefix
    that is. Perhaps Stmt_ ? Comstmt_ ? Prepstmt_ ?)

      Com_admin_commands       => com_other
      Com_stmt_close           => com_stmt_close
      Com_stmt_execute         => com_stmt_execute
      Com_stmt_fetch           => com_stmt_fetch
      Com_stmt_prepare         => com_stmt_prepare
      Com_stmt_reprepare       => com_stmt_reprepare
      Com_stmt_reset           => com_stmt_reset
      Com_stmt_send_long_data  => com_stmt_send_long_data

    With this correction the number of Com_ variables (number of elements in
    the array, excluding the last element - terminator) must match the number
    of SQLCOM_ constants.
  */
  compile_time_assert(sizeof(com_status_vars)/sizeof(com_status_vars[0]) - 1 ==
                     SQLCOM_END + 8);
#endif

  if (get_options(&remaining_argc, &remaining_argv))
    return 1;

  if (set_default_auth_plugin(default_auth_plugin, strlen(default_auth_plugin)))
  {
    sql_print_error("Can't start server: "
		    "Invalid value for --default-authentication-plugin");
    return 1;
  }

  set_server_version();

  log_warnings= log_error_verbosity - 1; // backward compatibility

  sql_print_information("%s (mysqld %s) starting as process %lu ...",
                        my_progname, server_version, (ulong) getpid());


#ifndef EMBEDDED_LIBRARY
  if (opt_help && !opt_verbose)
    unireg_abort(0);
#endif /*!EMBEDDED_LIBRARY*/

  DBUG_PRINT("info",("%s  Ver %s for %s on %s\n",my_progname,
         server_version, SYSTEM_TYPE,MACHINE_TYPE));

#ifdef HAVE_LARGE_PAGES
  /* Initialize large page size */
  if (opt_large_pages && (opt_large_page_size= my_get_large_page_size()))
  {
      DBUG_PRINT("info", ("Large page set, large_page_size = %d",
                 opt_large_page_size));
      my_use_large_pages= 1;
      my_large_page_size= opt_large_page_size;
  }
  else
  {
    opt_large_pages= 0;
    /*
       Either not configured to use large pages or Linux haven't
       been compiled with large page support
    */
  }
#endif /* HAVE_LARGE_PAGES */
#ifdef HAVE_SOLARIS_LARGE_PAGES
#define LARGE_PAGESIZE (4*1024*1024)  /* 4MB */
#define SUPER_LARGE_PAGESIZE (256*1024*1024)  /* 256MB */
  if (opt_large_pages)
  {
  /*
    tell the kernel that we want to use 4/256MB page for heap storage
    and also for the stack. We use 4 MByte as default and if the
    super-large-page is set we increase it to 256 MByte. 256 MByte
    is for server installations with GBytes of RAM memory where
    the MySQL Server will have page caches and other memory regions
    measured in a number of GBytes.
    We use as big pages as possible which isn't bigger than the above
    desired page sizes.
  */
   int nelem;
   size_t max_desired_page_size;
   if (opt_super_large_pages)
     max_desired_page_size= SUPER_LARGE_PAGESIZE;
   else
     max_desired_page_size= LARGE_PAGESIZE;
   nelem = getpagesizes(NULL, 0);
   if (nelem > 0)
   {
     size_t *pagesize = (size_t *) malloc(sizeof(size_t) * nelem);
     if (pagesize != NULL && getpagesizes(pagesize, nelem) > 0)
     {
       size_t max_page_size= 0;
       for (int i= 0; i < nelem; i++)
       {
         if (pagesize[i] > max_page_size &&
             pagesize[i] <= max_desired_page_size)
            max_page_size= pagesize[i];
       }
       free(pagesize);
       if (max_page_size > 0)
       {
         struct memcntl_mha mpss;

         mpss.mha_cmd= MHA_MAPSIZE_BSSBRK;
         mpss.mha_pagesize= max_page_size;
         mpss.mha_flags= 0;
         memcntl(NULL, 0, MC_HAT_ADVISE, (caddr_t)&mpss, 0, 0);
         mpss.mha_cmd= MHA_MAPSIZE_STACK;
         memcntl(NULL, 0, MC_HAT_ADVISE, (caddr_t)&mpss, 0, 0);
       }
     }
   }
  }
#endif /* HAVE_SOLARIS_LARGE_PAGES */

  longlong default_value;
  sys_var *var;
#ifndef EMBEDDED_LIBRARY
  /* Calculate and update default value for thread_cache_size. */
  if ((default_value= 8 + max_connections / 100) > 100)
    default_value= 100;
  var= intern_find_sys_var(STRING_WITH_LEN("thread_cache_size"));
  var->update_default(default_value);
#endif

  /* Calculate and update default value for host_cache_size. */
  if ((default_value= 128 + max_connections) > 628 &&
      (default_value= 628 + ((max_connections - 500) / 20)) > 2000)
    default_value= 2000;
  var= intern_find_sys_var(STRING_WITH_LEN("host_cache_size"));
  var->update_default(default_value);

#ifndef EMBEDDED_LIBRARY
  /* Fix thread_cache_size. */
  if (!thread_cache_size_specified &&
      (Per_thread_connection_handler::max_blocked_pthreads=
       8 + max_connections / 100) > 100)
    Per_thread_connection_handler::max_blocked_pthreads= 100;
#endif // !EMBEDDED_LIBRARY

  /* Fix host_cache_size. */
  if (!host_cache_size_specified &&
      (host_cache_size= 128 + max_connections) > 628 &&
      (host_cache_size= 628 + ((max_connections - 500) / 20)) > 2000)
    host_cache_size= 2000;

  /* Fix back_log */
  if (back_log == 0 && (back_log= 50 + max_connections / 5) > 900)
    back_log= 900;

  unireg_init(opt_specialflag); /* Set up extern variabels */
  if (!(my_default_lc_messages=
        my_locale_by_name(lc_messages)))
  {
    sql_print_error("Unknown locale: '%s'", lc_messages);
    return 1;
  }
  global_system_variables.lc_messages= my_default_lc_messages;
  if (init_errmessage())  /* Read error messages from file */
    return 1;
  init_client_errs();
  mysql_client_plugin_init();
  lex_init();
  if (item_create_init())
    return 1;
  item_init();
#ifndef EMBEDDED_LIBRARY
  my_regex_init(&my_charset_latin1, check_enough_stack_size);
  my_string_stack_guard= check_enough_stack_size;
#else
  my_regex_init(&my_charset_latin1, NULL);
#endif
  /*
    Process a comma-separated character set list and choose
    the first available character set. This is mostly for
    test purposes, to be able to start "mysqld" even if
    the requested character set is not available (see bug#18743).
  */
  for (;;)
  {
    char *next_character_set_name= strchr(default_character_set_name, ',');
    if (next_character_set_name)
      *next_character_set_name++= '\0';
    if (!(default_charset_info=
          get_charset_by_csname(default_character_set_name,
                                MY_CS_PRIMARY, MYF(MY_WME))))
    {
      if (next_character_set_name)
      {
        default_character_set_name= next_character_set_name;
        default_collation_name= 0;          // Ignore collation
      }
      else
        return 1;                           // Eof of the list
    }
    else
      break;
  }

  if (default_collation_name)
  {
    CHARSET_INFO *default_collation;
    default_collation= get_charset_by_name(default_collation_name, MYF(0));
    if (!default_collation)
    {
#ifdef WITH_PERFSCHEMA_STORAGE_ENGINE
      buffered_logs.print();
      buffered_logs.cleanup();
#endif
      sql_print_error(ER_DEFAULT(ER_UNKNOWN_COLLATION), default_collation_name);
      return 1;
    }
    if (!my_charset_same(default_charset_info, default_collation))
    {
      sql_print_error(ER_DEFAULT(ER_COLLATION_CHARSET_MISMATCH),
          default_collation_name,
          default_charset_info->csname);
      return 1;
    }
    default_charset_info= default_collation;
  }
  /* Set collactions that depends on the default collation */
  global_system_variables.collation_server=  default_charset_info;
  global_system_variables.collation_database=  default_charset_info;

  if (is_supported_parser_charset(default_charset_info))
  {
    global_system_variables.collation_connection= default_charset_info;
    global_system_variables.character_set_results= default_charset_info;
    global_system_variables.character_set_client= default_charset_info;
  }
  else
  {
    sql_print_information("'%s' can not be used as client character set. "
                          "'%s' will be used as default client character set.",
                          default_charset_info->csname,
                          my_charset_latin1.csname);
    global_system_variables.collation_connection= &my_charset_latin1;
    global_system_variables.character_set_results= &my_charset_latin1;
    global_system_variables.character_set_client= &my_charset_latin1;
  }

  if (!(character_set_filesystem=
        get_charset_by_csname(character_set_filesystem_name,
                              MY_CS_PRIMARY, MYF(MY_WME))))
    return 1;
  global_system_variables.character_set_filesystem= character_set_filesystem;

  if (!(my_default_lc_time_names=
        my_locale_by_name(lc_time_names_name)))
  {
    sql_print_error("Unknown locale: '%s'", lc_time_names_name);
    return 1;
  }
  global_system_variables.lc_time_names= my_default_lc_time_names;

  /* check log options and issue warnings if needed */
  if (opt_general_log && opt_general_logname && !(log_output_options & LOG_FILE) &&
      !(log_output_options & LOG_NONE))
    sql_print_warning("Although a path was specified for the "
                      "--general-log-file option, log tables are used. "
                      "To enable logging to files use the --log-output=file option.");

  if (opt_slow_log && opt_slow_logname && !(log_output_options & LOG_FILE)
      && !(log_output_options & LOG_NONE))
    sql_print_warning("Although a path was specified for the "
                      "--slow-query-log-file option, log tables are used. "
                      "To enable logging to files use the --log-output=file option.");

#define FIX_LOG_VAR(VAR, ALT)                                   \
  if (!VAR || !*VAR)                                            \
    VAR= ALT;

  FIX_LOG_VAR(opt_general_logname,
              make_query_log_name(logname_path, QUERY_LOG_GENERAL));
  FIX_LOG_VAR(opt_slow_logname,
              make_query_log_name(slow_logname_path, QUERY_LOG_SLOW));

#if defined(ENABLED_DEBUG_SYNC)
  /* Initialize the debug sync facility. See debug_sync.cc. */
  if (debug_sync_init())
    return 1; /* purecov: tested */
#endif /* defined(ENABLED_DEBUG_SYNC) */

#if (ENABLE_TEMP_POOL)
  if (use_temp_pool && bitmap_init(&temp_pool,0,1024,1))
    return 1;
#else
  use_temp_pool= 0;
#endif

  if (my_dboptions_cache_init())
    return 1;

  /*
    Ensure that lower_case_table_names is set on system where we have case
    insensitive names.  If this is not done the users MyISAM tables will
    get corrupted if accesses with names of different case.
  */
  DBUG_PRINT("info", ("lower_case_table_names: %d", lower_case_table_names));
  lower_case_file_system= test_if_case_insensitive(mysql_real_data_home);
  if (!lower_case_table_names && lower_case_file_system == 1)
  {
    if (lower_case_table_names_used)
    {
      sql_print_warning("\
You have forced lower_case_table_names to 0 through a command-line \
option, even though your file system '%s' is case insensitive.  This means \
that you can corrupt a MyISAM table by accessing it with different cases. \
You should consider changing lower_case_table_names to 1 or 2",
      mysql_real_data_home);
    }
    else
    {
      sql_print_warning("Setting lower_case_table_names=2 because file system for %s is case insensitive", mysql_real_data_home);
      lower_case_table_names= 2;
    }
  }
  else if (lower_case_table_names == 2 &&
           !(lower_case_file_system=
             (test_if_case_insensitive(mysql_real_data_home) == 1)))
  {
    sql_print_warning("lower_case_table_names was set to 2, even though your "
                        "the file system '%s' is case sensitive.  Now setting "
                        "lower_case_table_names to 0 to avoid future problems.",
      mysql_real_data_home);
    lower_case_table_names= 0;
  }
  else
  {
    lower_case_file_system=
      (test_if_case_insensitive(mysql_real_data_home) == 1);
  }

  /* Reset table_alias_charset, now that lower_case_table_names is set. */
  table_alias_charset= (lower_case_table_names ?
      &my_charset_utf8_tolower_ci :
      &my_charset_bin);

  /*
    Build do_table and ignore_table rules to hush
    after the resetting of table_alias_charset
  */
  if (rpl_filter->build_do_table_hash() ||
      rpl_filter->build_ignore_table_hash())
  {
    sql_print_error("An error occurred while building do_table"
                    "and ignore_table rules to hush.");
    return 1;
  }

  if (ignore_db_dirs_process_additions())
  {
    sql_print_error("An error occurred while storing ignore_db_dirs to a hash.");
    return 1;
  }

  return 0;
}


static int init_thread_environment()
{
  mysql_mutex_init(key_LOCK_thread_created,
                   &LOCK_thread_created, MY_MUTEX_INIT_FAST);
  mysql_mutex_init(key_LOCK_thread_count, &LOCK_thread_count, MY_MUTEX_INIT_FAST);
  mysql_mutex_init(key_LOCK_thread_remove, 
                   &LOCK_thread_remove, MY_MUTEX_INIT_FAST);
  mysql_mutex_init(key_LOCK_status, &LOCK_status, MY_MUTEX_INIT_FAST);
  mysql_mutex_init(key_LOCK_manager,
                   &LOCK_manager, MY_MUTEX_INIT_FAST);
  mysql_mutex_init(key_LOCK_crypt, &LOCK_crypt, MY_MUTEX_INIT_FAST);
  mysql_mutex_init(key_LOCK_user_conn, &LOCK_user_conn, MY_MUTEX_INIT_FAST);
  mysql_mutex_init(key_LOCK_active_mi, &LOCK_active_mi, MY_MUTEX_INIT_FAST);
  mysql_mutex_init(key_LOCK_global_system_variables,
                   &LOCK_global_system_variables, MY_MUTEX_INIT_FAST);
  mysql_rwlock_init(key_rwlock_LOCK_system_variables_hash,
                    &LOCK_system_variables_hash);
  mysql_mutex_init(key_LOCK_prepared_stmt_count,
                   &LOCK_prepared_stmt_count, MY_MUTEX_INIT_FAST);
  mysql_mutex_init(key_LOCK_sql_slave_skip_counter,
                   &LOCK_sql_slave_skip_counter, MY_MUTEX_INIT_FAST);
  mysql_mutex_init(key_LOCK_slave_net_timeout,
                   &LOCK_slave_net_timeout, MY_MUTEX_INIT_FAST);
  mysql_mutex_init(key_LOCK_error_messages,
                   &LOCK_error_messages, MY_MUTEX_INIT_FAST);
  mysql_mutex_init(key_LOCK_uuid_generator,
                   &LOCK_uuid_generator, MY_MUTEX_INIT_FAST);
  mysql_mutex_init(key_LOCK_sql_rand,
                   &LOCK_sql_rand, MY_MUTEX_INIT_FAST);
  mysql_mutex_init(key_LOCK_connection_count,
                   &LOCK_connection_count, MY_MUTEX_INIT_FAST);
  mysql_mutex_init(key_LOCK_log_throttle_qni,
                   &LOCK_log_throttle_qni, MY_MUTEX_INIT_FAST);
#ifdef HAVE_OPENSSL
  mysql_mutex_init(key_LOCK_des_key_file,
                   &LOCK_des_key_file, MY_MUTEX_INIT_FAST);
#ifndef HAVE_YASSL
  openssl_stdlocks= (openssl_lock_t*) OPENSSL_malloc(CRYPTO_num_locks() *
                                                     sizeof(openssl_lock_t));
  for (int i= 0; i < CRYPTO_num_locks(); ++i)
    mysql_rwlock_init(key_rwlock_openssl, &openssl_stdlocks[i].lock);
  CRYPTO_set_dynlock_create_callback(openssl_dynlock_create);
  CRYPTO_set_dynlock_destroy_callback(openssl_dynlock_destroy);
  CRYPTO_set_dynlock_lock_callback(openssl_lock);
  CRYPTO_set_locking_callback(openssl_lock_function);
  CRYPTO_set_id_callback(openssl_id_function);
#endif
#endif
  mysql_rwlock_init(key_rwlock_LOCK_sys_init_connect, &LOCK_sys_init_connect);
  mysql_rwlock_init(key_rwlock_LOCK_sys_init_slave, &LOCK_sys_init_slave);
  mysql_rwlock_init(key_rwlock_LOCK_grant, &LOCK_grant);
  mysql_cond_init(key_COND_thread_count, &COND_thread_count, NULL);
  mysql_cond_init(key_COND_thread_cache, &COND_thread_cache, NULL);
  mysql_cond_init(key_COND_flush_thread_cache, &COND_flush_thread_cache, NULL);
  mysql_cond_init(key_COND_manager, &COND_manager, NULL);
  mysql_mutex_init(key_LOCK_server_started,
                   &LOCK_server_started, MY_MUTEX_INIT_FAST);
  mysql_cond_init(key_COND_server_started, &COND_server_started, NULL);
  sp_cache_init();
#ifndef EMBEDDED_LIBRARY
  Events::init_mutexes();
#endif
  /* Parameter for threads created for connections */
  (void) pthread_attr_init(&connection_attrib);
  (void) pthread_attr_setdetachstate(&connection_attrib,
             PTHREAD_CREATE_DETACHED);
  pthread_attr_setscope(&connection_attrib, PTHREAD_SCOPE_SYSTEM);

  DBUG_ASSERT(! THR_THD_initialized);
  DBUG_ASSERT(! THR_MALLOC_initialized);
  if (pthread_key_create(&THR_THD,NULL) ||
      pthread_key_create(&THR_MALLOC,NULL))
  {
    sql_print_error("Can't create thread-keys");
    return 1;
  }
  THR_THD_initialized= true;
  THR_MALLOC_initialized= true;
  return 0;
}


#if defined(HAVE_OPENSSL) && !defined(HAVE_YASSL)
static unsigned long openssl_id_function()
{
  return (unsigned long) pthread_self();
}


static openssl_lock_t *openssl_dynlock_create(const char *file, int line)
{
  openssl_lock_t *lock= new openssl_lock_t;
  mysql_rwlock_init(key_rwlock_openssl, &lock->lock);
  return lock;
}


static void openssl_dynlock_destroy(openssl_lock_t *lock, const char *file,
            int line)
{
  mysql_rwlock_destroy(&lock->lock);
  delete lock;
}


static void openssl_lock_function(int mode, int n, const char *file, int line)
{
  if (n < 0 || n > CRYPTO_num_locks())
  {
    /* Lock number out of bounds. */
    sql_print_error("Fatal: OpenSSL interface problem (n = %d)", n);
    abort();
  }
  openssl_lock(mode, &openssl_stdlocks[n], file, line);
}


static void openssl_lock(int mode, openssl_lock_t *lock, const char *file,
       int line)
{
  int err;
  char const *what;

  switch (mode) {
  case CRYPTO_LOCK|CRYPTO_READ:
    what = "read lock";
    err= mysql_rwlock_rdlock(&lock->lock);
    break;
  case CRYPTO_LOCK|CRYPTO_WRITE:
    what = "write lock";
    err= mysql_rwlock_wrlock(&lock->lock);
    break;
  case CRYPTO_UNLOCK|CRYPTO_READ:
  case CRYPTO_UNLOCK|CRYPTO_WRITE:
    what = "unlock";
    err= mysql_rwlock_unlock(&lock->lock);
    break;
  default:
    /* Unknown locking mode. */
    sql_print_error("Fatal: OpenSSL interface problem (mode=0x%x)", mode);
    abort();
  }
  if (err)
  {
    sql_print_error("Fatal: can't %s OpenSSL lock", what);
    abort();
  }
}
#endif /* HAVE_OPENSSL */


static int init_ssl()
{
#ifdef HAVE_OPENSSL
#ifndef HAVE_YASSL
  CRYPTO_malloc_init();
#endif
  ssl_start();
#ifndef EMBEDDED_LIBRARY
  if (opt_use_ssl)
  {
    enum enum_ssl_init_error error= SSL_INITERR_NOERROR;

    /* having ssl_acceptor_fd != 0 signals the use of SSL */
    ssl_acceptor_fd= new_VioSSLAcceptorFd(opt_ssl_key, opt_ssl_cert,
					  opt_ssl_ca, opt_ssl_capath,
					  opt_ssl_cipher, &error,
                                          opt_ssl_crl, opt_ssl_crlpath);
    DBUG_PRINT("info",("ssl_acceptor_fd: 0x%lx", (long) ssl_acceptor_fd));
    ERR_remove_state(0);
    if (!ssl_acceptor_fd)
    {
      sql_print_warning("Failed to setup SSL");
      sql_print_warning("SSL error: %s", sslGetErrString(error));
      opt_use_ssl = 0;
      have_ssl= SHOW_OPTION_DISABLED;
    }
  }
  else
  {
    have_ssl= SHOW_OPTION_DISABLED;
  }
#else
  have_ssl= SHOW_OPTION_DISABLED;
#endif /* ! EMBEDDED_LIBRARY */
  if (des_key_file)
    load_des_key_file(des_key_file);
#ifndef HAVE_YASSL
  if (init_rsa_keys())
    return 1;
#endif
#endif /* HAVE_OPENSSL */
  return 0;
}


static void end_ssl()
{
#ifdef HAVE_OPENSSL
#ifndef EMBEDDED_LIBRARY
  if (ssl_acceptor_fd)
  {
    free_vio_ssl_acceptor_fd(ssl_acceptor_fd);
    ssl_acceptor_fd= 0;
  }
#endif /* ! EMBEDDED_LIBRARY */
#ifndef HAVE_YASSL
  deinit_rsa_keys();
#endif
#endif /* HAVE_OPENSSL */
}

/**
  Generate a UUID and save it into server_uuid variable.

  @return Retur 0 or 1 if an error occurred.
 */
static int generate_server_uuid()
{
  THD *thd;
  Item_func_uuid *func_uuid;
  String uuid;

  /*
    To be able to run this from boot, we allocate a temporary THD
   */
  if (!(thd=new THD))
  {
    sql_print_error("Failed to generate a server UUID because it is failed"
                    " to allocate the THD.");
    return 1;
  }
  thd->thread_stack= (char*) &thd;
  thd->store_globals();
  lex_start(thd);
  func_uuid= new (thd->mem_root) Item_func_uuid();
  func_uuid->fixed= 1;
  func_uuid->val_str(&uuid);
  delete thd;
  /* Remember that we don't have a THD */
  my_pthread_set_THR_THD(0);

  strncpy(server_uuid, uuid.c_ptr(), UUID_LENGTH);
  server_uuid[UUID_LENGTH]= '\0';
  return 0;
}

/**
  Save all options which was auto-generated by server-self into the given file.

  @param fname The name of the file in which the auto-generated options will b
  e saved.

  @return Return 0 or 1 if an error occurred.
 */
int flush_auto_options(const char* fname)
{
  File fd;
  IO_CACHE io_cache;
  int result= 0;

  if ((fd= my_open((const char *)fname, O_CREAT|O_RDWR, MYF(MY_WME))) < 0)
  {
    sql_print_error("Failed to create file(file: '%s', errno %d)", fname, my_errno);
    return 1;
  }

  if (init_io_cache(&io_cache, fd, IO_SIZE*2, WRITE_CACHE, 0L, 0, MYF(MY_WME)))
  {
    sql_print_error("Failed to create a cache on (file: %s', errno %d)", fname, my_errno);
    my_close(fd, MYF(MY_WME));
    return 1;
  }

  my_b_seek(&io_cache, 0L);
  my_b_printf(&io_cache, "%s\n", "[auto]");
  my_b_printf(&io_cache, "server-uuid=%s\n", server_uuid);

  if (flush_io_cache(&io_cache) || my_sync(fd, MYF(MY_WME)))
    result= 1;

  my_close(fd, MYF(MY_WME));
  end_io_cache(&io_cache);
  return result;
}

/**
  File 'auto.cnf' resides in the data directory to hold values of options that
  server evaluates itself and that needs to be durable to sustain the server
  restart. There is only a section ['auto'] in the file. All these options are
  in the section. Only one option exists now, it is server_uuid.
  Note, the user may not supply any literal value to these auto-options, and
  only allowed to trigger (re)evaluation.
  For instance, 'server_uuid' value will be evaluated and stored if there is
  no corresponding line in the file.
  Because of the specifics of the auto-options, they need a seperate storage.
  Meanwhile, it is the 'auto.cnf' that has the same structure as 'my.cnf'.

  @todo consider to implement sql-query-able persistent storage by WL#5279.
  @return Return 0 or 1 if an error occurred.
 */
static int init_server_auto_options()
{
  bool flush= false;
  char fname[FN_REFLEN];
  char *name= (char *)"auto";
  const char *groups[]= {"auto", NULL};
  char *uuid= 0;
  my_option auto_options[]= {
    {"server-uuid", 0, "", &uuid, &uuid,
      0, GET_STR, REQUIRED_ARG, 0, 0, 0, 0, 0, 0},
    {0, 0, 0, 0, 0, 0, GET_NO_ARG, NO_ARG, 0, 0, 0, 0, 0, 0}
  };

  DBUG_ENTER("init_server_auto_options");

  if (NULL == fn_format(fname, "auto.cnf", mysql_data_home, "",
                        MY_UNPACK_FILENAME | MY_SAFE_PATH))
    DBUG_RETURN(1);

  /* load_defaults require argv[0] is not null */
  char **argv= &name;
  int argc= 1;
  /* load all options in 'auto.cnf'. */
  if (my_load_defaults(fname, groups, &argc, &argv, NULL))
    DBUG_RETURN(1);

  /*
    Record the origial pointer allocated by my_load_defaults for free,
    because argv will be changed by handle_options
   */
  char **old_argv= argv;
  if (handle_options(&argc, &argv, auto_options, mysqld_get_one_option))
    DBUG_RETURN(1);

  DBUG_PRINT("info", ("uuid=%p=%s server_uuid=%s", uuid, uuid, server_uuid));
  if (uuid)
  {
    if (!Uuid::is_valid(uuid))
    {
      sql_print_error("The server_uuid stored in auto.cnf file is not a valid UUID.");
      goto err;
    }
    strcpy(server_uuid, uuid);
  }
  else
  {
    DBUG_PRINT("info", ("generating server_uuid"));
    flush= TRUE;
    /* server_uuid will be set in the function */
    if (generate_server_uuid())
      goto err;
    DBUG_PRINT("info", ("generated server_uuid=%s", server_uuid));
    sql_print_warning("No existing UUID has been found, so we assume that this"
                      " is the first time that this server has been started."
                      " Generating a new UUID: %s.",
                      server_uuid);
  }
  /*
    The uuid has been copied to server_uuid, so the memory allocated by
    my_load_defaults can be freed now.
   */
  free_defaults(old_argv);

  if (flush)
    DBUG_RETURN(flush_auto_options(fname));
  DBUG_RETURN(0);
err:
  free_defaults(argv);
  DBUG_RETURN(1);
}


static bool
initialize_storage_engine(char *se_name, const char *se_kind,
                          plugin_ref *dest_plugin)
{
  LEX_STRING name= { se_name, strlen(se_name) };
  plugin_ref plugin;
  handlerton *hton;
  if ((plugin= ha_resolve_by_name(0, &name, FALSE)))
    hton= plugin_data(plugin, handlerton*);
  else
  {
    sql_print_error("Unknown/unsupported storage engine: %s", se_name);
    return true;
  }
  if (!ha_storage_engine_is_enabled(hton))
  {
    if (!opt_bootstrap)
    {
      sql_print_error("Default%s storage engine (%s) is not available",
                      se_kind, se_name);
      return true;
    }
    DBUG_ASSERT(*dest_plugin);
  }
  else
  {
    /*
      Need to unlock as global_system_variables.table_plugin
      was acquired during plugin_init()
    */
    plugin_unlock(0, *dest_plugin);
    *dest_plugin= plugin;
  }
  return false;
}


static void init_server_query_cache()
{
  ulong set_cache_size;

  query_cache.set_min_res_unit(query_cache_min_res_unit);
  query_cache.init();
	
  set_cache_size= query_cache.resize(query_cache_size);
  if (set_cache_size != query_cache_size)
  {
    sql_print_warning(ER_DEFAULT(ER_WARN_QC_RESIZE), query_cache_size,
                      set_cache_size);
    query_cache_size= set_cache_size;
  }
}


static int init_server_components()
{
  DBUG_ENTER("init_server_components");
  /*
    We need to call each of these following functions to ensure that
    all things are initialized so that unireg_abort() doesn't fail
  */
  mdl_init();
  if (table_def_init() | hostname_cache_init())
    unireg_abort(1);

  init_server_query_cache();

  randominit(&sql_rand,(ulong) server_start_time,(ulong) server_start_time/2);
  setup_fpu();
  init_thr_lock();
#ifdef HAVE_REPLICATION
  init_slave_list();
#endif

  /* Setup logs */

  /*
    Enable old-fashioned error log, except when the user has requested
    help information. Since the implementation of plugin server
    variables the help output is now written much later.
  */
  if (opt_error_log && !opt_help)
  {
    if (!log_error_file_ptr[0])
      fn_format(log_error_file, pidfile_name, mysql_data_home, ".err",
                MY_REPLACE_EXT); /* replace '.<domain>' by '.err', bug#4997 */
    else
      fn_format(log_error_file, log_error_file_ptr, mysql_data_home, ".err",
                MY_UNPACK_FILENAME | MY_SAFE_PATH);
    /*
      _ptr may have been set to my_disabled_option or "" if no argument was
      passed, but we need to show the real name in SHOW VARIABLES:
    */
    log_error_file_ptr= log_error_file;
    if (!log_error_file[0])
      opt_error_log= 0;                         // Too long file name
    else
    {
      my_bool res;
#ifndef EMBEDDED_LIBRARY
      res= reopen_fstreams(log_error_file, stdout, stderr);
#else
      res= reopen_fstreams(log_error_file, NULL, stderr);
#endif
      if (!res)
        setbuf(stderr, NULL);
    }
  }
  else
    log_error_file_ptr= const_cast<char*>("stderr");

  proc_info_hook= set_thd_stage_info;

#ifdef WITH_PERFSCHEMA_STORAGE_ENGINE
  /*
    Parsing the performance schema command line option may have reported
    warnings/information messages.
    Now that the logger is finally available, and redirected
    to the proper file when the --log--error option is used,
    print the buffered messages to the log.
  */
  buffered_logs.print();
  buffered_logs.cleanup();
#endif /* WITH_PERFSCHEMA_STORAGE_ENGINE */

  /*
    Now that the logger is available, redirect character set
    errors directly to the logger
    (instead of the buffered_logs used at the server startup time).
  */
  my_charset_error_reporter= charset_error_reporter;

  if (xid_cache_init())
  {
    sql_print_error("Out of memory");
    unireg_abort(1);
  }

  /*
    initialize delegates for extension observers, errors have already
    been reported in the function
  */
  if (delegates_init())
    unireg_abort(1);

  /* need to configure logging before initializing storage engines */
  if (opt_log_slave_updates && !opt_bin_log)
  {
    sql_print_warning("You need to use --log-bin to make "
                    "--log-slave-updates work.");
  }
  if (binlog_format_used && !opt_bin_log)
    sql_print_warning("You need to use --log-bin to make "
                      "--binlog-format work.");

  /* Check that we have not let the format to unspecified at this point */
  DBUG_ASSERT((uint)global_system_variables.binlog_format <=
              array_elements(binlog_format_names)-1);

#ifdef HAVE_REPLICATION
  if (opt_log_slave_updates && replicate_same_server_id)
  {
    if (opt_bin_log)
    {
      sql_print_error("using --replicate-same-server-id in conjunction with \
--log-slave-updates is impossible, it would lead to infinite loops in this \
server.");
      unireg_abort(1);
    }
    else
      sql_print_warning("using --replicate-same-server-id in conjunction with \
--log-slave-updates would lead to infinite loops in this server. However this \
will be ignored as the --log-bin option is not defined.");
  }
#endif

  opt_server_id_mask = ~ulong(0);
#ifdef HAVE_REPLICATION
  opt_server_id_mask = (opt_server_id_bits == 32)?
    ~ ulong(0) : (1 << opt_server_id_bits) -1;
  if (server_id != (server_id & opt_server_id_mask))
  {
    sql_print_error("server-id configured is too large to represent with"
                    "server-id-bits configured.");
    unireg_abort(1);
  }
#endif

  if (opt_bin_log)
  {
    /* Reports an error and aborts, if the --log-bin's path
       is a directory.*/
    if (opt_bin_logname &&
        opt_bin_logname[strlen(opt_bin_logname) - 1] == FN_LIBCHAR)
    {
      sql_print_error("Path '%s' is a directory name, please specify \
a file name for --log-bin option", opt_bin_logname);
      unireg_abort(1);
    }

    /* Reports an error and aborts, if the --log-bin-index's path
       is a directory.*/
    if (opt_binlog_index_name &&
        opt_binlog_index_name[strlen(opt_binlog_index_name) - 1]
        == FN_LIBCHAR)
    {
      sql_print_error("Path '%s' is a directory name, please specify \
a file name for --log-bin-index option", opt_binlog_index_name);
      unireg_abort(1);
    }

    char buf[FN_REFLEN];
    const char *ln;
    ln= mysql_bin_log.generate_name(opt_bin_logname, "-bin", buf);
    if (!opt_bin_logname && !opt_binlog_index_name)
    {
      /*
        User didn't give us info to name the binlog index file.
        Picking `hostname`-bin.index like did in 4.x, causes replication to
        fail if the hostname is changed later. So, we would like to instead
        require a name. But as we don't want to break many existing setups, we
        only give warning, not error.
      */
      sql_print_warning("No argument was provided to --log-bin, and "
                        "--log-bin-index was not used; so replication "
                        "may break when this MySQL server acts as a "
                        "master and has his hostname changed!! Please "
                        "use '--log-bin=%s' to avoid this problem.", ln);
    }
    if (ln == buf)
    {
      my_free(opt_bin_logname);
      opt_bin_logname=my_strdup(key_memory_opt_bin_logname,
                                buf, MYF(0));
    }
    if (mysql_bin_log.open_index_file(opt_binlog_index_name, ln, TRUE))
    {
      unireg_abort(1);
    }
  }

  if (opt_bin_log)
  {
    /*
      opt_bin_logname[0] needs to be checked to make sure opt binlog name is
      not an empty string, incase it is an empty string default file
      extension will be passed
     */
    log_bin_basename=
      rpl_make_log_name(key_memory_MYSQL_BIN_LOG_basename,
                        opt_bin_logname, default_logfile_name,
                        (opt_bin_logname && opt_bin_logname[0]) ? "" : "-bin");
    log_bin_index=
      rpl_make_log_name(key_memory_MYSQL_BIN_LOG_index,
                        opt_binlog_index_name, log_bin_basename, ".index");
    if (log_bin_basename == NULL || log_bin_index == NULL)
    {
      sql_print_error("Unable to create replication path names:"
                      " out of memory or path names too long"
                      " (path name exceeds " STRINGIFY_ARG(FN_REFLEN)
                      " or file name exceeds " STRINGIFY_ARG(FN_LEN) ").");
      unireg_abort(1);
    }
  }

#ifndef EMBEDDED_LIBRARY
  DBUG_PRINT("debug",
             ("opt_bin_logname: %s, opt_relay_logname: %s, pidfile_name: %s",
              opt_bin_logname, opt_relay_logname, pidfile_name));
  if (opt_relay_logname)
  {
    /*
      opt_relay_logname[0] needs to be checked to make sure opt relaylog name is
      not an empty string, incase it is an empty string default file
      extension will be passed
     */
    relay_log_basename=
      rpl_make_log_name(key_memory_MYSQL_RELAY_LOG_basename,
                        opt_relay_logname, default_logfile_name,
                        (opt_relay_logname && opt_relay_logname[0]) ? "" : "-relay-bin");
    relay_log_index=
      rpl_make_log_name(key_memory_MYSQL_RELAY_LOG_index,
                        opt_relaylog_index_name, relay_log_basename, ".index");
    if (relay_log_basename == NULL || relay_log_index == NULL)
    {
      sql_print_error("Unable to create replication path names:"
                      " out of memory or path names too long"
                      " (path name exceeds " STRINGIFY_ARG(FN_REFLEN)
                      " or file name exceeds " STRINGIFY_ARG(FN_LEN) ").");
      unireg_abort(1);
    }
  }
#endif /* !EMBEDDED_LIBRARY */

  /* call ha_init_key_cache() on all key caches to init them */
  process_key_caches(&ha_init_key_cache);

  /* Allow storage engine to give real error messages */
  if (ha_init_errors())
    DBUG_RETURN(1);

  if (opt_ignore_builtin_innodb)
    sql_print_warning("ignore-builtin-innodb is ignored "
                      "and will be removed in future releases.");
  if (gtid_server_init())
  {
    sql_print_error("Failed to initialize GTID structures.");
    unireg_abort(1);
  }

  if (plugin_init(&remaining_argc, remaining_argv,
                  (opt_noacl ? PLUGIN_INIT_SKIP_PLUGIN_TABLE : 0) |
                  (opt_help ? PLUGIN_INIT_SKIP_INITIALIZATION : 0)))
  {
    sql_print_error("Failed to initialize plugins.");
    unireg_abort(1);
  }
  plugins_are_initialized= TRUE;  /* Don't separate from init function */

  /* we do want to exit if there are any other unknown options */
  if (remaining_argc > 1)
  {
    int ho_error;
    struct my_option no_opts[]=
    {
      {0, 0, 0, 0, 0, 0, GET_NO_ARG, NO_ARG, 0, 0, 0, 0, 0, 0}
    };
    /*
      We need to eat any 'loose' arguments first before we conclude
      that there are unprocessed options.
    */
    my_getopt_skip_unknown= 0;

    if ((ho_error= handle_options(&remaining_argc, &remaining_argv, no_opts,
                                  mysqld_get_one_option)))
      unireg_abort(ho_error);
    /* Add back the program name handle_options removes */
    remaining_argc++;
    remaining_argv--;
    my_getopt_skip_unknown= TRUE;

    if (remaining_argc > 1)
    {
      my_message_local(ERROR_LEVEL, "Too many arguments (first extra is '%s').",
                       remaining_argv[1]);
      my_message_local(INFORMATION_LEVEL, "Use --verbose --help to get a list "
                       "of available options!");
      unireg_abort(1);
    }
  }

  if (opt_help)
    unireg_abort(0);

  /* if the errmsg.sys is not loaded, terminate to maintain behaviour */
  if (!DEFAULT_ERRMSGS[0][0])
  {
    sql_print_error("Unable to read errmsg.sys file");
    unireg_abort(1);
  }

  /* We have to initialize the storage engines before CSV logging */
  if (ha_init())
  {
    sql_print_error("Can't init databases");
    unireg_abort(1);
  }

  if (opt_bootstrap)
  {
    log_output_options= LOG_FILE;
    /*
      Show errors during bootstrap, but gag everything else so critical
      info isn't lost during install.  WL#6661 et al.
    */
    log_error_verbosity= 1;
  }

  /*
    Issue a warning if there were specified additional options to the
    log-output along with NONE. Probably this wasn't what user wanted.
  */
  if ((log_output_options & LOG_NONE) && (log_output_options & ~LOG_NONE))
    sql_print_warning("There were other values specified to "
                      "log-output besides NONE. Disabling slow "
                      "and general logs anyway.");

  if (log_output_options & LOG_TABLE)
  {
    /* Fall back to log files if the csv engine is not loaded. */
    LEX_STRING csv_name={C_STRING_WITH_LEN("csv")};
    if (!plugin_is_ready(&csv_name, MYSQL_STORAGE_ENGINE_PLUGIN))
    {
      sql_print_error("CSV engine is not present, falling back to the "
                      "log files");
      log_output_options= (log_output_options & ~LOG_TABLE) | LOG_FILE;
    }
  }

  query_logger.set_handlers(log_output_options);

  // Open slow log file if enabled.
  if (opt_slow_log && query_logger.reopen_log_file(QUERY_LOG_SLOW))
    opt_slow_log= false;

  // Open general log file if enabled.
  if (opt_general_log && query_logger.reopen_log_file(QUERY_LOG_GENERAL))
    opt_general_log= false;

  /*
    Set the default storage engines
  */
  if (initialize_storage_engine(default_storage_engine, "",
                                &global_system_variables.table_plugin))
    unireg_abort(1);
  if (initialize_storage_engine(default_tmp_storage_engine, " temp",
                                &global_system_variables.temp_table_plugin))
    unireg_abort(1);

  if (total_ha_2pc > 1 || (1 == total_ha_2pc && opt_bin_log))
  {
    if (opt_bin_log)
      tc_log= &mysql_bin_log;
    else
      tc_log= &tc_log_mmap;
  }
  else
    tc_log= &tc_log_dummy;

  if (tc_log->open(opt_bin_log ? opt_bin_logname : opt_tc_log_file))
  {
    sql_print_error("Can't init tc log");
    unireg_abort(1);
  }

  if (ha_recover(0))
  {
    unireg_abort(1);
  }

  if (gtid_mode >= 1 && opt_bootstrap)
  {
    sql_print_warning("Bootstrap mode disables GTIDs. Bootstrap mode "
    "should only be used by mysql_install_db which initializes the MySQL "
    "data directory and creates system tables.");
    gtid_mode= 0;
  }
  if (gtid_mode >= 1 && !(opt_bin_log && opt_log_slave_updates))
  {
    sql_print_error("--gtid-mode=ON or UPGRADE_STEP_1 or UPGRADE_STEP_2 requires --log-bin and --log-slave-updates");
    unireg_abort(1);
  }
  if (gtid_mode >= 2 && !enforce_gtid_consistency)
  {
    sql_print_error("--gtid-mode=ON or UPGRADE_STEP_1 requires --enforce-gtid-consistency");
    unireg_abort(1);
  }
  if (gtid_mode == 1 || gtid_mode == 2)
  {
    sql_print_error("--gtid-mode=UPGRADE_STEP_1 or --gtid-mode=UPGRADE_STEP_2 are not yet supported");
    unireg_abort(1);
  }

  if (opt_bin_log)
  {
    /*
      Configures what object is used by the current log to store processed
      gtid(s). This is necessary in the MYSQL_BIN_LOG::MYSQL_BIN_LOG to
      corretly compute the set of previous gtids.
    */
    mysql_bin_log.set_previous_gtid_set(
      const_cast<Gtid_set*>(gtid_state->get_logged_gtids()));
    if (mysql_bin_log.open_binlog(opt_bin_logname, 0,
                                  max_binlog_size, false,
                                  true/*need_lock_index=true*/,
                                  true/*need_sid_lock=true*/,
                                  NULL))
      unireg_abort(1);
  }

#ifdef HAVE_REPLICATION
  if (opt_bin_log && expire_logs_days)
  {
    time_t purge_time= server_start_time - expire_logs_days*24*60*60;
    if (purge_time >= 0)
      mysql_bin_log.purge_logs_before_date(purge_time, true);
  }
#endif

  if (opt_myisam_log)
    (void) mi_log(1);

#if defined(HAVE_MLOCKALL) && defined(MCL_CURRENT) && !defined(EMBEDDED_LIBRARY)
  if (locked_in_memory && !getuid())
  {
    if (setreuid((uid_t)-1, 0) == -1)
    {                        // this should never happen
      sql_print_error("setreuid: %s", strerror(errno));
      unireg_abort(1);
    }
    if (mlockall(MCL_CURRENT))
    {
      sql_print_warning("Failed to lock memory. Errno: %d\n",errno); /* purecov: inspected */
      locked_in_memory= 0;
    }
    if (user_info)
      set_user(mysqld_user, user_info);
  }
  else
#endif
    locked_in_memory=0;

  ft_init_stopwords();

  init_max_user_conn();
  init_update_queries();
  DBUG_RETURN(0);
}


#ifndef EMBEDDED_LIBRARY

static void create_shutdown_thread()
{
#ifdef _WIN32
  hEventShutdown=CreateEvent(0, FALSE, FALSE, shutdown_event_name);
  pthread_t hThread;
  int error;
  if ((error= mysql_thread_create(key_thread_handle_shutdown,
                                  &hThread, &connection_attrib,
                                  handle_shutdown, 0)))
    sql_print_warning("Can't create thread to handle shutdown requests"
                      " (errno= %d)", error);

  // On "Stop Service" we have to do regular shutdown
  Service.SetShutdownEvent(hEventShutdown);
#endif /* _WIN32 */
}

#endif /* EMBEDDED_LIBRARY */


#ifndef EMBEDDED_LIBRARY
#ifndef DBUG_OFF
/*
  Debugging helper function to keep the locale database
  (see sql_locale.cc) and max_month_name_length and
  max_day_name_length variable values in consistent state.
*/
static void test_lc_time_sz()
{
  DBUG_ENTER("test_lc_time_sz");
  for (MY_LOCALE **loc= my_locales; *loc; loc++)
  {
    uint max_month_len= 0;
    uint max_day_len = 0;
    for (const char **month= (*loc)->month_names->type_names; *month; month++)
    {
      set_if_bigger(max_month_len,
                    my_numchars_mb(&my_charset_utf8_general_ci,
                                   *month, *month + strlen(*month)));
    }
    for (const char **day= (*loc)->day_names->type_names; *day; day++)
    {
      set_if_bigger(max_day_len,
                    my_numchars_mb(&my_charset_utf8_general_ci,
                                   *day, *day + strlen(*day)));
    }
    if ((*loc)->max_month_name_length != max_month_len ||
        (*loc)->max_day_name_length != max_day_len)
    {
      DBUG_PRINT("Wrong max day name(or month name) length for locale:",
                 ("%s", (*loc)->name));
      DBUG_ASSERT(0);
    }
  }
  DBUG_VOID_RETURN;
}
#endif//DBUG_OFF

#ifdef _WIN32
int win_main(int argc, char **argv)
#else
int mysqld_main(int argc, char **argv)
#endif
{
  /*
    Perform basic thread library and malloc initialization,
    to be able to read defaults files and parse options.
  */
  my_progname= argv[0];

#ifndef _WIN32
#ifdef WITH_PERFSCHEMA_STORAGE_ENGINE
  pre_initialize_performance_schema();
#endif /*WITH_PERFSCHEMA_STORAGE_ENGINE */

  // For windows, my_init() is called from the win specific mysqld_main
  if (my_init())                 // init my_sys library & pthreads
  {
    my_message_local(ERROR_LEVEL, "my_init() failed.");
    return 1;
  }
#endif /* _WIN32 */

  orig_argc= argc;
  orig_argv= argv;
  my_getopt_use_args_separator= TRUE;
  if (load_defaults(MYSQL_CONFIG_NAME, load_default_groups, &argc, &argv))
    return 1;
  my_getopt_use_args_separator= FALSE;
  defaults_argc= argc;
  defaults_argv= argv;
  remaining_argc= argc;
  remaining_argv= argv;

  /* Must be initialized early for comparison of options name */
  system_charset_info= &my_charset_utf8_general_ci;

  init_sql_statement_names();
  sys_var_init();

  int ho_error;

#ifdef WITH_PERFSCHEMA_STORAGE_ENGINE
  /*
    Initialize the array of performance schema instrument configurations.
  */
  init_pfs_instrument_array();
#endif /* WITH_PERFSCHEMA_STORAGE_ENGINE */

  ho_error= handle_early_options();

  ulong requested_open_files;
  adjust_related_options(&requested_open_files);

#ifdef WITH_PERFSCHEMA_STORAGE_ENGINE
  if (pfs_param.m_enabled)
    load_perfschema_engine= true;

  if (ho_error == 0)
  {
    if (pfs_param.m_enabled && !opt_help && !opt_bootstrap)
    {
      /* Add sizing hints from the server sizing parameters. */
      pfs_param.m_hints.m_table_definition_cache= table_def_size;
      pfs_param.m_hints.m_table_open_cache= table_cache_size;
      pfs_param.m_hints.m_max_connections= max_connections;
      pfs_param.m_hints.m_open_files_limit= requested_open_files;
      PSI_hook= initialize_performance_schema(&pfs_param);
      if (PSI_hook == NULL)
      {
        pfs_param.m_enabled= false;
        buffered_logs.buffer(WARNING_LEVEL,
                             "Performance schema disabled (reason: init failed).");
      }
    }
  }
#else
  /*
    Other provider of the instrumentation interface should
    initialize PSI_hook here:
    - HAVE_PSI_INTERFACE is for the instrumentation interface
    - WITH_PERFSCHEMA_STORAGE_ENGINE is for one implementation
      of the interface,
    but there could be alternate implementations, which is why
    these two defines are kept separate.
  */
#endif /* WITH_PERFSCHEMA_STORAGE_ENGINE */

#ifdef HAVE_PSI_INTERFACE
  /*
    Obtain the current performance schema instrumentation interface,
    if available.
  */
  if (PSI_hook)
  {
    PSI *psi_server= (PSI*) PSI_hook->get_interface(PSI_CURRENT_VERSION);
    if (likely(psi_server != NULL))
    {
      set_psi_server(psi_server);

      /*
        Now that we have parsed the command line arguments, and have initialized
        the performance schema itself, the next step is to register all the
        server instruments.
      */
      init_server_psi_keys();
      /* Instrument the main thread */
      PSI_thread *psi= PSI_THREAD_CALL(new_thread)(key_thread_main, NULL, 0);
      PSI_THREAD_CALL(set_thread)(psi);

      /*
        Now that some instrumentation is in place,
        recreate objects which were initialised early,
        so that they are instrumented as well.
      */
      my_thread_global_reinit();
    }
  }
#endif /* HAVE_PSI_INTERFACE */

  init_error_log_mutex();
  local_message_hook= error_log_print;  // we never change this in embedded

  /* Set signal used to kill MySQL */
#if defined(SIGUSR2)
  thr_kill_signal= SIGUSR2;
#else
  thr_kill_signal= SIGINT;
#endif

  /* Initialize audit interface globals. Audit plugins are inited later. */
  mysql_audit_initialize();

  /*
    Perform basic query log initialization. Should be called after
    MY_INIT, as it initializes mutexes.
  */
  query_logger.init();

  if (ho_error)
  {
    /*
      Parsing command line option failed,
      Since we don't have a workable remaining_argc/remaining_argv
      to continue the server initialization, this is as far as this
      code can go.
      This is the best effort to log meaningful messages:
      - messages will be printed to stderr, which is not redirected yet,
      - messages will be printed in the NT event log, for windows.
    */
    buffered_logs.print();
    buffered_logs.cleanup();
    /*
      Not enough initializations for unireg_abort()
      Using exit() for windows.
    */
    exit (ho_error);
  }

  if (init_common_variables())
    unireg_abort(1);        // Will do exit

  my_init_signals();

  size_t guardize= 0;
  int retval= pthread_attr_getguardsize(&connection_attrib, &guardize);
  DBUG_ASSERT(retval == 0);
  if (retval != 0)
    guardize= my_thread_stack_size;

#if defined(__ia64__) || defined(__ia64)
  /*
    Peculiar things with ia64 platforms - it seems we only have half the
    stack size in reality, so we have to double it here
  */
  guardize= my_thread_stack_size;
#endif

  pthread_attr_setstacksize(&connection_attrib,
                            my_thread_stack_size + guardize);

  {
    /* Retrieve used stack size;  Needed for checking stack overflows */
    size_t stack_size= 0;
    pthread_attr_getstacksize(&connection_attrib, &stack_size);

    /* We must check if stack_size = 0 as Solaris 2.9 can return 0 here */
    if (stack_size && stack_size < (my_thread_stack_size + guardize))
    {
      sql_print_warning("Asked for %lu thread stack, but got %ld",
                        my_thread_stack_size + guardize, (long) stack_size);
#if defined(__ia64__) || defined(__ia64)
      my_thread_stack_size= stack_size / 2;
#else
      my_thread_stack_size= stack_size - guardize;
#endif
    }
  }

  select_thread=pthread_self();
  select_thread_in_use=1;

#ifdef HAVE_LIBWRAP
  libwrapName= my_progname+dirname_length(my_progname);
  openlog(libwrapName, LOG_PID, LOG_AUTH);
#endif /* HAVE_LIBWRAP */

#ifndef DBUG_OFF
  test_lc_time_sz();
  srand(time(NULL));
#endif

  /*
    We have enough space for fiddling with the argv, continue
  */
  check_data_home(mysql_real_data_home);
  if (my_setwd(mysql_real_data_home,MYF(MY_WME)) && !opt_help)
    unireg_abort(1);        /* purecov: inspected */

  if ((user_info= check_user(mysqld_user)))
  {
#if defined(HAVE_MLOCKALL) && defined(MCL_CURRENT)
    if (locked_in_memory) // getuid() == 0 here
      set_effective_user(user_info);
    else
#endif
      set_user(mysqld_user, user_info);
  }

  if (opt_bin_log && server_id == 0)
  {
    server_id= 1;
#ifdef EXTRA_DEBUG
    sql_print_warning("You have enabled the binary log, but you haven't set "
                      "server-id to a non-zero value: we force server id to 1; "
                      "updates will be logged to the binary log, but "
                      "connections from slaves will not be accepted.");
#endif
  }

  /* 
   The subsequent calls may take a long time : e.g. innodb log read.
   Thus set the long running service control manager timeout
  */
#if defined(_WIN32) && !defined(EMBEDDED_LIBRARY)
  Service.SetSlowStarting(slow_start_timeout);
#endif

  if (init_server_components())
    unireg_abort(1);

  /*
    Each server should have one UUID. We will create it automatically, if it
    does not exist.
   */
  if (!opt_bootstrap)
  {
    if (init_server_auto_options())
    {
      sql_print_error("Initialzation of the server's UUID failed because it could"
                      " not be read from the auto.cnf file. If this is a new"
                      " server, the initialization failed because it was not"
                      " possible to generate a new UUID.");
      unireg_abort(1);
    }

    if (opt_bin_log)
    {
      /*
        Add server_uuid to the sid_map.  This must be done after
        server_uuid has been initialized in init_server_auto_options and
        after the binary log (and sid_map file) has been initialized in
        init_server_components().

        No error message is needed: init_sid_map() prints a message.
      */
      global_sid_lock->rdlock();
      int ret= gtid_state->init();
      global_sid_lock->unlock();
      if (ret)
        unireg_abort(1);

      if (mysql_bin_log.init_gtid_sets(
            const_cast<Gtid_set *>(gtid_state->get_logged_gtids()),
            const_cast<Gtid_set *>(gtid_state->get_lost_gtids()),
            opt_master_verify_checksum,
            true/*true=need lock*/))
        unireg_abort(1);

      /*
        Write the previous set of gtids at this point because during
        the creation of the binary log this is not done as we cannot
        move the init_gtid_sets() to a place before openning the binary
        log. This requires some investigation.

        /Alfranio
      */
      if (gtid_mode > 0)
      {
        global_sid_lock->wrlock();
        const Gtid_set *logged_gtids= gtid_state->get_logged_gtids();
        if (gtid_mode > 1 || !logged_gtids->is_empty())
        {
          Previous_gtids_log_event prev_gtids_ev(logged_gtids);
          global_sid_lock->unlock();

          prev_gtids_ev.checksum_alg= binlog_checksum_options;

          if (prev_gtids_ev.write(mysql_bin_log.get_log_file()))
            unireg_abort(1);
          mysql_bin_log.add_bytes_written(prev_gtids_ev.data_written);

          if (flush_io_cache(mysql_bin_log.get_log_file()) ||
              mysql_file_sync(mysql_bin_log.get_log_file()->file, MYF(MY_WME)))
            unireg_abort(1);
        }
        else
          global_sid_lock->unlock();
      }
    }
  }

  if (init_ssl())
    unireg_abort(1);
  network_init();

#ifdef _WIN32
  if (!opt_console)
  {
    if (reopen_fstreams(log_error_file, stdout, stderr))
      unireg_abort(1);
    setbuf(stderr, NULL);
    FreeConsole();        // Remove window
  }
#endif

  /*
   Initialize my_str_malloc(), my_str_realloc() and my_str_free()
  */
  my_str_malloc= &my_str_malloc_mysqld;
  my_str_free= &my_str_free_mysqld;
  my_str_realloc= &my_str_realloc_mysqld;

  /*
    init signals & alarm
    After this we can't quit by a simple unireg_abort
  */
  error_handler_hook= my_message_sql;
  start_signal_handler();       // Creates pidfile

  if (mysql_rm_tmp_tables() || acl_init(opt_noacl) ||
      my_tz_init((THD *)0, default_tz_name, opt_bootstrap))
  {
    abort_loop=1;
    select_thread_in_use=0;

    (void) pthread_kill(signal_thread, MYSQL_KILL_SIGNAL);

    delete_pid_file(MYF(MY_WME));

    if (mysqld_socket_acceptor != NULL)
    {
      delete mysqld_socket_acceptor;
      mysqld_socket_acceptor= NULL;
    }
    exit(1);
  }

  if (!opt_noacl)
    (void) grant_init();

  if (!opt_bootstrap)
    servers_init(0);

  if (!opt_noacl)
  {
#ifdef HAVE_DLOPEN
    udf_init();
#endif
  }

  init_status_vars();
  /* If running with bootstrap, do not start replication. */
  if (opt_bootstrap)
    opt_skip_slave_start= 1;

  check_binlog_cache_size(NULL);
  check_binlog_stmt_cache_size(NULL);

  binlog_unsafe_map_init();

  /* If running with bootstrap, do not start replication. */
  if (!opt_bootstrap)
  {
    // Make @@slave_skip_errors show the nice human-readable value.
    set_slave_skip_errors(&opt_slave_skip_errors);

    /*
      init_slave() must be called after the thread keys are created.
    */
    if (server_id != 0)
      init_slave(); /* Ignoring errors while configuring replication. */
  }

#ifdef WITH_PERFSCHEMA_STORAGE_ENGINE
  initialize_performance_schema_acl(opt_bootstrap);
  /*
    Do not check the structure of the performance schema tables
    during bootstrap:
    - the tables are not supposed to exist yet, bootstrap will create them
    - a check would print spurious error messages
  */
  if (! opt_bootstrap && load_perfschema_engine)
    check_performance_schema();
#endif

  initialize_information_schema_acl();

  execute_ddl_log_recovery();

  if (Events::init(opt_noacl || opt_bootstrap))
    unireg_abort(1);

  if (opt_bootstrap)
  {
    select_thread_in_use= 0;                    // Allow 'kill' to work
    /* Signal threads waiting for server to be started */
    mysql_mutex_lock(&LOCK_server_started);
    mysqld_server_started= 1;
    mysql_cond_broadcast(&COND_server_started);
    mysql_mutex_unlock(&LOCK_server_started);

    bootstrap(mysql_stdin);
    unireg_abort(bootstrap_error ? 1 : 0);
  }
  if (opt_init_file && *opt_init_file)
  {
    if (read_init_file(opt_init_file))
      unireg_abort(1);
  }

  create_shutdown_thread();
  start_handle_manager();

  sql_print_information(ER_DEFAULT(ER_STARTUP),
                        my_progname,
                        server_version,
#ifdef HAVE_SYS_UN_H
                        (opt_bootstrap ? (char*) "" : mysqld_unix_port),
#else
                        (char*) "",
#endif
                         mysqld_port,
                         MYSQL_COMPILATION_COMMENT);
#if defined(_WIN32) && !defined(EMBEDDED_LIBRARY)
  Service.SetRunning();
#endif


  /* Signal threads waiting for server to be started */
  mysql_mutex_lock(&LOCK_server_started);
  mysqld_server_started= 1;
  mysql_cond_broadcast(&COND_server_started);
  mysql_mutex_unlock(&LOCK_server_started);

#ifdef WITH_NDBCLUSTER_STORAGE_ENGINE
  /* engine specific hook, to be made generic */
  if (ndb_wait_setup_func && ndb_wait_setup_func(opt_ndb_wait_setup))
  {
    sql_print_warning("NDB : Tables not available after %lu seconds."
                      "  Consider increasing --ndb-wait-setup value",
                      opt_ndb_wait_setup);
  }
#endif

#if defined(_WIN32)
  setup_conn_event_handler_threads();
#else
  (void) mysqld_socket_acceptor->connection_event_loop();
#endif /* _WIN32 */

  /* (void) pthread_attr_destroy(&connection_attrib); */

  DBUG_PRINT("quit",("Exiting main thread"));

#ifndef _WIN32
#ifdef EXTRA_DEBUG2
  sql_print_error("Before Lock_thread_count");
#endif
  mysql_mutex_lock(&LOCK_thread_count);
  DBUG_PRINT("quit", ("Got thread_count mutex"));
  select_thread_in_use=0;     // For close_connections
  mysql_mutex_unlock(&LOCK_thread_count);
  mysql_cond_broadcast(&COND_thread_count);
#ifdef EXTRA_DEBUG2
  sql_print_error("After lock_thread_count");
#endif
#endif /* _WIN32 */

#ifdef HAVE_PSI_THREAD_INTERFACE
  /*
    Disable the main thread instrumentation,
    to avoid recording events during the shutdown.
  */
  PSI_THREAD_CALL(delete_current_thread)();
#endif

  /* Wait until cleanup is done */
  mysql_mutex_lock(&LOCK_thread_count);
  while (!ready_to_exit)
    mysql_cond_wait(&COND_thread_count, &LOCK_thread_count);
  mysql_mutex_unlock(&LOCK_thread_count);

#if defined(_WIN32) && !defined(EMBEDDED_LIBRARY)
  if (Service.IsNT() && start_mode)
    Service.Stop();
  else
  {
    Service.SetShutdownEvent(0);
    if (hEventShutdown)
      CloseHandle(hEventShutdown);
  }
#endif
  clean_up(1);
  mysqld_exit(0);
}

#endif /* !EMBEDDED_LIBRARY */


/****************************************************************************
  Main and thread entry function for Win32
  (all this is needed only to run mysqld as a service on WinNT)
****************************************************************************/

#if defined(_WIN32) && !defined(EMBEDDED_LIBRARY)
int mysql_service(void *p)
{
  if (my_thread_init())
    return 1;

  if (use_opt_args)
    win_main(opt_argc, opt_argv);
  else
    win_main(Service.my_argc, Service.my_argv);

  my_thread_end();
  return 0;
}


/* Quote string if it contains space, else copy */

static char *add_quoted_string(char *to, const char *from, char *to_end)
{
  uint length= (uint) (to_end-to);

  if (!strchr(from, ' '))
    return strmake(to, from, length-1);
  return strxnmov(to, length-1, "\"", from, "\"", NullS);
}


/**
  Handle basic handling of services, like installation and removal.

  @param argv             Pointer to argument list
  @param servicename    Internal name of service
  @param displayname    Display name of service (in taskbar ?)
  @param file_path    Path to this program
  @param startup_option Startup option to mysqld

  @retval
    0   option handled
  @retval
    1   Could not handle option
*/

static bool
default_service_handling(char **argv,
       const char *servicename,
       const char *displayname,
       const char *file_path,
       const char *extra_opt,
       const char *account_name)
{
  char path_and_service[FN_REFLEN+FN_REFLEN+32], *pos, *end;
  const char *opt_delim;
  end= path_and_service + sizeof(path_and_service)-3;

  /* We have to quote filename if it contains spaces */
  pos= add_quoted_string(path_and_service, file_path, end);
  if (extra_opt && *extra_opt)
  {
    /*
     Add option after file_path. There will be zero or one extra option.  It's
     assumed to be --defaults-file=file but isn't checked.  The variable (not
     the option name) should be quoted if it contains a string.
    */
    *pos++= ' ';
    if (opt_delim= strchr(extra_opt, '='))
    {
      size_t length= ++opt_delim - extra_opt;
      pos= strnmov(pos, extra_opt, length);
    }
    else
      opt_delim= extra_opt;

    pos= add_quoted_string(pos, opt_delim, end);
  }
  /* We must have servicename last */
  *pos++= ' ';
  (void) add_quoted_string(pos, servicename, end);

  if (Service.got_service_option(argv, "install"))
  {
    Service.Install(1, servicename, displayname, path_and_service,
                    account_name);
    return 0;
  }
  if (Service.got_service_option(argv, "install-manual"))
  {
    Service.Install(0, servicename, displayname, path_and_service,
                    account_name);
    return 0;
  }
  if (Service.got_service_option(argv, "remove"))
  {
    Service.Remove(servicename);
    return 0;
  }
  return 1;
}


int mysqld_main(int argc, char **argv)
{
  /*
    When several instances are running on the same machine, we
    need to have an  unique  named  hEventShudown  through the
    application PID e.g.: MySQLShutdown1890; MySQLShutdown2342
  */
  int10_to_str((int) GetCurrentProcessId(),strmov(shutdown_event_name,
                                                  "MySQLShutdown"), 10);

  /* Must be initialized early for comparison of service name */
  system_charset_info= &my_charset_utf8_general_ci;

#ifdef WITH_PERFSCHEMA_STORAGE_ENGINE
  pre_initialize_performance_schema();
#endif /*WITH_PERFSCHEMA_STORAGE_ENGINE */

  if (my_init())
  {
    my_message_local(ERROR_LEVEL, "my_init() failed.");
    return 1;
  }

  if (Service.GetOS())  /* true NT family */
  {
    char file_path[FN_REFLEN];
    my_path(file_path, argv[0], "");          /* Find name in path */
    fn_format(file_path,argv[0],file_path,"",
        MY_REPLACE_DIR | MY_UNPACK_FILENAME | MY_RESOLVE_SYMLINKS);

    if (argc == 2)
    {
      if (!default_service_handling(argv, MYSQL_SERVICENAME, MYSQL_SERVICENAME,
           file_path, "", NULL))
  return 0;
      if (Service.IsService(argv[1]))        /* Start an optional service */
      {
  /*
    Only add the service name to the groups read from the config file
    if it's not "MySQL". (The default service name should be 'mysqld'
    but we started a bad tradition by calling it MySQL from the start
    and we are now stuck with it.
  */
  if (my_strcasecmp(system_charset_info, argv[1],"mysql"))
    load_default_groups[load_default_groups_sz-2]= argv[1];
        start_mode= 1;
        Service.Init(argv[1], mysql_service);
        return 0;
      }
    }
    else if (argc == 3) /* install or remove any optional service */
    {
      if (!default_service_handling(argv, argv[2], argv[2], file_path, "",
                                    NULL))
  return 0;
      if (Service.IsService(argv[2]))
      {
  /*
    mysqld was started as
    mysqld --defaults-file=my_path\my.ini service-name
  */
  use_opt_args=1;
  opt_argc= 2;        // Skip service-name
  opt_argv=argv;
  start_mode= 1;
  if (my_strcasecmp(system_charset_info, argv[2],"mysql"))
    load_default_groups[load_default_groups_sz-2]= argv[2];
  Service.Init(argv[2], mysql_service);
  return 0;
      }
    }
    else if (argc == 4 || argc == 5)
    {
      /*
        This may seem strange, because we handle --local-service while
        preserving 4.1's behavior of allowing any one other argument that is
        passed to the service on startup. (The assumption is that this is
        --defaults-file=file, but that was not enforced in 4.1, so we don't
        enforce it here.)
      */
      const char *extra_opt= NullS;
      const char *account_name = NullS;
      int index;
      for (index = 3; index < argc; index++)
      {
        if (!strcmp(argv[index], "--local-service"))
          account_name= "NT AUTHORITY\\LocalService";
        else
          extra_opt= argv[index];
      }

      if (argc == 4 || account_name)
        if (!default_service_handling(argv, argv[2], argv[2], file_path,
                                      extra_opt, account_name))
          return 0;
    }
    else if (argc == 1 && Service.IsService(MYSQL_SERVICENAME))
    {
      /* start the default service */
      start_mode= 1;
      Service.Init(MYSQL_SERVICENAME, mysql_service);
      return 0;
    }
  }
  /* Start as standalone server */
  Service.my_argc=argc;
  Service.my_argv=argv;
  mysql_service(NULL);
  return 0;
}
#endif


/**
  Execute all commands from a file. Used by the mysql_install_db script to
  create MySQL privilege tables without having to start a full MySQL server.
*/

static void bootstrap(MYSQL_FILE *file)
{
  DBUG_ENTER("bootstrap");

  THD *thd= new THD;
  thd->bootstrap=1;
  my_net_init(&thd->net,(st_vio*) 0);
  thd->max_client_packet_length= thd->net.max_packet;
  thd->security_ctx->master_access= ~(ulong)0;
  thd->thread_id= thd->variables.pseudo_thread_id= thread_id++;

  in_bootstrap= TRUE;

  bootstrap_file=file;
#ifndef EMBEDDED_LIBRARY      // TODO:  Enable this
  int error;
  if ((error= mysql_thread_create(key_thread_bootstrap,
                                  &thd->real_id, &connection_attrib,
                                  handle_bootstrap, (void*) thd)))
  {
    sql_print_warning("Can't create thread to handle bootstrap (errno= %d)",
                      error);
    bootstrap_error=-1;
    DBUG_VOID_RETURN;
  }
  /* Wait for thread to die */
  mysql_mutex_lock(&LOCK_thread_count);
  while (in_bootstrap)
  {
    mysql_cond_wait(&COND_thread_count, &LOCK_thread_count);
    DBUG_PRINT("quit", ("One thread died (count=%u)", get_thread_count()));
  }
  mysql_mutex_unlock(&LOCK_thread_count);
#else
  thd->mysql= 0;
  do_handle_bootstrap(thd);
#endif

  DBUG_VOID_RETURN;
}


static bool read_init_file(char *file_name)
{
  MYSQL_FILE *file;
  DBUG_ENTER("read_init_file");
  DBUG_PRINT("enter",("name: %s",file_name));

  sql_print_information("Execution of init_file \'%s\' started.", file_name);

  if (!(file= mysql_file_fopen(key_file_init, file_name,
                               O_RDONLY, MYF(MY_WME))))
    DBUG_RETURN(TRUE);
  bootstrap(file);
  mysql_file_fclose(file, MYF(MY_WME));

  sql_print_information("Execution of init_file \'%s\' ended.", file_name);

  DBUG_RETURN(FALSE);
}


/****************************************************************************
  Handle start options
******************************************************************************/

/**
  Process command line options flagged as 'early'.
  Some components needs to be initialized as early as possible,
  because the rest of the server initialization depends on them.
  Options that needs to be parsed early includes:
  - the performance schema, when compiled in,
  - options related to the help,
  - options related to the bootstrap
  The performance schema needs to be initialized as early as possible,
  before to-be-instrumented objects of the server are initialized.
*/
int handle_early_options()
{
  int ho_error;
  vector<my_option> all_early_options;
  all_early_options.reserve(100);

  my_getopt_register_get_addr(NULL);
  /* Skip unknown options so that they may be processed later */
  my_getopt_skip_unknown= TRUE;

  /* Add the system variables parsed early */
  sys_var_add_options(&all_early_options, sys_var::PARSE_EARLY);

  /* Add the command line options parsed early */
  for (my_option *opt= my_long_early_options;
       opt->name != NULL;
       opt++)
    all_early_options.push_back(*opt);

  add_terminator(&all_early_options);

  /*
    Logs generated while parsing the command line
    options are buffered and printed later.
  */
  buffered_logs.init();
  my_getopt_error_reporter= buffered_option_error_reporter;
  my_charset_error_reporter= buffered_option_error_reporter;

  ho_error= handle_options(&remaining_argc, &remaining_argv,
                           &all_early_options[0], mysqld_get_one_option);
  if (ho_error == 0)
  {
    /* Add back the program name handle_options removes */
    remaining_argc++;
    remaining_argv--;
  }

  // Swap with an empty vector, i.e. delete elements and free allocated space.
  vector<my_option>().swap(all_early_options);

  return ho_error;
}

/**
  Adjust @c open_files_limit.
  Computation is  based on:
  - @c max_connections,
  - @c table_cache_size,
  - the platform max open file limit.
*/
void adjust_open_files_limit(ulong *requested_open_files)
{
  ulong limit_1;
  ulong limit_2;
  ulong limit_3;
  ulong request_open_files;
  ulong effective_open_files;

  /* MyISAM requires two file handles per table. */
  limit_1= 10 + max_connections + table_cache_size * 2;

  /*
    We are trying to allocate no less than max_connections*5 file
    handles (i.e. we are trying to set the limit so that they will
    be available).
  */
  limit_2= max_connections * 5;

  /* Try to allocate no less than 5000 by default. */
  limit_3= open_files_limit ? open_files_limit : 5000;

  request_open_files= max<ulong>(max<ulong>(limit_1, limit_2), limit_3);

  /* Notice: my_set_max_open_files() may return more than requested. */
  effective_open_files= my_set_max_open_files(request_open_files);

  if (effective_open_files < request_open_files)
  {
    char msg[1024];

    if (open_files_limit == 0)
    {
      snprintf(msg, sizeof(msg),
               "Changed limits: max_open_files: %lu (requested %lu)",
               effective_open_files, request_open_files);
      buffered_logs.buffer(WARNING_LEVEL, msg);
    }
    else
    {
      snprintf(msg, sizeof(msg),
               "Could not increase number of max_open_files to "
               "more than %lu (request: %lu)",
               effective_open_files, request_open_files);
      buffered_logs.buffer(WARNING_LEVEL, msg);
    }
  }

  open_files_limit= effective_open_files;
  if (requested_open_files)
    *requested_open_files= min<ulong>(effective_open_files, request_open_files);
}

void adjust_max_connections(ulong requested_open_files)
{
  ulong limit;

  limit= requested_open_files - 10 - TABLE_OPEN_CACHE_MIN * 2;

  if (limit < max_connections)
  {
    char msg[1024];

    snprintf(msg, sizeof(msg),
             "Changed limits: max_connections: %lu (requested %lu)",
             limit, max_connections);
    buffered_logs.buffer(WARNING_LEVEL, msg);

    max_connections= limit;
  }
}

void adjust_table_cache_size(ulong requested_open_files)
{
  ulong limit;

  limit= max<ulong>((requested_open_files - 10 - max_connections) / 2,
                    TABLE_OPEN_CACHE_MIN);

  if (limit < table_cache_size)
  {
    char msg[1024];

    snprintf(msg, sizeof(msg),
             "Changed limits: table_cache: %lu (requested %lu)",
             limit, table_cache_size);
    buffered_logs.buffer(WARNING_LEVEL, msg);

    table_cache_size= limit;
  }

  table_cache_size_per_instance= table_cache_size / table_cache_instances;
}

void adjust_table_def_size()
{
  longlong default_value;
  sys_var *var;

  default_value= min<longlong> (400 + table_cache_size / 2, 2000);
  var= intern_find_sys_var(STRING_WITH_LEN("table_definition_cache"));
  DBUG_ASSERT(var != NULL);
  var->update_default(default_value);

  if (! table_definition_cache_specified)
    table_def_size= default_value;
}

void adjust_related_options(ulong *requested_open_files)
{
  /* In bootstrap, disable grant tables (we are about to create them) */
  if (opt_bootstrap)
    opt_noacl= 1;

  /* The order is critical here, because of dependencies. */
  adjust_open_files_limit(requested_open_files);
  adjust_max_connections(*requested_open_files);
  adjust_table_cache_size(*requested_open_files);
  adjust_table_def_size();
}

vector<my_option> all_options;

struct my_option my_long_early_options[]=
{
  {"bootstrap", OPT_BOOTSTRAP, "Used by mysql installation scripts.", 0, 0, 0,
   GET_NO_ARG, NO_ARG, 0, 0, 0, 0, 0, 0},
  {"skip-grant-tables", 0,
   "Start without grant tables. This gives all users FULL ACCESS to all tables.",
   &opt_noacl, &opt_noacl, 0, GET_BOOL, NO_ARG, 0, 0, 0, 0, 0,
   0},
  {"help", '?', "Display this help and exit.",
   &opt_help, &opt_help, 0, GET_BOOL, NO_ARG, 0, 0, 0, 0,
   0, 0},
  {"verbose", 'v', "Used with --help option for detailed help.",
   &opt_verbose, &opt_verbose, 0, GET_BOOL, NO_ARG, 0, 0, 0, 0, 0, 0},
  {"version", 'V', "Output version information and exit.", 0, 0, 0, GET_NO_ARG,
   NO_ARG, 0, 0, 0, 0, 0, 0},
  {0, 0, 0, 0, 0, 0, GET_NO_ARG, NO_ARG, 0, 0, 0, 0, 0, 0}
};

/**
  System variables are automatically command-line options (few
  exceptions are documented in sys_var.h), so don't need
  to be listed here.
*/

struct my_option my_long_options[]=
{
#ifdef HAVE_REPLICATION
  {"abort-slave-event-count", 0,
   "Option used by mysql-test for debugging and testing of replication.",
   &abort_slave_event_count,  &abort_slave_event_count,
   0, GET_INT, REQUIRED_ARG, 0, 0, 0, 0, 0, 0},
#endif /* HAVE_REPLICATION */
  {"allow-suspicious-udfs", 0,
   "Allows use of UDFs consisting of only one symbol xxx() "
   "without corresponding xxx_init() or xxx_deinit(). That also means "
   "that one can load any function from any library, for example exit() "
   "from libc.so",
   &opt_allow_suspicious_udfs, &opt_allow_suspicious_udfs,
   0, GET_BOOL, NO_ARG, 0, 0, 0, 0, 0, 0},
  {"ansi", 'a', "Use ANSI SQL syntax instead of MySQL syntax. This mode "
   "will also set transaction isolation level 'serializable'.", 0, 0, 0,
   GET_NO_ARG, NO_ARG, 0, 0, 0, 0, 0, 0},
  /*
    Because Sys_var_bit does not support command-line options, we need to
    explicitely add one for --autocommit
  */
  {"autocommit", 0, "Set default value for autocommit (0 or 1)",
   &opt_autocommit, &opt_autocommit, 0,
   GET_BOOL, OPT_ARG, 1, 0, 0, 0, 0, NULL},
  {"binlog-do-db", OPT_BINLOG_DO_DB,
   "Tells the master it should log updates for the specified database, "
   "and exclude all others not explicitly mentioned.",
   0, 0, 0, GET_STR, REQUIRED_ARG, 0, 0, 0, 0, 0, 0},
  {"binlog-ignore-db", OPT_BINLOG_IGNORE_DB,
   "Tells the master that updates to the given database should not be logged to the binary log.",
   0, 0, 0, GET_STR, REQUIRED_ARG, 0, 0, 0, 0, 0, 0},
  {"binlog-row-event-max-size", 0,
   "The maximum size of a row-based binary log event in bytes. Rows will be "
   "grouped into events smaller than this size if possible. "
   "The value has to be a multiple of 256.",
   &opt_binlog_rows_event_max_size, &opt_binlog_rows_event_max_size,
   0, GET_ULONG, REQUIRED_ARG,
   /* def_value */ 8192, /* min_value */  256, /* max_value */ ULONG_MAX,
   /* sub_size */     0, /* block_size */ 256,
   /* app_type */ 0
  },
  {"character-set-client-handshake", 0,
   "Don't ignore client side character set value sent during handshake.",
   &opt_character_set_client_handshake,
   &opt_character_set_client_handshake,
    0, GET_BOOL, NO_ARG, 1, 0, 0, 0, 0, 0},
  {"character-set-filesystem", 0,
   "Set the filesystem character set.",
   &character_set_filesystem_name,
   &character_set_filesystem_name,
   0, GET_STR, REQUIRED_ARG, 0, 0, 0, 0, 0, 0 },
  {"character-set-server", 'C', "Set the default character set.",
   &default_character_set_name, &default_character_set_name,
   0, GET_STR, REQUIRED_ARG, 0, 0, 0, 0, 0, 0 },
  {"chroot", 'r', "Chroot mysqld daemon during startup.",
   &mysqld_chroot, &mysqld_chroot, 0, GET_STR, REQUIRED_ARG,
   0, 0, 0, 0, 0, 0},
  {"collation-server", 0, "Set the default collation.",
   &default_collation_name, &default_collation_name,
   0, GET_STR, REQUIRED_ARG, 0, 0, 0, 0, 0, 0 },
  {"console", OPT_CONSOLE, "Write error output on screen; don't remove the console window on windows.",
   &opt_console, &opt_console, 0, GET_BOOL, NO_ARG, 0, 0, 0,
   0, 0, 0},
  {"core-file", OPT_WANT_CORE, "Write core on errors.", 0, 0, 0, GET_NO_ARG,
   NO_ARG, 0, 0, 0, 0, 0, 0},
  /* default-storage-engine should have "MyISAM" as def_value. Instead
     of initializing it here it is done in init_common_variables() due
     to a compiler bug in Sun Studio compiler. */
  {"default-storage-engine", 0, "The default storage engine for new tables",
   &default_storage_engine, 0, 0, GET_STR, REQUIRED_ARG,
   0, 0, 0, 0, 0, 0 },
  {"default-tmp-storage-engine", 0, 
    "The default storage engine for new explict temporary tables",
   &default_tmp_storage_engine, 0, 0, GET_STR, REQUIRED_ARG,
   0, 0, 0, 0, 0, 0 },
  {"default-time-zone", 0, "Set the default time zone.",
   &default_tz_name, &default_tz_name,
   0, GET_STR, REQUIRED_ARG, 0, 0, 0, 0, 0, 0 },
#ifdef HAVE_OPENSSL
  {"des-key-file", 0,
   "Load keys for des_encrypt() and des_encrypt from given file.",
   &des_key_file, &des_key_file, 0, GET_STR, REQUIRED_ARG,
   0, 0, 0, 0, 0, 0},
#endif /* HAVE_OPENSSL */
#ifdef HAVE_REPLICATION
  {"disconnect-slave-event-count", 0,
   "Option used by mysql-test for debugging and testing of replication.",
   &disconnect_slave_event_count, &disconnect_slave_event_count,
   0, GET_INT, REQUIRED_ARG, 0, 0, 0, 0, 0, 0},
#endif /* HAVE_REPLICATION */
  {"exit-info", 'T', "Used for debugging. Use at your own risk.", 0, 0, 0,
   GET_LONG, OPT_ARG, 0, 0, 0, 0, 0, 0},

  {"external-locking", 0, "Use system (external) locking (disabled by "
   "default).  With this option enabled you can run myisamchk to test "
   "(not repair) tables while the MySQL server is running. Disable with "
   "--skip-external-locking.", &opt_external_locking, &opt_external_locking,
   0, GET_BOOL, NO_ARG, 0, 0, 0, 0, 0, 0},
  /* We must always support the next option to make scripts like mysqltest
     easier to do */
  {"gdb", 0,
   "Set up signals usable for debugging.",
   &opt_debugging, &opt_debugging,
   0, GET_BOOL, NO_ARG, 0, 0, 0, 0, 0, 0},
#ifdef HAVE_LARGE_PAGE_OPTION
  {"super-large-pages", 0, "Enable support for super large pages.",
   &opt_super_large_pages, &opt_super_large_pages, 0,
   GET_BOOL, OPT_ARG, 0, 0, 1, 0, 1, 0},
#endif
  {"ignore-db-dir", OPT_IGNORE_DB_DIRECTORY,
   "Specifies a directory to add to the ignore list when collecting "
   "database names from the datadir. Put a blank argument to reset "
   "the list accumulated so far.", 0, 0, 0, GET_STR, REQUIRED_ARG, 
   0, 0, 0, 0, 0, 0},
  {"language", 'L',
   "Client error messages in given language. May be given as a full path. "
   "Deprecated. Use --lc-messages-dir instead.",
   &lc_messages_dir_ptr, &lc_messages_dir_ptr, 0,
   GET_STR, REQUIRED_ARG, 0, 0, 0, 0, 0, 0},
  {"lc-messages", 0,
   "Set the language used for the error messages.",
   &lc_messages, &lc_messages, 0, GET_STR, REQUIRED_ARG,
   0, 0, 0, 0, 0, 0 },
  {"lc-time-names", 0,
   "Set the language used for the month names and the days of the week.",
   &lc_time_names_name, &lc_time_names_name,
   0, GET_STR, REQUIRED_ARG, 0, 0, 0, 0, 0, 0 },
  {"log-bin", OPT_BIN_LOG,
   "Log update queries in binary format. Optional (but strongly recommended "
   "to avoid replication problems if server's hostname changes) argument "
   "should be the chosen location for the binary log files.",
   &opt_bin_logname, &opt_bin_logname, 0, GET_STR_ALLOC,
   OPT_ARG, 0, 0, 0, 0, 0, 0},
  {"log-bin-index", 0,
   "File that holds the names for binary log files.",
   &opt_binlog_index_name, &opt_binlog_index_name, 0, GET_STR,
   REQUIRED_ARG, 0, 0, 0, 0, 0, 0},
  {"relay-log-index", 0,
   "File that holds the names for relay log files.",
   &opt_relaylog_index_name, &opt_relaylog_index_name, 0, GET_STR,
   REQUIRED_ARG, 0, 0, 0, 0, 0, 0},
  {"log-isam", OPT_ISAM_LOG, "Log all MyISAM changes to file.",
   &myisam_log_filename, &myisam_log_filename, 0, GET_STR,
   OPT_ARG, 0, 0, 0, 0, 0, 0},
  {"log-raw", 0,
   "Log to general log before any rewriting of the query. For use in debugging, not production as "
   "sensitive information may be logged.",
   &opt_general_log_raw, &opt_general_log_raw,
   0, GET_BOOL, NO_ARG, 0, 0, 1, 0, 1, 0 },
  {"log-short-format", 0,
   "Don't log extra information to update and slow-query logs.",
   &opt_short_log_format, &opt_short_log_format,
   0, GET_BOOL, NO_ARG, 0, 0, 0, 0, 0, 0},
  {"log-tc", 0,
   "Path to transaction coordinator log (used for transactions that affect "
   "more than one storage engine, when binary log is disabled).",
   &opt_tc_log_file, &opt_tc_log_file, 0, GET_STR,
   REQUIRED_ARG, 0, 0, 0, 0, 0, 0},
#ifdef HAVE_MMAP
  {"log-tc-size", 0, "Size of transaction coordinator log.",
   &opt_tc_log_size, &opt_tc_log_size, 0, GET_ULONG,
   REQUIRED_ARG, TC_LOG_MIN_SIZE, TC_LOG_MIN_SIZE, ULONG_MAX, 0,
   TC_LOG_PAGE_SIZE, 0},
#endif
  {"master-info-file", 0,
   "The location and name of the file that remembers the master and where "
   "the I/O replication thread is in the master's binlogs.",
   &master_info_file, &master_info_file, 0, GET_STR,
   REQUIRED_ARG, 0, 0, 0, 0, 0, 0},
  {"master-retry-count", OPT_MASTER_RETRY_COUNT,
   "The number of tries the slave will make to connect to the master before giving up. "
   "Deprecated option, use 'CHANGE MASTER TO master_retry_count = <num>' instead.",
   &master_retry_count, &master_retry_count, 0, GET_ULONG,
   REQUIRED_ARG, 3600*24, 0, 0, 0, 0, 0},
#ifdef HAVE_REPLICATION
  {"max-binlog-dump-events", 0,
   "Option used by mysql-test for debugging and testing of replication.",
   &max_binlog_dump_events, &max_binlog_dump_events, 0,
   GET_INT, REQUIRED_ARG, 0, 0, 0, 0, 0, 0},
#endif /* HAVE_REPLICATION */
  {"memlock", 0, "Lock mysqld in memory.", &locked_in_memory,
   &locked_in_memory, 0, GET_BOOL, NO_ARG, 0, 0, 0, 0, 0, 0},
  {"old-style-user-limits", 0,
   "Enable old-style user limits (before 5.0.3, user resources were counted "
   "per each user+host vs. per account).",
   &opt_old_style_user_limits, &opt_old_style_user_limits,
   0, GET_BOOL, NO_ARG, 0, 0, 0, 0, 0, 0},
  {"port-open-timeout", 0,
   "Maximum time in seconds to wait for the port to become free. "
   "(Default: No wait).", &mysqld_port_timeout, &mysqld_port_timeout, 0,
   GET_UINT, REQUIRED_ARG, 0, 0, 0, 0, 0, 0},
  {"replicate-do-db", OPT_REPLICATE_DO_DB,
   "Tells the slave thread to restrict replication to the specified database. "
   "To specify more than one database, use the directive multiple times, "
   "once for each database. Note that this will only work if you do not use "
   "cross-database queries such as UPDATE some_db.some_table SET foo='bar' "
   "while having selected a different or no database. If you need cross "
   "database updates to work, make sure you have 3.23.28 or later, and use "
   "replicate-wild-do-table=db_name.%.",
   0, 0, 0, GET_STR, REQUIRED_ARG, 0, 0, 0, 0, 0, 0},
  {"replicate-do-table", OPT_REPLICATE_DO_TABLE,
   "Tells the slave thread to restrict replication to the specified table. "
   "To specify more than one table, use the directive multiple times, once "
   "for each table. This will work for cross-database updates, in contrast "
   "to replicate-do-db.", 0, 0, 0, GET_STR, REQUIRED_ARG, 0, 0, 0, 0, 0, 0},
  {"replicate-ignore-db", OPT_REPLICATE_IGNORE_DB,
   "Tells the slave thread to not replicate to the specified database. To "
   "specify more than one database to ignore, use the directive multiple "
   "times, once for each database. This option will not work if you use "
   "cross database updates. If you need cross database updates to work, "
   "make sure you have 3.23.28 or later, and use replicate-wild-ignore-"
   "table=db_name.%. ", 0, 0, 0, GET_STR, REQUIRED_ARG, 0, 0, 0, 0, 0, 0},
  {"replicate-ignore-table", OPT_REPLICATE_IGNORE_TABLE,
   "Tells the slave thread to not replicate to the specified table. To specify "
   "more than one table to ignore, use the directive multiple times, once for "
   "each table. This will work for cross-database updates, in contrast to "
   "replicate-ignore-db.", 0, 0, 0, GET_STR, REQUIRED_ARG, 0, 0, 0, 0, 0, 0},
  {"replicate-rewrite-db", OPT_REPLICATE_REWRITE_DB,
   "Updates to a database with a different name than the original. Example: "
   "replicate-rewrite-db=master_db_name->slave_db_name.",
   0, 0, 0, GET_STR, REQUIRED_ARG, 0, 0, 0, 0, 0, 0},
#ifdef HAVE_REPLICATION
  {"replicate-same-server-id", 0,
   "In replication, if set to 1, do not skip events having our server id. "
   "Default value is 0 (to break infinite loops in circular replication). "
   "Can't be set to 1 if --log-slave-updates is used.",
   &replicate_same_server_id, &replicate_same_server_id,
   0, GET_BOOL, NO_ARG, 0, 0, 0, 0, 0, 0},
#endif
  {"replicate-wild-do-table", OPT_REPLICATE_WILD_DO_TABLE,
   "Tells the slave thread to restrict replication to the tables that match "
   "the specified wildcard pattern. To specify more than one table, use the "
   "directive multiple times, once for each table. This will work for cross-"
   "database updates. Example: replicate-wild-do-table=foo%.bar% will "
   "replicate only updates to tables in all databases that start with foo "
   "and whose table names start with bar.",
   0, 0, 0, GET_STR, REQUIRED_ARG, 0, 0, 0, 0, 0, 0},
  {"replicate-wild-ignore-table", OPT_REPLICATE_WILD_IGNORE_TABLE,
   "Tells the slave thread to not replicate to the tables that match the "
   "given wildcard pattern. To specify more than one table to ignore, use "
   "the directive multiple times, once for each table. This will work for "
   "cross-database updates. Example: replicate-wild-ignore-table=foo%.bar% "
   "will not do updates to tables in databases that start with foo and whose "
   "table names start with bar.",
   0, 0, 0, GET_STR, REQUIRED_ARG, 0, 0, 0, 0, 0, 0},
  {"safe-user-create", 0,
   "Don't allow new user creation by the user who has no write privileges to the mysql.user table.",
   &opt_safe_user_create, &opt_safe_user_create, 0, GET_BOOL,
   NO_ARG, 0, 0, 0, 0, 0, 0},
  {"show-slave-auth-info", 0,
   "Show user and password in SHOW SLAVE HOSTS on this master.",
   &opt_show_slave_auth_info, &opt_show_slave_auth_info, 0,
   GET_BOOL, NO_ARG, 0, 0, 0, 0, 0, 0},
  {"skip-host-cache", OPT_SKIP_HOST_CACHE, "Don't cache host names.", 0, 0, 0,
   GET_NO_ARG, NO_ARG, 0, 0, 0, 0, 0, 0},
  {"skip-new", OPT_SKIP_NEW, "Don't use new, possibly wrong routines.",
   0, 0, 0, GET_NO_ARG, NO_ARG, 0, 0, 0, 0, 0, 0},
  {"skip-slave-start", 0,
   "If set, slave is not autostarted.", &opt_skip_slave_start,
   &opt_skip_slave_start, 0, GET_BOOL, NO_ARG, 0, 0, 0, 0, 0, 0},
  {"skip-stack-trace", OPT_SKIP_STACK_TRACE,
   "Don't print a stack trace on failure.", 0, 0, 0, GET_NO_ARG, NO_ARG, 0, 0,
   0, 0, 0, 0},
#if defined(_WIN32) && !defined(EMBEDDED_LIBRARY)
  {"slow-start-timeout", 0,
   "Maximum number of milliseconds that the service control manager should wait "
   "before trying to kill the windows service during startup"
   "(Default: 15000).", &slow_start_timeout, &slow_start_timeout, 0,
   GET_ULONG, REQUIRED_ARG, 15000, 0, 0, 0, 0, 0},
#endif
#ifdef HAVE_REPLICATION
  {"sporadic-binlog-dump-fail", 0,
   "Option used by mysql-test for debugging and testing of replication.",
   &opt_sporadic_binlog_dump_fail,
   &opt_sporadic_binlog_dump_fail, 0, GET_BOOL, NO_ARG, 0, 0, 0, 0, 0,
   0},
#endif /* HAVE_REPLICATION */
#ifdef HAVE_OPENSSL
  {"ssl", 0,
   "Enable SSL for connection (automatically enabled with other flags).",
   &opt_use_ssl, &opt_use_ssl, 0, GET_BOOL, OPT_ARG, 0, 0, 0,
   0, 0, 0},
#endif
#ifdef _WIN32
  {"standalone", 0,
  "Dummy option to start as a standalone program (NT).", 0, 0, 0, GET_NO_ARG,
   NO_ARG, 0, 0, 0, 0, 0, 0},
#endif
  {"symbolic-links", 's', "Enable symbolic link support.",
   &my_enable_symlinks, &my_enable_symlinks, 0, GET_BOOL, NO_ARG,
   /*
     The system call realpath() produces warnings under valgrind and
     purify. These are not suppressed: instead we disable symlinks
     option if compiled with valgrind support.
   */
   IF_PURIFY(0,1), 0, 0, 0, 0, 0},
  {"sysdate-is-now", 0,
   "Non-default option to alias SYSDATE() to NOW() to make it safe-replicable. "
   "Since 5.0, SYSDATE() returns a `dynamic' value different for different "
   "invocations, even within the same statement.",
   &global_system_variables.sysdate_is_now,
   0, 0, GET_BOOL, NO_ARG, 0, 0, 1, 0, 1, 0},
  {"tc-heuristic-recover", 0,
   "Decision to use in heuristic recover process. Possible values are COMMIT "
   "or ROLLBACK.", &tc_heuristic_recover, &tc_heuristic_recover,
   &tc_heuristic_recover_typelib, GET_ENUM, REQUIRED_ARG, 0, 0, 0, 0, 0, 0},
#if defined(ENABLED_DEBUG_SYNC)
  {"debug-sync-timeout", OPT_DEBUG_SYNC_TIMEOUT,
   "Enable the debug sync facility "
   "and optionally specify a default wait timeout in seconds. "
   "A zero value keeps the facility disabled.",
   &opt_debug_sync_timeout, 0,
   0, GET_UINT, OPT_ARG, 0, 0, UINT_MAX, 0, 0, 0},
#endif /* defined(ENABLED_DEBUG_SYNC) */
  {"temp-pool", 0,
#if (ENABLE_TEMP_POOL)
   "Using this option will cause most temporary files created to use a small "
   "set of names, rather than a unique name for each new file.",
#else
   "This option is ignored on this OS.",
#endif
   &use_temp_pool, &use_temp_pool, 0, GET_BOOL, NO_ARG, 1,
   0, 0, 0, 0, 0},
  {"transaction-isolation", 0,
   "Default transaction isolation level.",
   &global_system_variables.tx_isolation,
   &global_system_variables.tx_isolation, &tx_isolation_typelib,
   GET_ENUM, REQUIRED_ARG, ISO_REPEATABLE_READ, 0, 0, 0, 0, 0},
  {"transaction-read-only", 0,
   "Default transaction access mode. "
   "True if transactions are read-only.",
   &global_system_variables.tx_read_only,
   &global_system_variables.tx_read_only, 0,
   GET_BOOL, OPT_ARG, 0, 0, 0, 0, 0, 0},
  {"user", 'u', "Run mysqld daemon as user.", 0, 0, 0, GET_STR, REQUIRED_ARG,
   0, 0, 0, 0, 0, 0},
  {"plugin-load", OPT_PLUGIN_LOAD,
   "Optional semicolon-separated list of plugins to load, where each plugin is "
   "identified as name=library, where name is the plugin name and library "
   "is the plugin library in plugin_dir.",
   0, 0, 0,
   GET_STR, REQUIRED_ARG, 0, 0, 0, 0, 0, 0},
  {"plugin-load-add", OPT_PLUGIN_LOAD_ADD,
   "Optional semicolon-separated list of plugins to load, where each plugin is "
   "identified as name=library, where name is the plugin name and library "
   "is the plugin library in plugin_dir. This option adds to the list "
   "speficied by --plugin-load in an incremental way. "
   "Multiple --plugin-load-add are supported.",
   0, 0, 0,
   GET_STR, REQUIRED_ARG, 0, 0, 0, 0, 0, 0},
  {0, 0, 0, 0, 0, 0, GET_NO_ARG, NO_ARG, 0, 0, 0, 0, 0, 0}
};


static int show_queries(THD *thd, SHOW_VAR *var, char *buff)
{
  var->type= SHOW_LONGLONG;
  var->value= (char *)&thd->query_id;
  return 0;
}


static int show_net_compression(THD *thd, SHOW_VAR *var, char *buff)
{
  var->type= SHOW_MY_BOOL;
  var->value= (char *)&thd->net.compress;
  return 0;
}

static int show_starttime(THD *thd, SHOW_VAR *var, char *buff)
{
  var->type= SHOW_LONGLONG;
  var->value= buff;
  *((longlong *)buff)= (longlong) (thd->query_start() - server_start_time);
  return 0;
}

#ifdef ENABLED_PROFILING
static int show_flushstatustime(THD *thd, SHOW_VAR *var, char *buff)
{
  var->type= SHOW_LONGLONG;
  var->value= buff;
  *((longlong *)buff)= (longlong) (thd->query_start() - flush_status_time);
  return 0;
}
#endif

#ifdef HAVE_REPLICATION
static int show_slave_running(THD *thd, SHOW_VAR *var, char *buff)
{
  var->type= SHOW_MY_BOOL;
  var->value= buff;
  *((my_bool *)buff)= (my_bool) (active_mi &&
                                 active_mi->slave_running == MYSQL_SLAVE_RUN_CONNECT &&
                                 active_mi->rli->slave_running);
  return 0;
}

static int show_slave_retried_trans(THD *thd, SHOW_VAR *var, char *buff)
{
  /*
    TODO: with multimaster, have one such counter per line in
    SHOW SLAVE STATUS, and have the sum over all lines here.
  */
  if (active_mi)
  {
    var->type= SHOW_LONG;
    var->value= buff;
    *((long *)buff)= (long)active_mi->rli->retried_trans;
  }
  else
    var->type= SHOW_UNDEF;
  return 0;
}

static int show_slave_received_heartbeats(THD *thd, SHOW_VAR *var, char *buff)
{
  if (active_mi)
  {
    var->type= SHOW_LONGLONG;
    var->value= buff;
    *((longlong *)buff)= active_mi->received_heartbeats;
  }
  else
    var->type= SHOW_UNDEF;
  return 0;
}

static int show_slave_last_heartbeat(THD *thd, SHOW_VAR *var, char *buff)
{
  MYSQL_TIME received_heartbeat_time;
  if (active_mi)
  {
    var->type= SHOW_CHAR;
    var->value= buff;
    if (active_mi->last_heartbeat == 0)
      buff[0]='\0';
    else
    {
      thd->variables.time_zone->gmt_sec_to_TIME(&received_heartbeat_time, 
        active_mi->last_heartbeat);
      my_datetime_to_str(&received_heartbeat_time, buff, 0);
    }
  }
  else
    var->type= SHOW_UNDEF;
  return 0;
}

static int show_heartbeat_period(THD *thd, SHOW_VAR *var, char *buff)
{
  DEBUG_SYNC(thd, "dsync_show_heartbeat_period");
  if (active_mi)
  {
    var->type= SHOW_CHAR;
    var->value= buff;
    sprintf(buff, "%.3f", active_mi->heartbeat_period);
  }
  else
    var->type= SHOW_UNDEF;
  return 0;
}

#ifndef DBUG_OFF
static int show_slave_rows_last_search_algorithm_used(THD *thd, SHOW_VAR *var, char *buff)
{
  uint res= slave_rows_last_search_algorithm_used;
  const char* s= ((res == Rows_log_event::ROW_LOOKUP_TABLE_SCAN) ? "TABLE_SCAN" :
                  ((res == Rows_log_event::ROW_LOOKUP_HASH_SCAN) ? "HASH_SCAN" : 
                   "INDEX_SCAN"));

  var->type= SHOW_CHAR;
  var->value= buff;
  sprintf(buff, "%s", s);

  return 0;
}
#endif

#endif /* HAVE_REPLICATION */

static int show_open_tables(THD *thd, SHOW_VAR *var, char *buff)
{
  var->type= SHOW_LONG;
  var->value= buff;
  *((long *)buff)= (long)table_cache_manager.cached_tables();
  return 0;
}

static int show_prepared_stmt_count(THD *thd, SHOW_VAR *var, char *buff)
{
  var->type= SHOW_LONG;
  var->value= buff;
  mysql_mutex_lock(&LOCK_prepared_stmt_count);
  *((long *)buff)= (long)prepared_stmt_count;
  mysql_mutex_unlock(&LOCK_prepared_stmt_count);
  return 0;
}

static int show_table_definitions(THD *thd, SHOW_VAR *var, char *buff)
{
  var->type= SHOW_LONG;
  var->value= buff;
  *((long *)buff)= (long)cached_table_definitions();
  return 0;
}

#if defined(HAVE_OPENSSL) && !defined(EMBEDDED_LIBRARY)
/* Functions relying on CTX */
static int show_ssl_ctx_sess_accept(THD *thd, SHOW_VAR *var, char *buff)
{
  var->type= SHOW_LONG;
  var->value= buff;
  *((long *)buff)= (!ssl_acceptor_fd ? 0 :
                     SSL_CTX_sess_accept(ssl_acceptor_fd->ssl_context));
  return 0;
}

static int show_ssl_ctx_sess_accept_good(THD *thd, SHOW_VAR *var, char *buff)
{
  var->type= SHOW_LONG;
  var->value= buff;
  *((long *)buff)= (!ssl_acceptor_fd ? 0 :
                     SSL_CTX_sess_accept_good(ssl_acceptor_fd->ssl_context));
  return 0;
}

static int show_ssl_ctx_sess_connect_good(THD *thd, SHOW_VAR *var, char *buff)
{
  var->type= SHOW_LONG;
  var->value= buff;
  *((long *)buff)= (!ssl_acceptor_fd ? 0 :
                     SSL_CTX_sess_connect_good(ssl_acceptor_fd->ssl_context));
  return 0;
}

static int show_ssl_ctx_sess_accept_renegotiate(THD *thd, SHOW_VAR *var, char *buff)
{
  var->type= SHOW_LONG;
  var->value= buff;
  *((long *)buff)= (!ssl_acceptor_fd ? 0 :
                     SSL_CTX_sess_accept_renegotiate(ssl_acceptor_fd->ssl_context));
  return 0;
}

static int show_ssl_ctx_sess_connect_renegotiate(THD *thd, SHOW_VAR *var, char *buff)
{
  var->type= SHOW_LONG;
  var->value= buff;
  *((long *)buff)= (!ssl_acceptor_fd ? 0 :
                     SSL_CTX_sess_connect_renegotiate(ssl_acceptor_fd->ssl_context));
  return 0;
}

static int show_ssl_ctx_sess_cb_hits(THD *thd, SHOW_VAR *var, char *buff)
{
  var->type= SHOW_LONG;
  var->value= buff;
  *((long *)buff)= (!ssl_acceptor_fd ? 0 :
                     SSL_CTX_sess_cb_hits(ssl_acceptor_fd->ssl_context));
  return 0;
}

static int show_ssl_ctx_sess_hits(THD *thd, SHOW_VAR *var, char *buff)
{
  var->type= SHOW_LONG;
  var->value= buff;
  *((long *)buff)= (!ssl_acceptor_fd ? 0 :
                     SSL_CTX_sess_hits(ssl_acceptor_fd->ssl_context));
  return 0;
}

static int show_ssl_ctx_sess_cache_full(THD *thd, SHOW_VAR *var, char *buff)
{
  var->type= SHOW_LONG;
  var->value= buff;
  *((long *)buff)= (!ssl_acceptor_fd ? 0 :
                     SSL_CTX_sess_cache_full(ssl_acceptor_fd->ssl_context));
  return 0;
}

static int show_ssl_ctx_sess_misses(THD *thd, SHOW_VAR *var, char *buff)
{
  var->type= SHOW_LONG;
  var->value= buff;
  *((long *)buff)= (!ssl_acceptor_fd ? 0 :
                     SSL_CTX_sess_misses(ssl_acceptor_fd->ssl_context));
  return 0;
}

static int show_ssl_ctx_sess_timeouts(THD *thd, SHOW_VAR *var, char *buff)
{
  var->type= SHOW_LONG;
  var->value= buff;
  *((long *)buff)= (!ssl_acceptor_fd ? 0 :
                     SSL_CTX_sess_timeouts(ssl_acceptor_fd->ssl_context));
  return 0;
}

static int show_ssl_ctx_sess_number(THD *thd, SHOW_VAR *var, char *buff)
{
  var->type= SHOW_LONG;
  var->value= buff;
  *((long *)buff)= (!ssl_acceptor_fd ? 0 :
                     SSL_CTX_sess_number(ssl_acceptor_fd->ssl_context));
  return 0;
}

static int show_ssl_ctx_sess_connect(THD *thd, SHOW_VAR *var, char *buff)
{
  var->type= SHOW_LONG;
  var->value= buff;
  *((long *)buff)= (!ssl_acceptor_fd ? 0 :
                     SSL_CTX_sess_connect(ssl_acceptor_fd->ssl_context));
  return 0;
}

static int show_ssl_ctx_sess_get_cache_size(THD *thd, SHOW_VAR *var, char *buff)
{
  var->type= SHOW_LONG;
  var->value= buff;
  *((long *)buff)= (!ssl_acceptor_fd ? 0 :
                     SSL_CTX_sess_get_cache_size(ssl_acceptor_fd->ssl_context));
  return 0;
}

static int show_ssl_ctx_get_verify_mode(THD *thd, SHOW_VAR *var, char *buff)
{
  var->type= SHOW_LONG;
  var->value= buff;
  *((long *)buff)= (!ssl_acceptor_fd ? 0 :
                     SSL_CTX_get_verify_mode(ssl_acceptor_fd->ssl_context));
  return 0;
}

static int show_ssl_ctx_get_verify_depth(THD *thd, SHOW_VAR *var, char *buff)
{
  var->type= SHOW_LONG;
  var->value= buff;
  *((long *)buff)= (!ssl_acceptor_fd ? 0 :
                     SSL_CTX_get_verify_depth(ssl_acceptor_fd->ssl_context));
  return 0;
}

static int show_ssl_ctx_get_session_cache_mode(THD *thd, SHOW_VAR *var, char *buff)
{
  var->type= SHOW_CHAR;
  if (!ssl_acceptor_fd)
    var->value= const_cast<char*>("NONE");
  else
    switch (SSL_CTX_get_session_cache_mode(ssl_acceptor_fd->ssl_context))
    {
    case SSL_SESS_CACHE_OFF:
      var->value= const_cast<char*>("OFF"); break;
    case SSL_SESS_CACHE_CLIENT:
      var->value= const_cast<char*>("CLIENT"); break;
    case SSL_SESS_CACHE_SERVER:
      var->value= const_cast<char*>("SERVER"); break;
    case SSL_SESS_CACHE_BOTH:
      var->value= const_cast<char*>("BOTH"); break;
    case SSL_SESS_CACHE_NO_AUTO_CLEAR:
      var->value= const_cast<char*>("NO_AUTO_CLEAR"); break;
    case SSL_SESS_CACHE_NO_INTERNAL_LOOKUP:
      var->value= const_cast<char*>("NO_INTERNAL_LOOKUP"); break;
    default:
      var->value= const_cast<char*>("Unknown"); break;
    }
  return 0;
}

/*
   Functions relying on SSL
   Note: In the show_ssl_* functions, we need to check if we have a
         valid vio-object since this isn't always true, specifically
         when session_status or global_status is requested from
         inside an Event.
 */
static int show_ssl_get_version(THD *thd, SHOW_VAR *var, char *buff)
{
  var->type= SHOW_CHAR;
  if( thd->vio_ok() && thd->net.vio->ssl_arg )
    var->value= const_cast<char*>(SSL_get_version((SSL*) thd->net.vio->ssl_arg));
  else
    var->value= (char *)"";
  return 0;
}

static int show_ssl_session_reused(THD *thd, SHOW_VAR *var, char *buff)
{
  var->type= SHOW_LONG;
  var->value= buff;
  if( thd->vio_ok() && thd->net.vio->ssl_arg )
    *((long *)buff)= (long)SSL_session_reused((SSL*) thd->net.vio->ssl_arg);
  else
    *((long *)buff)= 0;
  return 0;
}

static int show_ssl_get_default_timeout(THD *thd, SHOW_VAR *var, char *buff)
{
  var->type= SHOW_LONG;
  var->value= buff;
  if( thd->vio_ok() && thd->net.vio->ssl_arg )
    *((long *)buff)= (long)SSL_get_default_timeout((SSL*)thd->net.vio->ssl_arg);
  else
    *((long *)buff)= 0;
  return 0;
}

static int show_ssl_get_verify_mode(THD *thd, SHOW_VAR *var, char *buff)
{
  var->type= SHOW_LONG;
  var->value= buff;
  if( thd->net.vio && thd->net.vio->ssl_arg )
    *((long *)buff)= (long)SSL_get_verify_mode((SSL*)thd->net.vio->ssl_arg);
  else
    *((long *)buff)= 0;
  return 0;
}

static int show_ssl_get_verify_depth(THD *thd, SHOW_VAR *var, char *buff)
{
  var->type= SHOW_LONG;
  var->value= buff;
  if( thd->vio_ok() && thd->net.vio->ssl_arg )
    *((long *)buff)= (long)SSL_get_verify_depth((SSL*)thd->net.vio->ssl_arg);
  else
    *((long *)buff)= 0;
  return 0;
}

static int show_ssl_get_cipher(THD *thd, SHOW_VAR *var, char *buff)
{
  var->type= SHOW_CHAR;
  if( thd->vio_ok() && thd->net.vio->ssl_arg )
    var->value= const_cast<char*>(SSL_get_cipher((SSL*) thd->net.vio->ssl_arg));
  else
    var->value= (char *)"";
  return 0;
}

static int show_ssl_get_cipher_list(THD *thd, SHOW_VAR *var, char *buff)
{
  var->type= SHOW_CHAR;
  var->value= buff;
  if (thd->vio_ok() && thd->net.vio->ssl_arg)
  {
    int i;
    const char *p;
    char *end= buff + SHOW_VAR_FUNC_BUFF_SIZE;
    for (i=0; (p= SSL_get_cipher_list((SSL*) thd->net.vio->ssl_arg,i)) &&
               buff < end; i++)
    {
      buff= strnmov(buff, p, end-buff-1);
      *buff++= ':';
    }
    if (i)
      buff--;
  }
  *buff=0;
  return 0;
}


#ifdef HAVE_YASSL

static char *
my_asn1_time_to_string(ASN1_TIME *time, char *buf, size_t len)
{
  return yaSSL_ASN1_TIME_to_string(time, buf, len);
}

#else /* openssl */

static char *
my_asn1_time_to_string(ASN1_TIME *time, char *buf, size_t len)
{
  int n_read;
  char *res= NULL;
  BIO *bio= BIO_new(BIO_s_mem());

  if (bio == NULL)
    return NULL;

  if (!ASN1_TIME_print(bio, time))
    goto end;

  n_read= BIO_read(bio, buf, (int) (len - 1));

  if (n_read > 0)
  {
    buf[n_read]= 0;
    res= buf;
  }

end:
  BIO_free(bio);
  return res;
}

#endif


/**
  Handler function for the 'ssl_get_server_not_before' variable

  @param      thd  the mysql thread structure
  @param      var  the data for the variable
  @param[out] buf  the string to put the value of the variable into

  @return          status
  @retval     0    success
*/

static int
show_ssl_get_server_not_before(THD *thd, SHOW_VAR *var, char *buff)
{
  var->type= SHOW_CHAR;
  if(thd->vio_ok() && thd->net.vio->ssl_arg)
  {
    SSL *ssl= (SSL*) thd->net.vio->ssl_arg;
    X509 *cert= SSL_get_certificate(ssl);
    ASN1_TIME *not_before= X509_get_notBefore(cert);

    var->value= my_asn1_time_to_string(not_before, buff,
                                       SHOW_VAR_FUNC_BUFF_SIZE);
    if (!var->value)
      return 1;
    var->value= buff;
  }
  else
    var->value= empty_c_string;
  return 0;
}


/**
  Handler function for the 'ssl_get_server_not_after' variable

  @param      thd  the mysql thread structure
  @param      var  the data for the variable
  @param[out] buf  the string to put the value of the variable into

  @return          status
  @retval     0    success
*/

static int
show_ssl_get_server_not_after(THD *thd, SHOW_VAR *var, char *buff)
{
  var->type= SHOW_CHAR;
  if(thd->vio_ok() && thd->net.vio->ssl_arg)
  {
    SSL *ssl= (SSL*) thd->net.vio->ssl_arg;
    X509 *cert= SSL_get_certificate(ssl);
    ASN1_TIME *not_after= X509_get_notAfter(cert);

    var->value= my_asn1_time_to_string(not_after, buff,
                                       SHOW_VAR_FUNC_BUFF_SIZE);
    if (!var->value)
      return 1;
  }
  else
    var->value= empty_c_string;
  return 0;
}

#endif /* HAVE_OPENSSL && !EMBEDDED_LIBRARY */


/*
  Variables shown by SHOW STATUS in alphabetical order
*/

SHOW_VAR status_vars[]= {
  {"Aborted_clients",          (char*) &aborted_threads,        SHOW_LONG},
  {"Aborted_connects",         (char*) &Connection_handler_manager::aborted_connects,
   SHOW_LONG},
  {"Binlog_cache_disk_use",    (char*) &binlog_cache_disk_use,  SHOW_LONG},
  {"Binlog_cache_use",         (char*) &binlog_cache_use,       SHOW_LONG},
  {"Binlog_stmt_cache_disk_use",(char*) &binlog_stmt_cache_disk_use,  SHOW_LONG},
  {"Binlog_stmt_cache_use",    (char*) &binlog_stmt_cache_use,       SHOW_LONG},
  {"Bytes_received",           (char*) offsetof(STATUS_VAR, bytes_received), SHOW_LONGLONG_STATUS},
  {"Bytes_sent",               (char*) offsetof(STATUS_VAR, bytes_sent), SHOW_LONGLONG_STATUS},
  {"Com",                      (char*) com_status_vars, SHOW_ARRAY},
  {"Compression",              (char*) &show_net_compression, SHOW_FUNC},
  {"Connections",              (char*) &thread_id,              SHOW_LONG_NOFLUSH},
  {"Connection_errors_accept", (char*) &connection_errors_accept, SHOW_LONG},
  {"Connection_errors_internal", (char*) &connection_errors_internal, SHOW_LONG},
  {"Connection_errors_max_connections", (char*) &connection_errors_max_connection, SHOW_LONG},
  {"Connection_errors_peer_address", (char*) &connection_errors_peer_addr, SHOW_LONG},
  {"Connection_errors_select", (char*) &connection_errors_select, SHOW_LONG},
  {"Connection_errors_tcpwrap", (char*) &connection_errors_tcpwrap, SHOW_LONG},
  {"Created_tmp_disk_tables",  (char*) offsetof(STATUS_VAR, created_tmp_disk_tables), SHOW_LONGLONG_STATUS},
  {"Created_tmp_files",        (char*) &my_tmp_file_created, SHOW_LONG},
  {"Created_tmp_tables",       (char*) offsetof(STATUS_VAR, created_tmp_tables), SHOW_LONGLONG_STATUS},
  {"Delayed_errors",           (char*) &delayed_insert_errors,  SHOW_LONG},
  {"Delayed_insert_threads",   (char*) &delayed_insert_threads, SHOW_LONG_NOFLUSH},
  {"Delayed_writes",           (char*) &delayed_insert_writes,  SHOW_LONG},
  {"Flush_commands",           (char*) &refresh_version,        SHOW_LONG_NOFLUSH},
  {"Handler_commit",           (char*) offsetof(STATUS_VAR, ha_commit_count), SHOW_LONGLONG_STATUS},
  {"Handler_delete",           (char*) offsetof(STATUS_VAR, ha_delete_count), SHOW_LONGLONG_STATUS},
  {"Handler_discover",         (char*) offsetof(STATUS_VAR, ha_discover_count), SHOW_LONGLONG_STATUS},
  {"Handler_external_lock",    (char*) offsetof(STATUS_VAR, ha_external_lock_count), SHOW_LONGLONG_STATUS},
  {"Handler_mrr_init",         (char*) offsetof(STATUS_VAR, ha_multi_range_read_init_count),  SHOW_LONGLONG_STATUS},
  {"Handler_prepare",          (char*) offsetof(STATUS_VAR, ha_prepare_count),  SHOW_LONGLONG_STATUS},
  {"Handler_read_first",       (char*) offsetof(STATUS_VAR, ha_read_first_count), SHOW_LONGLONG_STATUS},
  {"Handler_read_key",         (char*) offsetof(STATUS_VAR, ha_read_key_count), SHOW_LONGLONG_STATUS},
  {"Handler_read_last",        (char*) offsetof(STATUS_VAR, ha_read_last_count), SHOW_LONGLONG_STATUS},
  {"Handler_read_next",        (char*) offsetof(STATUS_VAR, ha_read_next_count), SHOW_LONGLONG_STATUS},
  {"Handler_read_prev",        (char*) offsetof(STATUS_VAR, ha_read_prev_count), SHOW_LONGLONG_STATUS},
  {"Handler_read_rnd",         (char*) offsetof(STATUS_VAR, ha_read_rnd_count), SHOW_LONGLONG_STATUS},
  {"Handler_read_rnd_next",    (char*) offsetof(STATUS_VAR, ha_read_rnd_next_count), SHOW_LONGLONG_STATUS},
  {"Handler_rollback",         (char*) offsetof(STATUS_VAR, ha_rollback_count), SHOW_LONGLONG_STATUS},
  {"Handler_savepoint",        (char*) offsetof(STATUS_VAR, ha_savepoint_count), SHOW_LONGLONG_STATUS},
  {"Handler_savepoint_rollback",(char*) offsetof(STATUS_VAR, ha_savepoint_rollback_count), SHOW_LONGLONG_STATUS},
  {"Handler_update",           (char*) offsetof(STATUS_VAR, ha_update_count), SHOW_LONGLONG_STATUS},
  {"Handler_write",            (char*) offsetof(STATUS_VAR, ha_write_count), SHOW_LONGLONG_STATUS},
  {"Key_blocks_not_flushed",   (char*) offsetof(KEY_CACHE, global_blocks_changed), SHOW_KEY_CACHE_LONG},
  {"Key_blocks_unused",        (char*) offsetof(KEY_CACHE, blocks_unused), SHOW_KEY_CACHE_LONG},
  {"Key_blocks_used",          (char*) offsetof(KEY_CACHE, blocks_used), SHOW_KEY_CACHE_LONG},
  {"Key_read_requests",        (char*) offsetof(KEY_CACHE, global_cache_r_requests), SHOW_KEY_CACHE_LONGLONG},
  {"Key_reads",                (char*) offsetof(KEY_CACHE, global_cache_read), SHOW_KEY_CACHE_LONGLONG},
  {"Key_write_requests",       (char*) offsetof(KEY_CACHE, global_cache_w_requests), SHOW_KEY_CACHE_LONGLONG},
  {"Key_writes",               (char*) offsetof(KEY_CACHE, global_cache_write), SHOW_KEY_CACHE_LONGLONG},
  {"Last_query_cost",          (char*) offsetof(STATUS_VAR, last_query_cost), SHOW_DOUBLE_STATUS},
  {"Last_query_partial_plans", (char*) offsetof(STATUS_VAR, last_query_partial_plans), SHOW_LONGLONG_STATUS},
  {"Max_used_connections",     (char*) &Connection_handler_manager::max_used_connections, SHOW_LONG},
  {"Not_flushed_delayed_rows", (char*) &delayed_rows_in_use,    SHOW_LONG_NOFLUSH},
  {"Open_files",               (char*) &my_file_opened,         SHOW_LONG_NOFLUSH},
  {"Open_streams",             (char*) &my_stream_opened,       SHOW_LONG_NOFLUSH},
  {"Open_table_definitions",   (char*) &show_table_definitions, SHOW_FUNC},
  {"Open_tables",              (char*) &show_open_tables,       SHOW_FUNC},
  {"Opened_files",             (char*) &my_file_total_opened, SHOW_LONG_NOFLUSH},
  {"Opened_tables",            (char*) offsetof(STATUS_VAR, opened_tables), SHOW_LONGLONG_STATUS},
  {"Opened_table_definitions", (char*) offsetof(STATUS_VAR, opened_shares), SHOW_LONGLONG_STATUS},
  {"Prepared_stmt_count",      (char*) &show_prepared_stmt_count, SHOW_FUNC},
  {"Qcache_free_blocks",       (char*) &query_cache.free_memory_blocks, SHOW_LONG_NOFLUSH},
  {"Qcache_free_memory",       (char*) &query_cache.free_memory, SHOW_LONG_NOFLUSH},
  {"Qcache_hits",              (char*) &query_cache.hits,       SHOW_LONG},
  {"Qcache_inserts",           (char*) &query_cache.inserts,    SHOW_LONG},
  {"Qcache_lowmem_prunes",     (char*) &query_cache.lowmem_prunes, SHOW_LONG},
  {"Qcache_not_cached",        (char*) &query_cache.refused,    SHOW_LONG},
  {"Qcache_queries_in_cache",  (char*) &query_cache.queries_in_cache, SHOW_LONG_NOFLUSH},
  {"Qcache_total_blocks",      (char*) &query_cache.total_blocks, SHOW_LONG_NOFLUSH},
  {"Queries",                  (char*) &show_queries,            SHOW_FUNC},
  {"Questions",                (char*) offsetof(STATUS_VAR, questions), SHOW_LONGLONG_STATUS},
  {"Select_full_join",         (char*) offsetof(STATUS_VAR, select_full_join_count), SHOW_LONGLONG_STATUS},
  {"Select_full_range_join",   (char*) offsetof(STATUS_VAR, select_full_range_join_count), SHOW_LONGLONG_STATUS},
  {"Select_range",             (char*) offsetof(STATUS_VAR, select_range_count), SHOW_LONGLONG_STATUS},
  {"Select_range_check",       (char*) offsetof(STATUS_VAR, select_range_check_count), SHOW_LONGLONG_STATUS},
  {"Select_scan",	       (char*) offsetof(STATUS_VAR, select_scan_count), SHOW_LONGLONG_STATUS},
  {"Slave_open_temp_tables",   (char*) &slave_open_temp_tables, SHOW_INT},
#ifdef HAVE_REPLICATION
  {"Slave_retried_transactions",(char*) &show_slave_retried_trans, SHOW_FUNC},
  {"Slave_heartbeat_period",   (char*) &show_heartbeat_period, SHOW_FUNC},
  {"Slave_received_heartbeats",(char*) &show_slave_received_heartbeats, SHOW_FUNC},
  {"Slave_last_heartbeat",     (char*) &show_slave_last_heartbeat, SHOW_FUNC},
#ifndef DBUG_OFF
  {"Slave_rows_last_search_algorithm_used",(char*) &show_slave_rows_last_search_algorithm_used, SHOW_FUNC},
#endif
  {"Slave_running",            (char*) &show_slave_running,     SHOW_FUNC},
#endif
#ifndef EMBEDDED_LIBRARY
  {"Slow_launch_threads",      (char*) &Per_thread_connection_handler::slow_launch_threads, SHOW_LONG},
#endif
  {"Slow_queries",             (char*) offsetof(STATUS_VAR, long_query_count), SHOW_LONGLONG_STATUS},
  {"Sort_merge_passes",        (char*) offsetof(STATUS_VAR, filesort_merge_passes), SHOW_LONGLONG_STATUS},
  {"Sort_range",               (char*) offsetof(STATUS_VAR, filesort_range_count), SHOW_LONGLONG_STATUS},
  {"Sort_rows",                (char*) offsetof(STATUS_VAR, filesort_rows), SHOW_LONGLONG_STATUS},
  {"Sort_scan",                (char*) offsetof(STATUS_VAR, filesort_scan_count), SHOW_LONGLONG_STATUS},
#ifdef HAVE_OPENSSL
#ifndef EMBEDDED_LIBRARY
  {"Ssl_accept_renegotiates",  (char*) &show_ssl_ctx_sess_accept_renegotiate, SHOW_FUNC},
  {"Ssl_accepts",              (char*) &show_ssl_ctx_sess_accept, SHOW_FUNC},
  {"Ssl_callback_cache_hits",  (char*) &show_ssl_ctx_sess_cb_hits, SHOW_FUNC},
  {"Ssl_cipher",               (char*) &show_ssl_get_cipher, SHOW_FUNC},
  {"Ssl_cipher_list",          (char*) &show_ssl_get_cipher_list, SHOW_FUNC},
  {"Ssl_client_connects",      (char*) &show_ssl_ctx_sess_connect, SHOW_FUNC},
  {"Ssl_connect_renegotiates", (char*) &show_ssl_ctx_sess_connect_renegotiate, SHOW_FUNC},
  {"Ssl_ctx_verify_depth",     (char*) &show_ssl_ctx_get_verify_depth, SHOW_FUNC},
  {"Ssl_ctx_verify_mode",      (char*) &show_ssl_ctx_get_verify_mode, SHOW_FUNC},
  {"Ssl_default_timeout",      (char*) &show_ssl_get_default_timeout, SHOW_FUNC},
  {"Ssl_finished_accepts",     (char*) &show_ssl_ctx_sess_accept_good, SHOW_FUNC},
  {"Ssl_finished_connects",    (char*) &show_ssl_ctx_sess_connect_good, SHOW_FUNC},
  {"Ssl_session_cache_hits",   (char*) &show_ssl_ctx_sess_hits, SHOW_FUNC},
  {"Ssl_session_cache_misses", (char*) &show_ssl_ctx_sess_misses, SHOW_FUNC},
  {"Ssl_session_cache_mode",   (char*) &show_ssl_ctx_get_session_cache_mode, SHOW_FUNC},
  {"Ssl_session_cache_overflows", (char*) &show_ssl_ctx_sess_cache_full, SHOW_FUNC},
  {"Ssl_session_cache_size",   (char*) &show_ssl_ctx_sess_get_cache_size, SHOW_FUNC},
  {"Ssl_session_cache_timeouts", (char*) &show_ssl_ctx_sess_timeouts, SHOW_FUNC},
  {"Ssl_sessions_reused",      (char*) &show_ssl_session_reused, SHOW_FUNC},
  {"Ssl_used_session_cache_entries",(char*) &show_ssl_ctx_sess_number, SHOW_FUNC},
  {"Ssl_verify_depth",         (char*) &show_ssl_get_verify_depth, SHOW_FUNC},
  {"Ssl_verify_mode",          (char*) &show_ssl_get_verify_mode, SHOW_FUNC},
  {"Ssl_version",              (char*) &show_ssl_get_version, SHOW_FUNC},
  {"Ssl_server_not_before",    (char*) &show_ssl_get_server_not_before,
    SHOW_FUNC},
  {"Ssl_server_not_after",     (char*) &show_ssl_get_server_not_after,
    SHOW_FUNC},
#ifndef HAVE_YASSL
  {"Rsa_public_key",           (char*) &show_rsa_public_key, SHOW_FUNC},
#endif
#endif
#endif /* HAVE_OPENSSL */
  {"Table_locks_immediate",    (char*) &locks_immediate,        SHOW_LONG},
  {"Table_locks_waited",       (char*) &locks_waited,           SHOW_LONG},
  {"Table_open_cache_hits",    (char*) offsetof(STATUS_VAR, table_open_cache_hits), SHOW_LONGLONG_STATUS},
  {"Table_open_cache_misses",  (char*) offsetof(STATUS_VAR, table_open_cache_misses), SHOW_LONGLONG_STATUS},
  {"Table_open_cache_overflows",(char*) offsetof(STATUS_VAR, table_open_cache_overflows), SHOW_LONGLONG_STATUS},
#ifdef HAVE_MMAP
  {"Tc_log_max_pages_used",    (char*) &tc_log_max_pages_used,  SHOW_LONG},
  {"Tc_log_page_size",         (char*) &tc_log_page_size,       SHOW_LONG},
  {"Tc_log_page_waits",        (char*) &tc_log_page_waits,      SHOW_LONG},
#endif
#ifndef EMBEDDED_LIBRARY
  {"Threads_cached",           (char*) &Per_thread_connection_handler::blocked_pthread_count,
   SHOW_LONG_NOFLUSH},
#endif
  {"Threads_connected",        (char*) &Connection_handler_manager::connection_count,
   SHOW_INT},
  {"Threads_created",          (char*) &Connection_handler_manager::thread_created,
   SHOW_LONG_NOFLUSH},
  {"Threads_running",          (char*) &num_thread_running,     SHOW_INT},
  {"Uptime",                   (char*) &show_starttime,         SHOW_FUNC},
#ifdef ENABLED_PROFILING
  {"Uptime_since_flush_status",(char*) &show_flushstatustime,   SHOW_FUNC},
#endif
  {NullS, NullS, SHOW_LONG}
};

void add_terminator(vector<my_option> *options)
{
  my_option empty_element=
    {0, 0, 0, 0, 0, 0, GET_NO_ARG, NO_ARG, 0, 0, 0, 0, 0, 0};
  options->push_back(empty_element);
}

#ifndef EMBEDDED_LIBRARY
static void print_version(void)
{
  set_server_version();

  printf("%s  Ver %s for %s on %s (%s)\n",my_progname,
   server_version,SYSTEM_TYPE,MACHINE_TYPE, MYSQL_COMPILATION_COMMENT);
}

/** Compares two options' names, treats - and _ the same */
static bool operator<(const my_option &a, const my_option &b)
{
  const char *sa= a.name;
  const char *sb= b.name;
  for (; *sa || *sb; sa++, sb++)
  {
    if (*sa < *sb)
    {
      if (*sa == '-' && *sb == '_')
        continue;
      else
        return true;
    }
    if (*sa > *sb)
    {
      if (*sa == '_' && *sb == '-')
        continue;
      else
        return false;
    }
  }
  DBUG_ASSERT(a.name == b.name);
  return false;
}

static void print_help()
{
  MEM_ROOT mem_root;
  init_alloc_root(key_memory_help, &mem_root, 4096, 4096);

  all_options.pop_back();
  sys_var_add_options(&all_options, sys_var::PARSE_EARLY);
  for (my_option *opt= my_long_early_options;
       opt->name != NULL;
       opt++)
  {
    all_options.push_back(*opt);
  }
  add_plugin_options(&all_options, &mem_root);
  std::sort(all_options.begin(), all_options.end(), std::less<my_option>());
  add_terminator(&all_options);

  my_print_help(&all_options[0]);
  my_print_variables(&all_options[0]);

  free_root(&mem_root, MYF(0));
  vector<my_option>().swap(all_options);  // Deletes the vector contents.
}

static void usage(void)
{
  DBUG_ENTER("usage");
  if (!(default_charset_info= get_charset_by_csname(default_character_set_name,
                     MY_CS_PRIMARY,
               MYF(MY_WME))))
    exit(1);
  if (!default_collation_name)
    default_collation_name= (char*) default_charset_info->name;
  print_version();
  puts(ORACLE_WELCOME_COPYRIGHT_NOTICE("2000"));
  puts("Starts the MySQL database server.\n");
  printf("Usage: %s [OPTIONS]\n", my_progname);
  if (!opt_verbose)
    puts("\nFor more help options (several pages), use mysqld --verbose --help.");
  else
  {
#ifdef _WIN32
  puts("NT and Win32 specific options:\n\
  --install                     Install the default service (NT).\n\
  --install-manual              Install the default service started manually (NT).\n\
  --install service_name        Install an optional service (NT).\n\
  --install-manual service_name Install an optional service started manually (NT).\n\
  --remove                      Remove the default service from the service list (NT).\n\
  --remove service_name         Remove the service_name from the service list (NT).\n\
  --enable-named-pipe           Only to be used for the default server (NT).\n\
  --standalone                  Dummy option to start as a standalone server (NT).\
");
  puts("");
#endif
  print_defaults(MYSQL_CONFIG_NAME,load_default_groups);
  puts("");
  set_ports();

  /* Print out all the options including plugin supplied options */
  print_help();

  if (! plugins_are_initialized)
  {
    puts("\n\
Plugins have parameters that are not reflected in this list\n\
because execution stopped before plugins were initialized.");
  }

  puts("\n\
To see what values a running MySQL server is using, type\n\
'mysqladmin variables' instead of 'mysqld --verbose --help'.");
  }
  DBUG_VOID_RETURN;
}
#endif /*!EMBEDDED_LIBRARY*/

/**
  Initialize MySQL global variables to default values.

  @note
    The reason to set a lot of global variables to zero is to allow one to
    restart the embedded server with a clean environment
    It's also needed on some exotic platforms where global variables are
    not set to 0 when a program starts.

    We don't need to set variables refered to in my_long_options
    as these are initialized by my_getopt.
*/

static int mysql_init_variables(void)
{
  /* Things reset to zero */
  opt_skip_slave_start= opt_reckless_slave = 0;
  mysql_home[0]= pidfile_name[0]= log_error_file[0]= 0;
  myisam_test_invalid_symlink= test_if_data_home_dir;
  opt_general_log= opt_slow_log= false;
  opt_bin_log= 0;
  opt_disable_networking= opt_skip_show_db=0;
  opt_skip_name_resolve= 0;
  opt_ignore_builtin_innodb= 0;
  opt_general_logname= opt_update_logname= opt_binlog_index_name= opt_slow_logname= NULL;
  opt_tc_log_file= (char *)"tc.log";      // no hostname in tc_log file name !
  opt_secure_auth= 0;
  opt_secure_file_priv= NULL;
  opt_myisam_log= 0;
  mqh_used= 0;
  kill_in_progress= 0;
  cleanup_done= 0;
  server_id_supplied= 0;
  test_flags= select_errors= dropping_tables= ha_open_options=0;
  global_thread_count= num_thread_running= 0;
  slave_open_temp_tables= 0;
  opt_endinfo= using_udf_functions= 0;
  opt_using_transactions= 0;
  abort_loop= select_thread_in_use= signal_thread_in_use= 0;
  ready_to_exit= shutdown_in_progress= grant_option= 0;
  aborted_threads= 0;
  delayed_insert_threads= delayed_insert_writes= delayed_rows_in_use= 0;
  delayed_insert_errors= 0;
  specialflag= 0;
  binlog_cache_use=  binlog_cache_disk_use= 0;
  mysqld_user= mysqld_chroot= opt_init_file= opt_bin_logname = 0;
  prepared_stmt_count= 0;
  mysqld_unix_port= opt_mysql_tmpdir= my_bind_addr_str= NullS;
  memset(&mysql_tmpdir_list, 0, sizeof(mysql_tmpdir_list));
  memset(&global_status_var, 0, sizeof(global_status_var));
  opt_large_pages= 0;
  opt_super_large_pages= 0;
#if defined(ENABLED_DEBUG_SYNC)
  opt_debug_sync_timeout= 0;
#endif /* defined(ENABLED_DEBUG_SYNC) */
  key_map_full.set_all();
  server_uuid[0]= 0;

  /* Character sets */
  system_charset_info= &my_charset_utf8_general_ci;
  files_charset_info= &my_charset_utf8_general_ci;
  national_charset_info= &my_charset_utf8_general_ci;
  table_alias_charset= &my_charset_bin;
  character_set_filesystem= &my_charset_bin;

  opt_specialflag= SPECIAL_ENGLISH;
  mysql_home_ptr= mysql_home;
  pidfile_name_ptr= pidfile_name;
  log_error_file_ptr= log_error_file;
  lc_messages_dir_ptr= lc_messages_dir;
  protocol_version= PROTOCOL_VERSION;
  what_to_log= ~ (1L << (uint) COM_TIME);
  refresh_version= 1L;  /* Increments on each reload */
  global_query_id= thread_id= 1L;
  my_atomic_rwlock_init(&opt_binlog_max_flush_queue_time_lock);
  my_atomic_rwlock_init(&global_query_id_lock);
  my_atomic_rwlock_init(&thread_running_lock);
  strmov(server_version, MYSQL_SERVER_VERSION);
  global_thread_list= new std::set<THD*>;
  key_caches.empty();
  if (!(dflt_key_cache= get_or_create_key_cache(default_key_cache_base.str,
                                                default_key_cache_base.length)))
  {
    sql_print_error("Cannot allocate the keycache");
    return 1;
  }
  /* set key_cache_hash.default_value = dflt_key_cache */
  multi_keycache_init();

  /* Set directory paths */
  mysql_real_data_home_len=
    strmake(mysql_real_data_home, get_relative_path(MYSQL_DATADIR),
            sizeof(mysql_real_data_home)-1) - mysql_real_data_home;
  /* Replication parameters */
  master_info_file= (char*) "master.info",
    relay_log_info_file= (char*) "relay-log.info";
  report_user= report_password = report_host= 0;  /* TO BE DELETED */
  opt_relay_logname= opt_relaylog_index_name= 0;
  log_bin_basename= NULL;
  log_bin_index= NULL;

  /* Handler variables */
  total_ha= 0;
  total_ha_2pc= 0;
  /* Variables in libraries */
  charsets_dir= 0;
  default_character_set_name= (char*) MYSQL_DEFAULT_CHARSET_NAME;
  default_collation_name= compiled_default_collation_name;
  character_set_filesystem_name= (char*) "binary";
  lc_messages= (char*) "en_US";
  lc_time_names_name= (char*) "en_US";

  /* Variables that depends on compile options */
#ifndef DBUG_OFF
  default_dbug_option=IF_WIN("d:t:i:O,\\mysqld.trace",
           "d:t:i:o,/tmp/mysqld.trace");
#endif
  opt_error_log= IF_WIN(1,0);
#ifdef ENABLED_PROFILING
    have_profiling = SHOW_OPTION_YES;
#else
    have_profiling = SHOW_OPTION_NO;
#endif

#ifdef HAVE_OPENSSL
  have_ssl=SHOW_OPTION_YES;
#else
  have_ssl=SHOW_OPTION_NO;
#endif
#ifdef HAVE_BROKEN_REALPATH
  have_symlink=SHOW_OPTION_NO;
#else
  have_symlink=SHOW_OPTION_YES;
#endif
#ifdef HAVE_DLOPEN
  have_dlopen=SHOW_OPTION_YES;
#else
  have_dlopen=SHOW_OPTION_NO;
#endif

  have_query_cache=SHOW_OPTION_YES;

  have_geometry=SHOW_OPTION_YES;

  have_rtree_keys=SHOW_OPTION_YES;

#ifdef HAVE_CRYPT
  have_crypt=SHOW_OPTION_YES;
#else
  have_crypt=SHOW_OPTION_NO;
#endif
#ifdef HAVE_COMPRESS
  have_compress= SHOW_OPTION_YES;
#else
  have_compress= SHOW_OPTION_NO;
#endif
#ifdef HAVE_LIBWRAP
  libwrapName= NullS;
#endif
#ifdef HAVE_OPENSSL
  des_key_file = 0;
#ifndef EMBEDDED_LIBRARY
  ssl_acceptor_fd= 0;
#endif /* ! EMBEDDED_LIBRARY */
#endif /* HAVE_OPENSSL */
#if defined (_WIN32) && !defined (EMBEDDED_LIBRARY)
  shared_memory_base_name= default_shared_memory_base_name;
#endif

#if defined(_WIN32)
  /* Allow Win32 users to move MySQL anywhere */
  {
    char prg_dev[LIBLEN];
    char executing_path_name[LIBLEN];
    if (!test_if_hard_path(my_progname))
    {
      // we don't want to use GetModuleFileName inside of my_path since
      // my_path is a generic path dereferencing function and here we care
      // only about the executing binary.
      GetModuleFileName(NULL, executing_path_name, sizeof(executing_path_name));
      my_path(prg_dev, executing_path_name, NULL);
    }
    else
      my_path(prg_dev, my_progname, "mysql/bin");
    strcat(prg_dev,"/../");     // Remove 'bin' to get base dir
    cleanup_dirname(mysql_home,prg_dev);
  }
#else
  const char *tmpenv;
  if (!(tmpenv = getenv("MY_BASEDIR_VERSION")))
    tmpenv = DEFAULT_MYSQL_HOME;
  (void) strmake(mysql_home, tmpenv, sizeof(mysql_home)-1);
#endif
  return 0;
}

my_bool
mysqld_get_one_option(int optid,
                      const struct my_option *opt __attribute__((unused)),
                      char *argument)
{
  switch(optid) {
  case '#':
#ifndef DBUG_OFF
    DBUG_SET_INITIAL(argument ? argument : default_dbug_option);
#endif
    opt_endinfo=1;        /* unireg: memory allocation */
    break;
  case 'a':
    global_system_variables.sql_mode= MODE_ANSI;
    global_system_variables.tx_isolation= ISO_SERIALIZABLE;
    break;
  case 'b':
    strmake(mysql_home,argument,sizeof(mysql_home)-1);
    break;
  case 'C':
    if (default_collation_name == compiled_default_collation_name)
      default_collation_name= 0;
    break;
  case 'h':
    strmake(mysql_real_data_home,argument, sizeof(mysql_real_data_home)-1);
    /* Correct pointer set by my_getopt (for embedded library) */
    mysql_real_data_home_ptr= mysql_real_data_home;
    break;
  case 'u':
    if (!mysqld_user || !strcmp(mysqld_user, argument))
      mysqld_user= argument;
    else
      sql_print_warning("Ignoring user change to '%s' because the user was set to '%s' earlier on the command line\n", argument, mysqld_user);
    break;
  case 'L':
    WARN_DEPRECATED(NULL, "--language/-l", "'--lc-messages-dir'");
    /* Note:  fall-through */
  case OPT_LC_MESSAGES_DIRECTORY:
    strmake(lc_messages_dir, argument, sizeof(lc_messages_dir)-1);
    lc_messages_dir_ptr= lc_messages_dir;
    break;
  case OPT_BINLOG_FORMAT:
    binlog_format_used= true;
    break;
#include <sslopt-case.h>
#ifndef EMBEDDED_LIBRARY
  case 'V':
    print_version();
    exit(0);
#endif /*EMBEDDED_LIBRARY*/
  case 'W':
    WARN_DEPRECATED(NULL, "--log_warnings/-W", "'--log_error_verbosity'");
    if (!argument)
      log_error_verbosity++;
    else if (argument == disabled_my_option)
     log_error_verbosity= 1L;
    else
      log_error_verbosity= 1 + atoi(argument);
    log_error_verbosity= min(3UL, log_error_verbosity);
    break;
  case 'T':
    test_flags= argument ? (uint) atoi(argument) : 0;
    opt_endinfo=1;
    break;
  case (int) OPT_ISAM_LOG:
    opt_myisam_log=1;
    break;
  case (int) OPT_BIN_LOG:
    opt_bin_log= test(argument != disabled_my_option);
    break;
#ifdef HAVE_REPLICATION
  case (int)OPT_REPLICATE_IGNORE_DB:
  {
    rpl_filter->add_ignore_db(argument);
    break;
  }
  case (int)OPT_REPLICATE_DO_DB:
  {
    rpl_filter->add_do_db(argument);
    break;
  }
  case (int)OPT_REPLICATE_REWRITE_DB:
  {
    char* key = argument,*p, *val;

    if (!(p= strstr(argument, "->")))
    {
      sql_print_error("Bad syntax in replicate-rewrite-db - missing '->'!\n");
      return 1;
    }
    val= p + 2;
    while(p > argument && my_isspace(mysqld_charset, p[-1]))
      p--;
    *p= 0;
    if (!*key)
    {
      sql_print_error("Bad syntax in replicate-rewrite-db - empty FROM db!\n");
      return 1;
    }
    while (*val && my_isspace(mysqld_charset, *val))
      val++;
    if (!*val)
    {
      sql_print_error("Bad syntax in replicate-rewrite-db - empty TO db!\n");
      return 1;
    }

    rpl_filter->add_db_rewrite(key, val);
    break;
  }

  case (int)OPT_BINLOG_IGNORE_DB:
  {
    binlog_filter->add_ignore_db(argument);
    break;
  }
  case (int)OPT_BINLOG_DO_DB:
  {
    binlog_filter->add_do_db(argument);
    break;
  }
  case (int)OPT_REPLICATE_DO_TABLE:
  {
    if (rpl_filter->add_do_table_array(argument))
    {
      sql_print_error("Could not add do table rule '%s'!\n", argument);
      return 1;
    }
    break;
  }
  case (int)OPT_REPLICATE_WILD_DO_TABLE:
  {
    if (rpl_filter->add_wild_do_table(argument))
    {
      sql_print_error("Could not add do table rule '%s'!\n", argument);
      return 1;
    }
    break;
  }
  case (int)OPT_REPLICATE_WILD_IGNORE_TABLE:
  {
    if (rpl_filter->add_wild_ignore_table(argument))
    {
      sql_print_error("Could not add ignore table rule '%s'!\n", argument);
      return 1;
    }
    break;
  }
  case (int)OPT_REPLICATE_IGNORE_TABLE:
  {
    if (rpl_filter->add_ignore_table_array(argument))
    {
      sql_print_error("Could not add ignore table rule '%s'!\n", argument);
      return 1;
    }
    break;
  }
#endif /* HAVE_REPLICATION */
  case (int) OPT_MASTER_RETRY_COUNT:
    WARN_DEPRECATED(NULL, "--master-retry-count", "'CHANGE MASTER TO master_retry_count = <num>'");
    break;
  case (int) OPT_SKIP_NEW:
    opt_specialflag|= SPECIAL_NO_NEW_FUNC;
    delay_key_write_options= DELAY_KEY_WRITE_NONE;
    myisam_concurrent_insert=0;
    myisam_recover_options= HA_RECOVER_OFF;
    sp_automatic_privileges=0;
    my_enable_symlinks= 0;
    ha_open_options&= ~(HA_OPEN_ABORT_IF_CRASHED | HA_OPEN_DELAY_KEY_WRITE);
    query_cache_size=0;
    break;
  case (int) OPT_SKIP_HOST_CACHE:
    opt_specialflag|= SPECIAL_NO_HOST_CACHE;
    break;
  case (int) OPT_SKIP_RESOLVE:
    opt_skip_name_resolve= 1;
    opt_specialflag|=SPECIAL_NO_RESOLVE;
    break;
  case (int) OPT_WANT_CORE:
    test_flags |= TEST_CORE_ON_SIGNAL;
    break;
  case (int) OPT_SKIP_STACK_TRACE:
    test_flags|=TEST_NO_STACKTRACE;
    break;
  case OPT_CONSOLE:
    if (opt_console)
      opt_error_log= 0;     // Force logs to stdout
    break;
  case OPT_BOOTSTRAP:
    opt_bootstrap=1;
    break;
  case OPT_SERVER_ID:
    server_id_supplied = 1;
    break;
  case OPT_LOWER_CASE_TABLE_NAMES:
    lower_case_table_names_used= 1;
    break;
#if defined(ENABLED_DEBUG_SYNC)
  case OPT_DEBUG_SYNC_TIMEOUT:
    /*
      Debug Sync Facility. See debug_sync.cc.
      Default timeout for WAIT_FOR action.
      Default value is zero (facility disabled).
      If option is given without an argument, supply a non-zero value.
    */
    if (!argument)
    {
      /* purecov: begin tested */
      opt_debug_sync_timeout= DEBUG_SYNC_DEFAULT_WAIT_TIMEOUT;
      /* purecov: end */
    }
    break;
#endif /* defined(ENABLED_DEBUG_SYNC) */
  case OPT_LOG_ERROR:
    /*
      "No --log-error" == "write errors to stderr",
      "--log-error without argument" == "write errors to a file".
    */
    if (argument == NULL) /* no argument */
      log_error_file_ptr= const_cast<char*>("");
    break;

  case OPT_IGNORE_DB_DIRECTORY:
    if (*argument == 0)
      ignore_db_dirs_reset();
    else
    {
      if (push_ignored_db_dir(argument))
      {
        sql_print_error("Can't start server: "
                        "cannot process --ignore-db-dir=%.*s", 
                        FN_REFLEN, argument);
        return 1;
      }
    }
    break;


  case OPT_PLUGIN_LOAD:
    free_list(opt_plugin_load_list_ptr);
    /* fall through */
  case OPT_PLUGIN_LOAD_ADD:
    opt_plugin_load_list_ptr->push_back(new i_string(argument));
    break;
  case OPT_SECURE_AUTH:
    if (opt_secure_auth == 0)
      WARN_DEPRECATED(NULL, "pre-4.1 password hash", "post-4.1 password hash");
    break;
  case OPT_PFS_INSTRUMENT:
    {
#ifdef WITH_PERFSCHEMA_STORAGE_ENGINE
#ifndef EMBEDDED_LIBRARY

      /*
        Parse instrument name and value from argument string. Handle leading
        and trailing spaces. Also handle single quotes.

        Acceptable:
          performance_schema_instrument = ' foo/%/bar/  =  ON  '
          performance_schema_instrument = '%=OFF'
        Not acceptable:
          performance_schema_instrument = '' foo/%/bar = ON ''
          performance_schema_instrument = '%='OFF''
      */
      char *name= argument,*p= NULL, *val= NULL;
      my_bool quote= false; /* true if quote detected */
      my_bool error= true;  /* false if no errors detected */
      const int PFS_BUFFER_SIZE= 128;
      char orig_argument[PFS_BUFFER_SIZE+1];
      orig_argument[0]= 0;

      if (!argument)
        goto pfs_error;

      /* Save original argument string for error reporting */
      strncpy(orig_argument, argument, PFS_BUFFER_SIZE);

      /* Split instrument name and value at the equal sign */
      if (!(p= strchr(argument, '=')))
        goto pfs_error;

      /* Get option value */
      val= p + 1;
      if (!*val)
        goto pfs_error;

      /* Trim leading spaces and quote from the instrument name */
      while (*name && (my_isspace(mysqld_charset, *name) || (*name == '\'')))
      {
        /* One quote allowed */
        if (*name == '\'')
        {
          if (!quote)
            quote= true;
          else
            goto pfs_error;
        }
        name++;
      }

      /* Trim trailing spaces from instrument name */
      while ((p > name) && my_isspace(mysqld_charset, p[-1]))
        p--;
      *p= 0;

      /* Remove trailing slash from instrument name */
      if (p > name && (p[-1] == '/'))
        p[-1]= 0;

      if (!*name)
        goto pfs_error;

      /* Trim leading spaces from option value */
      while (*val && my_isspace(mysqld_charset, *val))
        val++;

      /* Trim trailing spaces and matching quote from value */
      p= val + strlen(val);
      while (p > val && (my_isspace(mysqld_charset, p[-1]) || p[-1] == '\''))
      {
        /* One matching quote allowed */
        if (p[-1] == '\'')
        {
          if (quote)
            quote= false;
          else
            goto pfs_error;
        }
        p--;
      }

      *p= 0;

      if (!*val)
        goto pfs_error;

      /* Add instrument name and value to array of configuration options */
      if (add_pfs_instr_to_array(name, val))
        goto pfs_error;

      error= false;

pfs_error:
      if (error)
      {
        my_getopt_error_reporter(WARNING_LEVEL,
                                 "Invalid instrument name or value for "
                                 "performance_schema_instrument '%s'",
                                 orig_argument);
        return 0;
      }
#endif /* EMBEDDED_LIBRARY */
#endif /* WITH_PERFSCHEMA_STORAGE_ENGINE */
      break;
    }
  case OPT_THREAD_CACHE_SIZE:
    thread_cache_size_specified= true;
    break;
  case OPT_HOST_CACHE_SIZE:
    host_cache_size_specified= true;
    break;
  case OPT_TABLE_DEFINITION_CACHE:
    table_definition_cache_specified= true;
    break;
  }
  return 0;
}


/** Handle arguments for multiple key caches. */

C_MODE_START

static void*
mysql_getopt_value(const char *keyname, uint key_length,
       const struct my_option *option, int *error)
{
  if (error)
    *error= 0;
  switch (option->id) {
  case OPT_KEY_BUFFER_SIZE:
  case OPT_KEY_CACHE_BLOCK_SIZE:
  case OPT_KEY_CACHE_DIVISION_LIMIT:
  case OPT_KEY_CACHE_AGE_THRESHOLD:
  {
    KEY_CACHE *key_cache;
    if (!(key_cache= get_or_create_key_cache(keyname, key_length)))
    {
      if (error)
        *error= EXIT_OUT_OF_MEMORY;
      return 0;
    }
    switch (option->id) {
    case OPT_KEY_BUFFER_SIZE:
      return &key_cache->param_buff_size;
    case OPT_KEY_CACHE_BLOCK_SIZE:
      return &key_cache->param_block_size;
    case OPT_KEY_CACHE_DIVISION_LIMIT:
      return &key_cache->param_division_limit;
    case OPT_KEY_CACHE_AGE_THRESHOLD:
      return &key_cache->param_age_threshold;
    }
  }
  }
  return option->value;
}

static void option_error_reporter(enum loglevel level, const char *format, ...)
{
  va_list args;
  va_start(args, format);

  /* Don't print warnings for --loose options during bootstrap */
  if (level == ERROR_LEVEL || !opt_bootstrap ||
      (log_error_verbosity > 1))
  {
    error_log_print(level, format, args);
  }
  va_end(args);
}

C_MODE_END

/**
  Get server options from the command line,
  and perform related server initializations.
  @param [in, out] argc_ptr       command line options (count)
  @param [in, out] argv_ptr       command line options (values)
  @return 0 on success

  @todo
  - FIXME add EXIT_TOO_MANY_ARGUMENTS to "mysys_err.h" and return that code?
*/
static int get_options(int *argc_ptr, char ***argv_ptr)
{
  int ho_error;

  my_getopt_register_get_addr(mysql_getopt_value);
  my_getopt_error_reporter= option_error_reporter;

  /* prepare all_options array */
  all_options.reserve(array_elements(my_long_options));
  for (my_option *opt= my_long_options;
       opt < my_long_options + array_elements(my_long_options) - 1;
       opt++)
  {
    all_options.push_back(*opt);
  }
  sys_var_add_options(&all_options, sys_var::PARSE_NORMAL);
  add_terminator(&all_options);

  /* Skip unknown options so that they may be processed later by plugins */
  my_getopt_skip_unknown= TRUE;

  if ((ho_error= handle_options(argc_ptr, argv_ptr, &all_options[0],
                                mysqld_get_one_option)))
    return ho_error;

  if (!opt_help)
    vector<my_option>().swap(all_options);  // Deletes the vector contents.

  /* Add back the program name handle_options removes */
  (*argc_ptr)++;
  (*argv_ptr)--;

  /*
    Options have been parsed. Now some of them need additional special
    handling, like custom value checking, checking of incompatibilites
    between options, setting of multiple variables, etc.
    Do them here.
  */

  if (opt_help)
  {
    /*
      Show errors during --help, but gag everything else so the info the
      user actually wants isn't lost in the spam.  (For --help --verbose,
      we need to set up far enough to be able to print variables provided
      by plugins.)
    */
    log_error_verbosity= 1;
  }
  else if (opt_verbose)
    sql_print_error("--verbose is for use with --help; "
                    "did you mean --log-error-verbosity?");

  if ((opt_log_slow_admin_statements || opt_log_queries_not_using_indexes ||
       opt_log_slow_slave_statements) &&
      !opt_slow_log)
    sql_print_warning("options --log-slow-admin-statements, "
                      "--log-queries-not-using-indexes and "
                      "--log-slow-slave-statements have no effect if "
                      "--slow-query-log is not set");
  if (global_system_variables.net_buffer_length >
      global_system_variables.max_allowed_packet)
  {
    sql_print_warning("net_buffer_length (%lu) is set to be larger "
                      "than max_allowed_packet (%lu). Please rectify.",
                      global_system_variables.net_buffer_length,
                      global_system_variables.max_allowed_packet);
  }

  /*
    TIMESTAMP columns get implicit DEFAULT values when
    --explicit_defaults_for_timestamp is not set. 
    This behavior is deprecated now.
  */
  if (!opt_help && !global_system_variables.explicit_defaults_for_timestamp)
    sql_print_warning("TIMESTAMP with implicit DEFAULT value is deprecated. "
                      "Please use --explicit_defaults_for_timestamp server "
                      "option (see documentation for more details).");

  if (log_error_file_ptr != disabled_my_option)
#ifdef _WIN32
    /*
      Enable the error log only if console option is not specified 
      and MySQL is not running as a service.
    */
    opt_error_log= (opt_console && !start_mode ) ? false : true;
#else
    opt_error_log= true;
#endif
  else
    log_error_file_ptr= const_cast<char*>("");

  opt_init_connect.length=strlen(opt_init_connect.str);
  opt_init_slave.length=strlen(opt_init_slave.str);

  if (global_system_variables.low_priority_updates)
    thr_upgraded_concurrent_insert_lock= TL_WRITE_LOW_PRIORITY;

  if (ft_boolean_check_syntax_string((uchar*) ft_boolean_syntax))
  {
    sql_print_error("Invalid ft-boolean-syntax string: %s\n",
                    ft_boolean_syntax);
    return 1;
  }

  if (opt_disable_networking)
    mysqld_port= 0;

  if (opt_skip_show_db)
    opt_specialflag|= SPECIAL_SKIP_SHOW_DB;

  if (myisam_flush)
    flush_time= 0;

#ifdef HAVE_REPLICATION
  if (opt_slave_skip_errors)
    add_slave_skip_errors(opt_slave_skip_errors);
#endif

  if (global_system_variables.max_join_size == HA_POS_ERROR)
    global_system_variables.option_bits|= OPTION_BIG_SELECTS;
  else
    global_system_variables.option_bits&= ~OPTION_BIG_SELECTS;

  // Synchronize @@global.autocommit on --autocommit
  const ulonglong turn_bit_on= opt_autocommit ?
    OPTION_AUTOCOMMIT : OPTION_NOT_AUTOCOMMIT;
  global_system_variables.option_bits=
    (global_system_variables.option_bits &
     ~(OPTION_NOT_AUTOCOMMIT | OPTION_AUTOCOMMIT)) | turn_bit_on;

  global_system_variables.sql_mode=
    expand_sql_mode(global_system_variables.sql_mode);
#if defined(HAVE_BROKEN_REALPATH)
  my_enable_symlinks= 0;
  have_symlink=SHOW_OPTION_NO;
#else
  if (!my_enable_symlinks)
    have_symlink=SHOW_OPTION_DISABLED;
#endif
  if (opt_debugging)
  {
    /* Allow break with SIGINT, no core or stack trace */
    test_flags|= TEST_SIGINT | TEST_NO_STACKTRACE;
    test_flags&= ~TEST_CORE_ON_SIGNAL;
  }
  /* Set global MyISAM variables from delay_key_write_options */
  fix_delay_key_write(0, 0, OPT_GLOBAL);

#ifndef EMBEDDED_LIBRARY
  if (mysqld_chroot)
    set_root(mysqld_chroot);
#else
  max_allowed_packet= global_system_variables.max_allowed_packet;
  net_buffer_length= global_system_variables.net_buffer_length;
#endif
  if (fix_paths())
    return 1;

  /*
    Set some global variables from the global_system_variables
    In most cases the global variables will not be used
  */
  my_disable_locking= myisam_single_user= test(opt_external_locking == 0);
  my_default_record_cache_size=global_system_variables.read_buff_size;

  global_system_variables.long_query_time= (ulonglong)
    (global_system_variables.long_query_time_double * 1e6);

  if (opt_short_log_format)
    opt_specialflag|= SPECIAL_SHORT_LOG_FORMAT;

  if (init_global_datetime_format(MYSQL_TIMESTAMP_DATE,
                                  &global_date_format) ||
      init_global_datetime_format(MYSQL_TIMESTAMP_TIME,
                                  &global_time_format) ||
      init_global_datetime_format(MYSQL_TIMESTAMP_DATETIME,
                                  &global_datetime_format))
    return 1;

#ifndef EMBEDDED_LIBRARY
  if (Connection_handler_manager::init())
  {
    sql_print_error("Could not allocate memory for connection handling");
    return 1;
  }
#endif

  opt_readonly= read_only;

  return 0;
}


/*
  Create version name for running mysqld version
  We automaticly add suffixes -debug, -embedded and -log to the version
  name to make the version more descriptive.
  (MYSQL_SERVER_SUFFIX is set by the compilation environment)
*/

static void set_server_version(void)
{
  char *end= strxmov(server_version, MYSQL_SERVER_VERSION,
                     MYSQL_SERVER_SUFFIX_STR, NullS);
#ifdef EMBEDDED_LIBRARY
  end= strmov(end, "-embedded");
#endif
#ifndef DBUG_OFF
  if (!strstr(MYSQL_SERVER_SUFFIX_STR, "-debug"))
    end= strmov(end, "-debug");
#endif
  if (opt_general_log || opt_slow_log || opt_bin_log)
    strmov(end, "-log");                        // This may slow down system
}


static char *get_relative_path(const char *path)
{
  if (test_if_hard_path(path) &&
      is_prefix(path,DEFAULT_MYSQL_HOME) &&
      strcmp(DEFAULT_MYSQL_HOME,FN_ROOTDIR))
  {
    path+=(uint) strlen(DEFAULT_MYSQL_HOME);
    while (*path == FN_LIBCHAR || *path == FN_LIBCHAR2)
      path++;
  }
  return (char*) path;
}


/**
  Fix filename and replace extension where 'dir' is relative to
  mysql_real_data_home.
  @return
    1 if len(path) > FN_REFLEN
*/

bool
fn_format_relative_to_data_home(char * to, const char *name,
        const char *dir, const char *extension)
{
  char tmp_path[FN_REFLEN];
  if (!test_if_hard_path(dir))
  {
    strxnmov(tmp_path,sizeof(tmp_path)-1, mysql_real_data_home,
       dir, NullS);
    dir=tmp_path;
  }
  return !fn_format(to, name, dir, extension,
        MY_APPEND_EXT | MY_UNPACK_FILENAME | MY_SAFE_PATH);
}


/**
  Test a file path to determine if the path is compatible with the secure file
  path restriction.

  @param path null terminated character string

  @return
    @retval TRUE The path is secure
    @retval FALSE The path isn't secure
*/

bool is_secure_file_path(char *path)
{
  char buff1[FN_REFLEN], buff2[FN_REFLEN];
  size_t opt_secure_file_priv_len;
  /*
    All paths are secure if opt_secure_file_path is 0
  */
  if (!opt_secure_file_priv)
    return TRUE;

  opt_secure_file_priv_len= strlen(opt_secure_file_priv);

  if (strlen(path) >= FN_REFLEN)
    return FALSE;

  if (my_realpath(buff1, path, 0))
  {
    /*
      The supplied file path might have been a file and not a directory.
    */
    int length= (int)dirname_length(path);
    if (length >= FN_REFLEN)
      return FALSE;
    memcpy(buff2, path, length);
    buff2[length]= '\0';
    if (length == 0 || my_realpath(buff1, buff2, 0))
      return FALSE;
  }
  convert_dirname(buff2, buff1, NullS);
  if (!lower_case_file_system)
  {
    if (strncmp(opt_secure_file_priv, buff2, opt_secure_file_priv_len))
      return FALSE;
  }
  else
  {
    if (files_charset_info->coll->strnncoll(files_charset_info,
                                            (uchar *) buff2, strlen(buff2),
                                            (uchar *) opt_secure_file_priv,
                                            opt_secure_file_priv_len,
                                            TRUE))
      return FALSE;
  }
  return TRUE;
}


static int fix_paths(void)
{
  char buff[FN_REFLEN],*pos;
  convert_dirname(mysql_home,mysql_home,NullS);
  /* Resolve symlinks to allow 'mysql_home' to be a relative symlink */
  my_realpath(mysql_home,mysql_home,MYF(0));
  /* Ensure that mysql_home ends in FN_LIBCHAR */
  pos=strend(mysql_home);
  if (pos[-1] != FN_LIBCHAR)
  {
    pos[0]= FN_LIBCHAR;
    pos[1]= 0;
  }
  convert_dirname(lc_messages_dir, lc_messages_dir, NullS);
  convert_dirname(mysql_real_data_home,mysql_real_data_home,NullS);
  (void) my_load_path(mysql_home,mysql_home,""); // Resolve current dir
  (void) my_load_path(mysql_real_data_home,mysql_real_data_home,mysql_home);
  (void) my_load_path(pidfile_name, pidfile_name_ptr, mysql_real_data_home);

  convert_dirname(opt_plugin_dir, opt_plugin_dir_ptr ? opt_plugin_dir_ptr : 
                                  get_relative_path(PLUGINDIR), NullS);
  (void) my_load_path(opt_plugin_dir, opt_plugin_dir, mysql_home);
  opt_plugin_dir_ptr= opt_plugin_dir;

  my_realpath(mysql_unpacked_real_data_home, mysql_real_data_home, MYF(0));
  mysql_unpacked_real_data_home_len=
    (int) strlen(mysql_unpacked_real_data_home);
  if (mysql_unpacked_real_data_home[mysql_unpacked_real_data_home_len-1] == FN_LIBCHAR)
    --mysql_unpacked_real_data_home_len;

  char *sharedir=get_relative_path(SHAREDIR);
  if (test_if_hard_path(sharedir))
    strmake(buff,sharedir,sizeof(buff)-1);    /* purecov: tested */
  else
    strxnmov(buff,sizeof(buff)-1,mysql_home,sharedir,NullS);
  convert_dirname(buff,buff,NullS);
  (void) my_load_path(lc_messages_dir, lc_messages_dir, buff);

  /* If --character-sets-dir isn't given, use shared library dir */
  if (charsets_dir)
    strmake(mysql_charsets_dir, charsets_dir, sizeof(mysql_charsets_dir)-1);
  else
    strxnmov(mysql_charsets_dir, sizeof(mysql_charsets_dir)-1, buff,
       CHARSET_DIR, NullS);
  (void) my_load_path(mysql_charsets_dir, mysql_charsets_dir, buff);
  convert_dirname(mysql_charsets_dir, mysql_charsets_dir, NullS);
  charsets_dir=mysql_charsets_dir;

  if (init_tmpdir(&mysql_tmpdir_list, opt_mysql_tmpdir))
    return 1;
  if (!opt_mysql_tmpdir)
    opt_mysql_tmpdir= mysql_tmpdir;
#ifdef HAVE_REPLICATION
  if (!slave_load_tmpdir)
    slave_load_tmpdir= mysql_tmpdir;
#endif /* HAVE_REPLICATION */
  /*
    Convert the secure-file-priv option to system format, allowing
    a quick strcmp to check if read or write is in an allowed dir
   */
  if (opt_secure_file_priv)
  {
    if (*opt_secure_file_priv == 0)
      opt_secure_file_priv= NULL;
    else
    {
      if (strlen(opt_secure_file_priv) >= FN_REFLEN)
        opt_secure_file_priv[FN_REFLEN-1]= '\0';
      if (my_realpath(buff, opt_secure_file_priv, 0))
      {
        sql_print_warning("Failed to normalize the argument for --secure-file-priv.");
        return 1;
      }
      convert_dirname(secure_file_real_path, buff, NullS);
      opt_secure_file_priv= secure_file_real_path;
    }
  }

  return 0;
}

/**
  Check if file system used for databases is case insensitive.

  @param dir_name     Directory to test

  @retval
    -1  Don't know (Test failed)
  @retval
    0   File system is case sensitive
  @retval
    1   File system is case insensitive
*/

static int test_if_case_insensitive(const char *dir_name)
{
  int result= 0;
  File file;
  char buff[FN_REFLEN], buff2[FN_REFLEN];
  MY_STAT stat_info;
  DBUG_ENTER("test_if_case_insensitive");

  fn_format(buff, glob_hostname, dir_name, ".lower-test",
      MY_UNPACK_FILENAME | MY_REPLACE_EXT | MY_REPLACE_DIR);
  fn_format(buff2, glob_hostname, dir_name, ".LOWER-TEST",
      MY_UNPACK_FILENAME | MY_REPLACE_EXT | MY_REPLACE_DIR);
  mysql_file_delete(key_file_casetest, buff2, MYF(0));
  if ((file= mysql_file_create(key_file_casetest,
                               buff, 0666, O_RDWR, MYF(0))) < 0)
  {
    sql_print_warning("Can't create test file %s", buff);
    DBUG_RETURN(-1);
  }
  mysql_file_close(file, MYF(0));
  if (mysql_file_stat(key_file_casetest, buff2, &stat_info, MYF(0)))
    result= 1;          // Can access file
  mysql_file_delete(key_file_casetest, buff, MYF(MY_WME));
  DBUG_PRINT("exit", ("result: %d", result));
  DBUG_RETURN(result);
}


#ifndef EMBEDDED_LIBRARY

/**
  Create file to store pid number.
*/
static void create_pid_file()
{
  File file;
  if ((file= mysql_file_create(key_file_pid, pidfile_name, 0664,
                               O_WRONLY | O_TRUNC, MYF(MY_WME))) >= 0)
  {
    char buff[MAX_BIGINT_WIDTH + 1], *end;
    end= int10_to_str((long) getpid(), buff, 10);
    *end++= '\n';
    if (!mysql_file_write(file, (uchar*) buff, (uint) (end-buff),
                          MYF(MY_WME | MY_NABP)))
    {
      mysql_file_close(file, MYF(0));
      pid_file_created= true;
      return;
    }
    mysql_file_close(file, MYF(0));
  }
  sql_print_error("Can't start server: can't create PID file: %s",
                  strerror(errno));
  exit(1);
}
#endif /* EMBEDDED_LIBRARY */


/**
  Remove the process' pid file.
  
  @param  flags  file operation flags
*/

static void delete_pid_file(myf flags)
{
#ifndef EMBEDDED_LIBRARY
  File file;
  if (opt_bootstrap ||
      !pid_file_created ||
      !(file= mysql_file_open(key_file_pid, pidfile_name,
                              O_RDONLY, flags)))
    return;

  /* Make sure that the pid file was created by the same process. */    
  uchar buff[MAX_BIGINT_WIDTH + 1];
  size_t error= mysql_file_read(file, buff, sizeof(buff), flags);
  mysql_file_close(file, flags);
  buff[sizeof(buff) - 1]= '\0'; 
  if (error != MY_FILE_ERROR &&
      atol((char *) buff) == (long) getpid())
  {
    mysql_file_delete(key_file_pid, pidfile_name, flags);
    pid_file_created= false;
  }
#endif /* EMBEDDED_LIBRARY */
  return;
}


/** Clear most status variables. */
void refresh_status(THD *thd)
{
  mysql_mutex_lock(&LOCK_status);

  /* Add thread's status variabes to global status */
  add_to_status(&global_status_var, &thd->status_var);

  /* Reset thread's status variables */
  memset(&thd->status_var, 0, sizeof(thd->status_var));

  /* Reset some global variables */
  reset_status_vars();

  /* Reset the counters of all key caches (default and named). */
  process_key_caches(reset_key_cache_counters);
  flush_status_time= time((time_t*) 0);
  mysql_mutex_unlock(&LOCK_status);

  /*
    Set max_used_connections to the number of currently open
    connections.  Lock LOCK_thread_count out of LOCK_status to avoid
    deadlocks.  Status reset becomes not atomic, but status data is
    not exact anyway.
  */
  mysql_mutex_lock(&LOCK_thread_count);
  Connection_handler_manager::max_used_connections= get_thread_count();
  mysql_mutex_unlock(&LOCK_thread_count);
}


/*****************************************************************************
  Instantiate variables for missing storage engines
  This section should go away soon
*****************************************************************************/

#ifdef HAVE_PSI_INTERFACE
#ifdef HAVE_MMAP
PSI_mutex_key key_LOCK_tc;
#endif /* HAVE_MMAP */

#ifdef HAVE_OPENSSL
PSI_mutex_key key_LOCK_des_key_file;
#endif /* HAVE_OPENSSL */

PSI_mutex_key key_BINLOG_LOCK_commit;
PSI_mutex_key key_BINLOG_LOCK_commit_queue;
PSI_mutex_key key_BINLOG_LOCK_done;
PSI_mutex_key key_BINLOG_LOCK_flush_queue;
PSI_mutex_key key_BINLOG_LOCK_index;
PSI_mutex_key key_BINLOG_LOCK_log;
PSI_mutex_key key_BINLOG_LOCK_binlog_end_pos;
PSI_mutex_key key_BINLOG_LOCK_sync;
PSI_mutex_key key_BINLOG_LOCK_sync_queue;
PSI_mutex_key key_BINLOG_LOCK_xids;
PSI_mutex_key
  key_hash_filo_lock, key_LOCK_active_mi,
  key_LOCK_connection_count, key_LOCK_crypt, key_LOCK_error_log,
  key_LOCK_gdl, key_LOCK_global_system_variables,
  key_LOCK_manager,
  key_LOCK_prepared_stmt_count,
  key_LOCK_server_started, key_LOCK_status,
  key_LOCK_sql_slave_skip_counter,
  key_LOCK_slave_net_timeout,
  key_LOCK_system_variables_hash, key_LOCK_table_share, key_LOCK_thd_data,
  key_LOCK_user_conn, key_LOCK_uuid_generator, key_LOG_LOCK_log,
  key_master_info_data_lock, key_master_info_run_lock,
  key_master_info_sleep_lock, key_master_info_thd_lock,
  key_mutex_slave_reporting_capability_err_lock, key_relay_log_info_data_lock,
  key_relay_log_info_sleep_lock, key_relay_log_info_thd_lock,
  key_relay_log_info_log_space_lock, key_relay_log_info_run_lock,
  key_mutex_slave_parallel_pend_jobs, key_mutex_mts_temp_tables_lock,
  key_mutex_slave_parallel_worker,
  key_structure_guard_mutex, key_TABLE_SHARE_LOCK_ha_data,
  key_LOCK_error_messages, key_LOG_INFO_lock, key_LOCK_thread_count,
  key_LOCK_log_throttle_qni, key_LOCK_query_plan;
PSI_mutex_key key_LOCK_thread_remove;
PSI_mutex_key key_RELAYLOG_LOCK_commit;
PSI_mutex_key key_RELAYLOG_LOCK_commit_queue;
PSI_mutex_key key_RELAYLOG_LOCK_done;
PSI_mutex_key key_RELAYLOG_LOCK_flush_queue;
PSI_mutex_key key_RELAYLOG_LOCK_index;
PSI_mutex_key key_RELAYLOG_LOCK_log;
PSI_mutex_key key_RELAYLOG_LOCK_sync;
PSI_mutex_key key_RELAYLOG_LOCK_sync_queue;
PSI_mutex_key key_RELAYLOG_LOCK_xids;
PSI_mutex_key key_LOCK_sql_rand;
PSI_mutex_key key_gtid_ensure_index_mutex;
PSI_mutex_key key_LOCK_thread_created;
PSI_mutex_key key_mts_temp_table_LOCK;

static PSI_mutex_info all_server_mutexes[]=
{
#ifdef HAVE_MMAP
  { &key_LOCK_tc, "TC_LOG_MMAP::LOCK_tc", 0},
#endif /* HAVE_MMAP */

#ifdef HAVE_OPENSSL
  { &key_LOCK_des_key_file, "LOCK_des_key_file", PSI_FLAG_GLOBAL},
#endif /* HAVE_OPENSSL */

  { &key_BINLOG_LOCK_commit, "MYSQL_BIN_LOG::LOCK_commit", 0 },
  { &key_BINLOG_LOCK_commit_queue, "MYSQL_BIN_LOG::LOCK_commit_queue", 0 },
  { &key_BINLOG_LOCK_done, "MYSQL_BIN_LOG::LOCK_done", 0 },
  { &key_BINLOG_LOCK_flush_queue, "MYSQL_BIN_LOG::LOCK_flush_queue", 0 },
  { &key_BINLOG_LOCK_index, "MYSQL_BIN_LOG::LOCK_index", 0},
  { &key_BINLOG_LOCK_log, "MYSQL_BIN_LOG::LOCK_log", 0},
  { &key_BINLOG_LOCK_binlog_end_pos, "MYSQL_BIN_LOG::LOCK_binlog_end_pos", 0},
  { &key_BINLOG_LOCK_sync, "MYSQL_BIN_LOG::LOCK_sync", 0},
  { &key_BINLOG_LOCK_sync_queue, "MYSQL_BIN_LOG::LOCK_sync_queue", 0 },
  { &key_BINLOG_LOCK_xids, "MYSQL_BIN_LOG::LOCK_xids", 0 },
  { &key_RELAYLOG_LOCK_commit, "MYSQL_RELAY_LOG::LOCK_commit", 0},
  { &key_RELAYLOG_LOCK_commit_queue, "MYSQL_RELAY_LOG::LOCK_commit_queue", 0 },
  { &key_RELAYLOG_LOCK_done, "MYSQL_RELAY_LOG::LOCK_done", 0 },
  { &key_RELAYLOG_LOCK_flush_queue, "MYSQL_RELAY_LOG::LOCK_flush_queue", 0 },
  { &key_RELAYLOG_LOCK_index, "MYSQL_RELAY_LOG::LOCK_index", 0},
  { &key_RELAYLOG_LOCK_log, "MYSQL_RELAY_LOG::LOCK_log", 0},
  { &key_RELAYLOG_LOCK_sync, "MYSQL_RELAY_LOG::LOCK_sync", 0},
  { &key_RELAYLOG_LOCK_sync_queue, "MYSQL_RELAY_LOG::LOCK_sync_queue", 0 },
  { &key_RELAYLOG_LOCK_xids, "MYSQL_RELAY_LOG::LOCK_xids", 0},
  { &key_hash_filo_lock, "hash_filo::lock", 0},
  { &key_LOCK_active_mi, "LOCK_active_mi", PSI_FLAG_GLOBAL},
  { &key_LOCK_connection_count, "LOCK_connection_count", PSI_FLAG_GLOBAL},
  { &key_LOCK_crypt, "LOCK_crypt", PSI_FLAG_GLOBAL},
  { &key_LOCK_error_log, "LOCK_error_log", PSI_FLAG_GLOBAL},
  { &key_LOCK_gdl, "LOCK_gdl", PSI_FLAG_GLOBAL},
  { &key_LOCK_global_system_variables, "LOCK_global_system_variables", PSI_FLAG_GLOBAL},
  { &key_LOCK_manager, "LOCK_manager", PSI_FLAG_GLOBAL},
  { &key_LOCK_prepared_stmt_count, "LOCK_prepared_stmt_count", PSI_FLAG_GLOBAL},
  { &key_LOCK_sql_slave_skip_counter, "LOCK_sql_slave_skip_counter", PSI_FLAG_GLOBAL},
  { &key_LOCK_slave_net_timeout, "LOCK_slave_net_timeout", PSI_FLAG_GLOBAL},
  { &key_LOCK_server_started, "LOCK_server_started", PSI_FLAG_GLOBAL},
  { &key_LOCK_status, "LOCK_status", PSI_FLAG_GLOBAL},
  { &key_LOCK_system_variables_hash, "LOCK_system_variables_hash", PSI_FLAG_GLOBAL},
  { &key_LOCK_table_share, "LOCK_table_share", PSI_FLAG_GLOBAL},
  { &key_LOCK_thd_data, "THD::LOCK_thd_data", 0},
  { &key_LOCK_user_conn, "LOCK_user_conn", PSI_FLAG_GLOBAL},
  { &key_LOCK_uuid_generator, "LOCK_uuid_generator", PSI_FLAG_GLOBAL},
  { &key_LOCK_sql_rand, "LOCK_sql_rand", PSI_FLAG_GLOBAL},
  { &key_LOG_LOCK_log, "LOG::LOCK_log", 0},
  { &key_master_info_data_lock, "Master_info::data_lock", 0},
  { &key_master_info_run_lock, "Master_info::run_lock", 0},
  { &key_master_info_sleep_lock, "Master_info::sleep_lock", 0},
  { &key_master_info_thd_lock, "Master_info::info_thd_lock", 0},
  { &key_mutex_slave_reporting_capability_err_lock, "Slave_reporting_capability::err_lock", 0},
  { &key_relay_log_info_data_lock, "Relay_log_info::data_lock", 0},
  { &key_relay_log_info_sleep_lock, "Relay_log_info::sleep_lock", 0},
  { &key_relay_log_info_thd_lock, "Relay_log_info::info_thd_lock", 0},
  { &key_relay_log_info_log_space_lock, "Relay_log_info::log_space_lock", 0},
  { &key_relay_log_info_run_lock, "Relay_log_info::run_lock", 0},
  { &key_mutex_slave_parallel_pend_jobs, "Relay_log_info::pending_jobs_lock", 0},
  { &key_mutex_mts_temp_tables_lock, "Relay_log_info::temp_tables_lock", 0},
  { &key_mutex_slave_parallel_worker, "Worker_info::jobs_lock", 0},
  { &key_structure_guard_mutex, "Query_cache::structure_guard_mutex", 0},
  { &key_TABLE_SHARE_LOCK_ha_data, "TABLE_SHARE::LOCK_ha_data", 0},
  { &key_LOCK_error_messages, "LOCK_error_messages", PSI_FLAG_GLOBAL},
  { &key_LOG_INFO_lock, "LOG_INFO::lock", 0},
  { &key_LOCK_thread_count, "LOCK_thread_count", PSI_FLAG_GLOBAL},
  { &key_LOCK_thread_remove, "LOCK_thread_remove", PSI_FLAG_GLOBAL},
  { &key_LOCK_log_throttle_qni, "LOCK_log_throttle_qni", PSI_FLAG_GLOBAL},
  { &key_gtid_ensure_index_mutex, "Gtid_state", PSI_FLAG_GLOBAL},
  { &key_LOCK_thread_created, "LOCK_thread_created", PSI_FLAG_GLOBAL },
  { &key_LOCK_query_plan, "THD::LOCK_query_plan", 0},
  { &key_mts_temp_table_LOCK, "key_mts_temp_table_LOCK",0},
};

PSI_rwlock_key key_rwlock_LOCK_grant, key_rwlock_LOCK_logger,
  key_rwlock_LOCK_sys_init_connect, key_rwlock_LOCK_sys_init_slave,
  key_rwlock_LOCK_system_variables_hash, key_rwlock_query_cache_query_lock,
  key_rwlock_global_sid_lock;

static PSI_rwlock_info all_server_rwlocks[]=
{
#if defined (HAVE_OPENSSL) && !defined(HAVE_YASSL)
  { &key_rwlock_openssl, "CRYPTO_dynlock_value::lock", 0},
#endif
  { &key_rwlock_LOCK_grant, "LOCK_grant", PSI_FLAG_GLOBAL},
  { &key_rwlock_LOCK_logger, "LOGGER::LOCK_logger", 0},
  { &key_rwlock_LOCK_sys_init_connect, "LOCK_sys_init_connect", PSI_FLAG_GLOBAL},
  { &key_rwlock_LOCK_sys_init_slave, "LOCK_sys_init_slave", PSI_FLAG_GLOBAL},
  { &key_rwlock_LOCK_system_variables_hash, "LOCK_system_variables_hash", PSI_FLAG_GLOBAL},
  { &key_rwlock_query_cache_query_lock, "Query_cache_query::lock", 0},
  { &key_rwlock_global_sid_lock, "gtid_commit_rollback", PSI_FLAG_GLOBAL}
};

#ifdef HAVE_MMAP
PSI_cond_key key_PAGE_cond, key_COND_active, key_COND_pool;
#endif /* HAVE_MMAP */

PSI_cond_key key_BINLOG_update_cond,
  key_COND_cache_status_changed, key_COND_manager,
  key_COND_server_started,
  key_item_func_sleep_cond, key_master_info_data_cond,
  key_master_info_start_cond, key_master_info_stop_cond,
  key_master_info_sleep_cond,
  key_relay_log_info_data_cond, key_relay_log_info_log_space_cond,
  key_relay_log_info_start_cond, key_relay_log_info_stop_cond,
  key_relay_log_info_sleep_cond, key_cond_slave_parallel_pend_jobs,
  key_cond_slave_parallel_worker,
  key_TABLE_SHARE_cond, key_user_level_lock_cond,
  key_COND_thread_count, key_COND_thread_cache, key_COND_flush_thread_cache;
PSI_cond_key key_RELAYLOG_update_cond;
PSI_cond_key key_BINLOG_COND_done;
PSI_cond_key key_RELAYLOG_COND_done;
PSI_cond_key key_BINLOG_prep_xids_cond;
PSI_cond_key key_RELAYLOG_prep_xids_cond;
PSI_cond_key key_gtid_ensure_index_cond;

static PSI_cond_info all_server_conds[]=
{
#if defined(_WIN32) && !defined(EMBEDDED_LIBRARY)
  { &key_COND_handler_count, "COND_handler_count", PSI_FLAG_GLOBAL},
#endif /* _WIN32 && !EMBEDDED_LIBRARY */
#ifdef HAVE_MMAP
  { &key_PAGE_cond, "PAGE::cond", 0},
  { &key_COND_active, "TC_LOG_MMAP::COND_active", 0},
  { &key_COND_pool, "TC_LOG_MMAP::COND_pool", 0},
#endif /* HAVE_MMAP */
  { &key_BINLOG_COND_done, "MYSQL_BIN_LOG::COND_done", 0},
  { &key_BINLOG_update_cond, "MYSQL_BIN_LOG::update_cond", 0},
  { &key_BINLOG_prep_xids_cond, "MYSQL_BIN_LOG::prep_xids_cond", 0},
  { &key_RELAYLOG_COND_done, "MYSQL_RELAY_LOG::COND_done", 0},
  { &key_RELAYLOG_update_cond, "MYSQL_RELAY_LOG::update_cond", 0},
  { &key_RELAYLOG_prep_xids_cond, "MYSQL_RELAY_LOG::prep_xids_cond", 0},
  { &key_COND_cache_status_changed, "Query_cache::COND_cache_status_changed", 0},
  { &key_COND_manager, "COND_manager", PSI_FLAG_GLOBAL},
  { &key_COND_server_started, "COND_server_started", PSI_FLAG_GLOBAL},
  { &key_item_func_sleep_cond, "Item_func_sleep::cond", 0},
  { &key_master_info_data_cond, "Master_info::data_cond", 0},
  { &key_master_info_start_cond, "Master_info::start_cond", 0},
  { &key_master_info_stop_cond, "Master_info::stop_cond", 0},
  { &key_master_info_sleep_cond, "Master_info::sleep_cond", 0},
  { &key_relay_log_info_data_cond, "Relay_log_info::data_cond", 0},
  { &key_relay_log_info_log_space_cond, "Relay_log_info::log_space_cond", 0},
  { &key_relay_log_info_start_cond, "Relay_log_info::start_cond", 0},
  { &key_relay_log_info_stop_cond, "Relay_log_info::stop_cond", 0},
  { &key_relay_log_info_sleep_cond, "Relay_log_info::sleep_cond", 0},
  { &key_cond_slave_parallel_pend_jobs, "Relay_log_info::pending_jobs_cond", 0},
  { &key_cond_slave_parallel_worker, "Worker_info::jobs_cond", 0},
  { &key_TABLE_SHARE_cond, "TABLE_SHARE::cond", 0},
  { &key_user_level_lock_cond, "User_level_lock::cond", 0},
  { &key_COND_thread_count, "COND_thread_count", PSI_FLAG_GLOBAL},
  { &key_COND_thread_cache, "COND_thread_cache", PSI_FLAG_GLOBAL},
  { &key_COND_flush_thread_cache, "COND_flush_thread_cache", PSI_FLAG_GLOBAL},
  { &key_gtid_ensure_index_cond, "Gtid_state", PSI_FLAG_GLOBAL}
};

PSI_thread_key key_thread_bootstrap, key_thread_handle_manager, key_thread_main,
  key_thread_one_connection, key_thread_signal_hand;

static PSI_thread_info all_server_threads[]=
{
#if defined (_WIN32) && !defined (EMBEDDED_LIBRARY)
  { &key_thread_handle_con_namedpipes, "con_named_pipes", PSI_FLAG_GLOBAL},
  { &key_thread_handle_con_sharedmem, "con_shared_mem", PSI_FLAG_GLOBAL},
  { &key_thread_handle_con_sockets, "con_sockets", PSI_FLAG_GLOBAL},
#endif /* _WIN32 && !EMBEDDED_LIBRARY */

#ifdef _WIN32
  { &key_thread_handle_shutdown, "shutdown", PSI_FLAG_GLOBAL},
#endif /* _WIN32 */

  { &key_thread_bootstrap, "bootstrap", PSI_FLAG_GLOBAL},
  { &key_thread_handle_manager, "manager", PSI_FLAG_GLOBAL},
  { &key_thread_main, "main", PSI_FLAG_GLOBAL},
  { &key_thread_one_connection, "one_connection", 0},
  { &key_thread_signal_hand, "signal_handler", PSI_FLAG_GLOBAL}
};

#ifdef HAVE_MMAP
PSI_file_key key_file_map;
#endif /* HAVE_MMAP */

PSI_file_key key_file_binlog, key_file_binlog_index, key_file_casetest,
  key_file_dbopt, key_file_des_key_file, key_file_ERRMSG, key_select_to_file,
  key_file_fileparser, key_file_frm, key_file_global_ddl_log, key_file_load,
  key_file_loadfile, key_file_log_event_data, key_file_log_event_info,
  key_file_master_info, key_file_misc, key_file_partition,
  key_file_pid, key_file_relay_log_info, key_file_send_file, key_file_tclog,
  key_file_trg, key_file_trn, key_file_init;
PSI_file_key key_file_general_log, key_file_slow_log;
PSI_file_key key_file_relaylog, key_file_relaylog_index;

static PSI_file_info all_server_files[]=
{
#ifdef HAVE_MMAP
  { &key_file_map, "map", 0},
#endif /* HAVE_MMAP */
  { &key_file_binlog, "binlog", 0},
  { &key_file_binlog_index, "binlog_index", 0},
  { &key_file_relaylog, "relaylog", 0},
  { &key_file_relaylog_index, "relaylog_index", 0},
  { &key_file_casetest, "casetest", 0},
  { &key_file_dbopt, "dbopt", 0},
  { &key_file_des_key_file, "des_key_file", 0},
  { &key_file_ERRMSG, "ERRMSG", 0},
  { &key_select_to_file, "select_to_file", 0},
  { &key_file_fileparser, "file_parser", 0},
  { &key_file_frm, "FRM", 0},
  { &key_file_global_ddl_log, "global_ddl_log", 0},
  { &key_file_load, "load", 0},
  { &key_file_loadfile, "LOAD_FILE", 0},
  { &key_file_log_event_data, "log_event_data", 0},
  { &key_file_log_event_info, "log_event_info", 0},
  { &key_file_master_info, "master_info", 0},
  { &key_file_misc, "misc", 0},
  { &key_file_partition, "partition", 0},
  { &key_file_pid, "pid", 0},
  { &key_file_general_log, "query_log", 0},
  { &key_file_relay_log_info, "relay_log_info", 0},
  { &key_file_send_file, "send_file", 0},
  { &key_file_slow_log, "slow_log", 0},
  { &key_file_tclog, "tclog", 0},
  { &key_file_trg, "trigger_name", 0},
  { &key_file_trn, "trigger", 0},
  { &key_file_init, "init", 0}
};
#endif /* HAVE_PSI_INTERFACE */

PSI_stage_info stage_after_create= { 0, "After create", 0};
PSI_stage_info stage_allocating_local_table= { 0, "allocating local table", 0};
PSI_stage_info stage_alter_inplace_prepare= { 0, "preparing for alter table", 0};
PSI_stage_info stage_alter_inplace= { 0, "altering table", 0};
PSI_stage_info stage_alter_inplace_commit= { 0, "committing alter table to storage engine", 0};
PSI_stage_info stage_changing_master= { 0, "Changing master", 0};
PSI_stage_info stage_checking_master_version= { 0, "Checking master version", 0};
PSI_stage_info stage_checking_permissions= { 0, "checking permissions", 0};
PSI_stage_info stage_checking_privileges_on_cached_query= { 0, "checking privileges on cached query", 0};
PSI_stage_info stage_checking_query_cache_for_query= { 0, "checking query cache for query", 0};
PSI_stage_info stage_cleaning_up= { 0, "cleaning up", 0};
PSI_stage_info stage_closing_tables= { 0, "closing tables", 0};
PSI_stage_info stage_connecting_to_master= { 0, "Connecting to master", 0};
PSI_stage_info stage_converting_heap_to_myisam= { 0, "converting HEAP to MyISAM", 0};
PSI_stage_info stage_copying_to_group_table= { 0, "Copying to group table", 0};
PSI_stage_info stage_copying_to_tmp_table= { 0, "Copying to tmp table", 0};
PSI_stage_info stage_copy_to_tmp_table= { 0, "copy to tmp table", 0};
PSI_stage_info stage_creating_sort_index= { 0, "Creating sort index", 0};
PSI_stage_info stage_creating_table= { 0, "creating table", 0};
PSI_stage_info stage_creating_tmp_table= { 0, "Creating tmp table", 0};
PSI_stage_info stage_deleting_from_main_table= { 0, "deleting from main table", 0};
PSI_stage_info stage_deleting_from_reference_tables= { 0, "deleting from reference tables", 0};
PSI_stage_info stage_discard_or_import_tablespace= { 0, "discard_or_import_tablespace", 0};
PSI_stage_info stage_end= { 0, "end", 0};
PSI_stage_info stage_executing= { 0, "executing", 0};
PSI_stage_info stage_execution_of_init_command= { 0, "Execution of init_command", 0};
PSI_stage_info stage_explaining= { 0, "explaining", 0};
PSI_stage_info stage_finished_reading_one_binlog_switching_to_next_binlog= { 0, "Finished reading one binlog; switching to next binlog", 0};
PSI_stage_info stage_flushing_relay_log_and_master_info_repository= { 0, "Flushing relay log and master info repository.", 0};
PSI_stage_info stage_flushing_relay_log_info_file= { 0, "Flushing relay-log info file.", 0};
PSI_stage_info stage_freeing_items= { 0, "freeing items", 0};
PSI_stage_info stage_fulltext_initialization= { 0, "FULLTEXT initialization", 0};
PSI_stage_info stage_got_handler_lock= { 0, "got handler lock", 0};
PSI_stage_info stage_got_old_table= { 0, "got old table", 0};
PSI_stage_info stage_init= { 0, "init", 0};
PSI_stage_info stage_insert= { 0, "insert", 0};
PSI_stage_info stage_invalidating_query_cache_entries_table= { 0, "invalidating query cache entries (table)", 0};
PSI_stage_info stage_invalidating_query_cache_entries_table_list= { 0, "invalidating query cache entries (table list)", 0};
PSI_stage_info stage_killing_slave= { 0, "Killing slave", 0};
PSI_stage_info stage_logging_slow_query= { 0, "logging slow query", 0};
PSI_stage_info stage_making_temp_file_append_before_load_data= { 0, "Making temporary file (append) before replaying LOAD DATA INFILE.", 0};
PSI_stage_info stage_making_temp_file_create_before_load_data= { 0, "Making temporary file (create) before replaying LOAD DATA INFILE.", 0};
PSI_stage_info stage_manage_keys= { 0, "manage keys", 0};
PSI_stage_info stage_master_has_sent_all_binlog_to_slave= { 0, "Master has sent all binlog to slave; waiting for binlog to be updated", 0};
PSI_stage_info stage_opening_tables= { 0, "Opening tables", 0};
PSI_stage_info stage_optimizing= { 0, "optimizing", 0};
PSI_stage_info stage_preparing= { 0, "preparing", 0};
PSI_stage_info stage_purging_old_relay_logs= { 0, "Purging old relay logs", 0};
PSI_stage_info stage_query_end= { 0, "query end", 0};
PSI_stage_info stage_queueing_master_event_to_the_relay_log= { 0, "Queueing master event to the relay log", 0};
PSI_stage_info stage_reading_event_from_the_relay_log= { 0, "Reading event from the relay log", 0};
PSI_stage_info stage_registering_slave_on_master= { 0, "Registering slave on master", 0};
PSI_stage_info stage_removing_duplicates= { 0, "Removing duplicates", 0};
PSI_stage_info stage_removing_tmp_table= { 0, "removing tmp table", 0};
PSI_stage_info stage_rename= { 0, "rename", 0};
PSI_stage_info stage_rename_result_table= { 0, "rename result table", 0};
PSI_stage_info stage_requesting_binlog_dump= { 0, "Requesting binlog dump", 0};
PSI_stage_info stage_reschedule= { 0, "reschedule", 0};
PSI_stage_info stage_searching_rows_for_update= { 0, "Searching rows for update", 0};
PSI_stage_info stage_sending_binlog_event_to_slave= { 0, "Sending binlog event to slave", 0};
PSI_stage_info stage_sending_cached_result_to_client= { 0, "sending cached result to client", 0};
PSI_stage_info stage_sending_data= { 0, "Sending data", 0};
PSI_stage_info stage_setup= { 0, "setup", 0};
PSI_stage_info stage_slave_has_read_all_relay_log= { 0, "Slave has read all relay log; waiting for the slave I/O thread to update it", 0};
PSI_stage_info stage_sorting_for_group= { 0, "Sorting for group", 0};
PSI_stage_info stage_sorting_for_order= { 0, "Sorting for order", 0};
PSI_stage_info stage_sorting_result= { 0, "Sorting result", 0};
PSI_stage_info stage_statistics= { 0, "statistics", 0};
PSI_stage_info stage_sql_thd_waiting_until_delay= { 0, "Waiting until MASTER_DELAY seconds after master executed event", 0 };
PSI_stage_info stage_storing_result_in_query_cache= { 0, "storing result in query cache", 0};
PSI_stage_info stage_storing_row_into_queue= { 0, "storing row into queue", 0};
PSI_stage_info stage_system_lock= { 0, "System lock", 0};
PSI_stage_info stage_update= { 0, "update", 0};
PSI_stage_info stage_updating= { 0, "updating", 0};
PSI_stage_info stage_updating_main_table= { 0, "updating main table", 0};
PSI_stage_info stage_updating_reference_tables= { 0, "updating reference tables", 0};
PSI_stage_info stage_upgrading_lock= { 0, "upgrading lock", 0};
PSI_stage_info stage_user_lock= { 0, "User lock", 0};
PSI_stage_info stage_user_sleep= { 0, "User sleep", 0};
PSI_stage_info stage_verifying_table= { 0, "verifying table", 0};
PSI_stage_info stage_waiting_for_gtid_to_be_written_to_binary_log= { 0, "waiting for GTID to be written to binary log", 0};
PSI_stage_info stage_waiting_for_handler_insert= { 0, "waiting for handler insert", 0};
PSI_stage_info stage_waiting_for_handler_lock= { 0, "waiting for handler lock", 0};
PSI_stage_info stage_waiting_for_handler_open= { 0, "waiting for handler open", 0};
PSI_stage_info stage_waiting_for_insert= { 0, "Waiting for INSERT", 0};
PSI_stage_info stage_waiting_for_master_to_send_event= { 0, "Waiting for master to send event", 0};
PSI_stage_info stage_waiting_for_master_update= { 0, "Waiting for master update", 0};
PSI_stage_info stage_waiting_for_relay_log_space= { 0, "Waiting for the slave SQL thread to free enough relay log space", 0};
PSI_stage_info stage_waiting_for_slave_mutex_on_exit= { 0, "Waiting for slave mutex on exit", 0};
PSI_stage_info stage_waiting_for_slave_thread_to_start= { 0, "Waiting for slave thread to start", 0};
PSI_stage_info stage_waiting_for_table_flush= { 0, "Waiting for table flush", 0};
PSI_stage_info stage_waiting_for_query_cache_lock= { 0, "Waiting for query cache lock", 0};
PSI_stage_info stage_waiting_for_the_next_event_in_relay_log= { 0, "Waiting for the next event in relay log", 0};
PSI_stage_info stage_waiting_for_the_slave_thread_to_advance_position= { 0, "Waiting for the slave SQL thread to advance position", 0};
PSI_stage_info stage_waiting_to_finalize_termination= { 0, "Waiting to finalize termination", 0};
PSI_stage_info stage_waiting_to_get_readlock= { 0, "Waiting to get readlock", 0};
PSI_stage_info stage_slave_waiting_workers_to_exit= { 0, "Waiting for workers to exit", 0};
PSI_stage_info stage_slave_waiting_worker_to_release_partition= { 0, "Waiting for Slave Worker to release partition", 0};
PSI_stage_info stage_slave_waiting_worker_to_free_events= { 0, "Waiting for Slave Workers to free pending events", 0};
PSI_stage_info stage_slave_waiting_worker_queue= { 0, "Waiting for Slave Worker queue", 0};
PSI_stage_info stage_slave_waiting_event_from_coordinator= { 0, "Waiting for an event from Coordinator", 0};
PSI_stage_info stage_slave_waiiting_for_workers_to_finish= { 0, "Waiting for slave workers to finish.", 0};
#ifdef HAVE_PSI_INTERFACE

PSI_stage_info *all_server_stages[]=
{
  & stage_after_create,
  & stage_allocating_local_table,
  & stage_alter_inplace_prepare,
  & stage_alter_inplace,
  & stage_alter_inplace_commit,
  & stage_changing_master,
  & stage_checking_master_version,
  & stage_checking_permissions,
  & stage_checking_privileges_on_cached_query,
  & stage_checking_query_cache_for_query,
  & stage_cleaning_up,
  & stage_closing_tables,
  & stage_connecting_to_master,
  & stage_converting_heap_to_myisam,
  & stage_copying_to_group_table,
  & stage_copying_to_tmp_table,
  & stage_copy_to_tmp_table,
  & stage_creating_sort_index,
  & stage_creating_table,
  & stage_creating_tmp_table,
  & stage_deleting_from_main_table,
  & stage_deleting_from_reference_tables,
  & stage_discard_or_import_tablespace,
  & stage_end,
  & stage_executing,
  & stage_execution_of_init_command,
  & stage_explaining,
  & stage_finished_reading_one_binlog_switching_to_next_binlog,
  & stage_flushing_relay_log_and_master_info_repository,
  & stage_flushing_relay_log_info_file,
  & stage_freeing_items,
  & stage_fulltext_initialization,
  & stage_got_handler_lock,
  & stage_got_old_table,
  & stage_init,
  & stage_insert,
  & stage_invalidating_query_cache_entries_table,
  & stage_invalidating_query_cache_entries_table_list,
  & stage_killing_slave,
  & stage_logging_slow_query,
  & stage_making_temp_file_append_before_load_data,
  & stage_making_temp_file_create_before_load_data,
  & stage_manage_keys,
  & stage_master_has_sent_all_binlog_to_slave,
  & stage_opening_tables,
  & stage_optimizing,
  & stage_preparing,
  & stage_purging_old_relay_logs,
  & stage_query_end,
  & stage_queueing_master_event_to_the_relay_log,
  & stage_reading_event_from_the_relay_log,
  & stage_registering_slave_on_master,
  & stage_removing_duplicates,
  & stage_removing_tmp_table,
  & stage_rename,
  & stage_rename_result_table,
  & stage_requesting_binlog_dump,
  & stage_reschedule,
  & stage_searching_rows_for_update,
  & stage_sending_binlog_event_to_slave,
  & stage_sending_cached_result_to_client,
  & stage_sending_data,
  & stage_setup,
  & stage_slave_has_read_all_relay_log,
  & stage_sorting_for_group,
  & stage_sorting_for_order,
  & stage_sorting_result,
  & stage_sql_thd_waiting_until_delay,
  & stage_statistics,
  & stage_storing_result_in_query_cache,
  & stage_storing_row_into_queue,
  & stage_system_lock,
  & stage_update,
  & stage_updating,
  & stage_updating_main_table,
  & stage_updating_reference_tables,
  & stage_upgrading_lock,
  & stage_user_lock,
  & stage_user_sleep,
  & stage_verifying_table,
  & stage_waiting_for_handler_insert,
  & stage_waiting_for_handler_lock,
  & stage_waiting_for_handler_open,
  & stage_waiting_for_insert,
  & stage_waiting_for_master_to_send_event,
  & stage_waiting_for_master_update,
  & stage_waiting_for_slave_mutex_on_exit,
  & stage_waiting_for_slave_thread_to_start,
  & stage_waiting_for_table_flush,
  & stage_waiting_for_query_cache_lock,
  & stage_waiting_for_the_next_event_in_relay_log,
  & stage_waiting_for_the_slave_thread_to_advance_position,
  & stage_waiting_to_finalize_termination,
  & stage_waiting_to_get_readlock
};

PSI_socket_key key_socket_tcpip, key_socket_unix, key_socket_client_connection;

static PSI_socket_info all_server_sockets[]=
{
  { &key_socket_tcpip, "server_tcpip_socket", PSI_FLAG_GLOBAL},
  { &key_socket_unix, "server_unix_socket", PSI_FLAG_GLOBAL},
  { &key_socket_client_connection, "client_connection", 0}
};
#endif /* HAVE_PSI_INTERFACE */

PSI_memory_key key_memory_buffered_logs;
PSI_memory_key key_memory_locked_table_list;
PSI_memory_key key_memory_thd_transactions;
PSI_memory_key key_memory_delegate;
PSI_memory_key key_memory_acl_mem;
PSI_memory_key key_memory_acl_memex;
PSI_memory_key key_memory_thd_main_mem_root;
PSI_memory_key key_memory_help;
PSI_memory_key key_memory_new_frm_mem;
PSI_memory_key key_memory_table_share;
PSI_memory_key key_memory_gdl;
PSI_memory_key key_memory_table_triggers_list;
PSI_memory_key key_memory_servers;
PSI_memory_key key_memory_prepared_statement_main_mem_root;
PSI_memory_key key_memory_protocol_rset_root;
PSI_memory_key key_memory_warning_info_warn_root;
PSI_memory_key key_memory_sp_head_main_root;
PSI_memory_key key_memory_sp_head_execute_root;
PSI_memory_key key_memory_sp_head_call_root;
PSI_memory_key key_memory_table_mapping_root;
PSI_memory_key key_memory_quick_range_select_root;
PSI_memory_key key_memory_quick_index_merge_root;
PSI_memory_key key_memory_quick_ror_intersect_select_root;
PSI_memory_key key_memory_quick_ror_union_select_root;
PSI_memory_key key_memory_quick_group_min_max_select_root;
PSI_memory_key key_memory_sql_select_test_quick_select_exec;
PSI_memory_key key_memory_prune_partitions_exec;
PSI_memory_key key_memory_binlog_recover_exec;
PSI_memory_key key_memory_blob_mem_storage;
PSI_memory_key key_memory_NAMED_ILINK_name;
PSI_memory_key key_memory_Sys_var_charptr_value;
PSI_memory_key key_memory_queue_item;
PSI_memory_key key_memory_THD_db;
PSI_memory_key key_memory_user_var_entry;
PSI_memory_key key_memory_Slave_job_group_group_relay_log_name;
PSI_memory_key key_memory_Relay_log_info_group_relay_log_name;
PSI_memory_key key_memory_binlog_cache_mngr;
PSI_memory_key key_memory_Row_data_memory_memory;
PSI_memory_key key_memory_Gtid_state_to_string;
PSI_memory_key key_memory_Owned_gtids_to_string;
PSI_memory_key key_memory_Sort_param_tmp_buffer;
PSI_memory_key key_memory_Filesort_info_buffpek;
PSI_memory_key key_memory_Filesort_info_record_pointers;
PSI_memory_key key_memory_SORT_ADDON_FIELD;
PSI_memory_key key_memory_handler_errmsgs;
PSI_memory_key key_memory_handlerton;
PSI_memory_key key_memory_XID;
PSI_memory_key key_memory_host_cache_hostname;
PSI_memory_key key_memory_user_var_entry_value;
PSI_memory_key key_memory_User_level_lock_key;
PSI_memory_key key_memory_MYSQL_LOG_name;
PSI_memory_key key_memory_TC_LOG_MMAP_pages;
PSI_memory_key key_memory_my_bitmap_map;
PSI_memory_key key_memory_QUICK_RANGE_SELECT_mrr_buf_desc;
PSI_memory_key key_memory_Event_queue_element_for_exec_names;
PSI_memory_key key_memory_my_str_malloc;
PSI_memory_key key_memory_MYSQL_BIN_LOG_basename;
PSI_memory_key key_memory_MYSQL_BIN_LOG_index;
PSI_memory_key key_memory_MYSQL_RELAY_LOG_basename;
PSI_memory_key key_memory_MYSQL_RELAY_LOG_index;
PSI_memory_key key_memory_errmsgs;
PSI_memory_key key_memory_Gcalc_dyn_list_block;
PSI_memory_key key_memory_Gis_read_stream_err_msg;
PSI_memory_key key_memory_KEY_CACHE;
PSI_memory_key key_memory_MYSQL_LOCK;
PSI_memory_key key_memory_Event_scheduler_scheduler_param;
PSI_memory_key key_memory_Owned_gtids_sidno_to_hash;
PSI_memory_key key_memory_Mutex_cond_array_Mutex_cond;
PSI_memory_key key_memory_TABLE_RULE_ENT;
PSI_memory_key key_memory_partition_file;
PSI_memory_key key_memory_partition_engine_array;
PSI_memory_key key_memory_ha_partition_PART_NAME_DEF;
PSI_memory_key key_memory_ha_partition_part_ids;
PSI_memory_key key_memory_ha_partition_ordered_rec_buffer;
PSI_memory_key key_memory_Rpl_info_table;
PSI_memory_key key_memory_Rpl_info_file_buffer;
PSI_memory_key key_memory_db_worker_hash_entry;
PSI_memory_key key_memory_rpl_slave_check_temp_dir;
PSI_memory_key key_memory_rpl_slave_command_buffer;
PSI_memory_key key_memory_binlog_ver_1_event;
PSI_memory_key key_memory_SLAVE_INFO;
PSI_memory_key key_memory_binlog_pos;
PSI_memory_key key_memory_HASH_ROW_ENTRY;
PSI_memory_key key_memory_binlog_statement_buffer;
PSI_memory_key key_memory_partition_syntax_buffer;
PSI_memory_key key_memory_READ_INFO;
PSI_memory_key key_memory_JOIN_CACHE;
PSI_memory_key key_memory_TABLE_sort_io_cache;
PSI_memory_key key_memory_frm;
PSI_memory_key key_memory_Unique_sort_buffer;
PSI_memory_key key_memory_Unique_merge_buffer;
PSI_memory_key key_memory_TABLE;
PSI_memory_key key_memory_frm_extra_segment_buff;
PSI_memory_key key_memory_frm_form_pos;
PSI_memory_key key_memory_frm_string;
PSI_memory_key key_memory_LOG_name;
PSI_memory_key key_memory_DATE_TIME_FORMAT;
PSI_memory_key key_memory_DDL_LOG_MEMORY_ENTRY;
PSI_memory_key key_memory_ST_SCHEMA_TABLE;
PSI_memory_key key_memory_ignored_db;
PSI_memory_key key_memory_PROFILE;
PSI_memory_key key_memory_st_mysql_plugin_dl;
PSI_memory_key key_memory_st_mysql_plugin;
PSI_memory_key key_memory_global_system_variables;
PSI_memory_key key_memory_THD_variables;
PSI_memory_key key_memory_Security_context;
PSI_memory_key key_memory_shared_memory_name;
PSI_memory_key key_memory_bison_stack;
PSI_memory_key key_memory_THD_handler_tables_hash;
PSI_memory_key key_memory_mysql_manager;
PSI_memory_key key_memory_hash_index_key_buffer;
PSI_memory_key key_memory_dboptions_hash;
PSI_memory_key key_memory_user_conn;
PSI_memory_key key_memory_LOG_POS_COORD;
PSI_memory_key key_memory_XID_STATE;
PSI_memory_key key_memory_MPVIO_EXT_auth_info;
PSI_memory_key key_memory_opt_bin_logname;
PSI_memory_key key_memory_Query_cache;
PSI_memory_key key_memory_READ_RECORD_cache;
PSI_memory_key key_memory_Quick_ranges;
PSI_memory_key key_memory_File_query_log_name;
PSI_memory_key key_memory_Table_trigger_dispatcher;

#ifdef HAVE_PSI_INTERFACE
static PSI_memory_info all_server_memory[]=
{
  { &key_memory_buffered_logs, "buffered_logs", PSI_FLAG_GLOBAL},
  { &key_memory_locked_table_list, "Locked_tables_list::m_locked_tables_root", 0},
  { &key_memory_thd_transactions, "THD::transactions::mem_root", PSI_FLAG_THREAD},
  { &key_memory_delegate, "Delegate::memroot", 0},
  { &key_memory_acl_mem, "sql_acl_mem", PSI_FLAG_GLOBAL},
  { &key_memory_acl_memex, "sql_acl_memex", PSI_FLAG_GLOBAL},
  { &key_memory_thd_main_mem_root, "thd::main_mem_root", PSI_FLAG_THREAD},
  { &key_memory_help, "help", 0},
  { &key_memory_new_frm_mem, "new_frm_mem", 0},
  { &key_memory_table_share, "TABLE_SHARE::mem_root", 0},
  { &key_memory_gdl, "gdl", 0},
  { &key_memory_table_triggers_list, "Table_triggers_list", 0},
  { &key_memory_servers, "servers", 0},
  { &key_memory_prepared_statement_main_mem_root, "Prepared_statement::main_mem_root", PSI_FLAG_THREAD},
  { &key_memory_protocol_rset_root, "Protocol_local::m_rset_root", PSI_FLAG_THREAD},
  { &key_memory_warning_info_warn_root, "Warning_info::m_warn_root", PSI_FLAG_THREAD},
  { &key_memory_sp_head_main_root, "sp_head::main_mem_root", 0},
  { &key_memory_sp_head_execute_root, "sp_head::execute_mem_root", PSI_FLAG_THREAD},
  { &key_memory_sp_head_call_root, "sp_head::call_mem_root", PSI_FLAG_THREAD},
  { &key_memory_table_mapping_root, "table_mapping::m_mem_root", 0},
  { &key_memory_quick_range_select_root, "QUICK_RANGE_SELECT::alloc", PSI_FLAG_THREAD},
  { &key_memory_quick_index_merge_root, "QUICK_INDEX_MERGE_SELECT::alloc", PSI_FLAG_THREAD},
  { &key_memory_quick_ror_intersect_select_root, "QUICK_ROR_INTERSECT_SELECT::alloc", PSI_FLAG_THREAD},
  { &key_memory_quick_ror_union_select_root, "QUICK_ROR_UNION_SELECT::alloc", PSI_FLAG_THREAD},
  { &key_memory_quick_group_min_max_select_root, "QUICK_GROUP_MIN_MAX_SELECT::alloc", PSI_FLAG_THREAD},
  { &key_memory_sql_select_test_quick_select_exec, "SQL_SELECT::test_quick_select", PSI_FLAG_THREAD},
  { &key_memory_prune_partitions_exec, "prune_partitions::exec", 0},
  { &key_memory_binlog_recover_exec, "MYSQL_BIN_LOG::recover", 0},
  { &key_memory_blob_mem_storage, "Blob_mem_storage::storage", 0},

  { &key_memory_NAMED_ILINK_name, "NAMED_ILINK::name", 0},
  { &key_memory_String_value, "String::value", 0},
  { &key_memory_Sys_var_charptr_value, "Sys_var_charptr::value", 0},
  { &key_memory_queue_item, "Queue::queue_item", 0},
  { &key_memory_THD_db, "THD::db", 0},
  { &key_memory_user_var_entry, "user_var_entry", 0},
  { &key_memory_Slave_job_group_group_relay_log_name, "Slave_job_group::group_relay_log_name", 0},
  { &key_memory_Relay_log_info_group_relay_log_name, "Relay_log_info::group_relay_log_name", 0},
  { &key_memory_binlog_cache_mngr, "binlog_cache_mngr", 0},
  { &key_memory_Row_data_memory_memory, "Row_data_memory::memory", 0},

  { &key_memory_Gtid_set_to_string, "Gtid_set::to_string", 0},
  { &key_memory_Gtid_state_to_string, "Gtid_state::to_string", 0},
  { &key_memory_Owned_gtids_to_string, "Owned_gtids::to_string", 0},
  { &key_memory_log_event, "Log_event", 0},
  { &key_memory_Incident_log_event_message, "Incident_log_event::message", 0},
  { &key_memory_Rows_query_log_event_rows_query, "Rows_query_log_event::rows_query", 0},

  { &key_memory_Sort_param_tmp_buffer, "Sort_param::tmp_buffer", 0},
  { &key_memory_Filesort_info_buffpek, "Filesort_info::buffpek", 0},
  { &key_memory_Filesort_info_record_pointers, "Filesort_info::record_pointers", 0},
  { &key_memory_SORT_ADDON_FIELD, "SORT_ADDON_FIELD", 0},
  { &key_memory_Filesort_buffer_sort_keys, "Filesort_buffer::sort_keys", 0},
  { &key_memory_handler_errmsgs, "handler::errmsgs", 0},
  { &key_memory_handlerton, "handlerton", 0},
  { &key_memory_XID, "XID", 0},
  { &key_memory_host_cache_hostname, "host_cache::hostname", 0},
  { &key_memory_user_var_entry_value, "user_var_entry::value", 0},
  { &key_memory_User_level_lock_key, "User_level_lock::key", 0},
  { &key_memory_MYSQL_LOG_name, "MYSQL_LOG::name", 0},
  { &key_memory_TC_LOG_MMAP_pages, "TC_LOG_MMAP::pages", 0},
  { &key_memory_my_bitmap_map, "my_bitmap_map", 0},
  { &key_memory_QUICK_RANGE_SELECT_mrr_buf_desc, "QUICK_RANGE_SELECT::mrr_buf_desc", 0},
  { &key_memory_Event_queue_element_for_exec_names, "Event_queue_element_for_exec::names", 0},
  { &key_memory_my_str_malloc, "my_str_malloc", 0},
  { &key_memory_MYSQL_BIN_LOG_basename, "MYSQL_BIN_LOG::basename", 0},
  { &key_memory_MYSQL_BIN_LOG_index, "MYSQL_BIN_LOG::index", 0},
  { &key_memory_MYSQL_RELAY_LOG_basename, "MYSQL_RELAY_LOG::basename", 0},
  { &key_memory_MYSQL_RELAY_LOG_index, "MYSQL_RELAY_LOG::index", 0},
  { &key_memory_errmsgs, "errmsgs", 0},
  { &key_memory_Gcalc_dyn_list_block, "Gcalc_dyn_list::block", 0},
  { &key_memory_Gis_read_stream_err_msg, "Gis_read_stream::err_msg", 0},
  { &key_memory_KEY_CACHE, "KEY_CACHE", 0},
  { &key_memory_MYSQL_LOCK, "MYSQL_LOCK", 0},
  { &key_memory_NET_buff, "NET::buff", 0},
  { &key_memory_NET_compress_packet, "NET::compress_packet", 0},
  { &key_memory_Event_scheduler_scheduler_param, "Event_scheduler::scheduler_param", 0},
  { &key_memory_Gtid_set_Interval_chunk, "Gtid_set::Interval_chunk", 0},
  { &key_memory_Owned_gtids_sidno_to_hash, "Owned_gtids::sidno_to_hash", 0},
  { &key_memory_Sid_map_Node, "Sid_map::Node", 0},
  { &key_memory_Mutex_cond_array_Mutex_cond, "Mutex_cond_array::Mutex_cond", 0},
  { &key_memory_TABLE_RULE_ENT, "TABLE_RULE_ENT", 0},
  { &key_memory_partition_file, "ha_partition::file", 0},
  { &key_memory_partition_engine_array, "ha_partition::engine_array", 0},
  { &key_memory_ha_partition_PART_NAME_DEF, "ha_partition::PART_NAME_DEF", 0},
  { &key_memory_ha_partition_part_ids, "ha_partition::part_ids", 0},
  { &key_memory_ha_partition_ordered_rec_buffer, "ha_partition::ordered_rec_buffer", 0},

  { &key_memory_Rpl_info_table, "Rpl_info_table", 0},
  { &key_memory_Rpl_info_file_buffer, "Rpl_info_file::buffer", 0},
  { &key_memory_db_worker_hash_entry, "db_worker_hash_entry", 0},
  { &key_memory_rpl_slave_check_temp_dir, "rpl_slave::check_temp_dir", 0},
  { &key_memory_rpl_slave_command_buffer, "rpl_slave::command_buffer", 0},
  { &key_memory_binlog_ver_1_event, "binlog_ver_1_event", 0},
  { &key_memory_SLAVE_INFO, "SLAVE_INFO", 0},
  { &key_memory_binlog_pos, "binlog_pos", 0},
  { &key_memory_HASH_ROW_ENTRY, "HASH_ROW_ENTRY", 0},
  { &key_memory_binlog_statement_buffer, "binlog_statement_buffer", 0},
  { &key_memory_partition_syntax_buffer, "partition_syntax_buffer", 0},
  { &key_memory_READ_INFO, "READ_INFO", 0},
  { &key_memory_JOIN_CACHE, "JOIN_CACHE", 0},
  { &key_memory_TABLE_sort_io_cache, "TABLE::sort_io_cache", 0},
  { &key_memory_frm, "frm", 0},
  { &key_memory_Unique_sort_buffer, "Unique::sort_buffer", 0},
  { &key_memory_Unique_merge_buffer, "Unique::merge_buffer", 0},
  { &key_memory_TABLE, "TABLE", 0},
  { &key_memory_frm_extra_segment_buff, "frm::extra_segment_buff", 0},
  { &key_memory_frm_form_pos, "frm::form_pos", 0},
  { &key_memory_frm_string, "frm::string", 0},
  { &key_memory_LOG_name, "LOG_name", 0},
  { &key_memory_DATE_TIME_FORMAT, "DATE_TIME_FORMAT", 0},
  { &key_memory_DDL_LOG_MEMORY_ENTRY, "DDL_LOG_MEMORY_ENTRY", 0},
  { &key_memory_ST_SCHEMA_TABLE, "ST_SCHEMA_TABLE", 0},
  { &key_memory_ignored_db, "ignored_db", 0},
  { &key_memory_PROFILE, "PROFILE", 0},
  { &key_memory_global_system_variables, "global_system_variables", 0},
  { &key_memory_THD_variables, "THD::variables", 0},
  { &key_memory_Security_context, "Security_context", 0},
  { &key_memory_shared_memory_name, "Shared_memory_name", 0},
  { &key_memory_bison_stack, "bison_stack", 0},
  { &key_memory_THD_handler_tables_hash, "THD::handler_tables_hash", 0},
  { &key_memory_mysql_manager, "mysql_manager", 0},
  { &key_memory_hash_index_key_buffer, "hash_index_key_buffer", 0},
  { &key_memory_dboptions_hash, "dboptions_hash", 0},
  { &key_memory_user_conn, "user_conn", 0},
  { &key_memory_LOG_POS_COORD, "LOG_POS_COORD", 0},
  { &key_memory_XID_STATE, "XID_STATE", 0},
  { &key_memory_MPVIO_EXT_auth_info, "MPVIO_EXT::auth_info", 0},
  { &key_memory_opt_bin_logname, "opt_bin_logname", 0},
  { &key_memory_Query_cache, "Query_cache", 0},
  { &key_memory_READ_RECORD_cache, "READ_RECORD_cache", 0},
  { &key_memory_Quick_ranges, "Quick_ranges", 0},
  { &key_memory_File_query_log_name, "File_query_log::name", 0},
  { &key_memory_Table_trigger_dispatcher, "Table_trigger_dispatcher::m_mem_root", 0}
};

/* TODO: find a good header */
extern "C" void init_client_psi_keys(void);

/**
  Initialise all the performance schema instrumentation points
  used by the server.
*/
void init_server_psi_keys(void)
{
  const char* category= "sql";
  int count;

  count= array_elements(all_server_mutexes);
  mysql_mutex_register(category, all_server_mutexes, count);

  count= array_elements(all_server_rwlocks);
  mysql_rwlock_register(category, all_server_rwlocks, count);

  count= array_elements(all_server_conds);
  mysql_cond_register(category, all_server_conds, count);

  count= array_elements(all_server_threads);
  mysql_thread_register(category, all_server_threads, count);

  count= array_elements(all_server_files);
  mysql_file_register(category, all_server_files, count);

  count= array_elements(all_server_stages);
  mysql_stage_register(category, all_server_stages, count);

  count= array_elements(all_server_sockets);
  mysql_socket_register(category, all_server_sockets, count);

  count= array_elements(all_server_memory);
  mysql_memory_register(category, all_server_memory, count);

#ifdef HAVE_PSI_STATEMENT_INTERFACE
  init_sql_statement_info();
  count= array_elements(sql_statement_info);
  mysql_statement_register(category, sql_statement_info, count);

  init_sp_psi_keys();

  init_scheduler_psi_keys();

  category= "com";
  init_com_statement_info();
  count= array_elements(com_statement_info);
  mysql_statement_register(category, com_statement_info, count);

  /*
    When a new packet is received,
    it is instrumented as "statement/com/".
    Based on the packet type found, it later mutates to the
    proper narrow type, for example
    "statement/com/query" or "statement/com/ping".
    In cases of "statement/com/query", SQL queries are given to
    the parser, which mutates the statement type to an even more
    narrow classification, for example "statement/sql/select".
  */
  stmt_info_new_packet.m_key= 0;
  stmt_info_new_packet.m_name= "";
  stmt_info_new_packet.m_flags= PSI_FLAG_MUTABLE;
  mysql_statement_register(category, &stmt_info_new_packet, 1);

  /*
    Statements processed from the relay log are initially instrumented as
    "statement/rpl/relay_log". The parser will mutate the statement type to
    a more specific classification, for example "statement/sql/insert".
  */
  category= "rpl";
  stmt_info_rpl.m_key= 0;
  stmt_info_rpl.m_name= "relay_log";
  stmt_info_rpl.m_flags= PSI_FLAG_MUTABLE;
  mysql_statement_register(category, &stmt_info_rpl, 1);

#endif

  /* Common client and server code. */
  init_client_psi_keys();
  /* Vio */
  init_vio_psi_keys();
}

#endif /* HAVE_PSI_INTERFACE */
<|MERGE_RESOLUTION|>--- conflicted
+++ resolved
@@ -1182,15 +1182,10 @@
   DBUG_ENTER("close_connections");
 
   /* Kill blocked pthreads */
-<<<<<<< HEAD
   Per_thread_connection_handler::kill_blocked_pthreads();
 
-=======
-  kill_blocked_pthreads_flag++;
-  kill_blocked_pthreads();
   uint dump_thread_count= 0;
   uint dump_thread_kill_retries= 8;
->>>>>>> 6a949935
   /* kill connection thread */
 #if !defined(_WIN32)
   DBUG_PRINT("quit", ("waiting for select thread: 0x%lx",
@@ -1271,18 +1266,15 @@
       ++dump_thread_count;
       continue;
     }
+
     tmp->killed= THD::KILL_CONNECTION;
-<<<<<<< HEAD
-    MYSQL_CALLBACK(Connection_handler_manager::callback,
-                   post_kill_notification, (tmp));
-=======
     DBUG_EXECUTE_IF("Check_dump_thread_is_alive",
                     {
                       DBUG_ASSERT(tmp->get_command() != COM_BINLOG_DUMP &&
                                   tmp->get_command() != COM_BINLOG_DUMP_GTID);
                     };);
-    MYSQL_CALLBACK(thread_scheduler, post_kill_notification, (tmp));
->>>>>>> 6a949935
+    MYSQL_CALLBACK(Connection_handler_manager::callback,
+                   post_kill_notification, (tmp));
     mysql_mutex_lock(&tmp->LOCK_thd_data);
     if (tmp->mysys_var)
     {
@@ -1324,7 +1316,8 @@
           tmp->get_command() == COM_BINLOG_DUMP_GTID)
       {
         tmp->killed= THD::KILL_CONNECTION;
-        MYSQL_CALLBACK(thread_scheduler, post_kill_notification, (tmp));
+        MYSQL_CALLBACK(Connection_handler_manager::callback,
+                       post_kill_notification, (tmp));
         mysql_mutex_lock(&tmp->LOCK_thd_data);
         if (tmp->mysys_var)
         {
