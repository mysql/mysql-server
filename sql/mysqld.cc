--- conflicted
+++ resolved
@@ -2940,12 +2940,8 @@
   */
   guardize= my_thread_stack_size;
 #endif
-<<<<<<< HEAD
-=======
 
   pthread_attr_setstacksize(&thr_attr, my_thread_stack_size + guardize);
-#endif
->>>>>>> cf1226a4
 
   mysql_mutex_lock(&LOCK_thread_count);
   if ((error= mysql_thread_create(key_thread_signal_hand,
