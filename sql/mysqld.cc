--- conflicted
+++ resolved
@@ -580,6 +580,7 @@
 time_t server_start_time, flush_status_time;
 
 char server_uuid[UUID_LENGTH+1];
+const char *server_uuid_ptr;
 char mysql_home[FN_REFLEN], pidfile_name[FN_REFLEN], system_time_zone[30];
 char default_logfile_name[FN_REFLEN];
 char *default_tz_name;
@@ -3979,9 +3980,6 @@
 #endif /* HAVE_OPENSSL */
 }
 
-<<<<<<< HEAD
-=======
-#endif /* EMBEDDED_LIBRARY */
 /**
   Generate a UUID and save it into server_uuid variable.
 
@@ -4137,7 +4135,6 @@
   free_defaults(argv);
   DBUG_RETURN(1);
 }
->>>>>>> 8df1e962
 
 static int init_server_components()
 {
@@ -4359,10 +4356,8 @@
     }
   }
 
-<<<<<<< HEAD
   if (opt_help)
     unireg_abort(0);
-=======
   /*
     Each server should have one UUID. We will create it automatically, if it
     does not exist.
@@ -4372,7 +4367,6 @@
     sql_print_error("Initializing server's UUID failed");
     unireg_abort(1);
   }
->>>>>>> 8df1e962
 
   /* if the errmsg.sys is not loaded, terminate to maintain behaviour */
   if (!DEFAULT_ERRMSGS[0][0])
