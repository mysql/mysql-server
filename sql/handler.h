--- conflicted
+++ resolved
@@ -1115,21 +1115,12 @@
 
   Cost_estimate& operator+= (const Cost_estimate &other)
   {
-<<<<<<< HEAD
     io_cost+= other.io_cost;
     cpu_cost+= other.cpu_cost;
     import_cost+= other.import_cost;
     mem_cost+= other.mem_cost;
 
     return *this;
-=======
-    double io_count_sum= io_count + add_io_cnt;
-    if (io_count_sum != 0.0)
-      avg_io_cost= (io_count * avg_io_cost + 
-                    add_io_cnt * add_avg_cost) / io_count_sum;
-    DBUG_ASSERT(!my_double_isnan(avg_io_cost));
-    io_count= io_count_sum;
->>>>>>> 94804eda
   }
 
   Cost_estimate operator+ (const Cost_estimate &other)
