--- conflicted
+++ resolved
@@ -95,7 +95,7 @@
     my_thread_init();
 
     /* Create thread with input key for PFS */
-    thd = create_thd(true, true, true, thread_key);
+    thd = create_thd(true, true, true, thread_key, 0);
 #ifdef HAVE_PSI_THREAD_INTERFACE
     thd_created = true;
 #endif
@@ -220,24 +220,6 @@
     return (ER_INTERNAL_ERROR);
   }
 
-<<<<<<< HEAD
-  show.value = reinterpret_cast<char *>(var);
-  show.name = var->name.str;
-
-  mysql_mutex_lock(&LOCK_global_system_variables);
-  size_t val_length;
-  const CHARSET_INFO *fromcs;
-
-  auto value = get_one_variable(thd, &show, OPT_GLOBAL, SHOW_SYS, nullptr,
-                                &fromcs, val_buf, &val_length);
-
-  mysql_mutex_unlock(&LOCK_global_system_variables);
-
-  uint dummy_err;
-  const CHARSET_INFO *tocs = &my_charset_utf8mb4_bin;
-  utf8_val.copy(value, val_length, fromcs, tocs, &dummy_err);
-=======
->>>>>>> fbdaa4de
   return (0);
 }
 
@@ -258,6 +240,44 @@
     config_val.assign(utf8_str.c_ptr_quick());
   }
   return (err);
+}
+
+/**
+ Says whether a character is a digit or a dot.
+ @param c character
+ @return true if c is a digit or a dot, otherwise false
+ */
+inline bool is_digit_or_dot(char c) { return std::isdigit(c) || c == '.'; }
+
+/**
+ Compares versions, ignoring suffixes, i.e. 8.0.25 should be the same
+ as 8.0.25-debug, but 8.0.25 isn't the same as 8.0.251.
+ @param ver1 version1 string
+ @param ver2 version2 string
+ @return true if versions match (ignoring suffixes), false otherwise
+ */
+inline bool compare_prefix_version(std::string ver1, std::string ver2) {
+  size_t i;
+  /* we iterate  over both versions */
+  for (i = 0; i < ver1.size() && i < ver2.size(); i++) {
+    if (!is_digit_or_dot(ver1[i])) {
+      /*  If in one version we have something else than digit or dot,
+      we check what's in other version - if we also have a suffix or still
+      a version. */
+      return !is_digit_or_dot(ver2[i]);
+    }
+    /* We still compare version, and have a difference */
+    if (ver1[i] != ver2[i]) return false;
+  }
+  if (i < ver1.size()) {
+    /* we finished iterate over ver2, but still have some digits in ver1 */
+    return !std::isdigit(ver1[i]);
+  }
+  if (i < ver2.size()) {
+    /* we finished iterate over ver1, but still have some digits in ver2 */
+    return !std::isdigit(ver2[i]);
+  }
+  return true;
 }
 
 DEFINE_METHOD(int, mysql_clone_validate_configs,
@@ -290,6 +310,11 @@
     if (config_name.compare("version_compile_os") == 0) {
       critical_error = ER_CLONE_OS;
     } else if (config_name.compare("version") == 0) {
+      /* we want to allow to add some suffix to the version and still match
+      i.e. 8.0.25 should be the same as 8.0.25-debug */
+      if (compare_prefix_version(config_val, donor_val)) {
+        continue;
+      }
       critical_error = ER_CLONE_DONOR_VERSION;
     } else if (config_name.compare("version_compile_machine") == 0) {
       critical_error = ER_CLONE_PLATFORM;
@@ -537,6 +562,19 @@
     err = ER_QUERY_INTERRUPTED;
   }
 
+  /* This error is not relevant for client but is raised by network
+  net_read_raw_loop() as the code is compiled in server MYSQL_SERVER.
+  For clone client we need to set valid client network error. */
+  if (err == ER_CLIENT_INTERACTION_TIMEOUT) {
+    /* purecov: begin inspected */
+    thd->clear_error();
+    thd->get_stmt_da()->reset_condition_info(thd);
+    net->last_errno = ER_NET_READ_ERROR;
+    err = ER_NET_READ_ERROR;
+    my_error(ER_NET_READ_ERROR, MYF(0));
+    /* purecov: end */
+  }
+
   if (err == 0) {
     net->last_errno = ER_NET_PACKETS_OUT_OF_ORDER;
     err = ER_NET_PACKETS_OUT_OF_ORDER;
@@ -685,6 +723,32 @@
               (THD * thd, uchar err_cmd, bool is_fatal)) {
   DBUG_TRACE;
 
+  NET *net = thd->get_protocol_classic()->get_net();
+  auto da = thd->get_stmt_da();
+
+  /* Consider any previous network error as fatal. */
+  if (!is_fatal && net->last_errno != 0) {
+    is_fatal = true;
+  }
+
+  if (is_fatal) {
+    int err = 0;
+
+    /* Handle the case if network layer hasn't set the error in THD. */
+    if (da->is_error()) {
+      err = da->mysql_errno();
+    } else {
+      err = ER_NET_ERROR_ON_WRITE;
+      my_error(err, MYF(0));
+    }
+
+    mysql_mutex_lock(&thd->LOCK_thd_data);
+    thd->shutdown_active_vio();
+    mysql_mutex_unlock(&thd->LOCK_thd_data);
+
+    return err;
+  }
+
   uchar err_packet[1 + 4 + MYSQL_ERRMSG_SIZE + 1];
   uchar *buf_ptr = &err_packet[0];
   size_t packet_length = 0;
@@ -692,8 +756,6 @@
   *buf_ptr = err_cmd;
   ++buf_ptr;
   ++packet_length;
-
-  auto da = thd->get_stmt_da();
 
   char *bufp;
 
@@ -705,13 +767,6 @@
     bufp = reinterpret_cast<char *>(buf_ptr);
     packet_length +=
         snprintf(bufp, MYSQL_ERRMSG_SIZE, "%s", da->message_text());
-    if (is_fatal) {
-      mysql_mutex_lock(&thd->LOCK_thd_data);
-      thd->shutdown_active_vio();
-      mysql_mutex_unlock(&thd->LOCK_thd_data);
-
-      return da->mysql_errno();
-    }
   } else {
     int4store(buf_ptr, ER_INTERNAL_ERROR);
     buf_ptr += 4;
@@ -721,14 +776,6 @@
     packet_length += snprintf(bufp, MYSQL_ERRMSG_SIZE, "%s", "Unknown Error");
   }
 
-  NET *net = thd->get_protocol_classic()->get_net();
-
-  if (net->last_errno != 0) {
-    return static_cast<int>(net->last_errno);
-  }
-
-  assert(!is_fatal);
-
   /* Clean error in THD */
   thd->clear_error();
   thd->get_stmt_da()->reset_condition_info(thd);
@@ -736,12 +783,18 @@
 
   if (my_net_write(net, &err_packet[0], packet_length) || net_flush(net)) {
     int err = static_cast<int>(net->last_errno);
-
-    if (err == 0) {
+    da = thd->get_stmt_da();
+
+    if (err == 0 || !da->is_error()) {
       net->last_errno = ER_NET_PACKETS_OUT_OF_ORDER;
       err = ER_NET_PACKETS_OUT_OF_ORDER;
       my_error(err, MYF(0));
     }
+
+    mysql_mutex_lock(&thd->LOCK_thd_data);
+    thd->shutdown_active_vio();
+    mysql_mutex_unlock(&thd->LOCK_thd_data);
+
     return err;
   }
   return 0;
