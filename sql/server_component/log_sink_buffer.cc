--- conflicted
+++ resolved
@@ -89,11 +89,7 @@
   during buffered mode (while starting up). New items must
   receive a LOG_ITEM_LOG_BUFFERED timestamp greater than this.
 */
-<<<<<<< HEAD
-static ulonglong log_sink_buffer_last = 0;
-=======
 static ulonglong log_sink_buffer_latest_buffered = 0;
->>>>>>> fbdaa4de
 
 /**
   Duplicate a log-event. This is a deep copy where the items (key/value pairs)
@@ -184,7 +180,7 @@
   @retval          -1                   can not add event to buffer (OOM?)
   @retval          >0                   number of added fields
 */
-int log_sink_buffer(void *instance MY_ATTRIBUTE((unused)), log_line *ll) {
+int log_sink_buffer(void *instance [[maybe_unused]], log_line *ll) {
   log_line_buffer *llb = nullptr;  ///< log-line buffer
   ulonglong now = 0;
   int count = 0;
@@ -223,10 +219,10 @@
       Prevent two events from receiving the exact same timestamp on
       systems with low resolution clocks.
     */
-    if (now > log_sink_buffer_last)
-      log_sink_buffer_last = now;
+    if (now > log_sink_buffer_latest_buffered)
+      log_sink_buffer_latest_buffered = now;
     else
-      log_sink_buffer_last++;
+      log_sink_buffer_latest_buffered++;
 
     /*
       Save the current time so we can regenerate the textual timestamp
@@ -235,7 +231,7 @@
     */
     if (!log_line_full(&llb->ll)) {
       log_line_item_set(&llb->ll, LOG_ITEM_LOG_BUFFERED)->data_integer =
-          log_sink_buffer_last;
+          log_sink_buffer_latest_buffered;
     }
 
     *log_line_buffer_tail = llb;
@@ -260,11 +256,6 @@
   subsequent calls will only output anything if further events
   occurred after the previous flush).
 */
-<<<<<<< HEAD
-void log_sink_buffer_check_timeout(void) { log_sink_buffer(nullptr, nullptr); }
-
-=======
->>>>>>> fbdaa4de
 void log_sink_buffer_flush(enum log_sink_buffer_flush_mode mode) {
   log_line_buffer *llp, *local_head, *local_tail = nullptr;
 
@@ -309,27 +300,28 @@
       we'll just throw the information away.
     */
     if (mode != LOG_BUFFER_DISCARD_ONLY) {
-      log_service_instance *lsi = log_service_instances;
-
-      // regenerate timestamp with the correct options
+      // Fetch integer timestamp of when we buffered the event.
+      ulonglong now = 0;
+      int index_buff = log_line_index_by_type(&llp->ll, LOG_ITEM_LOG_BUFFERED);
+
+      if (index_buff >= 0) now = llp->ll.item[index_buff].data.data_integer;
+
+      // We failed to set a timestamp earlier (OOM?). Use current time!
+      if (now == 0) now = my_micro_time(); /* purecov: inspected */
+
+      DBUG_EXECUTE_IF("log_error_normalize", { now = 0; });
+
+      // Regenerate timestamp with the correct options.
       char local_time_buff[iso8601_size];
-      int index_buff = log_line_index_by_type(&llp->ll, LOG_ITEM_LOG_BUFFERED);
-      int index_time = log_line_index_by_type(&llp->ll, LOG_ITEM_LOG_TIMESTAMP);
-      ulonglong now;
-
-      if (index_buff >= 0)
-        now = llp->ll.item[index_buff].data.data_integer;
-      else  // we failed to set a timestamp earlier (OOM?), use current time!
-        now = my_micro_time(); /* purecov: inspected */
-
-      DBUG_EXECUTE_IF("log_error_normalize", { now = 0; });
-
       make_iso8601_timestamp(local_time_buff, now,
                              iso8601_sysvar_logtimestamps);
       char *date = my_strndup(key_memory_log_error_stack, local_time_buff,
                               strlen(local_time_buff) + 1, MYF(0));
 
       if (date != nullptr) {
+        int index_time =
+            log_line_index_by_type(&llp->ll, LOG_ITEM_LOG_TIMESTAMP);
+
         if (index_time >= 0) {
           // release old timestamp value
           if (llp->ll.item[index_time].alloc & LOG_ITEM_FREE_VALUE) {
@@ -368,12 +360,8 @@
         goes wrong, information with undesired formatting is still
         better than not knowing about the issue at all.
       */
-<<<<<<< HEAD
-      if ((lsi == nullptr) || (lsi->sce->chistics & LOG_SERVICE_BUFFER)) {
-=======
       if ((log_error_stage_get() != LOG_ERROR_STAGE_COMPONENTS) &&
           (log_error_stage_get() != LOG_ERROR_STAGE_COMPONENTS_AND_PFS)) {
->>>>>>> fbdaa4de
         /*
           This is a fallback used when the user's log_error_services
           has not been made active yet (and loadable logging-components
@@ -403,66 +391,19 @@
           down before we'll ever get full logging, so keeping
           the info around is pointless.
         */
-<<<<<<< HEAD
-        if (mode == LOG_BUFFER_REPORT_AND_KEEP) {
-          log_line temp_line;  // copy the line so the filter may mangle it
-
-          log_line_duplicate(&temp_line, &llp->ll);
-
-          // Only run the built-in filter if any rules are defined.
-          if (log_filter_builtin_rules != nullptr)
-            log_builtins_filter_run(log_filter_builtin_rules, &temp_line);
-
-          // Emit to the built-in writer. Empty lines will be ignored.
-          log_sink_trad(nullptr, &temp_line);
-
-          log_line_item_free_all(&temp_line);  // release our temporary copy
-
-          local_tail = llp;
-          llp = llp->next;  // go to next element, keep head pointer the same
-          continue;         // skip the free()-ing
-
-        } else {  // LOG_BUFFER_PROCESS_AND_DISCARD
-          /*
-            This is a fallback used primarily when start-up is aborted.
-
-            If we get here, flush_error_log_messages() was called
-            before logging came out of buffered mode. (If it was
-            called after buffered modes completes, we should land
-            in the following branch instead.)
-
-            We're asked to print all log-info so far using basic
-            logging, and to then throw it away (rather than keep
-            it around for proper logging). This usually implies
-            that we're shutting down because some unrecoverable
-            situation has arisen during start-up, so a) the user
-            needs to know about it even if full logging (as
-            configured) is not available yet, and b) we'll shut
-            down before we'll ever get full logging, so keeping
-            the info around is pointless.
-          */
-
-          if (log_filter_builtin_rules != nullptr)
-            log_builtins_filter_run(log_filter_builtin_rules, &llp->ll);
-
-          log_sink_trad(nullptr, &llp->ll);
-        }
-      } else {  // !LOG_SERVICE_BUFFER
-=======
 
         if (log_filter_builtin_rules != nullptr)
           log_builtins_filter_run(log_filter_builtin_rules, &llp->ll);
 
         log_sink_trad(nullptr, &llp->ll);
       } else {  // no longer buffering
->>>>>>> fbdaa4de
         /*
           If we get here, logging has left the buffered phase, and
           we can write out the log-events using the configuration
           requested by the user, as it should be!
         */
         log_line_submit(&llp->ll);  // frees keys + values (but not llp itself)
-        goto kv_freed;
+        goto kv_freed;              // skip freeing of keys + values
       }
     }
 
@@ -471,7 +412,7 @@
     local_head = local_head->next;  // delist event
     my_free(llp);                   // free buffered event
     llp = local_head;
-  }
+  }  // while (any_more_buffered_events_to_process)
 
   if (log_builtins_inited) mysql_mutex_lock(&THR_LOCK_log_buffered);
 
@@ -488,6 +429,12 @@
   */
 
   if (local_head != nullptr) {
+    /*
+      Since local_head was non-NULL, we started with a non-empty
+      (local) list. Therefore, local_tail should point at the last
+      element in that list (as it is only allowed to be NULL if
+      the list is empty).
+    */
     assert(local_tail != nullptr);
 
     /*
