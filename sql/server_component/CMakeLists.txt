# Copyright (c) 2020, 2022, Oracle and/or its affiliates.
#
# This program is free software; you can redistribute it and/or modify
# it under the terms of the GNU General Public License, version 2.0,
# as published by the Free Software Foundation.
#
# This program is also distributed with certain software (including
# but not limited to OpenSSL) that is licensed under separate terms,
# as designated in a particular file or component or in included license
# documentation.  The authors of MySQL hereby grant you an additional
# permission to link the program and your derivative works with the
# separately licensed software that they have included with MySQL.
#
# This program is distributed in the hope that it will be useful,
# but WITHOUT ANY WARRANTY; without even the implied warranty of
# MERCHANTABILITY or FITNESS FOR A PARTICULAR PURPOSE.  See the
# GNU General Public License, version 2.0, for more details.
#
# You should have received a copy of the GNU General Public License
# along with this program; if not, write to the Free Software
# Foundation, Inc., 51 Franklin St, Fifth Floor, Boston, MA 02110-1301  USA

SET(MYSQL_SERVER_COMPONENT_SOURCES
  audit_api_message_service_imp.cc
  backup_lock_service.cc
  clone_protocol_service.cc
  component_status_var_service.cc
  component_sys_var_service.cc
  dynamic_loader_path_filter.cc
  host_application_signal_imp.cc
  keyring_iterator_service_imp.cc
  log_builtins.cc
  log_builtins_filter.cc
  log_sink_buffer.cc
  log_sink_perfschema.cc
  log_sink_trad.cc
  mysql_cond_service.cc
  mysql_connection_attributes_iterator_imp.cc
  mysql_current_thread_reader_imp.cc
  mysql_mutex_service.cc
  mysql_psi_system_service.cc
  mysql_runtime_error.cc
  mysql_rwlock_service.cc
  mysql_server_runnable_imp.cc
  mysql_string_service.cc
  ongoing_transaction_query_service.cc
  page_track_service.cc
  persistent_dynamic_loader.cc
  plugin_registry_service.cc
  security_context_imp.cc
  server_component.cc
  system_variable_source_imp.cc
  udf_metadata_imp.cc
  audit_api_connection_service_imp.cc
  mysql_query_attributes_imp.cc
  mysql_server_keyring_lockable_imp.cc
<<<<<<< HEAD
=======
  mysql_system_variable_update_imp.cc
  mysql_thd_attributes_imp.cc
  transaction_delegate_control_imp.cc
  mysql_audit_print_service_longlong_data_source_imp.cc
  mysql_audit_print_service_double_data_source_imp.cc
>>>>>>> fbdaa4de
  )

# This static library is used to build mysqld binary and in some unit test cases
ADD_LIBRARY(mysql_server_component_services STATIC
  ${MYSQL_SERVER_COMPONENT_SOURCES})
TARGET_COMPILE_DEFINITIONS(mysql_server_component_services
  PRIVATE WITH_MYSQL_COMPONENTS_TEST_DRIVER)
ADD_DEPENDENCIES(mysql_server_component_services GenError)<|MERGE_RESOLUTION|>--- conflicted
+++ resolved
@@ -50,18 +50,16 @@
   security_context_imp.cc
   server_component.cc
   system_variable_source_imp.cc
+  table_access_service.cc
   udf_metadata_imp.cc
   audit_api_connection_service_imp.cc
   mysql_query_attributes_imp.cc
   mysql_server_keyring_lockable_imp.cc
-<<<<<<< HEAD
-=======
   mysql_system_variable_update_imp.cc
   mysql_thd_attributes_imp.cc
   transaction_delegate_control_imp.cc
   mysql_audit_print_service_longlong_data_source_imp.cc
   mysql_audit_print_service_double_data_source_imp.cc
->>>>>>> fbdaa4de
   )
 
 # This static library is used to build mysqld binary and in some unit test cases
