/* Copyright (c) 2017, 2022, Oracle and/or its affiliates.

This program is free software; you can redistribute it and/or modify
it under the terms of the GNU General Public License, version 2.0,
as published by the Free Software Foundation.

This program is also distributed with certain software (including
but not limited to OpenSSL) that is licensed under separate terms,
as designated in a particular file or component or in included license
documentation.  The authors of MySQL hereby grant you an additional
permission to link the program and your derivative works with the
separately licensed software that they have included with MySQL.

This program is distributed in the hope that it will be useful,
but WITHOUT ANY WARRANTY; without even the implied warranty of
MERCHANTABILITY or FITNESS FOR A PARTICULAR PURPOSE.  See the
GNU General Public License, version 2.0, for more details.

You should have received a copy of the GNU General Public License
along with this program; if not, write to the Free Software
Foundation, Inc., 51 Franklin St, Fifth Floor, Boston, MA 02110-1301  USA */

/*
  NB  This module has an unusual amount of failsafes, OOM checks, and
      so on as it implements a public API. This makes a fair number
      of minor code paths cases of "we should never get here (unless
      someone's going out of their way to break to API)". :)
*/

#define LOG_SUBSYSTEM_TAG "Server"

#include "log_builtins_filter_imp.h"
#include "log_builtins_imp.h"  // internal structs
                               // connection_events_loop_aborted()

#include "log_sink_buffer.h"
#include "log_sink_perfschema.h"
#include "log_sink_trad.h"

#include "mysys_err.h"

#include <mysql/components/services/log_shared.h>  // data types

#include "my_time.h"  // str_to_datetime()

#include "sql/current_thd.h"  // current_thd
#include "sql/log.h"          // make_iso8601_timestamp, log_write_errstream,
                              // log_get_thread_id, mysql_errno_to_symbol,
                              // mysql_symbol_to_errno, log_vmessage,
                              // error_message_for_error_log
#include "sql/mysqld.h"       // opt_log_(timestamps|error_services),
#include "sql/sql_class.h"    // THD
#include "sql/tztime.h"       // my_tz_OFFSET0

// Must come after sql/log.h.
#include "mysql/components/services/log_builtins.h"

#ifndef _WIN32
#include <syslog.h>
#else
#include <stdio.h>

#include "my_sys.h"

#include "my_time.h"  // str_to_datetime()
<<<<<<< HEAD

extern CHARSET_INFO my_charset_utf16le_bin;  // used in Windows EventLog
static HANDLE hEventLog = NULL;              // global
#define MSG_DEFAULT 0xC0000064L
=======
>>>>>>> fbdaa4de
#endif

PSI_memory_key key_memory_log_error_loaded_services;
PSI_memory_key key_memory_log_error_stack;

using std::string;
using std::unique_ptr;

/**
  Initial log-processor:
  Just buffer events until we have external log-components.

  @param  ll    the log-event to buffer
  @retval true  log_sink_buffer() failed
  @retval false log_sink_buffer() succeeded
*/
bool log_line_buffer_event(log_line *ll) {
  return (log_sink_buffer(nullptr, ll) < 0);
}

/**
  The function pointed to by this hook is run when a log-event is submitted.
  By default (until any sinks are set), we just buffer incoming events.
*/
log_line_processor log_line_process_hook = log_line_buffer_event;

/**
  Set the log-event processor.

  When a log-event is submitted, a function is applied to that event.
  That function usually either buffers the event for later processing,
  or filters and logs the event.
  That function can be set here.

  @param llp   A log-processor
*/
void log_line_process_hook_set(log_line_processor llp) {
  log_line_process_hook = llp;
}

/**
  Get current log-event processor.

  When a log-event is submitted, a function is applied to that event.
  That function usually either buffers the event for later processing,
  or filters and logs the event.
  log_line_process_hook_get() returns a pointer to that function.

  @retval      a pointer to a log-event processing function
*/
log_line_processor log_line_process_hook_get(void) {
  return log_line_process_hook;
}

struct log_service_cache_entry;

struct log_service_cache_entry_free {
  /**
    Release an entry in the hash of log services.

    @param       sce     the entry to free
  */
  void operator()(log_service_cache_entry *sce) const;
};

/**
  We're caching handles to the services used in error logging
  as looking them up is costly.
*/
using cache_entry_with_deleter =
    unique_ptr<log_service_cache_entry, log_service_cache_entry_free>;
static collation_unordered_map<string, cache_entry_with_deleter>
    *log_service_cache;

/**
  Lock for the log "stack" (i.e. the list of active log-services).
  X-locked while stack is changed/configured.
  S-locked while stack is used.
*/
static mysql_rwlock_t THR_LOCK_log_stack;

/**
  Make sure only one instance of syslog/Eventlog code runs at a time.
  (The loadable log-service is a singleton, which enforces that at
  most one instance of it exists. The logger-core has its own lock
  that serializes access to it. That however does not prevent the
  logger core and system variable updates from using Eventlog functions
  concurrently. This lock guards against that. It also serializes
  any other (non-error logging) users of this service.
*/
static mysql_mutex_t THR_LOCK_log_syseventlog;

/**
  Subsystem initialized and ready to use?
*/
bool log_builtins_inited = false;

/**
  Name of the interface that log-services implements.
*/
#define LOG_SERVICES_PREFIX "log_service"

/**
  URN-prefix used to load a log-component.

  When log-components passed to log_builtins_error_stack() are neither
  built-in nor have they been loaded already, this prefix will be
  prepended to their name to look them up using the component framework.
  Thus, "log_sink_json" will be looked up as "file://component_log_sink_json"
  and so on.
*/
#define LOG_SERVICES_URN "file://component_"

/**
  Chain of log-service instances.
 (Each service can have no/one/several instances.)
*/
log_service_instance *log_service_instances = nullptr;

/**
  The first configured writer that also has a log-reader
  is the source for the "data" field in performance_schema.error_log.
*/
log_service_instance *log_sink_pfs_source = nullptr;

/**
  An error-stream.
  Rather than implement its own file operations, a log-service may use
  convenience functions defined in this file. These functions use the
  log_errstream struct to describe their log-files. These structs are
  opaque to the log-services.
*/
struct log_errstream {
  FILE *file{nullptr};           ///< file to log to
  mysql_mutex_t LOCK_errstream;  ///< lock for logging
};

/// What mode is error-logging in (e.g. are loadable services available yet)?
static enum log_error_stage log_error_stage_current = LOG_ERROR_STAGE_BUFFERING;

/// Set error-logging stage hint (e.g. are loadable services available yet?).
void log_error_stage_set(enum log_error_stage les) {
  log_error_stage_current = les;
}

/// What mode is error-logging in (e.g. are loadable services available yet)?
enum log_error_stage log_error_stage_get() { return log_error_stage_current; }

/**
  Test whether a given log-service name refers to a built-in
  service (built-in filter or built-in sink at this point).

  @param  name   the name -- either just the component's, or
                 a fully qualified service.component
  @param  len    the length of the aforementioned name
  @return flags for built-in|singleton|filter (if built-in filter)
          or flags for built-in|singleton|sink (if built-in sink)
          otherwise LOG_SERVICE_UNSPECIFIED
*/
static int log_service_check_if_builtin(const char *name, size_t len) {
  const size_t builtin_len = sizeof(LOG_SERVICES_PREFIX) - 1;

  if ((len > (builtin_len + 1)) && (name[builtin_len] == '.') &&
      (0 == strncmp(name, LOG_SERVICES_PREFIX, builtin_len))) {
    name += builtin_len;
    len -= builtin_len;
  }

  if ((len == sizeof(LOG_BUILTINS_FILTER) - 1) &&
      (0 == strncmp(name, LOG_BUILTINS_FILTER, len)))
    return LOG_SERVICE_BUILTIN | LOG_SERVICE_FILTER | LOG_SERVICE_SINGLETON;

  if ((len == sizeof(LOG_BUILTINS_SINK) - 1) &&
      (0 == strncmp(name, LOG_BUILTINS_SINK, len)))
    return LOG_SERVICE_BUILTIN | LOG_SERVICE_SINK | LOG_SERVICE_SINGLETON |
           LOG_SERVICE_LOG_PARSER | LOG_SERVICE_PFS_SUPPORT;

  return LOG_SERVICE_UNSPECIFIED;
}

/**
  Test whether given service has *all* of the given characteristics.
  (See log_service_chistics for a list!)

  @param  sce              service cache entry for the service in question
  @param  required_flags   flags we're interested in (bitwise or'd)

  @retval                  true if all given flags are present, false otherwise
*/
static inline bool log_service_has_characteristics(log_service_cache_entry *sce,
                                                   int required_flags) {
  return ((sce->chistics & required_flags) == required_flags);
}

/**
  Pre-defined "well-known" keys, as opposed to ad hoc ones,
  for key/value pairs in logging.
*/
typedef struct _log_item_wellknown_key {
  const char *name;           ///< key name
  size_t name_len;            ///< length of key's name
  log_item_class item_class;  ///< item class (float/int/string)
  log_item_type item_type;    ///< exact type, 1:1 relationship with name
} log_item_wellknown_key;

/**
  We support a number of predefined keys, such as "error-code" or
  "message".  These are defined here.  We also support user-defined
  "ad hoc" (or "generic") keys that let users of the error stack
  add values with arbitrary keys (as long as those keys don't coincide
  with the wellknown ones, anyway).

  The idea here is that we want the flexibility of arbitrary keys,
  while being able to do certain optimizations for the common case.
  This also allows us to relatively cheaply add some convenience
  features, e.g. we know that error symbol ("ER_STARTUP") and
  error code (1451) are related, and can supply one as the other
  is submitted.  Likewise of course, we can use the error code to
  fetch the associated registered error message string for that
  error code.  Et cetera!
*/
static const log_item_wellknown_key log_item_wellknown_keys[] = {
    {STRING_WITH_LEN("--ERROR--"), LOG_UNTYPED, LOG_ITEM_END},
    {STRING_WITH_LEN("log_type"), LOG_INTEGER, LOG_ITEM_LOG_TYPE},
    {STRING_WITH_LEN("err_code"), LOG_INTEGER, LOG_ITEM_SQL_ERRCODE},
    {STRING_WITH_LEN("err_symbol"), LOG_CSTRING, LOG_ITEM_SQL_ERRSYMBOL},
    {STRING_WITH_LEN("SQL_state"), LOG_CSTRING, LOG_ITEM_SQL_STATE},
    {STRING_WITH_LEN("OS_errno"), LOG_INTEGER, LOG_ITEM_SYS_ERRNO},
    {STRING_WITH_LEN("OS_errmsg"), LOG_CSTRING, LOG_ITEM_SYS_STRERROR},
    {STRING_WITH_LEN("source_file"), LOG_CSTRING, LOG_ITEM_SRC_FILE},
    {STRING_WITH_LEN("source_line"), LOG_INTEGER, LOG_ITEM_SRC_LINE},
    {STRING_WITH_LEN("function"), LOG_CSTRING, LOG_ITEM_SRC_FUNC},
    {STRING_WITH_LEN("subsystem"), LOG_CSTRING, LOG_ITEM_SRV_SUBSYS},
    {STRING_WITH_LEN("component"), LOG_CSTRING, LOG_ITEM_SRV_COMPONENT},
    {STRING_WITH_LEN("user"), LOG_LEX_STRING, LOG_ITEM_MSC_USER},
    {STRING_WITH_LEN("host"), LOG_LEX_STRING, LOG_ITEM_MSC_HOST},
    {STRING_WITH_LEN("thread"), LOG_INTEGER, LOG_ITEM_SRV_THREAD},
    {STRING_WITH_LEN("query_id"), LOG_INTEGER, LOG_ITEM_SQL_QUERY_ID},
    {STRING_WITH_LEN("table"), LOG_CSTRING, LOG_ITEM_SQL_TABLE_NAME},
    {STRING_WITH_LEN("prio"), LOG_INTEGER, LOG_ITEM_LOG_PRIO},
    {STRING_WITH_LEN("label"), LOG_CSTRING, LOG_ITEM_LOG_LABEL},
    {STRING_WITH_LEN("verbatim"), LOG_CSTRING, LOG_ITEM_LOG_VERBATIM},
    {STRING_WITH_LEN("msg"), LOG_CSTRING, LOG_ITEM_LOG_MESSAGE},
    {STRING_WITH_LEN("msg_id"), LOG_INTEGER, LOG_ITEM_LOG_LOOKUP},
    {STRING_WITH_LEN("time"), LOG_CSTRING, LOG_ITEM_LOG_TIMESTAMP},
    {STRING_WITH_LEN("ts"), LOG_INTEGER, LOG_ITEM_LOG_TS},
    {STRING_WITH_LEN("buffered"), LOG_INTEGER, LOG_ITEM_LOG_BUFFERED},
    {STRING_WITH_LEN("and_n_more"), LOG_INTEGER, LOG_ITEM_LOG_SUPPRESSED},
    /*
      We should never see the following key names in normal operations
      (but see the user-specified key instead).  These have entries all
      the same, covering the entirety of log_item_type, so we can use the
      usual mechanisms for type-to-class mapping etc.
      We could set the names to nullptr, but they're not much overhead, add
      readability, and allow for easily creating debug info of the form,
      "%s:%s=\"%s\"", wellknown_name, item->key, item->value
    */
    {STRING_WITH_LEN("misc_float"), LOG_FLOAT, LOG_ITEM_GEN_FLOAT},
    {STRING_WITH_LEN("misc_integer"), LOG_INTEGER, LOG_ITEM_GEN_INTEGER},
    {STRING_WITH_LEN("misc_string"), LOG_LEX_STRING, LOG_ITEM_GEN_LEX_STRING},
    {STRING_WITH_LEN("misc_cstring"), LOG_CSTRING, LOG_ITEM_GEN_CSTRING},
    {STRING_WITH_LEN("misc_buffer"), LOG_BUFFER, LOG_ITEM_GEN_BUFFER}};

static uint log_item_wellknown_keys_count =
    (sizeof(log_item_wellknown_keys) / sizeof(log_item_wellknown_key));

int log_string_compare(const char *a, const char *b, size_t len,
                       bool case_insensitive) {
  if (a == nullptr) /* purecov: begin inspected */
    return (b == nullptr) ? 0 : -1;
  else if (b == nullptr)
    return 1;        /* purecov: end */
  else if (len < 1)  // no length limit for comparison
  {
    return case_insensitive ? native_strcasecmp(a, b) : strcmp(a, b);
  }

  return case_insensitive ? native_strncasecmp(a, b, len) : strncmp(a, b, len);
}

/*
  log item helpers
*/

/**
  Predicate used to determine whether a type is generic
  (generic string, generic float, generic integer) rather
  than a well-known type.

  @param t          log item type to examine

  @retval  true     if generic type
  @retval  false    if wellknown type
*/
bool log_item_generic_type(log_item_type t) {
  return (t &
          (LOG_ITEM_GEN_CSTRING | LOG_ITEM_GEN_LEX_STRING |
           LOG_ITEM_GEN_INTEGER | LOG_ITEM_GEN_FLOAT | LOG_ITEM_GEN_BUFFER));
}

/**
  Predicate used to determine whether a class is a string
  class (C-string or Lex-string).

  @param c          log item class to examine

  @retval   true    if of a string class
  @retval   false   if not of a string class
*/
bool log_item_string_class(log_item_class c) {
  return ((c == LOG_CSTRING) || (c == LOG_LEX_STRING));
}

/**
  Predicate used to determine whether a class is a numeric
  class (integer or float).

  @param c         log item class to examine

  @retval   true   if of a numeric class
  @retval   false  if not of a numeric class
*/
bool log_item_numeric_class(log_item_class c) {
  return ((c == LOG_INTEGER) || (c == LOG_FLOAT));
}

void log_item_get_int(log_item *li, longlong *i) /* purecov: begin inspected */
{
  if (li->item_class == LOG_FLOAT)
    *i = (longlong)li->data.data_float;
  else
    *i = (longlong)li->data.data_integer;
} /* purecov: end */

void log_item_get_float(log_item *li, double *f) {
  if (li->item_class == LOG_FLOAT)
    *f = (float)li->data.data_float;
  else
    *f = (float)li->data.data_integer;
}

void log_item_get_string(log_item *li, char **str, size_t *len) {
  if ((*str = const_cast<char *>(li->data.data_string.str)) == nullptr)
    *len = 0;
  else if (li->item_class & LOG_CSTRING)
    *len = strlen(li->data.data_string.str);
  else
    *len = li->data.data_string.length;
}

/**
  See whether a string is a wellknown field name.

  @param key     potential key starts here
  @param len     length of the string to examine

  @retval        LOG_ITEM_TYPE_RESERVED:  reserved, but not "wellknown" key
  @retval        LOG_ITEM_TYPE_NOT_FOUND: key not found
  @retval        >0:                      index in array of wellknowns
*/
int log_item_wellknown_by_name(const char *key, size_t len) {
  uint c;
  // optimize and safeify lookup
  for (c = 0; (c < log_item_wellknown_keys_count); c++) {
    if ((log_item_wellknown_keys[c].name_len == len) &&
        (0 == native_strncasecmp(log_item_wellknown_keys[c].name, key, len))) {
      if (log_item_generic_type(log_item_wellknown_keys[c].item_type) ||
          (log_item_wellknown_keys[c].item_type == LOG_ITEM_END))
        return LOG_ITEM_TYPE_RESERVED;
      return c;
    }
  }
  return LOG_ITEM_TYPE_NOT_FOUND;
}

/**
  See whether a type is wellknown.

  @param t       log item type to examine

  @retval        LOG_ITEM_TYPE_NOT_FOUND: key not found
  @retval        >0:                      index in array of wellknowns
*/
int log_item_wellknown_by_type(log_item_type t) {
  uint c;
  // optimize and safeify lookup
  for (c = 0; (c < log_item_wellknown_keys_count); c++) {
    if (log_item_wellknown_keys[c].item_type == t) return c;
  }
  DBUG_PRINT("warning", ("wellknown_by_type: type %d is not well-known."
                         " Or, you know, known.",
                         t));
  return LOG_ITEM_TYPE_NOT_FOUND;
}

/**
  Accessor: from a record describing a wellknown key, get its name

  @param   idx  index in array of wellknowns, see log_item_wellknown_by_...()

  @retval       name (NTBS)
*/
const char *log_item_wellknown_get_name(uint idx) {
  return log_item_wellknown_keys[idx].name;
}

/**
  Accessor: from a record describing a wellknown key, get its type

  @param   idx  index in array of wellknowns, see log_item_wellknown_by_...()

  @retval       the log item type for the wellknown key
*/
log_item_type log_item_wellknown_get_type(uint idx) {
  return log_item_wellknown_keys[idx].item_type;
}

/**
  Accessor: from a record describing a wellknown key, get its class

  @param   idx  index in array of wellknowns, see log_item_wellknown_by_...()

  @retval       the log item class for the wellknown key
*/
log_item_class log_item_wellknown_get_class(uint idx) {
  return log_item_wellknown_keys[idx].item_class;
}

/**
  Sanity check an item.
  Certain log sinks have very low requirements with regard to the data
  they receive; they write keys as strings, and then data according to
  the item's class (string, integer, or float), formatted to the sink's
  standards (e.g. JSON, XML, ...).
  Code that has higher requirements can use this check to see whether
  the given item is of a known type (whether generic or wellknown),
  whether the given type and class agree, and whether in case of a
  well-known type, the given key is correct for that type.
  If your code generates items that don't pass this check, you should
  probably go meditate on it.

  @param  li  the log_item to check

  @retval LOG_ITEM_OK              no problems
  @retval LOG_ITEM_TYPE_NOT_FOUND  unknown item type
  @retval LOG_ITEM_CLASS_MISMATCH  item_class derived from type isn't
                                   what's set on the item
  @retval LOG_ITEM_KEY_MISMATCH    class not generic, so key should
                                   match wellknown
  @retval LOG_ITEM_STRING_NULL     class is string, pointer is nullptr
  @retval LOG_ITEM_KEY_NULL        no key set (this is legal e.g. on aux
                                   items of filter rules, but should not
                                   occur in a log_line, i.e., log_sinks are
                                   within their rights to discard such items)
*/
int log_item_inconsistent(log_item *li) {
  int w, c;

  // invalid type
  if ((w = log_item_wellknown_by_type(li->type)) == LOG_ITEM_TYPE_NOT_FOUND)
    return LOG_ITEM_TYPE_NOT_FOUND;

  // fetch expected storage class for this type
  if ((c = log_item_wellknown_keys[w].item_class) == LOG_CSTRING)
    c = LOG_LEX_STRING;

  // class and type don't match
  if (c != li->item_class) return LOG_ITEM_CLASS_MISMATCH;

  // no key set
  if (li->key == nullptr) return LOG_ITEM_KEY_NULL;

  // it's not a generic, and key and type don't match
  if (!log_item_generic_type(li->type) &&
      (0 != strcmp(li->key, log_item_wellknown_keys[w].name)))
    return LOG_ITEM_KEY_MISMATCH;

  // strings should have non-nullptr
  if ((c == LOG_LEX_STRING) && (li->data.data_string.str == nullptr))
    return LOG_ITEM_STRING_NULL;

  return LOG_ITEM_OK;
}

/**
  Release any of key and value on a log-item that were dynamically allocated.

  @param  li  log-item to release the payload of
*/
void log_item_free(log_item *li) {
  if (li->alloc & LOG_ITEM_FREE_KEY) my_free(const_cast<char *>(li->key));

  if (li->alloc & LOG_ITEM_FREE_VALUE) {
    if (li->item_class == LOG_LEX_STRING)
      my_free(const_cast<char *>(li->data.data_string.str));
    else if (li->item_class == LOG_BUFFER) /* purecov: begin inspected */
      my_free(const_cast<char *>(li->data.data_buffer.str));
    else             // free() is only defined on string and buffer
      assert(false); /* purecov: end */
  }

  li->alloc = LOG_ITEM_FREE_NONE;
}

log_line *log_line_init() {
  log_line *ll;
  if ((ll = (log_line *)my_malloc(key_memory_log_error_stack, sizeof(log_line),
                                  MYF(0))) != nullptr)
    memset(ll, 0, sizeof(log_line));
  return ll;
}

/**
  Release a log_line allocated with line_init()

  @param  ll       a log_line previously allocated with line_init()
*/
void log_line_exit(log_line *ll) {
  if (ll != nullptr) my_free(ll);
}

/**
  Get log-line's output buffer.
  If the logger core provides this buffer, the log-service may use it
  to assemble its output therein and implicitly return it to the core.
  Participation is required for services that support populating
  performance_schema.error_log, and optional for all others.

  @param  ll  the log_line to examine

  @retval  nullptr    success, an output buffer is available
  @retval  otherwise  failure, no output buffer is available
*/
log_item *log_line_get_output_buffer(log_line *ll) {
  if ((ll == nullptr) || (ll->output_buffer.item_class != LOG_BUFFER))
    return nullptr;
  return &ll->output_buffer;
}

/**
  Predicate indicating whether a log line is "willing" to accept any more
  key/value pairs.

  @param   ll     the log-line to examine

  @retval  false  if not full / if able to accept another log_item
  @retval  true   if full
*/
bool log_line_full(log_line *ll) {
  return ((ll == nullptr) || (ll->count >= LOG_ITEM_MAX));
}

/**
  How many items are currently set on the given log_line?

  @param   ll     the log-line to examine

  @retval         the number of items set
*/
int log_line_item_count(log_line *ll) { return ll->count; }

/**
  Test whether a given type is presumed present on the log line.

  @param  ll  the log_line to examine
  @param  m   the log_type to test for

  @retval  0  not present
  @retval !=0 present
*/
log_item_type_mask log_line_item_types_seen(log_line *ll,
                                            log_item_type_mask m) {
  return (ll != nullptr) ? (ll->seen & m) : 0;
}

/**
  Release log line item (key/value pair) with the index elem in log line ll.
  This frees whichever of key and value were dynamically allocated.
  This leaves a "gap" in the bag that may immediately be overwritten
  with an updated element.  If the intention is to remove the item without
  replacing it, use log_line_item_remove() instead!

  @param         ll    log_line
  @param         elem  index of the key/value pair to release
*/
void log_line_item_free(log_line *ll, size_t elem) {
  assert(ll->count > 0);
  log_item_free(&(ll->item[elem]));
}

/**
  Release all log line items (key/value pairs) in log line ll.
  This frees whichever keys and values were dynamically allocated.

  @param         ll    log_line
*/
void log_line_item_free_all(log_line *ll) {
  while (ll->count > 0) log_item_free(&(ll->item[--ll->count]));
  ll->seen = LOG_ITEM_END;
}

/**
  Release log line item (key/value pair) with the index elem in log line ll.
  This frees whichever of key and value were dynamically allocated.
  This moves any trailing items to fill the "gap" and decreases the counter
  of elements in the log line.  If the intention is to leave a "gap" in the
  bag that may immediately be overwritten with an updated element, use
  log_line_item_free() instead!

  @param         ll    log_line
  @param         elem  index of the key/value pair to release
*/
void log_line_item_remove(log_line *ll, int elem) {
  assert(ll->count > 0);

  log_line_item_free(ll, elem);

  // Fill the gap if needed (if there are more elements and we're not the tail)
  if ((ll->count > 1) && (elem < (ll->count - 1)))
    ll->item[elem] = ll->item[ll->count - 1];

  ll->count--;
}

/**
  Find the (index of the) last key/value pair of the given name
  in the log line.

  @param         ll   log line
  @param         key  the key to look for

  @retval        -1:  none found
  @retval        -2:  invalid search-key given
  @retval        -3:  no log_line given
  @retval        >=0: index of the key/value pair in the log line
*/
int log_line_index_by_name(log_line *ll, const char *key) {
  uint32 count = ll->count;

  if (ll == nullptr) /* purecov: begin inspected */
    return -3;
  else if ((key == nullptr) || (key[0] == '\0'))
    return -2; /* purecov: end */

  /*
    As later items overwrite earlier ones, return the rightmost match!
  */
  while (count > 0) {
    if (0 == strcmp(ll->item[--count].key, key)) return count;
  }

  return -1;
}

/**
  Find the last item matching the given key in the log line.

  @param         ll   log line
  @param         key  the key to look for

  @retval        nullptr    item not found
  @retval        otherwise  pointer to the item (not a copy thereof!)
*/
log_item *log_line_item_by_name(log_line *ll, const char *key) {
  int i = log_line_index_by_name(ll, key);
  return (i < 0) ? nullptr : &ll->item[i];
}

int log_line_index_by_type(log_line *ll, log_item_type t) {
  uint32 count = ll->count;

  /*
    As later items overwrite earlier ones, return the rightmost match!
  */
  while (count > 0) {
    if (ll->item[--count].type == t) return count;
  }

  return -1;
}

int log_line_index_by_item(log_line *ll, log_item *ref) {
  uint32 count = ll->count;

  if (log_item_generic_type(ref->type)) {
    while (count > 0) {
      count--;

      if (log_item_generic_type(ll->item[count].type) &&
          (native_strcasecmp(ref->key, ll->item[count].key) == 0))
        return count;
    }
  } else {
    while (count > 0) {
      if (ll->item[--count].type == ref->type) return count;
    }
  }

  return -1;
}

/**
  Initializes a log entry for use. This simply puts it in a defined
  state; if you wish to reset an existing item, see log_item_free().

  @param  li  the log-item to initialize
*/
void log_item_init(log_item *li) { memset(li, 0, sizeof(log_item)); }

/**
  Initializes an entry in a log line for use. This simply puts it in
  a defined state; if you wish to reset an existing item, see
  log_item_free().
  This resets the element beyond the last. The element count is not
  adjusted; this is for the caller to do once it sets up a valid
  element to suit its needs in the cleared slot. Finally, it is up
  to the caller to make sure that an element can be allocated.

  @param  ll  the log-line to initialize a log_item in

  @retval     the address of the cleared log_item
*/
log_item *log_line_item_init(log_line *ll) {
  log_item_init(&ll->item[ll->count]);
  return &ll->item[ll->count];
}

/**
  Create new log item with key name "key", and allocation flags of
  "alloc" (see enum_log_item_free).
  Will return a pointer to the item's log_item_data struct for
  convenience.
  This is mostly interesting for filters and other services that create
  items that are not part of a log_line; sources etc. that intend to
  create an item for a log_line (the more common case) should usually
  use the below line_item_set_with_key() which creates an item (like
  this function does), but also correctly inserts it into a log_line.

  @param  li     the log_item to work on
  @param  t      the item-type
  @param  key    the key to set on the item.
                 ignored for non-generic types (may pass nullptr for those)
                 see alloc
  @param  alloc  LOG_ITEM_FREE_KEY  if key was allocated by caller
                 LOG_ITEM_FREE_NONE if key was not allocated
                 Allocated keys will automatically free()d when the
                 log_item is.
                 The log_item's alloc flags will be set to the
                 submitted value; specifically, any pre-existing
                 value will be clobbered.  It is therefore WRONG
                 a) to use this on a log_item that already has a key;
                    it should only be used on freshly init'd log_items;
                 b) to use this on a log_item that already has a
                    value (specifically, an allocated one); the correct
                    order is to init a log_item, then set up type and
                    key, and finally to set the value. If said value is
                    an allocated string, the log_item's alloc should be
                    bitwise or'd with LOG_ITEM_FREE_VALUE.

  @retval        a pointer to the log_item's log_data, for easy chaining:
                 log_item_set_with_key(...)->data_integer= 1;
*/
log_item_data *log_item_set_with_key(log_item *li, log_item_type t,
                                     const char *key, uint32 alloc) {
  int c = log_item_wellknown_by_type(t);

  li->alloc = alloc;
  if (log_item_generic_type(t)) {
    li->key = key;
  } else {
    li->key = log_item_wellknown_keys[c].name;
    assert((alloc & LOG_ITEM_FREE_KEY) == 0);
  }

  // If we accept a C-string as input, it'll become a Lex string internally
  if ((li->item_class = log_item_wellknown_keys[c].item_class) == LOG_CSTRING)
    li->item_class = LOG_LEX_STRING;

  li->type = t;

  assert(((alloc & LOG_ITEM_FREE_VALUE) == 0) ||
         (li->item_class == LOG_CSTRING) ||
         (li->item_class == LOG_LEX_STRING) || (li->item_class == LOG_BUFFER));

  return &li->data;
}

log_item_data *log_line_item_set_with_key(log_line *ll, log_item_type t,
                                          const char *key, uint32 alloc) {
  log_item *li;

  if (log_line_full(ll)) return nullptr;

  li = &(ll->item[ll->count]);

  log_item_set_with_key(li, t, key, alloc);
  ll->seen |= t;
  ll->count++;

  return &li->data;
}

/**
  As log_item_set_with_key(), except that the key is automatically
  derived from the wellknown log_item_type t.

  Create new log item with type "t".
  Will return a pointer to the item's log_item_data struct for
  convenience.
  This is mostly interesting for filters and other services that create
  items that are not part of a log_line; sources etc. that intend to
  create an item for a log_line (the more common case) should usually
  use the below line_item_set_with_key() which creates an item (like
  this function does), but also correctly inserts it into a log_line.

  The allocation of this item will be LOG_ITEM_FREE_NONE;
  specifically, any pre-existing value will be clobbered.
  It is therefore WRONG
  a) to use this on a log_item that already has a key;
     it should only be used on freshly init'd log_items;
  b) to use this on a log_item that already has a
     value (specifically, an allocated one); the correct
     order is to init a log_item, then set up type and
     key, and finally to set the value. If said value is
     an allocated string, the log_item's alloc should be
     bitwise or'd with LOG_ITEM_FREE_VALUE.

  @param  li     the log_item to work on
  @param  t      the item-type

  @retval        a pointer to the log_item's log_data, for easy chaining:
                 log_item_set_with_key(...)->data_integer= 1;
*/
log_item_data *log_item_set(log_item *li, log_item_type t) {
  return log_item_set_with_key(li, t, nullptr, LOG_ITEM_FREE_NONE);
}

log_item_data *log_line_item_set(log_line *ll, log_item_type t) {
  return log_line_item_set_with_key(ll, t, nullptr, LOG_ITEM_FREE_NONE);
}

bool log_item_set_int(log_item_data *lid, longlong i) {
  if (lid != nullptr) {
    lid->data_integer = i;
    return false;
  }
  return true;
}

bool log_item_set_float(log_item_data *lid, double f) {
  if (lid != nullptr) {
    lid->data_float = f;
    return false;
  }
  return true;
}

/**
  Set a string buffer on a log_item.
  On success, the caller should change the item_class to LOG_BUFFER.

  @param  lid    log_item_data struct to set the value on
  @param  s      pointer to string-buffer (non-const)
  @param  s_len  buffer-size

  @retval true   could not set a valid buffer
  @retval false  item was assigned a buffer
*/
bool log_item_set_buffer(log_item_data *lid, char *s, size_t s_len) {
  if (lid != nullptr) {            // if we have an item ...
    lid->data_buffer.str = s;      // set the buffer on it
    if (s == nullptr) {            // if the buffer is NULL, zero the length
      lid->data_buffer.length = 0; /* purecov: begin inspected */
      return true;                 /* purecov: end */
    }
    lid->data_buffer.length = s_len;  // set the given buffer-size
    return false;                     // signal success
  }

  // no item => failure
  return true; /* purecov: inspected */
}

bool log_item_set_lexstring(log_item_data *lid, const char *s, size_t s_len) {
  if (lid != nullptr) {
    lid->data_string.str = (s == nullptr) ? "" : s;
    lid->data_string.length = s_len;
    return false;
  }
  return true;
}

bool log_item_set_cstring(log_item_data *lid, const char *s) {
  if (lid != nullptr) {
    lid->data_string.str = (s == nullptr) ? "" : s;
    lid->data_string.length = strlen(lid->data_string.str);
    return false;
  }
  return true;
}

const char *log_label_from_prio(int prio) {
  switch (prio) {
    case SYSTEM_LEVEL:
      return "System";
    case ERROR_LEVEL:
      return "Error";
    case WARNING_LEVEL:
      return "Warning";
    case INFORMATION_LEVEL:
      return "Note";
    default:
      assert(false);
      return "";
  }
}

/**
  Derive the event's priority (SYSTEM_LEVEL, ERROR_LEVEL, ...)
  from a textual label. If the label can not be identified,
  default to ERROR_LEVEL as it is better to keep something
  that needn't be kept than to discard something that shouldn't
  be.

  @param  label  The prio label as a \0 terminated C-string.

  @retval  the priority (as an enum loglevel)
*/
enum loglevel log_prio_from_label(const char *label) {
  if (0 == native_strcasecmp(label, "SYSTEM")) return SYSTEM_LEVEL;
  if (0 == native_strcasecmp(label, "WARNING")) return WARNING_LEVEL;
  if (0 == native_strcasecmp(label, "NOTE")) return INFORMATION_LEVEL;

  return ERROR_LEVEL; /* purecov: inspected */
}

/**
  MySQL server's default log-processor.

  Apply all components (filters, sinks, ...) in the log stack to a given event.

  @param  ll    the log-event to process

  @retval true  failure
  @retval false success
*/
bool log_line_error_stack_run(log_line *ll) {
  // Get S-lock.
  mysql_rwlock_rdlock(&THR_LOCK_log_stack);

  // set up output buffer
  char capture_buffer[LOG_BUFF_MAX];

  log_item_init(&ll->output_buffer);
  // Set up a valid item. It's not needed here, but it's a good habit.
  log_item_set_with_key(&ll->output_buffer, LOG_ITEM_GEN_BUFFER,
                        "output_buffer", LOG_ITEM_FREE_NONE);
  // Attach the output buffer to the item and set the item-class.
  log_item_set_buffer(&ll->output_buffer.data, capture_buffer,
                      sizeof(capture_buffer));

  /*
    Call all configured log-services (sources, filters, sinks)
    on this log-event.

    sources:
    Add info from other log item sources,
    e.g. that supplied by the client on connect using mysql_options4();

    filters:
    Remove or modify entries

    sinks:
    Write logs
  */

  log_service_cache_entry *sce;
  log_service_instance *lsi = log_service_instances;

  while ((lsi != nullptr) && ((sce = lsi->sce) != nullptr)) {
    // make capture buffer valid if primary log-writer
    ll->output_buffer.item_class =
        (lsi == log_sink_pfs_source) ? LOG_BUFFER : LOG_UNTYPED;

    // loadable services
    if (!(sce->chistics & LOG_SERVICE_BUILTIN)) {
      SERVICE_TYPE(log_service) * ls;

      ls = reinterpret_cast<SERVICE_TYPE(log_service) *>(sce->service);

      if (ls != nullptr) ls->run(lsi->instance, ll);

    }  // built-in filter
    else if (log_service_has_characteristics(
                 sce, (LOG_SERVICE_BUILTIN | LOG_SERVICE_FILTER)))
      log_builtins_filter_run(log_filter_builtin_rules, ll);

    // built-in sink
    else if (log_service_has_characteristics(
                 sce, (LOG_SERVICE_BUILTIN | LOG_SERVICE_SINK)))
      log_sink_trad(lsi->instance, ll);

    lsi = lsi->next;
  }

  /*
    If there is anything in the capture buffer, log it to
    performance_schema.error_log.
  */
  if ((log_error_stage_get() == LOG_ERROR_STAGE_COMPONENTS_AND_PFS) &&
      (ll->output_buffer.type == LOG_ITEM_RET_BUFFER) &&
      (ll->output_buffer.data.data_buffer.length > 0))
    log_sink_perfschema(nullptr, ll);

  // release output buffer if changed by the service
  log_item_free(&ll->output_buffer);

  mysql_rwlock_unlock(&THR_LOCK_log_stack);

  return false;
}

/**
  Complete, filter, and write submitted log items.

  This expects a log_line collection of log-related key/value pairs,
  e.g. from log_message().

  Where missing, timestamp, priority, thread-ID (if any) and so forth
  are added.

  Log item source services, log item filters, and log item sinks are
  then called.

  @param           ll                   key/value pairs describing info to log

  @retval          int                  number of fields in created log line
*/
int log_line_submit(log_line *ll) {
  log_item_iter iter_save;
  static ulonglong previous_microtime = 0;

  DBUG_TRACE;

  /*
    The log-services we'll call below are likely to change the default
    iter. Since log-services are allowed to call the logger, we'll save
    the iter on entry and restore it on exit to be properly re-entrant
    in that regard.
  */
  iter_save = ll->iter;
  ll->iter.ll = nullptr;

  /*
    If anything of what was submitted survived, proceed ...
  */
  if (ll->count > 0) {
    THD *thd = nullptr;

    // avoid some allocs/frees.
    char local_time_buff[iso8601_size];
    char strerr_buf[MYSYS_STRERROR_SIZE];

    /* auto-add a prio item */
    if (!(ll->seen & LOG_ITEM_LOG_PRIO) && !log_line_full(ll)) {
      log_line_item_set(ll, LOG_ITEM_LOG_PRIO)->data_integer = ERROR_LEVEL;
    }

    /* auto-add a timestamp item if needed */
    if (!(ll->seen & LOG_ITEM_LOG_TIMESTAMP) && !log_line_full(ll)) {
      log_item_data *d;
      ulonglong now = my_micro_time();

      DBUG_EXECUTE_IF("log_error_normalize", {
        /*
          If previous value is significantly larger than the epoch,
          normalization has just been turned on, and we've remembered
          a contemporary timestamp, rather than a normalized one, so
          we reset it here.
        */
        if (previous_microtime >= 1000000) previous_microtime = 0;
        /*
          Now, we reset the current timestamp. This will result in it
          being forced to the value of ( previous + 1), generating a
          sequence of 1, 2, 3, ... for normalized timestamps.
          This sequence restarts any time log_error_normalize is toggled
          on (i.e. changed to on from having been off).
        */
        now = 0;
      });

      // enforce uniqueness of timestamps
      if (now <= previous_microtime)
        now = ++previous_microtime;
      else
        previous_microtime = now;

      make_iso8601_timestamp(local_time_buff, now,
                             iso8601_sysvar_logtimestamps);

      d = log_line_item_set(ll, LOG_ITEM_LOG_TIMESTAMP);
      d->data_string.str = local_time_buff;
      d->data_string.length = strlen(d->data_string.str);
    }

    /* auto-add a ts item if needed */
    if (!(ll->seen & LOG_ITEM_LOG_TS) && !log_line_full(ll)) {
      log_item_data *d;
      ulonglong now = my_milli_time();

      DBUG_EXECUTE_IF("log_error_normalize", { now = 0; });

      d = log_line_item_set(ll, LOG_ITEM_LOG_TS);
      d->data_integer = now;
    }

    /* auto-add a strerror item if relevant and available */
    if (!(ll->seen & LOG_ITEM_SYS_STRERROR) && !log_line_full(ll) &&
        (ll->seen & LOG_ITEM_SYS_ERRNO)) {
      int en;  // operating system errno
      int n = log_line_index_by_type(ll, LOG_ITEM_SYS_ERRNO);
      log_item_data *d = log_line_item_set(ll, LOG_ITEM_SYS_STRERROR);

      assert(n >= 0);

      en = (int)ll->item[n].data.data_integer;
      my_strerror(strerr_buf, sizeof(strerr_buf), en);
      d->data_string.str = strerr_buf;
      d->data_string.length = strlen(d->data_string.str);
    }

    /* add thread-related info, if available */
    if ((thd = current_thd) != nullptr) {
      /* auto-add a thread item if needed */
      if (!(ll->seen & LOG_ITEM_SRV_THREAD) && !log_line_full(ll)) {
        my_thread_id tid = log_get_thread_id(thd);

        DBUG_EXECUTE_IF("log_error_normalize", { tid = 0; });

        log_line_item_set(ll, LOG_ITEM_SRV_THREAD)->data_integer = tid;
      }
    }

    /* auto-add a symbolic MySQL error code item item if needed */
    if (!(ll->seen & LOG_ITEM_SQL_ERRSYMBOL) && !log_line_full(ll) &&
        (ll->seen & LOG_ITEM_SQL_ERRCODE)) {
      int ec;  // MySQL error code
      int n = log_line_index_by_type(ll, LOG_ITEM_SQL_ERRCODE);
      const char *es;

      assert(n >= 0);

      ec = (int)ll->item[n].data.data_integer;
      if ((ec != 0) && ((es = mysql_errno_to_symbol(ec)) != nullptr)) {
        log_item_data *d = log_line_item_set(ll, LOG_ITEM_SQL_ERRSYMBOL);
        d->data_string.str = es;
        d->data_string.length = strlen(d->data_string.str);
      }
    }

    /* auto-add a numeric MySQL error code item item if needed */
    else if (!(ll->seen & LOG_ITEM_SQL_ERRCODE) && !log_line_full(ll) &&
             (ll->seen & LOG_ITEM_SQL_ERRSYMBOL)) {
      const char *es;  // MySQL error symbol
      int n = log_line_index_by_type(ll, LOG_ITEM_SQL_ERRSYMBOL);
      int ec;

      assert(n >= 0);

      es = ll->item[n].data.data_string.str;

      assert(es != nullptr);

      if ((ec = mysql_symbol_to_errno(es)) > 0) {
        log_item_data *d = log_line_item_set(ll, LOG_ITEM_SQL_ERRCODE);
        d->data_integer = ec;
      }
    }

    /* auto-add a SQL state item item if needed */
    if (!(ll->seen & LOG_ITEM_SQL_STATE) && !log_line_full(ll) &&
        (ll->seen & LOG_ITEM_SQL_ERRCODE)) {
      int ec;  // MySQL error code
      int n = log_line_index_by_type(ll, LOG_ITEM_SQL_ERRCODE);
      const char *es;

      if (n < 0) {
        n = log_line_index_by_type(ll, LOG_ITEM_SQL_ERRSYMBOL);
        assert(n >= 0);

        es = ll->item[n].data.data_string.str;
        assert(es != nullptr);

        ec = mysql_symbol_to_errno(es);
      } else
        ec = (int)ll->item[n].data.data_integer;

      if ((ec > 0) && ((es = mysql_errno_to_sqlstate((uint)ec)) != nullptr)) {
        log_item_data *d = log_line_item_set(ll, LOG_ITEM_SQL_STATE);
        d->data_string.str = es;
        d->data_string.length = strlen(d->data_string.str);
      }
    }

    /* add the default sub-system if none is set */
    if (!(ll->seen & LOG_ITEM_SRV_SUBSYS) && !log_line_full(ll)) {
      log_item_data *d = log_line_item_set(ll, LOG_ITEM_SRV_SUBSYS);
      d->data_string.str = LOG_SUBSYSTEM_TAG;
      d->data_string.length = strlen(d->data_string.str);
    }

    /* normalize source line if needed */
    DBUG_EXECUTE_IF("log_error_normalize", {
      if (ll->seen & LOG_ITEM_SRC_LINE) {
        int n = log_line_index_by_type(ll, LOG_ITEM_SRC_LINE);

        if (n >= 0) {
          ll->item[n] = ll->item[ll->count - 1];
          ll->count--;
          ll->seen &= ~LOG_ITEM_SRC_LINE;
        }
      }
    });

    /*
      We were called before even the buffered sink (and our locks)
      were set up. This usually means that something went
      catastrophically wrong, so we'll make sure the information
      (e.g. cause of failure) isn't lost.
    */
<<<<<<< HEAD
    if (!log_builtins_inited)
      log_sink_buffer(nullptr, ll);

    else {
      mysql_rwlock_rdlock(&THR_LOCK_log_stack);

      // set up output buffer
      char capture_buffer[LOG_BUFF_MAX];

      log_item_init(&ll->output_buffer);
      // Set up a valid item. It's not needed here, but it's a good habit.
      log_item_set_with_key(&ll->output_buffer, LOG_ITEM_GEN_BUFFER,
                            "output_buffer", LOG_ITEM_FREE_NONE);
      // Attach the output buffer to the item and set the item-class.
      log_item_set_buffer(&ll->output_buffer.data, capture_buffer,
                          sizeof(capture_buffer));

      /*
        Call all configured log-services (sources, filters, sinks)
        on this log-event.

        sources:
        Add info from other log item sources,
        e.g. that supplied by the client on connect using mysql_options4();

        filters:
        Remove or modify entries

        sinks:
        Write logs
      */

      log_service_cache_entry *sce;
      log_service_instance *lsi = log_service_instances;

      while ((lsi != nullptr) && ((sce = lsi->sce) != nullptr)) {
        // make capture buffer valid if primary log-writer
        ll->output_buffer.item_class =
            (lsi == log_sink_pfs_source) ? LOG_BUFFER : LOG_UNTYPED;

        // buffered logging trumps everything
        if (sce->chistics & LOG_SERVICE_BUFFER)
          log_sink_buffer(lsi->instance, ll);

        // loadable services
        else if (!(sce->chistics & LOG_SERVICE_BUILTIN)) {
          SERVICE_TYPE(log_service) * ls;

          ls = reinterpret_cast<SERVICE_TYPE(log_service) *>(sce->service);

          if (ls != nullptr) ls->run(lsi->instance, ll);

        }  // built-in filter
        else if (log_service_has_characteristics(
                     sce, (LOG_SERVICE_BUILTIN | LOG_SERVICE_FILTER)))
          log_builtins_filter_run(log_filter_builtin_rules, ll);

        // built-in sink
        else if (log_service_has_characteristics(
                     sce, (LOG_SERVICE_BUILTIN | LOG_SERVICE_SINK)))
          log_sink_trad(lsi->instance, ll);

        lsi = lsi->next;
      }

      /*
        If there is anything in the capture buffer, log it to
        performance_schema.error_log.
      */
      if ((log_error_stage_get() ==
           LOG_ERROR_STAGE_EXTERNAL_SERVICES_AVAILABLE) &&
          (ll->output_buffer.type == LOG_ITEM_RET_BUFFER) &&
          (ll->output_buffer.data.data_buffer.length > 0))
        log_sink_perfschema(nullptr, ll);

      // release output buffer if changed by the service
      log_item_free(&ll->output_buffer);

      mysql_rwlock_unlock(&THR_LOCK_log_stack);
    }
=======
    assert((log_builtins_inited == true) ||
           (log_line_process_hook_get() == log_line_buffer_event));
    log_line_process_hook(ll);
>>>>>>> fbdaa4de

#if !defined(NDEBUG)
    /*
      Assert that we're not given anything but server error-log codes
      or global error codes (shared between MySQL server and clients).
      If your code bombs out here, check whether you're trying to log
      using an error-code in the range intended for messages that are
      sent to the client, not the error-log, (< ER_SERVER_RANGE_START).
    */
    if (ll->seen & LOG_ITEM_SQL_ERRCODE) {
      int n = log_line_index_by_type(ll, LOG_ITEM_SQL_ERRCODE);
      if (n >= 0) {
        int ec = (int)ll->item[n].data.data_integer;
        assert((ec < 1) || (ec >= EE_ERROR_FIRST && ec <= EE_ERROR_LAST) ||
               (ec >= ER_SERVER_RANGE_START));
      }
    }
#endif

    // release any memory that might need it
    log_line_item_free_all(ll);
  }

  ll->iter = iter_save;

  return ll->count;
}

/**
  Make and return an ISO 8601 / RFC 3339 compliant timestamp.
  Accepts the log_timestamps global variable in its third parameter.

  @param buf       A buffer of at least 26 bytes to store the timestamp in
                   (19 + tzinfo tail + \0)
  @param utime     Microseconds since the epoch
  @param mode      if 0, use UTC; if 1, use local time

  @retval          length of timestamp (excluding \0)
*/
int make_iso8601_timestamp(char *buf, ulonglong utime,
                           enum enum_iso8601_tzmode mode) {
  struct tm my_tm;
  char tzinfo[8] = "Z";  // max 6 chars plus \0
  size_t len;
  time_t seconds;

  seconds = utime / 1000000;
  utime = utime % 1000000;

  if (mode == iso8601_sysvar_logtimestamps)
    mode = (opt_log_timestamps == 0) ? iso8601_utc : iso8601_system_time;

  if (mode == iso8601_utc)
    gmtime_r(&seconds, &my_tm);
  else if (mode == iso8601_system_time) {
    localtime_r(&seconds, &my_tm);

#ifdef HAVE_TM_GMTOFF
    /*
      The field tm_gmtoff is the offset (in seconds) of the time represented
      from UTC, with positive values indicating east of the Prime Meridian.
      Originally a BSDism, this is also supported in glibc, so this should
      cover the majority of our platforms.
    */
    long tim = -my_tm.tm_gmtoff;
#else
    /*
      Work this out "manually".
    */
    struct tm my_gm;
    long tim, gm;
    gmtime_r(&seconds, &my_gm);
    gm = (my_gm.tm_sec + 60 * (my_gm.tm_min + 60 * my_gm.tm_hour));
    tim = (my_tm.tm_sec + 60 * (my_tm.tm_min + 60 * my_tm.tm_hour));
    tim = gm - tim;
#endif
    char dir = '-';

    if (tim < 0) {
      dir = '+';
      tim = -tim;
    }
    snprintf(tzinfo, sizeof(tzinfo), "%c%02u:%02u", dir,
             (unsigned int)((tim / (60 * 60)) % 100),
             (unsigned int)((tim / 60) % 60));
  } else {
    assert(false);
  }

  len = snprintf(buf, iso8601_size, "%04d-%02d-%02dT%02d:%02d:%02d.%06lu%s",
                 my_tm.tm_year + 1900, my_tm.tm_mon + 1, my_tm.tm_mday,
                 my_tm.tm_hour, my_tm.tm_min, my_tm.tm_sec,
                 (unsigned long)utime, tzinfo);

  return std::min<int>((int)len, iso8601_size - 1);
}

/**
  Parse a ISO8601 timestamp and return the number of microseconds
  since the epoch. Heeds +/- timezone info if present.

  @see make_iso8601_timestamp()

  @param timestamp  an ASCII string containing an ISO8601 timestamp
  @param len        Length in bytes of the aforementioned string

  @return microseconds since the epoch
*/
ulonglong iso8601_timestamp_to_microseconds(const char *timestamp, size_t len) {
  MYSQL_TIME mt;
  MYSQL_TIME_STATUS status;
  my_time_t t;
  bool in_dst_time_gap;

  if (str_to_datetime(timestamp, len, &mt, 0, &status) ||
      ((t = my_tz_OFFSET0->TIME_to_gmt_sec(&mt, &in_dst_time_gap)) <= 0))
    return 0;

  return ((ulonglong)t) * 1000000ULL + mt.second_part;
}

/**
  Helper: get token from error stack configuration string

  @param[in,out]  s   start of the token (may be positioned on whitespace
                      on call; this will be adjusted to the first non-white
                      character)
  @param[out]     e   end of the token
  @param[in,out]  d   delimiter (in: last used, \0 if none; out: detected here)

  @retval         <0  an error occurred
  @retval        >=0  the length in bytes of the token
*/
static ssize_t log_builtins_stack_get_service_from_var(const char **s,
                                                       const char **e,
                                                       char *d) {
  assert(s != nullptr);
  assert(e != nullptr);

  // proceed to next service (skip whitespace, and the delimiter once defined)
  while (isspace(**s) || ((*d != '\0') && (**s == *d))) (*s)++;

  *e = *s;

  // find end of service
  while ((**e != '\0') && !isspace(**e)) {
    if ((**e == ';') || (**e == ',')) {
      if (*d == '\0')  // no delimiter determined yet
      {
        if (*e == *s)  // token may not start with a delimiter
          return LOG_ERROR_UNEXPECTED_DELIMITER_FOUND;
        *d = **e;            // save the delimiter we found
      } else if (**e != *d)  // different delimiter than last time: error
        return LOG_ERROR_MIXED_DELIMITERS;
    }
    if (**e == *d)  // found a valid delimiter; end scan
      goto done;
    (*e)++;  // valid part of token found, go on!
  }

done:
  return (ssize_t)(*e - *s);
}

/**
  Look up a log service by name (in the service registry).

  @param       name   name of the component
  @param       len    length of that name
  @param[out]  urn    if the component was loaded implicitly,
                      returns a pointer to a newly-allocated
                      buffer containing the URN used

  @retval             a handle to that service (or nullptr on failure)
*/
static my_h_service log_service_get_by_name(const char *name, size_t len,
                                            char **urn) {
  char reg_buf[128];
  my_h_service service = nullptr;
  size_t needed;
  bool load_attempted = false;

  assert(urn != nullptr);

  *urn = nullptr;

  // create component name with prefix (as used by the registry)
  needed = snprintf(reg_buf, sizeof(reg_buf), LOG_SERVICES_PREFIX ".%.*s",
                    (int)len, name);

  // if the name is too long, bail
  if (needed > sizeof(reg_buf)) return nullptr;

log_service_look_up:

  // Try to find component in registry (in case it's already been loaded).
  if ((!srv_registry->acquire(reg_buf, &service)) && (service != nullptr)) {
    // Look-up succeeded. Return service.
    return service;
  } else if (!load_attempted) {
    /*
      Look-up failed, so component's not present yet. Maybe, we can load it?
    */

    char urn_buf[128];

    /*
      Create component URN with protocol and prefix
      (as used by the component-loader).
    */
    needed = snprintf(urn_buf, sizeof(urn_buf), LOG_SERVICES_URN "%.*s",
                      (int)len, name);

    // If the name is too long, bail.
    if (needed > sizeof(urn_buf)) return nullptr;

    // Note that we've tried to load to prevent endless loop on failure.
    load_attempted = true;

    // Try to load the component!
    const char *urn_ptr = urn_buf;
    if (!dynamic_loader_srv->load(&urn_ptr, 1)) {
      // Loading succeeded; now try again to look it up in the registry!
      char *u = my_strndup(key_memory_log_error_stack, urn_buf, strlen(urn_buf),
                           MYF(0));
      *urn = u;

      goto log_service_look_up;
    }

    // If we get here, loading failed; fall through to "failure."
  }

  // We made an URN, but failed to load: release the URN.
  if (*urn != nullptr) {
    my_free(urn);
    *urn = nullptr;
  }

  // Either loading or look-up failed; signal failure!
  return nullptr;
}

void log_service_cache_entry_free::operator()(
    log_service_cache_entry *sce) const {
  if (sce == nullptr) return;

  // release the component
  if (sce->service != nullptr) srv_registry->release(sce->service);

  // if we implicitly loaded the component, we should implicitly unload it too
  if (sce->urn != nullptr) {
    const char *urn_ptr = sce->urn;
    dynamic_loader_srv->unload(&urn_ptr, 1);
    my_free(sce->urn);
  }

  if (sce->name != nullptr) my_free(sce->name);

  assert(sce->opened == 0);

  memset(sce, 0, sizeof(log_service_cache_entry));

  my_free(sce);
}

/**
  Create a new entry in the cache of log services.

  @param  name      Name of component that provides the service
  @param  name_len  Length of that name
  @param  srv       The handle of the log_service
  @param  urn       Pointer to allocated buffer containing an URN, or NULL

  @retval           A new log_service_cache_entry on success
  @retval           nullptr on failure
*/
static log_service_cache_entry *log_service_cache_entry_new(const char *name,
                                                            size_t name_len,
                                                            my_h_service srv,
                                                            char *urn) {
  char *n = my_strndup(key_memory_log_error_stack, name, name_len, MYF(0));
  log_service_cache_entry *sce = nullptr;

  if (n != nullptr) {
    // make new service cache entry
    if ((sce = (log_service_cache_entry *)my_malloc(
             key_memory_log_error_stack, sizeof(log_service_cache_entry),
             MYF(0))) == nullptr)
      my_free(n);
    else {
      memset(sce, 0, sizeof(log_service_cache_entry));
      sce->name = n;
      sce->name_len = name_len;
      sce->service = srv;
      sce->urn = urn;
      sce->chistics = LOG_SERVICE_UNSPECIFIED;
      sce->requested = 0;
      sce->opened = 0;
    }
  }

  return sce;
}

/**
  Find out characteristics of a service (e.g. whether it is a singleton)
  by asking it.

  (See log_service_chistics for a list of possible characteristics!)

  @param  service  what service to examine

  @retval a set of log_service_chistics flags
*/
static int log_service_get_characteristics(my_h_service service) {
  SERVICE_TYPE(log_service) * ls;

  assert(service != nullptr);

  ls = reinterpret_cast<SERVICE_TYPE(log_service) *>(service);

  // no information available, default to restrictive
  if (ls->characteristics == nullptr)
    return LOG_SERVICE_UNSPECIFIED |
           LOG_SERVICE_SINGLETON; /* purecov: inspected */

  return ls->characteristics();
}

/**
  Allocate and open a new instance of a given service.

  @param  sce  the cache-entry for the service
  @param  ll   a log_line containing optional parameters, or nullptr

  @return      a pointer to an instance record or success, nullptr otherwise
*/
log_service_instance *log_service_instance_new(log_service_cache_entry *sce,
                                               log_line *ll) {
  log_service_instance *lsi;

  // make new service instance entry
  if ((lsi = (log_service_instance *)my_malloc(
           key_memory_log_error_stack, sizeof(log_service_instance), MYF(0))) !=
      nullptr) {
    memset(lsi, 0, sizeof(log_service_instance));
    lsi->sce = sce;

    assert(sce != nullptr);

    if (lsi->sce->service != nullptr) {
      SERVICE_TYPE(log_service) *ls = nullptr;

      ls = reinterpret_cast<SERVICE_TYPE(log_service) *>(lsi->sce->service);

      if ((ls == nullptr) ||
          ((ls->open != nullptr) && (ls->open(ll, &lsi->instance) < 0)))
        goto fail;
    }

    lsi->sce->opened++;
  }

  return lsi;

fail:
  my_free(lsi);
  return nullptr;
}

/**
  Close and release all instances of all log services.
*/
static void log_service_instance_release_all() {
  log_service_instance *lsi, *lsi_next;

  lsi = log_service_instances;
  log_service_instances = nullptr;

  // release all instances!
  while (lsi != nullptr) {
    SERVICE_TYPE(log_service) * ls;

    ls = reinterpret_cast<SERVICE_TYPE(log_service) *>(lsi->sce->service);

    if (ls != nullptr) {
      if (ls->close != nullptr) ls->close(&lsi->instance);
    }

    lsi->sce->opened--;
    lsi_next = lsi->next;
    my_free(lsi);
    lsi = lsi_next;
  }
}

/**
  Call flush() on all log_services.
  flush() function must not try to log anything, as we hold an
  exclusive lock on the stack.

  @retval   0   no problems
  @retval  -1   error
*/
int log_builtins_error_stack_flush() {
  int rr = 0;
  log_service_cache_entry *sce;
  log_service_instance *lsi;

  if (!log_builtins_inited) return 0;

  mysql_rwlock_wrlock(&THR_LOCK_log_stack);

  lsi = log_service_instances;

  while ((lsi != nullptr) && ((sce = lsi->sce) != nullptr)) {
    if (!(sce->chistics & LOG_SERVICE_BUILTIN)) {
      SERVICE_TYPE(log_service) *ls = nullptr;
      ls = reinterpret_cast<SERVICE_TYPE(log_service) *>(sce->service);

      if (ls != nullptr) {
        if ((ls->flush != nullptr) && (ls->flush(&lsi->instance) < 0)) rr--;
      } else
        rr--;
    }
    lsi = lsi->next;
  }

  mysql_rwlock_unlock(&THR_LOCK_log_stack);

  return rr;
}

/**
  Set up custom error logging stack.

  @param        conf        The configuration string
  @param        check_only  If true, report on whether configuration is valid
                            (i.e. whether all requested services are available),
                            but do not apply the new configuration.
                            if false, set the configuration (acquire the
                            necessary services, update the hash by
                            adding/deleting entries as necessary)
  @param[out]   pos         If an error occurs and this pointer is non-null,
                            the position in the configuration string where
                            the error occurred will be written to the
                            pointed-to size_t.

  @retval  LOG_ERROR_STACK_SUCCESS               success

  @retval LOG_ERROR_STACK_DELIMITER_MISSING      expected delimiter not found

  @retval LOG_ERROR_STACK_SERVICE_MISSING        one or more services not found

  @retval LOG_ERROR_STACK_CACHE_ENTRY_OOM        couldn't create service cache
                                                 entry

  @retval LOG_ERROR_STACK_MULTITON_DENIED        tried to multi-open singleton

  @retval LOG_ERROR_STACK_SERVICE_INSTANCE_OOM   couldn't create service
                                                 instance entry

  @retval LOG_ERROR_STACK_ENDS_IN_NON_SINK       last element should be a sink

  @retval LOG_ERROR_STACK_SERVICE_UNAVAILABLE    service only available during
                                                 start-up (may not be set by the
                                                 user)


  @retval  LOG_ERROR_STACK_NO_PFS_SUPPORT        (check_only warning)
                                                 no sink with performance_schema
                                                 support selected

  @retval  LOG_ERROR_STACK_NO_LOG_PARSER         (check_only warning)
                                                 no sink providing a log-parser
                                                 selected

  @retval  LOG_ERROR_MULTIPLE_FILTERS            (check_only warning)
                                                 more than one filter service
                                                 selected

  @retval  LOG_ERROR_UNEXPECTED_DELIMITER_FOUND  service starts with a delimiter

  @retval  LOG_ERROR_MIXED_DELIMITERS            use ',' or ';', not both!
*/
log_error_stack_error log_builtins_error_stack(const char *conf,
                                               bool check_only, size_t *pos) {
  const char *start = conf, *end;
  char delim = '\0';
  ssize_t len;
  my_h_service service;
  log_error_stack_error rr = LOG_ERROR_STACK_SUCCESS;
  int count = 0;
  log_service_cache_entry *sce = nullptr;
  log_service_instance *lsi;
  log_service_instance *log_sink_pfs_parser = nullptr;  // sink with log parser
  log_service_instance *log_sink_pfs_buffer = nullptr;  // sink with pfs support
  int log_filter_count = 0;  // number of filters in pipeline
  int log_pfs_count = 0;     // number of pfs-supporting sinks in pipeline
  int log_parser_count = 0;  // number of log-parsers in pipeline
  int chistics = LOG_SERVICE_UNSPECIFIED;

  mysql_rwlock_wrlock(&THR_LOCK_log_stack);

  /*
    Setting up a new pipeline might implicitly load new logging components.
    A failure to load those components (e.g. because we set up incorrect
    values for the components' system variables) may result in the component
    trying to log an error. We're switching the log-stack processing over to
    buffered while in here.
  */
  log_line_processor log_line_process_hook_save = log_line_process_hook_get();
  log_line_process_hook_set(log_line_buffer_event);

  // If we're actually setting this configuration, release the previous one!
  if (!check_only) {
    log_sink_pfs_source = nullptr;
    log_service_instance_release_all();
  }

  // Clear "keep" flag on all service cache entries.
  for (auto &key_and_value : *log_service_cache) {
    sce = key_and_value.second.get();
    sce->requested = 0;

    assert(check_only || (sce->opened == 0));
  }

  sce = nullptr;

  lsi = nullptr;
  while ((len = log_builtins_stack_get_service_from_var(&start, &end, &delim)) >
         0) {
    chistics = LOG_SERVICE_UNSPECIFIED;

    // More than one service listed, but no delimiter used (only space):
    if ((++count > 1) && (delim == '\0')) {
      // At least one service not found => fail
      rr = LOG_ERROR_STACK_DELIMITER_MISSING;
      goto done;
    }

    // Try to find current service name in service-cache.
    auto it = log_service_cache->find(string(start, len));

    // Service not found in cache?
    if (it == log_service_cache->end()) {
      // See whether it's a built-in "component"!
      chistics = log_service_check_if_builtin(start, len);

      char *urn = nullptr;

      // If it's not built-in; ask component framework for it.
      if (!(chistics & LOG_SERVICE_BUILTIN)) {
        // See whether component's already present, or can be loaded.
        service = log_service_get_by_name(start, len, &urn);

        // Framework could not provide component, signal failure!
        if (service == nullptr) {
          // At least one service not found => fail
          rr = LOG_ERROR_STACK_SERVICE_MISSING;
          goto done;
        }

        /*
          If we get here, the component is present, and service is
          valid and non-null. (Regardless of whether it was already
          present in the registry, or we had to load it first.)
        */
      } else {
        // If it's built-in, null the handle. This is not a failure condition.
        service = nullptr;
      }

      // Make a cache-entry for this service.
      if ((sce = log_service_cache_entry_new(start, len, service, urn)) ==
          nullptr) {
        // Failed to make cache-entry. If we hold a service handle, release it!
        /* purecov: begin inspected */
        if (service != nullptr) srv_registry->release(service);
        rr = LOG_ERROR_STACK_CACHE_ENTRY_OOM;
        goto done; /* purecov: end */
      }

      // Service is not built-in, so we know nothing about it. Ask it!
      if ((sce->chistics = chistics) == LOG_SERVICE_UNSPECIFIED) {
        sce->chistics = log_service_get_characteristics(service);
        // "Loaded" implies "not built-in"
        sce->chistics = sce->chistics & ~LOG_SERVICE_BUILTIN;
      }

      // We have a valid cache-entry. Now, add it to the actual cache!
      log_service_cache->emplace(string(sce->name, sce->name_len),
                                 cache_entry_with_deleter(sce));
    } else {
      // Service was found in cache. Retrieve the record.
      sce = it->second.get();
    }

    /*
      At this point, the service is available and its record in the cache,
      one way or another. (That is to say, it's present now whether we had
      to load it or it was already there.)
      Increase the ref-count so we can detect multi-opening of the same
      component (which components can choose to support).
    */
    sce->requested++;

    if (check_only) {
      // tried to multi-open a service that doesn't support it => fail
      if ((sce->requested > 1) && (sce->chistics & LOG_SERVICE_SINGLETON)) {
        rr = LOG_ERROR_STACK_MULTITON_DENIED;
        goto done;
      }

      // count log-parsers
      if ((log_sink_pfs_parser == nullptr) &&
          log_service_has_characteristics(
              sce, (LOG_SERVICE_LOG_PARSER | LOG_SERVICE_PFS_SUPPORT)))
        log_parser_count++;

      // count pfs-supporting sinks
      if ((log_sink_pfs_buffer == nullptr) &&
          log_service_has_characteristics(sce, LOG_SERVICE_PFS_SUPPORT))
        log_pfs_count++;

      // count filters
      if (sce->chistics & LOG_SERVICE_FILTER) log_filter_count++;

    } else if ((sce->requested == 1) ||
               !(sce->chistics & LOG_SERVICE_SINGLETON)) {
      /*
        We're not just checking the configuration, we're trying to apply it,
        and it's either the first mention of this component in the "pipeline",
        or it supports multi-opening. Time to create an instance!
      */
      log_service_instance *lsi_new = nullptr;
      lsi_new = log_service_instance_new(sce, nullptr);

      if (lsi_new != nullptr)  // add to chain of instances
      {
        if (log_service_instances == nullptr)
          log_service_instances = lsi_new;
        else {
          assert(lsi != nullptr);
          lsi->next = lsi_new;
        }

        lsi = lsi_new;

        // remember first log-parser
        if ((log_sink_pfs_parser == nullptr) &&
            (sce->chistics &
             (LOG_SERVICE_LOG_PARSER | LOG_SERVICE_PFS_SUPPORT)))
          log_sink_pfs_parser = lsi;

        // remember first pfs-supporting sink
        if ((log_sink_pfs_buffer == nullptr) &&
            (sce->chistics & LOG_SERVICE_PFS_SUPPORT))
          log_sink_pfs_buffer = lsi;

        // count filters
        if (sce->chistics & LOG_SERVICE_FILTER) log_filter_count++;
      } else  // could not make new instance entry; fail
      {
        rr = LOG_ERROR_STACK_SERVICE_INSTANCE_OOM; /* purecov: inspected */
        goto done;                                 /* purecov: inspected */
      }
    }

    /*
      If neither branch was true, we're in set mode, but the set-up
      is invalid (i.e. we're trying to multi-open a singleton). As
      this should have been caught in the check phase, we don't
      specfically handle it here; the invalid element is skipped and
      not added to the instance list. That way, we'll get as close
      to a working configuration as possible in our attempt to fail
      somewhat gracefully.
    */

    start = end;
  }

  if (len < 0)  // log_builtins_stack_get_service_from_var() failed:
    rr = (log_error_stack_error)len;  // Flag delimiter issue in string.
  else if ((sce != nullptr) && !(sce->chistics & LOG_SERVICE_SINK))
    rr = LOG_ERROR_STACK_ENDS_IN_NON_SINK;  // Last service was not a sink.
  else                                      // Success!
    rr = LOG_ERROR_STACK_SUCCESS;

done:
  /*
    Remove stale entries from cache.
    This drops entries for services that have no open instances
    (i.e. entries that were used in a previous configuration of
    log_error_services, but not in the new one).

    Note that we only discard those services when the configuration is
    applied, not when it is pre-checked. This prevents us init-exit-init
    sequences for components we load implicitly, where we load and init
    the component during the check-phase, then unload and discard it again,
    and then load it another time during the apply-phase.

    This is of course more efficient.

    It also means that we do the implicit loading during the pre-check
    phase (when the sys_vars-mutex is not held), not during the apply-phase
    when (the mutex is held). This is important as implicitly loaded
    components may install their own variables and ask the component
    framework for user-supplied values for those variables. The framework
    will then attempt to obtain the sys_vars-mutex, so we shouldn't be
    holding it already (as we do in a sys-var's update function).

    Since succesful user-initiated changes come in check/apply pairs,
    this is not an issue. At worst, the check can fail and leave the
    stale entries cached until the next successful apply-phase, when
    they will be discarded as expected. As the server resets the
    configuration to the default on shutdown, any stale items will
    be discarded then at the very latest as a failsafe.

    There are some server-internal calls to this function that go
    straight to the apply phase without checking first. Since those
    calls do not go through the sys-var sub-system, locking is not
    a consideration.

    Last but not least, as discussed above, load-unload-load cycles
    also mean that any system-variables the component provides would
    be installed, uninstalled, and then installed again. This can
    interfere with those variables' correct setting from the command-
    line.
  */
  if (!check_only) {
    for (auto it = log_service_cache->begin();
         it != log_service_cache->end();) {
      sce = it->second.get();

      if (sce->opened <= 0)
        it = log_service_cache->erase(it);
      else
        ++it;
    }
  }

  /*
    If we have a component that can both parse the log format it writes
    and add rows to performance_schema.error_log, we'll use that to append
    to that pfs table.

    If no such component exists but we have one that can append to the
    pfs table (but cannot read its own logs, e.g. because it writes to
    a socket), then we'll fall back on that.

    In either case if multiple matches exist in the configuration,
    the leftmost match is selected.
  */
  if (!check_only) {
    log_sink_pfs_source = (log_sink_pfs_parser != nullptr)
                              ? log_sink_pfs_parser
                              : log_sink_pfs_buffer;
  }

  /*
    We only process warnings if
    a) We're in check_only mode;
    b) there aren't errors already (which outrank warnings)
    c) pos is set (so we can return where we didn't like the configuration)
  */
  else if ((rr == LOG_ERROR_STACK_SUCCESS) && (pos != nullptr)) {
    if (log_pfs_count == 0)
      rr = LOG_ERROR_STACK_NO_PFS_SUPPORT;
    else if (log_parser_count == 0)
      rr = LOG_ERROR_STACK_NO_LOG_PARSER;
    else if (log_filter_count > 1)
      rr = LOG_ERROR_MULTIPLE_FILTERS;
  }

  // Restore regular logging, enabling the pipeline we just set.
  log_line_process_hook_set(log_line_process_hook_save);

  mysql_rwlock_unlock(&THR_LOCK_log_stack);

  // If we're not in buffered mode anymore, flush anything we have buffered.
  if (log_line_process_hook_get() != log_line_buffer_event) {
    log_sink_buffer_flush(LOG_BUFFER_PROCESS_AND_DISCARD);
  }

  if (pos != nullptr) *pos = (size_t)(start - conf);

  return rr;
}

/**
  Acquire an exclusive lock on the error logger core.
*/
void log_builtins_error_stack_wrlock() {
  mysql_rwlock_wrlock(&THR_LOCK_log_stack);
}

/**
  Release a lock on the error logger core.
*/
void log_builtins_error_stack_unlock() {
  mysql_rwlock_unlock(&THR_LOCK_log_stack);
}

/**
  De-initialize the structured logging subsystem.

  @retval  0  no errors
  @retval -1  not stopping, never started
*/
int log_builtins_exit() {
  if (!log_builtins_inited) return -1;

  mysql_rwlock_wrlock(&THR_LOCK_log_stack);
  mysql_mutex_lock(&THR_LOCK_log_buffered);
  mysql_mutex_lock(&THR_LOCK_log_syseventlog);

  log_builtins_filter_exit();
  log_service_instance_release_all();
  delete log_service_cache;

  log_builtins_inited = false;
  log_error_stage_set(LOG_ERROR_STAGE_BUFFERING);

  mysql_rwlock_unlock(&THR_LOCK_log_stack);
  mysql_rwlock_destroy(&THR_LOCK_log_stack);

  mysql_mutex_unlock(&THR_LOCK_log_syseventlog);
  mysql_mutex_destroy(&THR_LOCK_log_syseventlog);

  mysql_mutex_unlock(&THR_LOCK_log_buffered);
  mysql_mutex_destroy(&THR_LOCK_log_buffered);

  return 0;
}

/*
  Initialize the structured logging subsystem.

  Since we're initializing various locks here, we must call this late enough
  so this is clean, but early enough so it still happens while we're running
  single-threaded -- this specifically also means we must call it before we
  start plug-ins / storage engines / external components!
*/
int log_builtins_init() {
  int rr = 0;

  assert(!log_builtins_inited);

  if (mysql_rwlock_init(0, &THR_LOCK_log_stack)) return -1;

  if (mysql_mutex_init(0, &THR_LOCK_log_syseventlog, MY_MUTEX_INIT_FAST)) {
    mysql_rwlock_destroy(&THR_LOCK_log_stack);
    return -4;
  }

  if (mysql_mutex_init(0, &THR_LOCK_log_buffered, MY_MUTEX_INIT_FAST)) {
    rr = -5;
    goto fail;
  }

  mysql_rwlock_wrlock(&THR_LOCK_log_stack);

  if (log_builtins_filter_init())
    rr = -2;
  else {
    log_service_cache =
        new collation_unordered_map<string, cache_entry_with_deleter>(
            system_charset_info, 0);
    if (log_service_cache == nullptr) rr = -3;
  }

  log_service_instances = nullptr;

  mysql_rwlock_unlock(&THR_LOCK_log_stack);

  if (rr >= 0) {
    log_line_process_hook_set(log_line_buffer_event);
    log_error_stage_set(LOG_ERROR_STAGE_BUFFERING);
    log_builtins_inited = true;
    return 0;
  }

fail:
  mysql_rwlock_destroy(&THR_LOCK_log_stack); /* purecov: begin inspected */
  mysql_mutex_destroy(&THR_LOCK_log_syseventlog);

  return rr; /* purecov: end */
}

/*
  Service: helpers for logging. Mostly accessors for log events.
  See include/mysql/components/services/log_builtins.h for more information.
*/

/**
  See whether a type is wellknown.

  @param t       log item type to examine

  @retval        LOG_ITEM_TYPE_NOT_FOUND: key not found
  @retval        >0:                      index in array of wellknowns
*/
DEFINE_METHOD(int, log_builtins_imp::wellknown_by_type, (log_item_type t)) {
  return log_item_wellknown_by_type(t);
}

/**
  See whether a string is a wellknown field name.

  @param key     potential key starts here
  @param length  length of the string to examine

  @retval        LOG_ITEM_TYPE_RESERVED:  reserved, but not "wellknown" key
  @retval        LOG_ITEM_TYPE_NOT_FOUND: key not found
  @retval        >0:                      index in array of wellknowns
*/
DEFINE_METHOD(int, log_builtins_imp::wellknown_by_name,
              (const char *key, size_t length)) {
  return log_item_wellknown_by_name(key, length);
}

/**
  Accessor: from a record describing a wellknown key, get its type

  @param i       index in array of wellknowns, see log_item_wellknown_by_...()

  @retval        the log item type for the wellknown key
*/
DEFINE_METHOD(log_item_type, log_builtins_imp::wellknown_get_type, (uint i)) {
  return log_item_wellknown_get_type(i);
}

/**
  Accessor: from a record describing a wellknown key, get its name

  @param   i    index in array of wellknowns, see log_item_wellknown_by_...()

  @retval       name (NTBS)
*/
DEFINE_METHOD(const char *, log_builtins_imp::wellknown_get_name, (uint i)) {
  return log_item_wellknown_get_name(i);
}

/**
  Sanity check an item.
  Certain log sinks have very low requirements with regard to the data
  they receive; they write keys as strings, and then data according to
  the item's class (string, integer, or float), formatted to the sink's
  standards (e.g. JSON, XML, ...).
  Code that has higher requirements can use this check to see whether
  the given item is of a known type (whether generic or wellknown),
  whether the given type and class agree, and whether in case of a
  well-known type, the given key is correct for that type.
  If your code generates items that don't pass this check, you should
  probably go meditate on it.

  @param  li  the log_item to check

  @retval  0  no problems
  @retval -2  unknown item type
  @retval -3  item_class derived from type isn't what's set on the item
  @retval -4  class not generic, so key should match wellknown
*/
DEFINE_METHOD(int, log_builtins_imp::item_inconsistent, (log_item * li)) {
  return log_item_inconsistent(li);
}

/**
  Predicate used to determine whether a type is generic
  (generic string, generic float, generic integer) rather
  than a well-known type.

  @param t          log item type to examine

  @retval  true     if generic type
  @retval  false    if wellknown type
*/
DEFINE_METHOD(bool, log_builtins_imp::item_generic_type, (log_item_type t)) {
  return log_item_generic_type(t);
}

/**
  Predicate used to determine whether a class is a string
  class (C-string or Lex-string).

  @param c          log item class to examine

  @retval   true    if of a string class
  @retval   false   if not of a string class
*/
DEFINE_METHOD(bool, log_builtins_imp::item_string_class, (log_item_class c)) {
  return log_item_string_class(c);
}

/**
  Predicate used to determine whether a class is a numeric
  class (integer or float).

  @param c         log item class to examine

  @retval   true   if of a numeric class
  @retval   false  if not of a numeric class
*/
DEFINE_METHOD(bool, log_builtins_imp::item_numeric_class, (log_item_class c)) {
  return log_item_numeric_class(c);
}

/**
  Set an integer value on a log_item.
  Fails gracefully if no log_item_data is supplied, so it can safely
  wrap log_line_item_set[_with_key]().

  @param  lid    log_item_data struct to set the value on
  @param  i      integer to set

  @retval true   lid was nullptr (possibly: OOM, could not set up log_item)
  @retval false  all's well
*/
DEFINE_METHOD(bool, log_builtins_imp::item_set_int,
              (log_item_data * lid, longlong i)) {
  return log_item_set_int(lid, i);
}

/**
  Set a floating point value on a log_item.
  Fails gracefully if no log_item_data is supplied, so it can safely
  wrap log_line_item_set[_with_key]().

  @param  lid    log_item_data struct to set the value on
  @param  f      float to set

  @retval true   lid was nullptr (possibly: OOM, could not set up log_item)
  @retval false  all's well
*/
DEFINE_METHOD(bool, log_builtins_imp::item_set_float,
              (log_item_data * lid, double f)) {
  return log_item_set_float(lid, f);
}

DEFINE_METHOD(bool, log_builtins_imp::item_set_lexstring,
              (log_item_data * lid, const char *s, size_t s_len)) {
  return log_item_set_lexstring(lid, s, s_len);
}

/**
  Set a string value on a log_item.
  Fails gracefully if no log_item_data is supplied, so it can safely
  wrap log_line_item_set[_with_key]().

  @param  lid    log_item_data struct to set the value on
  @param  s      pointer to NTBS

  @retval true   lid was nullptr (possibly: OOM, could not set up log_item)
  @retval false  all's well
*/
DEFINE_METHOD(bool, log_builtins_imp::item_set_cstring,
              (log_item_data * lid, const char *s)) {
  return log_item_set_cstring(lid, s);
}

/**
  Create new log item with key name "key", and allocation flags of
  "alloc" (see enum_log_item_free).
  Will return a pointer to the item's log_item_data struct for
  convenience.
  This is mostly interesting for filters and other services that create
  items that are not part of a log_line; sources etc. that intend to
  create an item for a log_line (the more common case) should usually
  use the below line_item_set_with_key() which creates an item (like
  this function does), but also correctly inserts it into a log_line.

  @param  li     the log_item to work on
  @param  t      the item-type
  @param  key    the key to set on the item.
                 ignored for non-generic types (may pass nullptr for those)
                 see alloc
  @param  alloc  LOG_ITEM_FREE_KEY  if key was allocated by caller
                 LOG_ITEM_FREE_NONE if key was not allocated
                 Allocated keys will automatically free()d when the
                 log_item is.
                 The log_item's alloc flags will be set to the
                 submitted value; specifically, any pre-existing
                 value will be clobbered.  It is therefore WRONG
                 a) to use this on a log_item that already has a key;
                    it should only be used on freshly init'd log_items;
                 b) to use this on a log_item that already has a
                    value (specifically, an allocated one); the correct
                    order is to init a log_item, then set up type and
                    key, and finally to set the value. If said value is
                    an allocated string, the log_item's alloc should be
                    bitwise or'd with LOG_ITEM_FREE_VALUE.

  @retval        a pointer to the log_item's log_data, for easy chaining:
                 log_item_set_with_key(...)->data_integer= 1;
*/
DEFINE_METHOD(log_item_data *, log_builtins_imp::item_set_with_key,
              (log_item * li, log_item_type t, const char *key, uint32 alloc)) {
  return log_item_set_with_key(li, t, key, alloc);
}

/**
  As log_item_set_with_key(), except that the key is automatically
  derived from the wellknown log_item_type t.

  Create new log item with type "t".
  Will return a pointer to the item's log_item_data struct for
  convenience.
  This is mostly interesting for filters and other services that create
  items that are not part of a log_line; sources etc. that intend to
  create an item for a log_line (the more common case) should usually
  use the below line_item_set_with_key() which creates an item (like
  this function does), but also correctly inserts it into a log_line.

  The allocation of this item will be LOG_ITEM_FREE_NONE;
  specifically, any pre-existing value will be clobbered.
  It is therefore WRONG
  a) to use this on a log_item that already has a key;
     it should only be used on freshly init'd log_items;
  b) to use this on a log_item that already has a
     value (specifically, an allocated one); the correct
     order is to init a log_item, then set up type and
     key, and finally to set the value. If said value is
     an allocated string, the log_item's alloc should be
     bitwise or'd with LOG_ITEM_FREE_VALUE.

  @param  li     the log_item to work on
  @param  t      the item-type

  @retval        a pointer to the log_item's log_data, for easy chaining:
                 log_item_set_with_key(...)->data_integer= 1;
*/
DEFINE_METHOD(log_item_data *, log_builtins_imp::item_set,
              (log_item * li, log_item_type t)) {
  return log_item_set(li, t);
}

/**
  Create new log item in log line "ll", with key name "key", and
  allocation flags of "alloc" (see enum_log_item_free).
  On success, the number of registered items on the log line is increased,
  the item's type is added to the log_line's "seen" property,
  and a pointer to the item's log_item_data struct is returned for
  convenience.

  @param  ll        the log_line to work on
  @param  t         the item-type
  @param  key       the key to set on the item.
                    ignored for non-generic types (may pass nullptr for those)
                    see alloc
  @param  alloc     LOG_ITEM_FREE_KEY  if key was allocated by caller
                    LOG_ITEM_FREE_NONE if key was not allocated
                    Allocated keys will automatically free()d when the
                    log_item is.
                    The log_item's alloc flags will be set to the
                    submitted value; specifically, any pre-existing
                    value will be clobbered.  It is therefore WRONG
                    a) to use this on a log_item that already has a key;
                       it should only be used on freshly init'd log_items;
                    b) to use this on a log_item that already has a
                       value (specifically, an allocated one); the correct
                       order is to init a log_item, then set up type and
                       key, and finally to set the value. If said value is
                       an allocated string, the log_item's alloc should be
                       bitwise or'd with LOG_ITEM_FREE_VALUE.


  @retval !nullptr  a pointer to the log_item's log_data, for easy chaining:
                    line_item_set_with_key(...)->data_integer= 1;
  @retval  nullptr  could not create a log_item in given log_line
*/
DEFINE_METHOD(log_item_data *, log_builtins_imp::line_item_set_with_key,
              (log_line * ll, log_item_type t, const char *key, uint32 alloc)) {
  return log_line_item_set_with_key(ll, t, key, alloc);
}

/**
  Create a new log item of well-known type "t" in log line "ll".
  On success, the number of registered items on the log line is increased,
  the item's type is added to the log_line's "seen" property,
  and a pointer to the item's log_item_data struct is returned for
  convenience.

  The allocation of this item will be LOG_ITEM_FREE_NONE;
  specifically, any pre-existing value will be clobbered.
  It is therefore WRONG
  a) to use this on a log_item that already has a key;
     it should only be used on freshly init'd log_items;
  b) to use this on a log_item that already has a
     value (specifically, an allocated one); the correct
     order is to init a log_item, then set up type and
     key, and finally to set the value. If said value is
     an allocated string, the log_item's alloc should be
     bitwise or'd with LOG_ITEM_FREE_VALUE.

  @param  ll        the log_line to work on
  @param  t         the item-type

  @retval !nullptr  a pointer to the log_item's log_data, for easy chaining:
                    line_item_set(...)->data_integer= 1;
  @retval  nullptr  could not create a log_item in given log_line
*/
DEFINE_METHOD(log_item_data *, log_builtins_imp::line_item_set,
              (log_line * ll, log_item_type t)) {
  return log_line_item_set_with_key(ll, t, nullptr, LOG_ITEM_FREE_NONE);
}

/**
  Dynamically allocate and initialize a log_line.

  @retval nullptr  could not set up buffer (too small?)
  @retval other    address of the newly initialized log_line
*/
DEFINE_METHOD(log_line *, log_builtins_imp::line_init, ()) {
  return log_line_init();
}

/**
  Release a log_line allocated with line_init()

  @param  ll       a log_line previously allocated with line_init()
*/
DEFINE_METHOD(void, log_builtins_imp::line_exit, (log_line * ll)) {
  log_line_exit(ll);
}

/**
  How many items are currently set on the given log_line?

  @param   ll     the log-line to examine

  @retval         the number of items set
*/
DEFINE_METHOD(int, log_builtins_imp::line_item_count, (log_line * ll)) {
  return log_line_item_count(ll);
}

/**
  Test whether a given type is presumed present on the log line.

  @param  ll  the log_line to examine
  @param  m   the log_type to test for

  @retval  0  not present
  @retval !=0 present
*/
DEFINE_METHOD(log_item_type_mask, log_builtins_imp::line_item_types_seen,
              (log_line * ll, log_item_type_mask m)) {
  return log_line_item_types_seen(ll, m);
}

/**
  Get log-line's output buffer.
  If the logger core provides this buffer, the log-service may use it
  to assemble its output therein and implicitly return it to the core.
  Participation is required for services that support populating
  performance_schema.error_log, and optional for all others.

  @param  ll  the log_line to examine

  @retval  nullptr    success, an output buffer is available
  @retval  otherwise  failure, no output buffer is available
*/
DEFINE_METHOD(log_item *, log_builtins_imp::line_get_output_buffer,
              (log_line * ll)) {
  return log_line_get_output_buffer(ll);
}

/**
  Get an iterator for the items in a log_line.
  For now, only one iterator may exist per log_line.

  @param  ll  the log_line to examine

  @retval     a log_item_iter, or nullptr on failure
*/
DEFINE_METHOD(log_item_iter *, log_builtins_imp::line_item_iter_acquire,
              (log_line * ll)) {
  if (ll == nullptr) return nullptr;

  // If the default iter has already been claimed, refuse to overwrite it.
  if (ll->iter.ll != nullptr) return nullptr;

  ll->iter.ll = ll;
  ll->iter.index = -1;

  return &ll->iter;
}

/**
  Release an iterator for the items in a log_line.

  @param  it  the iterator to release
*/
DEFINE_METHOD(void, log_builtins_imp::line_item_iter_release,
              (log_item_iter * it)) {
  assert(it != nullptr);
  assert(it->ll != nullptr);

  it->ll = nullptr;
}

/**
  Use the log_line iterator to get the first item from the set.

  @param  it  the iterator to use

  @retval  pointer to the first log_item in the collection, or nullptr
*/
DEFINE_METHOD(log_item *, log_builtins_imp::line_item_iter_first,
              (log_item_iter * it)) {
  assert(it != nullptr);
  assert(it->ll != nullptr);

  if (it->ll->count < 1) return nullptr;

  it->index = 0;
  return &it->ll->item[it->index];
}

/**
  Use the log_line iterator to get the next item from the set.

  @param  it  the iterator to use

  @retval  pointer to the next log_item in the collection, or nullptr
*/
// Call to function through pointer to incorrect function type
DEFINE_METHOD(log_item *, log_builtins_imp::line_item_iter_next,
              (log_item_iter * it)) {
  assert(it != nullptr);
  assert(it->ll != nullptr);
  assert(it->index >= 0);

  it->index++;

  if (it->index >= it->ll->count) return nullptr;

  return &it->ll->item[it->index];
}

/**
  Use the log_line iterator to get the current item from the set.

  @param  it  the iterator to use

  @retval  pointer to the current log_item in the collection, or nullptr
*/
DEFINE_METHOD(log_item *, log_builtins_imp::line_item_iter_current,
              (log_item_iter * it)) {
  assert(it != nullptr);
  assert(it->ll != nullptr);
  assert(it->index >= 0);

  if (it->index >= it->ll->count) return nullptr;

  return &it->ll->item[it->index];
}

/**
  Complete, filter, and write submitted log items.

  This expects a log_line collection of log-related key/value pairs,
  e.g. from log_message().

  Where missing, timestamp, priority, thread-ID (if any) and so forth
  are added.

  Log item source services, log item filters, and log item sinks are
  then called; then all applicable resources are freed.

  This interface is intended to facilitate the building of submission
  interfaces other than the variadic message() one below.  See the
  example fluent C++ LogEvent() wrapper for an example of how to leverage
  it.

  @param           ll                   key/value pairs describing info to log

  @retval          int                  number of fields in created log line
*/
DEFINE_METHOD(int, log_builtins_imp::line_submit, (log_line * ll)) {
  return log_line_submit(ll);
}

/**
  Submit a log-message for log "log_type".
  Variadic convenience function for logging.

  This fills in the array that is used by the filter and log-writer
  services. Where missing, timestamp, priority, and thread-ID (if any)
  are added. Log item source services, log item filters, and log item
  writers are called.

  The variadic list accepts a list of "assignments" of the form
  - log_item_type, value,         for well-known types, and
  - log_item_type, key, value,    for ad-hoc types (LOG_ITEM_GEN_*)

  As its last item, the list should have
  - an element of type LOG_ITEM_LOG_MESSAGE, containing a printf-style
    format string, followed by all variables necessary to satisfy the
    substitutions in that string

    OR

  - an element of type LOG_ITEM_LOG_LOOKUP, containing a MySQL error code,
    which will be looked up in the list or regular error messages, followed
    by all variables necessary to satisfy the substitutions in that string

    OR

  - an element of type LOG_ITEM_LOG_VERBATIM, containing a string that will
    be used directly, with no % substitutions

  see log_vmessage() for more information.

  @param           log_type             what log should this go to?
  @param           ...                  fields: LOG_ITEM_* tag, [[key], value]
  @retval          int                  return value of log_vmessage()
*/
DEFINE_METHOD(int, log_builtins_imp::message, (int log_type, ...)) {
  va_list lili;
  int ret;

  va_start(lili, log_type);
  ret = log_vmessage(log_type, lili);
  va_end(lili);

  return ret;
}

/*
  Escape \0 bytes, add \0 terminator. For log-sinks that terminate in
  an API using C-strings.

  @param  li  list_item to process

  @retval  -1 out of memory
  @retval  0  success
*/
DEFINE_METHOD(int, log_builtins_imp::sanitize, (log_item * li)) {
  size_t in_len = li->data.data_string.length, out_len, len;
  const char *in_start = li->data.data_string.str, *in_read;
  char *out_start = nullptr, *out_write;
  int nuls_found = 0;

  assert((li != nullptr) && (li->item_class == LOG_LEX_STRING));

  // find out how many \0 to escape
  for (in_read = in_start, len = in_len;
       ((in_read = (const char *)memchr(in_read, '\0', len)) != nullptr);) {
    nuls_found++;
    in_read++;  // skip over \0
    len = in_len - (in_read - in_start);
  }

  /*
    Current length + 3 extra for each NUL so we can escape it + terminating NUL
  */
  out_len = in_len + (nuls_found * 3) + 1;

  if ((out_start = (char *)my_malloc(key_memory_log_error_loaded_services,
                                     out_len, MYF(0))) == nullptr)
    return -1;

  /*
    copy over
  */
  in_read = in_start;
  out_write = out_start;

  while (nuls_found--) {
    // copy part before NUL
    len = strlen(in_read);
    strcpy(out_write, in_read);
    out_write += len;

    // add escaped NUL
    strcpy(out_write, "\\000");
    out_write += 4;
    in_read += (len + 1);
  }

  // calculate tail (with no further NUL bytes) length
  len = (in_read > in_start) ? (in_read - in_start) : in_len;

  // copy tail
  strncpy(out_write, in_read, len);

  /*
    NUL terminate. (the formula above always gives a minimum out-size of 1.)
  */
  out_start[out_len - 1] = '\0';

  if (li->alloc & LOG_ITEM_FREE_VALUE) {
    my_free(const_cast<char *>(in_start));
  }

  li->data.data_string.str = out_start;
  li->alloc |= LOG_ITEM_FREE_VALUE;

  return 0;
}

/**
  Return MySQL error message for a given error code.

  @param  mysql_errcode  the error code the message for which to look up

  @retval                the message (a printf-style format string)
*/
DEFINE_METHOD(const char *, log_builtins_imp::errmsg_by_errcode,
              (int mysql_errcode)) {
  return error_message_for_error_log(mysql_errcode);
}

/**
  Return MySQL error code for a given error symbol.

  @param  sym  the symbol to look up

  @retval  -1  failure
  @retval >=0  the MySQL error code
*/
DEFINE_METHOD(longlong, log_builtins_imp::errcode_by_errsymbol,
              (const char *sym)) {
  return mysql_symbol_to_errno(sym);
}

/**
  Convenience function: Derive a log label ("error", "warning",
  "information") from a severity.

  @param   prio       the severity/prio in question

  @return             a label corresponding to that priority.
  @retval  "Error"    for prio of ERROR_LEVEL or higher
  @retval  "Warning"  for prio of WARNING_LEVEL
  @retval  "Note"     otherwise
*/
DEFINE_METHOD(const char *, log_builtins_imp::label_from_prio, (int prio)) {
  return log_label_from_prio(prio);
}

/**
  Parse a ISO8601 timestamp and return the number of microseconds
  since the epoch. Heeds +/- timezone info if present.

  @see make_iso8601_timestamp()

  @param timestamp  an ASCII string containing an ISO8601 timestamp
  @param len        Length in bytes of the aforementioned string

  @return microseconds since the epoch
*/
DEFINE_METHOD(ulonglong, log_builtins_imp::parse_iso8601_timestamp,
              (const char *timestamp, size_t len)) {
  return iso8601_timestamp_to_microseconds(timestamp, len);
}

/**
  Create a log-file name (path + name + extension).
  The path will be taken from @@log_error.
  If name + extension are given, they are used.
  If only an extension is given (argument starts with '.'),
  the name is taken from @@log_error, and the extension is used.
  If only a name is given (but no extension), the name and a
  default extension are used.

  @param  result        Buffer to return to created path+name+extension in.
                        Size must be FN_REFLEN.
  @param  name_or_ext   if beginning with '.':
                          @@global.log_error, except with this extension
                        otherwise:
                          use this as file name in the same location as
                          @@global.log_error

                        Value may not contain folder separators!

  @retval LOG_SERVICE_SUCCESS                   buffer contains a valid result
  @retval LOG_SERVICE_BUFFER_SIZE_INSUFFICIENT  an error occurred
*/
log_service_error make_log_path(char *result, const char *name_or_ext) {
  char path[FN_REFLEN];  // Just the path (without file-name / extension)
  size_t path_length;

  // Get just the directories from @@log_error.
  if (dirname_part(path, log_error_dest, &path_length) >= sizeof(path)) {
    return LOG_SERVICE_BUFFER_SIZE_INSUFFICIENT; /* purecov: inspected */
  }

  // If the provided argument starts with a '.', it's only the extension
  if (name_or_ext[0] == '.') {
    // Copy the file-name and (original) ext.
    char name_buff[FN_REFLEN];
    strcpy(name_buff, &log_error_dest[path_length]);

    /*
      The logs should arguably be e.g. log.abc.err and log.abc.json.

      MY_APPEND_EXT gives us log.abc.err and log.abc.err.json however.

      MY_REPLACE_EXT uses strchr() (instead of strrchr() as it arguably
      should), so it would give us log.json, deleting the abc part.

      To fix this, we should do eventually do the following here:

      char *period = strrchr(dest_buff, '.');
      if (period != nullptr) *period = '\0';
    */

    // use path + file-name from log-error, and use the provided extension
    if (fn_format(result, name_buff, path, name_or_ext,
                  MY_APPEND_EXT | MY_REPLACE_DIR | MY_SAFE_PATH) == nullptr)
      return LOG_SERVICE_BUFFER_SIZE_INSUFFICIENT; /* purecov: inspected */
  }
  // The provided argument is a file-name (possibly with extension).
  else {
    /*
      Use the path part of @@log_error, and append the provided file-name.
      If the argument contained an extension, use that; otherwise, we'll
      use a default ("log error stream").
    */
    if (fn_format(result, name_or_ext, path, ".les",
                  MY_REPLACE_DIR | MY_SAFE_PATH) == nullptr)
      return LOG_SERVICE_BUFFER_SIZE_INSUFFICIENT; /* purecov: inspected */
  }

  return LOG_SERVICE_SUCCESS;
}

/**
  open an error log file

  @param       name_or_ext   if beginning with '.':
                               @@global.log_error, except with this extension
                             otherwise:
                               use this as file name in the same location as
                               @@global.log_error

                             Value may not contain folder separators!

  @param[out]  my_errstream  an error log handle, or nullptr on failure

  @retval LOG_SERVICE_SUCCESS                  success
  @retval LOG_SERVICE_INVALID_ARGUMENT         no my_errstream, or bad log name
  @retval LOG_SERVICE_OUT_OF_MEMORY            could not allocate file handle
  @retval LOG_SERVICE_LOCK_ERROR               couldn't lock lock
  @retval LOG_SERVICE_UNABLE_TO_WRITE          couldn't write to given location
  @retval LOG_SERVICE_COULD_NOT_MAKE_LOG_NAME  could not make log name
*/
DEFINE_METHOD(log_service_error, log_builtins_imp::open_errstream,
              (const char *name_or_ext, void **my_errstream)) {
  log_errstream *les;
  log_service_error rr;

  if (my_errstream == nullptr)
    return LOG_SERVICE_INVALID_ARGUMENT; /* purecov: inspected */

  *my_errstream = nullptr;

  les = (log_errstream *)my_malloc(key_memory_log_error_loaded_services,
                                   sizeof(log_errstream), MYF(0));

  if (les == nullptr) return LOG_SERVICE_OUT_OF_MEMORY; /* purecov: inspected */

  new (les) log_errstream();

  if (mysql_mutex_init(0, &les->LOCK_errstream, MY_MUTEX_INIT_FAST)) {
    my_free(les);                  /* purecov: inspected */
    return LOG_SERVICE_LOCK_ERROR; /* purecov: inspected */
  }

  // We require an argument, but don't allow dir separators.
  if ((name_or_ext == nullptr) || (name_or_ext[0] == '\0') ||
      (strchr(name_or_ext, FN_LIBCHAR) != nullptr)) {
    rr = LOG_SERVICE_INVALID_ARGUMENT; /* purecov: inspected */
    goto fail_with_free;               /* purecov: inspected */
  }
  // --log-error=... was not set, we're logging to stderr
  else if ((log_error_dest == nullptr) || (!strcmp(log_error_dest, "stderr"))) {
    // When using default stream, no file struct is needed.
    les->file = nullptr;
  }
  // Logging to file. Create an accept path+name+extension, and open the file.
  else {
    MY_STAT f_stat;
    char errorlog_instance_full[FN_REFLEN];  // result: path + name + extension

    if (make_log_path(errorlog_instance_full, name_or_ext)) {
      rr = LOG_SERVICE_COULD_NOT_MAKE_LOG_NAME; /* purecov: inspected */
      goto fail_with_free;                      /* purecov: inspected */
    }

    rr = LOG_SERVICE_UNABLE_TO_WRITE;

    // If the log-file exists, make sure it's writeable.
    if (my_stat(errorlog_instance_full, &f_stat, MYF(0)) != nullptr) {
      if (!(f_stat.st_mode & MY_S_IWRITE)) {
        goto fail_with_free; /* purecov: inspected */
      }
    }
    /*
      If the log-file doesn't exist yet, check whether we can write to
      the directory.
    */
    else {
      char path[FN_REFLEN];
      size_t path_length;

      if ((dirname_part(path, log_error_dest, &path_length) >= sizeof(path)) ||
          my_access(path, (F_OK | W_OK))) {
        goto fail_with_free; /* purecov: inspected */
      }
    }

    // Now finally, we open the log.
    les->file = my_fopen(errorlog_instance_full,
                         O_APPEND | O_WRONLY | MY_FOPEN_BINARY, MYF(0));

    if (les->file == nullptr) goto fail_with_free; /* purecov: inspected */
  }

  *my_errstream = les;

  return LOG_SERVICE_SUCCESS;

fail_with_free:
  my_free(les); /* purecov: begin inspected */

  return rr; /* purecov: end */
}

/**
  write to an error log file previously opened with open_errstream()

  @param       my_errstream  a handle describing the log file
  @param       buffer        pointer to the string to write
  @param       length        length of the string to write

  @retval  LOG_SERVICE_SUCCESS                 success
  @retval  otherwise                           failure
*/
DEFINE_METHOD(log_service_error, log_builtins_imp::write_errstream,
              (void *my_errstream, const char *buffer, size_t length)) {
  log_errstream *les = (log_errstream *)my_errstream;

  if ((les == nullptr) || (les->file == nullptr))
    log_write_errstream(buffer, length);
  else {
    mysql_mutex_lock(&les->LOCK_errstream);
    fprintf(les->file, "%.*s\n", (int)length, buffer);
    fflush(les->file);
    mysql_mutex_unlock(&les->LOCK_errstream);
  }

  return LOG_SERVICE_SUCCESS;
}

/**
  are we writing to a dedicated errstream, or are we sharing it?

  @param       my_errstream  a handle describing the log file

  @retval <0                 error
  @retval  0                 not dedicated (multiplexed, stderr, ...)
  @retval  1                 dedicated
*/
DEFINE_METHOD(int, log_builtins_imp::dedicated_errstream,
              (void *my_errstream)) {
  log_errstream *les = (log_errstream *)my_errstream;

  if (les == nullptr) return -1;

  return (les->file != nullptr) ? 1 : 0;
}

/**
  close an error log file previously opened with open_errstream()

  @param       my_errstream  a handle describing the log file

  @retval     LOG_SERVICE_SUCCESS          success
  @retval     otherwise                    failure
*/
DEFINE_METHOD(log_service_error, log_builtins_imp::close_errstream,
              (void **my_errstream)) {
  int rr;

  if (my_errstream == nullptr) return LOG_SERVICE_INVALID_ARGUMENT;

  log_errstream *les = (log_errstream *)(*my_errstream);

  if (les == nullptr) return LOG_SERVICE_INVALID_ARGUMENT;

  *my_errstream = nullptr;

  if (les->file != nullptr) {
    my_fclose(les->file, MYF(0));
<<<<<<< HEAD
    // Continue to log after closing, you'll log to stderr. That'll learn ya.
=======
    /*
      If you continue to log to a log-file after closing it,
      you'll log to stderr instead. Since stderr is normally
      redirected to the "traditional" log-file, this will in
      effect mix formats in that file. This is undesirable,
      but not as undesirable as losing error information.
      This happening likely indicates a bug, very possibly
      in a loadable log-sink, where we specifically asked for
      a log to be closed, and then continue writing to it.

      This should not happen in the context of a FLUSH, as
      reopen_errstream() only closes the (old) log if it
      manages to open the new one. I.e. FLUSH (and thus,
      re-open) should not be able to create scenarios where
      a log is closed when we didn't ask for it to be closed.
    */
>>>>>>> fbdaa4de
    les->file = nullptr;
  }

  rr = mysql_mutex_destroy(&les->LOCK_errstream);

  my_free(les);

  return rr ? LOG_SERVICE_LOCK_ERROR : LOG_SERVICE_SUCCESS;
}

<<<<<<< HEAD
=======
/**
  Close an error log file previously opened with open_errstream()
  (wrapper for the component system).

  @param      my_errstream  a handle describing the log file

  @returns    LOG_SERVICE_SUCCESS on success
*/
DEFINE_METHOD(log_service_error, log_builtins_imp::close_errstream,
              (void **my_errstream)) {
  return log_close_errstream(my_errstream);
}

/**
  Re-open an error log file
  (primarily to facilitate flush/log-rotation)

  The semantics here are, if we can open the file by name (again), we close
  the original file (handle), and replace the old handle with the new one
  in our stream-descriptor; if we can't, we'll leave the existing stream
  as it is (e.g. it remains open so we can go on logging, but we don't
  change over to a new log if log-rotation happened). This is different
  from libc reopen semantics.

  @param       name_or_ext   if beginning with '.':
                               @@global.log_error, except with this extension
                             otherwise:
                               use this as file name in the same location as
                               @@global.log_error

                             Value may not contain folder separators!

                             In the general case, the caller will be a
                             log-writer, the log-writer will just pass
                             its preferred file extension, and the resulting
                             file name and path will therefore be the same
                             as for the original log file.

  @param[in,out]  my_errstream  an error log handle

  @returns LOG_SERVICE_INVALID_ARGUMENT, or the result of open_errstream()
*/
DEFINE_METHOD(log_service_error, log_builtins_imp::reopen_errstream,
              (const char *name_or_ext, void **my_errstream)) {
  log_service_error oret;
  log_errstream *old_les, *new_les = nullptr;

  // need non-empty name
  if ((name_or_ext == nullptr) || (*name_or_ext == '\0'))
    return LOG_SERVICE_INVALID_ARGUMENT;
  // need existing stream
  if ((my_errstream == nullptr) || (*my_errstream == nullptr))
    return LOG_SERVICE_INVALID_ARGUMENT;

  // lock caller's errstream
  old_les = static_cast<log_errstream *>(*my_errstream);
  mysql_mutex_lock(&old_les->LOCK_errstream);

  /*
    Every write_errstream does this anyway,
    but let's be explicit about our semantics.
  */
  fflush(old_les->file);

  // try to open a log-file in the same position again
  if ((oret =
           open_errstream(name_or_ext, reinterpret_cast<void **>(&new_les))) ==
      LOG_SERVICE_SUCCESS) {
    /*
      Success! We managed to open a log-file with
      the given name again. This may or may not be
      the same file as the existing log-file, depending
      on whether or not log rotation has happened.

      When all this is over, the les (log_error_stream)
      structure in the caller should feature the new
      file's handle (while retaining the existing lock,
      as that's already being held).

      The old file and the new lock can go (after we close
      the old file).

      This will still work if we later extend
      log_errstream with more variables.
    */
    log_errstream tmp;
    tmp.file = old_les->file;       // save old file
    old_les->file = new_les->file;  // update caller to use new file
    new_les->file =
        tmp.file;  // update new stream to use old file (for close())
    close_errstream(reinterpret_cast<void **>(
        &new_les));              // close old file; dest new lock+stream
    assert(new_les == nullptr);  // temporary errstream should be gone
  }

  /*
    Unlock caller's errstream.
    If opening the new file succeeded, it's now associated with this errstream.
    If opening the new file failed, we're still logging to the old file, which
    can be less than ideal if log rotation moved the file to slower storage.
    It is however considered better than losing log data.
  */
  mysql_mutex_unlock(&old_les->LOCK_errstream);

  return oret;
}

>>>>>>> fbdaa4de
/*
  Service: some stand-ins for string functions we need until they are
  implemented in a more comprehensive service.
  3rd party services should not rely on these being here forever.
*/

/**
  Wrapper for my_malloc()

  Alloc (len+1) bytes.

  @param len  length of string to copy
*/
DEFINE_METHOD(void *, log_builtins_string_imp::malloc, (size_t len)) {
  return my_malloc(key_memory_log_error_loaded_services, len, MYF(0));
}

/**
  Wrapper for my_strndup()

  Alloc (len+1) bytes, then copy len bytes from fm, and \0 terminate.
  Like my_strndup(), and unlike strndup(), \0 in input won't end copying.

  @param fm   string to copy
  @param len  length of string to copy
*/
DEFINE_METHOD(char *, log_builtins_string_imp::strndup,
              (const char *fm, size_t len)) {
  return my_strndup(key_memory_log_error_loaded_services, fm, len, MYF(0));
}

/**
  Wrapper for my_free() - free allocated memory
*/
DEFINE_METHOD(void, log_builtins_string_imp::free, (void *ptr)) {
  return my_free(ptr);
}

/**
  Wrapper for strlen() - length of a nul-terminated byte string
*/
DEFINE_METHOD(size_t, log_builtins_string_imp::length, (const char *s)) {
  return strlen(s);
}

/**
  Wrapper for strchr() - find character in string, from the left
*/
DEFINE_METHOD(char *, log_builtins_string_imp::find_first,
              (const char *s, int c)) {
  return strchr(const_cast<char *>(s), c);
}

/**
  Wrapper for strrchr() - find character in string, from the right
*/
DEFINE_METHOD(char *, log_builtins_string_imp::find_last,
              (const char *s, int c)) {
  return strrchr(const_cast<char *>(s), c);
}

/**
  Compare two NUL-terminated byte strings

  Note that when comparing without length limit, the long string
  is greater if they're equal up to the length of the shorter
  string, but the shorter string will be considered greater if
  its "value" up to that point is greater:

  compare 'abc','abcd':      -100  (longer wins if otherwise same)
  compare 'abca','abcd':       -3  (higher value wins)
  compare 'abcaaaaa','abcd':   -3  (higher value wins)

  @param  a                 the first string
  @param  b                 the second string
  @param  len               compare at most this many characters --
                            0 for no limit
  @param  case_insensitive  ignore upper/lower case in comparison

  @retval -1                a < b
  @retval  0                a == b
  @retval  1                a > b
*/
DEFINE_METHOD(int, log_builtins_string_imp::compare,
              (const char *a, const char *b, size_t len,
               bool case_insensitive)) {
  return log_string_compare(a, b, len, case_insensitive);
}

/**
  Wrapper for vsnprintf()
  Replace all % in format string with variables from list

  @param  to    buffer to write the result to
  @param  n     size of that buffer
  @param  fmt   format string
  @param  ap    va_list with valuables for all substitutions in format string

  @retval       return value of vsnprintf
*/
DEFINE_METHOD(size_t, log_builtins_string_imp::substitutev,
              (char *to, size_t n, const char *fmt, va_list ap)) {
  return vsnprintf(to, n, fmt, ap);
}

/**
  Wrapper for vsnprintf()
  Replace all % in format string with variables from list
*/
DEFINE_METHOD(size_t, log_builtins_string_imp::substitute,
              (char *to, size_t n, const char *fmt, ...)) {
  size_t ret;
  va_list ap;

  va_start(ap, fmt);
  ret = vsnprintf(to, n, fmt, ap);
  va_end(ap);
  return ret;
}

/*
  Service: some stand-ins we need until certain other WLs are implemented.
  3rd party services should not rely on these being here for long.
*/

DEFINE_METHOD(size_t, log_builtins_tmp_imp::notify_client,
              (void *thd, uint severity, uint code, char *to, size_t n,
               const char *format, ...)) {
  size_t ret = 0;

  if ((to != nullptr) && (n > 0)) {
    va_list ap;

    va_start(ap, format);
    ret = vsnprintf(to, n, format, ap);
    va_end(ap);

    push_warning((THD *)thd, (Sql_condition::enum_severity_level)severity, code,
                 to);
  }

  return ret;
}

/*
  Service: expose syslog/eventlog to other components.
  3rd party services should not rely on these being here for long,
  as this may be merged into a possibly mysys API later.
*/

/**
  Wrapper for mysys' my_openlog.
  Opens/Registers a new handle for system logging.
  Note: It's a thread-unsafe function. It should either
  be invoked from the main thread or some extra thread
  safety measures need to be taken.

  @param name     Name of the event source / syslog ident.
  @param option   MY_SYSLOG_PIDS to log PID with each message.
  @param facility Type of program. Passed to openlog().

  @retval  LOG_SERVICE_SUCCESS        Success
  @retval  LOG_SERVICE_NOT_AVAILABLE  Error, log not opened
  @retval  LOG_ERROR_NOTHING_DONE     Error, not updated, using previous values
*/
DEFINE_METHOD(log_service_error, log_builtins_syseventlog_imp::open,
              (const char *name, int option, int facility)) {
  int ret;

  mysql_mutex_lock(&THR_LOCK_log_syseventlog);
  ret = my_openlog(name, option, facility);
  mysql_mutex_unlock(&THR_LOCK_log_syseventlog);

  switch (ret) {
    case 0:
      return LOG_SERVICE_SUCCESS;
    case -1: /* purecov: begin inspected */
      return LOG_SERVICE_NOT_AVAILABLE;
    case -2:
      return LOG_SERVICE_NOTHING_DONE;
    default:
      assert(false);
  }

  return LOG_SERVICE_MISC_ERROR; /* purecov: end */
}

/**
  Wrapper for mysys' my_syslog.
  Sends message to the system logger. On Windows, the specified message is
  internally converted to UCS-2 encoding, while on other platforms, no
  conversion takes place and the string is passed to the syslog API as it is.

  @param level                Log level
  @param msg                  Message to be logged

  @retval LOG_SERVICE_SUCCESS  Success
  @retval otherwise            Error, nothing logged
*/
DEFINE_METHOD(log_service_error, log_builtins_syseventlog_imp::write,
              (enum loglevel level, const char *msg)) {
  int ret;

  mysql_mutex_lock(&THR_LOCK_log_syseventlog);
  ret = my_syslog(&my_charset_utf8_bin, level, msg);
  mysql_mutex_unlock(&THR_LOCK_log_syseventlog);

  return (ret == 0) ? LOG_SERVICE_SUCCESS : LOG_SERVICE_NOT_AVAILABLE;
}

/**
  Wrapper for mysys' my_closelog.
  Closes/de-registers the system logging handle.

  @retval LOG_SERVICE_SUCCESS  Success
  @retval otherwise            Error
*/
DEFINE_METHOD(log_service_error, log_builtins_syseventlog_imp::close, (void)) {
  int ret = 0;

  mysql_mutex_lock(&THR_LOCK_log_syseventlog);
  ret = my_closelog();
  mysql_mutex_unlock(&THR_LOCK_log_syseventlog);

  return (ret == 0) ? LOG_SERVICE_SUCCESS : LOG_SERVICE_MISC_ERROR;
}<|MERGE_RESOLUTION|>--- conflicted
+++ resolved
@@ -63,13 +63,6 @@
 #include "my_sys.h"
 
 #include "my_time.h"  // str_to_datetime()
-<<<<<<< HEAD
-
-extern CHARSET_INFO my_charset_utf16le_bin;  // used in Windows EventLog
-static HANDLE hEventLog = NULL;              // global
-#define MSG_DEFAULT 0xC0000064L
-=======
->>>>>>> fbdaa4de
 #endif
 
 PSI_memory_key key_memory_log_error_loaded_services;
@@ -351,7 +344,7 @@
 }
 
 /*
-  log item helpers
+  Log-item helpers
 */
 
 /**
@@ -576,8 +569,8 @@
 
 log_line *log_line_init() {
   log_line *ll;
-  if ((ll = (log_line *)my_malloc(key_memory_log_error_stack, sizeof(log_line),
-                                  MYF(0))) != nullptr)
+  if ((ll = static_cast<log_line *>(my_malloc(
+           key_memory_log_error_stack, sizeof(log_line), MYF(0)))) != nullptr)
     memset(ll, 0, sizeof(log_line));
   return ll;
 }
@@ -1300,92 +1293,9 @@
       catastrophically wrong, so we'll make sure the information
       (e.g. cause of failure) isn't lost.
     */
-<<<<<<< HEAD
-    if (!log_builtins_inited)
-      log_sink_buffer(nullptr, ll);
-
-    else {
-      mysql_rwlock_rdlock(&THR_LOCK_log_stack);
-
-      // set up output buffer
-      char capture_buffer[LOG_BUFF_MAX];
-
-      log_item_init(&ll->output_buffer);
-      // Set up a valid item. It's not needed here, but it's a good habit.
-      log_item_set_with_key(&ll->output_buffer, LOG_ITEM_GEN_BUFFER,
-                            "output_buffer", LOG_ITEM_FREE_NONE);
-      // Attach the output buffer to the item and set the item-class.
-      log_item_set_buffer(&ll->output_buffer.data, capture_buffer,
-                          sizeof(capture_buffer));
-
-      /*
-        Call all configured log-services (sources, filters, sinks)
-        on this log-event.
-
-        sources:
-        Add info from other log item sources,
-        e.g. that supplied by the client on connect using mysql_options4();
-
-        filters:
-        Remove or modify entries
-
-        sinks:
-        Write logs
-      */
-
-      log_service_cache_entry *sce;
-      log_service_instance *lsi = log_service_instances;
-
-      while ((lsi != nullptr) && ((sce = lsi->sce) != nullptr)) {
-        // make capture buffer valid if primary log-writer
-        ll->output_buffer.item_class =
-            (lsi == log_sink_pfs_source) ? LOG_BUFFER : LOG_UNTYPED;
-
-        // buffered logging trumps everything
-        if (sce->chistics & LOG_SERVICE_BUFFER)
-          log_sink_buffer(lsi->instance, ll);
-
-        // loadable services
-        else if (!(sce->chistics & LOG_SERVICE_BUILTIN)) {
-          SERVICE_TYPE(log_service) * ls;
-
-          ls = reinterpret_cast<SERVICE_TYPE(log_service) *>(sce->service);
-
-          if (ls != nullptr) ls->run(lsi->instance, ll);
-
-        }  // built-in filter
-        else if (log_service_has_characteristics(
-                     sce, (LOG_SERVICE_BUILTIN | LOG_SERVICE_FILTER)))
-          log_builtins_filter_run(log_filter_builtin_rules, ll);
-
-        // built-in sink
-        else if (log_service_has_characteristics(
-                     sce, (LOG_SERVICE_BUILTIN | LOG_SERVICE_SINK)))
-          log_sink_trad(lsi->instance, ll);
-
-        lsi = lsi->next;
-      }
-
-      /*
-        If there is anything in the capture buffer, log it to
-        performance_schema.error_log.
-      */
-      if ((log_error_stage_get() ==
-           LOG_ERROR_STAGE_EXTERNAL_SERVICES_AVAILABLE) &&
-          (ll->output_buffer.type == LOG_ITEM_RET_BUFFER) &&
-          (ll->output_buffer.data.data_buffer.length > 0))
-        log_sink_perfschema(nullptr, ll);
-
-      // release output buffer if changed by the service
-      log_item_free(&ll->output_buffer);
-
-      mysql_rwlock_unlock(&THR_LOCK_log_stack);
-    }
-=======
     assert((log_builtins_inited == true) ||
            (log_line_process_hook_get() == log_line_buffer_event));
     log_line_process_hook(ll);
->>>>>>> fbdaa4de
 
 #if !defined(NDEBUG)
     /*
@@ -1418,8 +1328,8 @@
   Make and return an ISO 8601 / RFC 3339 compliant timestamp.
   Accepts the log_timestamps global variable in its third parameter.
 
-  @param buf       A buffer of at least 26 bytes to store the timestamp in
-                   (19 + tzinfo tail + \0)
+  @param buf       A buffer of at least iso8601_size bytes to store
+                   the timestamp in. The timestamp will be \0 terminated.
   @param utime     Microseconds since the epoch
   @param mode      if 0, use UTC; if 1, use local time
 
@@ -1475,6 +1385,7 @@
     assert(false);
   }
 
+  // length depends on whether timezone is "Z" or "+12:34" style
   len = snprintf(buf, iso8601_size, "%04d-%02d-%02dT%02d:%02d:%02d.%06lu%s",
                  my_tm.tm_year + 1900, my_tm.tm_mon + 1, my_tm.tm_mday,
                  my_tm.tm_hour, my_tm.tm_min, my_tm.tm_sec,
@@ -1672,9 +1583,9 @@
 
   if (n != nullptr) {
     // make new service cache entry
-    if ((sce = (log_service_cache_entry *)my_malloc(
-             key_memory_log_error_stack, sizeof(log_service_cache_entry),
-             MYF(0))) == nullptr)
+    if ((sce = static_cast<log_service_cache_entry *>(
+             my_malloc(key_memory_log_error_stack,
+                       sizeof(log_service_cache_entry), MYF(0)))) == nullptr)
       my_free(n);
     else {
       memset(sce, 0, sizeof(log_service_cache_entry));
@@ -1729,9 +1640,9 @@
   log_service_instance *lsi;
 
   // make new service instance entry
-  if ((lsi = (log_service_instance *)my_malloc(
-           key_memory_log_error_stack, sizeof(log_service_instance), MYF(0))) !=
-      nullptr) {
+  if ((lsi = static_cast<log_service_instance *>(
+           my_malloc(key_memory_log_error_stack, sizeof(log_service_instance),
+                     MYF(0)))) != nullptr) {
     memset(lsi, 0, sizeof(log_service_instance));
     lsi->sce = sce;
 
@@ -1788,29 +1699,67 @@
   flush() function must not try to log anything, as we hold an
   exclusive lock on the stack.
 
-  @retval   0   no problems
-  @retval  -1   error
+  @returns 0 if no problems occurred, otherwise the negative count
+             of the components that failed to flush
 */
 int log_builtins_error_stack_flush() {
   int rr = 0;
   log_service_cache_entry *sce;
-  log_service_instance *lsi;
+  log_service_instance *lsi;  // instance
 
   if (!log_builtins_inited) return 0;
 
+  /*
+    We're getting an X-lock here. It's a trade-off.
+
+    If we got an S-lock, logging could go on while we're flushing.
+    In that case, we could log meaningful warnings on failure to flush,
+    which would be nice.
+
+    Conversely, if we get an X-lock, we don't allow logging during flush,
+    which guarantees that for each component's error log, log-rotation
+    will happen on the same row (i.e. the row with the same timestamp)
+    for all components' active error logs (assuming flush/open is
+    possible for that log).
+  */
   mysql_rwlock_wrlock(&THR_LOCK_log_stack);
 
   lsi = log_service_instances;
 
   while ((lsi != nullptr) && ((sce = lsi->sce) != nullptr)) {
-    if (!(sce->chistics & LOG_SERVICE_BUILTIN)) {
-      SERVICE_TYPE(log_service) *ls = nullptr;
+    if (!(sce->chistics & LOG_SERVICE_BUILTIN)) {  // skip built-ins
+      SERVICE_TYPE(log_service) *ls =
+          nullptr;  // service that it is an instance of
       ls = reinterpret_cast<SERVICE_TYPE(log_service) *>(sce->service);
 
+      // If the instance has a service ...
       if (ls != nullptr) {
-        if ((ls->flush != nullptr) && (ls->flush(&lsi->instance) < 0)) rr--;
-      } else
+        /*
+          If the service has a flush function, call it.
+          If it fails, count the failure.
+        */
+        if (ls->flush != nullptr) {
+          log_service_error flush_result = ls->flush(&lsi->instance);
+          /*
+            "Nothing done" counts as no error, as laid out in
+            enum_log_service_error.
+
+            Most filters (and any other components where flushing
+            is not supported nor necessary) will return this.
+          */
+          if ((flush_result != LOG_SERVICE_NOTHING_DONE) &&
+              (flush_result != LOG_SERVICE_SUCCESS))
+            rr--;
+        }
+      } else {
+        // If an instance has no service, count the bug.
         rr--;
+        /*
+          Bail. An instance must have a service, even if that service
+          has no flush function, or one that fails.
+        */
+        assert(false);
+      }
     }
     lsi = lsi->next;
   }
@@ -2180,6 +2129,9 @@
 
 /**
   Acquire an exclusive lock on the error logger core.
+
+  Used e.g. to pause all logging while the previous run's
+  log is read to performance_schema.error_log.
 */
 void log_builtins_error_stack_wrlock() {
   mysql_rwlock_wrlock(&THR_LOCK_log_stack);
@@ -2837,7 +2789,8 @@
 
   // find out how many \0 to escape
   for (in_read = in_start, len = in_len;
-       ((in_read = (const char *)memchr(in_read, '\0', len)) != nullptr);) {
+       ((in_read = static_cast<const char *>(memchr(in_read, '\0', len))) !=
+        nullptr);) {
     nuls_found++;
     in_read++;  // skip over \0
     len = in_len - (in_read - in_start);
@@ -2848,8 +2801,8 @@
   */
   out_len = in_len + (nuls_found * 3) + 1;
 
-  if ((out_start = (char *)my_malloc(key_memory_log_error_loaded_services,
-                                     out_len, MYF(0))) == nullptr)
+  if ((out_start = static_cast<char *>(my_malloc(
+           key_memory_log_error_loaded_services, out_len, MYF(0)))) == nullptr)
     return -1;
 
   /*
@@ -2949,6 +2902,7 @@
 
 /**
   Create a log-file name (path + name + extension).
+
   The path will be taken from @@log_error.
   If name + extension are given, they are used.
   If only an extension is given (argument starts with '.'),
@@ -3019,7 +2973,7 @@
 }
 
 /**
-  open an error log file
+  Open an error log file.
 
   @param       name_or_ext   if beginning with '.':
                                @@global.log_error, except with this extension
@@ -3048,8 +3002,8 @@
 
   *my_errstream = nullptr;
 
-  les = (log_errstream *)my_malloc(key_memory_log_error_loaded_services,
-                                   sizeof(log_errstream), MYF(0));
+  les = static_cast<log_errstream *>(my_malloc(
+      key_memory_log_error_loaded_services, sizeof(log_errstream), MYF(0)));
 
   if (les == nullptr) return LOG_SERVICE_OUT_OF_MEMORY; /* purecov: inspected */
 
@@ -3115,13 +3069,14 @@
   return LOG_SERVICE_SUCCESS;
 
 fail_with_free:
+  mysql_mutex_destroy(&les->LOCK_errstream);
   my_free(les); /* purecov: begin inspected */
 
   return rr; /* purecov: end */
 }
 
 /**
-  write to an error log file previously opened with open_errstream()
+  Write to an error log file previously opened with open_errstream().
 
   @param       my_errstream  a handle describing the log file
   @param       buffer        pointer to the string to write
@@ -3132,7 +3087,7 @@
 */
 DEFINE_METHOD(log_service_error, log_builtins_imp::write_errstream,
               (void *my_errstream, const char *buffer, size_t length)) {
-  log_errstream *les = (log_errstream *)my_errstream;
+  log_errstream *les = static_cast<log_errstream *>(my_errstream);
 
   if ((les == nullptr) || (les->file == nullptr))
     log_write_errstream(buffer, length);
@@ -3147,7 +3102,7 @@
 }
 
 /**
-  are we writing to a dedicated errstream, or are we sharing it?
+  Are we writing to a dedicated errstream, or are we sharing it?
 
   @param       my_errstream  a handle describing the log file
 
@@ -3157,7 +3112,7 @@
 */
 DEFINE_METHOD(int, log_builtins_imp::dedicated_errstream,
               (void *my_errstream)) {
-  log_errstream *les = (log_errstream *)my_errstream;
+  log_errstream *les = static_cast<log_errstream *>(my_errstream);
 
   if (les == nullptr) return -1;
 
@@ -3165,20 +3120,18 @@
 }
 
 /**
-  close an error log file previously opened with open_errstream()
-
-  @param       my_errstream  a handle describing the log file
-
-  @retval     LOG_SERVICE_SUCCESS          success
-  @retval     otherwise                    failure
-*/
-DEFINE_METHOD(log_service_error, log_builtins_imp::close_errstream,
-              (void **my_errstream)) {
+  Close an error log file previously opened with open_errstream().
+
+  @param      my_errstream  a handle describing the log file
+
+  @returns    LOG_SERVICE_SUCCESS on success
+*/
+log_service_error log_close_errstream(void **my_errstream) {
   int rr;
 
   if (my_errstream == nullptr) return LOG_SERVICE_INVALID_ARGUMENT;
 
-  log_errstream *les = (log_errstream *)(*my_errstream);
+  log_errstream *les = static_cast<log_errstream *>(*my_errstream);
 
   if (les == nullptr) return LOG_SERVICE_INVALID_ARGUMENT;
 
@@ -3186,9 +3139,6 @@
 
   if (les->file != nullptr) {
     my_fclose(les->file, MYF(0));
-<<<<<<< HEAD
-    // Continue to log after closing, you'll log to stderr. That'll learn ya.
-=======
     /*
       If you continue to log to a log-file after closing it,
       you'll log to stderr instead. Since stderr is normally
@@ -3205,7 +3155,6 @@
       re-open) should not be able to create scenarios where
       a log is closed when we didn't ask for it to be closed.
     */
->>>>>>> fbdaa4de
     les->file = nullptr;
   }
 
@@ -3216,8 +3165,6 @@
   return rr ? LOG_SERVICE_LOCK_ERROR : LOG_SERVICE_SUCCESS;
 }
 
-<<<<<<< HEAD
-=======
 /**
   Close an error log file previously opened with open_errstream()
   (wrapper for the component system).
@@ -3325,7 +3272,6 @@
   return oret;
 }
 
->>>>>>> fbdaa4de
 /*
   Service: some stand-ins for string functions we need until they are
   implemented in a more comprehensive service.
@@ -3333,9 +3279,7 @@
 */
 
 /**
-  Wrapper for my_malloc()
-
-  Alloc (len+1) bytes.
+  Wrapper for my_malloc(): Alloc (len+1) bytes.
 
   @param len  length of string to copy
 */
@@ -3344,8 +3288,7 @@
 }
 
 /**
-  Wrapper for my_strndup()
-
+  Wrapper for my_strndup():
   Alloc (len+1) bytes, then copy len bytes from fm, and \0 terminate.
   Like my_strndup(), and unlike strndup(), \0 in input won't end copying.
 
@@ -3358,21 +3301,21 @@
 }
 
 /**
-  Wrapper for my_free() - free allocated memory
+  Wrapper for my_free(): free allocated memory.
 */
 DEFINE_METHOD(void, log_builtins_string_imp::free, (void *ptr)) {
   return my_free(ptr);
 }
 
 /**
-  Wrapper for strlen() - length of a nul-terminated byte string
+  Wrapper for strlen(): length of a nul-terminated byte string.
 */
 DEFINE_METHOD(size_t, log_builtins_string_imp::length, (const char *s)) {
   return strlen(s);
 }
 
 /**
-  Wrapper for strchr() - find character in string, from the left
+  Wrapper for strchr(): find character in string, from the left.
 */
 DEFINE_METHOD(char *, log_builtins_string_imp::find_first,
               (const char *s, int c)) {
@@ -3380,7 +3323,7 @@
 }
 
 /**
-  Wrapper for strrchr() - find character in string, from the right
+  Wrapper for strrchr(): find character in string, from the right.
 */
 DEFINE_METHOD(char *, log_builtins_string_imp::find_last,
               (const char *s, int c)) {
@@ -3388,7 +3331,7 @@
 }
 
 /**
-  Compare two NUL-terminated byte strings
+  Compare two NUL-terminated byte strings.
 
   Note that when comparing without length limit, the long string
   is greater if they're equal up to the length of the shorter
@@ -3416,7 +3359,7 @@
 }
 
 /**
-  Wrapper for vsnprintf()
+  Wrapper for vsnprintf():
   Replace all % in format string with variables from list
 
   @param  to    buffer to write the result to
@@ -3432,7 +3375,7 @@
 }
 
 /**
-  Wrapper for vsnprintf()
+  Wrapper for vsnprintf():
   Replace all % in format string with variables from list
 */
 DEFINE_METHOD(size_t, log_builtins_string_imp::substitute,
@@ -3463,8 +3406,9 @@
     ret = vsnprintf(to, n, format, ap);
     va_end(ap);
 
-    push_warning((THD *)thd, (Sql_condition::enum_severity_level)severity, code,
-                 to);
+    push_warning(static_cast<THD *>(thd),
+                 static_cast<Sql_condition::enum_severity_level>(severity),
+                 code, to);
   }
 
   return ret;
