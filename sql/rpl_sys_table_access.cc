/* Copyright (c) 2020, 2022, Oracle and/or its affiliates.

   This program is free software; you can redistribute it and/or modify
   it under the terms of the GNU General Public License, version 2.0,
   as published by the Free Software Foundation.

   This program is also distributed with certain software (including
   but not limited to OpenSSL) that is licensed under separate terms,
   as designated in a particular file or component or in included license
   documentation.  The authors of MySQL hereby grant you an additional
   permission to link the program and your derivative works with the
   separately licensed software that they have included with MySQL.

   This program is distributed in the hope that it will be useful,
   but WITHOUT ANY WARRANTY; without even the implied warranty of
   MERCHANTABILITY or FITNESS FOR A PARTICULAR PURPOSE.  See the
   GNU General Public License, version 2.0, for more details.

   You should have received a copy of the GNU General Public License
   along with this program; if not, write to the Free Software
   Foundation, Inc., 51 Franklin St, Fifth Floor, Boston, MA 02110-1301  USA */

#include "sql/rpl_sys_table_access.h"

#include <stddef.h>
#include <sstream>  // std::ostringstream

#include "my_dbug.h"
#include "sql-common/json_dom.h"  // Json_wrapper
#include "sql/current_thd.h"
<<<<<<< HEAD
#include "sql/json_dom.h"  // Json_wrapper
#include "sql/mysqld_thd_manager.h"
#include "sql/rpl_rli.h"
=======
#include "sql/log.h"
>>>>>>> fbdaa4de
#include "sql/rpl_sys_key_access.h"
#include "sql/sql_base.h"
#include "sql/sql_class.h"
#include "sql/sql_lex.h"
#include "sql/sql_parse.h"
#include "sql/table.h"
#include "sql/transaction.h"

Rpl_sys_table_access::Rpl_sys_table_access(const std::string &schema_name,
                                           const std::string &table_name,
                                           uint max_num_field)
    : m_schema_name(schema_name),
      m_table_name(table_name),
      m_max_num_field(max_num_field) {}

Rpl_sys_table_access::~Rpl_sys_table_access() { close(true); }

bool Rpl_sys_table_access::store_field(Field *field, std::string fld,
                                       CHARSET_INFO *cs) {
  DBUG_TRACE;
  field->set_notnull();
  return field->store(fld.c_str(), fld.length(), cs) != TYPE_OK;
}

bool Rpl_sys_table_access::store_field(Field *field, long long fld,
                                       bool unsigned_val) {
  DBUG_TRACE;
  field->set_notnull();
  return field->store(fld, unsigned_val) != TYPE_OK;
}

bool Rpl_sys_table_access::store_field(Field *field,
                                       const Json_wrapper &wrapper) {
  DBUG_TRACE;
  if (field) {
    field->set_notnull();
    Field_json *json_field = down_cast<Field_json *>(field);
    return json_field->store_json(&wrapper) != TYPE_OK;
  }
  return true;
}

bool Rpl_sys_table_access::get_field(Field *field, std::string &fld,
                                     CHARSET_INFO *cs) {
  DBUG_TRACE;

  char buff[MAX_FIELD_WIDTH];
  String buff_str(buff, sizeof(buff), cs);

  field->val_str(&buff_str);
  fld.assign(buff_str.c_ptr_safe(), buff_str.length());
  return false;
}

bool Rpl_sys_table_access::get_field(Field *field, uint &fld) {
  fld = (uint)field->val_int();
  return false;
}

bool Rpl_sys_table_access::get_field(Field *field, Json_wrapper &fld) {
  DBUG_TRACE;
  if (field && field->type() == MYSQL_TYPE_JSON) {
    Field_json *json_field = down_cast<Field_json *>(field);
    return json_field->val_json(&fld);
  }

  return true;
}

void Rpl_sys_table_access::before_open(THD *) {
  DBUG_TRACE;

  m_flags = (MYSQL_OPEN_IGNORE_GLOBAL_READ_LOCK |
             MYSQL_LOCK_IGNORE_GLOBAL_READ_ONLY | MYSQL_OPEN_IGNORE_FLUSH |
             MYSQL_LOCK_IGNORE_TIMEOUT | MYSQL_LOCK_RPL_INFO_TABLE);
}

bool Rpl_sys_table_access::open(enum thr_lock_type lock_type) {
  assert(nullptr == m_thd);
  m_current_thd = current_thd;
  m_thd = create_thd();
  if (m_thd == nullptr) {
    set_error();
    return m_error;
  }

  m_thd->set_new_thread_id();
  m_thd->variables.option_bits &= ~OPTION_BIN_LOG;
  m_thd->variables.option_bits &= ~OPTION_AUTOCOMMIT;
  m_thd->variables.option_bits |= OPTION_NOT_AUTOCOMMIT;
  m_thd->set_skip_readonly_check();

  Global_THD_manager::get_instance()->add_thd(m_thd);

  if (this->open_table(m_thd, m_schema_name, m_table_name, m_max_num_field,
                       lock_type, &m_table, &m_backup)) {
    set_error();
  }

  return m_error;
}

bool Rpl_sys_table_access::close(bool error) {
  if (m_key_deinit) return false;

  if (this->close_table(m_thd, m_table, &m_backup, m_error, true))
    m_error = true;

  if (error || m_error) {
    trans_rollback_stmt(m_thd);
    trans_rollback(m_thd);
  } else {
    m_error = trans_commit_stmt(m_thd) || trans_commit(m_thd);
  }

  m_thd->release_resources();
  Global_THD_manager::get_instance()->remove_thd(m_thd);
  drop_thd(m_thd);
  m_thd = nullptr;
  if (m_current_thd) m_current_thd->store_globals();

  m_key_deinit = true;
  return m_error;
}

void Rpl_sys_table_access::handler_write_row_func(
    Rpl_sys_table_access &table_op, bool &err_val, std::string &err_msg, uint,
    key_part_map) {
  TABLE *table = table_op.get_table();

  int error = table->file->ha_write_row(table->record[0]);
  if (error) {
    table->file->print_error(error, MYF(0));
    err_msg.assign("Error inserting row to the table.");
    err_val = true;
  }
}

void Rpl_sys_table_access::handler_delete_row_func(
    Rpl_sys_table_access &table_op, bool &err_val, std::string &err_msg,
    uint table_index, key_part_map keypart_map) {
  TABLE *table = table_op.get_table();
  Rpl_sys_key_access key_access;
  int error = 0;
  int key_error =
      key_access.init(table, table_index, true, keypart_map, HA_READ_KEY_EXACT);

  if (key_error == HA_ERR_KEY_NOT_FOUND) {
    err_msg.assign("Error no matching row was found to be deleted.");
    err_val = true;
  }

  if (!key_error) {
    do {
      error = table->file->ha_delete_row(table->record[0]);
    } while (!key_access.next() && !error);
  }

  if (error) {
    err_val = true;
    err_msg.assign("Error deleting row from the table.");
    table->file->print_error(error, MYF(0));
  }

  if (key_access.deinit()) {
    err_msg.assign("Error ending key access.");
    err_val = true;
  }
}

std::string Rpl_sys_table_access::get_field_error_msg(
    std::string field_name) const {
  std::ostringstream str_stream;
  str_stream << "Error saving " << field_name << " field of " << m_schema_name
             << "." << m_table_name << ".";
  return str_stream.str();
}<|MERGE_RESOLUTION|>--- conflicted
+++ resolved
@@ -28,13 +28,7 @@
 #include "my_dbug.h"
 #include "sql-common/json_dom.h"  // Json_wrapper
 #include "sql/current_thd.h"
-<<<<<<< HEAD
-#include "sql/json_dom.h"  // Json_wrapper
-#include "sql/mysqld_thd_manager.h"
-#include "sql/rpl_rli.h"
-=======
 #include "sql/log.h"
->>>>>>> fbdaa4de
 #include "sql/rpl_sys_key_access.h"
 #include "sql/sql_base.h"
 #include "sql/sql_class.h"
@@ -46,7 +40,8 @@
 Rpl_sys_table_access::Rpl_sys_table_access(const std::string &schema_name,
                                            const std::string &table_name,
                                            uint max_num_field)
-    : m_schema_name(schema_name),
+    : m_lock_type(TL_READ),
+      m_schema_name(schema_name),
       m_table_name(table_name),
       m_max_num_field(max_num_field) {}
 
@@ -104,60 +99,112 @@
   return true;
 }
 
-void Rpl_sys_table_access::before_open(THD *) {
-  DBUG_TRACE;
-
-  m_flags = (MYSQL_OPEN_IGNORE_GLOBAL_READ_LOCK |
-             MYSQL_LOCK_IGNORE_GLOBAL_READ_ONLY | MYSQL_OPEN_IGNORE_FLUSH |
-             MYSQL_LOCK_IGNORE_TIMEOUT | MYSQL_LOCK_RPL_INFO_TABLE);
-}
-
 bool Rpl_sys_table_access::open(enum thr_lock_type lock_type) {
   assert(nullptr == m_thd);
+  m_lock_type = lock_type;
   m_current_thd = current_thd;
-  m_thd = create_thd();
-  if (m_thd == nullptr) {
-    set_error();
-    return m_error;
-  }
-
-  m_thd->set_new_thread_id();
-  m_thd->variables.option_bits &= ~OPTION_BIN_LOG;
-  m_thd->variables.option_bits &= ~OPTION_AUTOCOMMIT;
-  m_thd->variables.option_bits |= OPTION_NOT_AUTOCOMMIT;
-  m_thd->set_skip_readonly_check();
-
-  Global_THD_manager::get_instance()->add_thd(m_thd);
-
-  if (this->open_table(m_thd, m_schema_name, m_table_name, m_max_num_field,
-                       lock_type, &m_table, &m_backup)) {
-    set_error();
+  m_error = false;
+
+  THD *thd = nullptr;
+  thd = new THD;
+  thd->thread_stack = (char *)&thd;
+  thd->store_globals();
+  thd->security_context()->skip_grants();
+  thd->system_thread = SYSTEM_THREAD_BACKGROUND;
+  thd->set_new_thread_id();
+  thd->variables.option_bits &= ~OPTION_BIN_LOG;
+  thd->variables.option_bits &= ~OPTION_AUTOCOMMIT;
+  thd->variables.option_bits |= OPTION_NOT_AUTOCOMMIT;
+  thd->set_skip_readonly_check();
+  m_thd = thd;
+
+  // m_table_list[0] is m_schema_name.m_table_name
+  // m_table_list[1] is m_schema_version_name.m_table_version_name
+  m_table_list = new TABLE_LIST[m_table_list_size];
+
+  TABLE_LIST *table_version = &m_table_list[m_table_version_index];
+  *table_version =
+      TABLE_LIST(m_schema_version_name.c_str(), m_schema_version_name.length(),
+                 m_table_version_name.c_str(), m_table_version_name.length(),
+                 m_table_version_name.c_str(), m_lock_type);
+  table_version->open_strategy = TABLE_LIST::OPEN_IF_EXISTS;
+  table_version->next_local = nullptr;
+  table_version->next_global = nullptr;
+
+  TABLE_LIST *table_data = &m_table_list[m_table_data_index];
+  *table_data = TABLE_LIST(m_schema_name.c_str(), m_schema_name.length(),
+                           m_table_name.c_str(), m_table_name.length(),
+                           m_table_name.c_str(), m_lock_type);
+  table_data->open_strategy = TABLE_LIST::OPEN_IF_EXISTS;
+  table_data->next_local = table_version;
+  table_data->next_global = table_version;
+
+  uint flags =
+      (MYSQL_OPEN_IGNORE_GLOBAL_READ_LOCK | MYSQL_LOCK_IGNORE_GLOBAL_READ_ONLY |
+       MYSQL_OPEN_IGNORE_FLUSH | MYSQL_LOCK_IGNORE_TIMEOUT);
+  if (open_and_lock_tables(m_thd, m_table_list, flags)) {
+    /* purecov: begin inspected */
+    m_error = true;
+    goto err;
+    /* purecov: end */
+  }
+
+  if (table_data->table->s->fields < m_max_num_field) {
+    /* purecov: begin inspected */
+    m_error = true;
+    goto err;
+    /* purecov: end */
+  }
+
+  table_version->table->use_all_columns();
+  table_data->table->use_all_columns();
+
+err:
+  if (m_error) {
+    /* purecov: begin inspected */
+    close(true);
+    /* purecov: end */
   }
 
   return m_error;
 }
 
-bool Rpl_sys_table_access::close(bool error) {
-  if (m_key_deinit) return false;
-
-  if (this->close_table(m_thd, m_table, &m_backup, m_error, true))
-    m_error = true;
+bool Rpl_sys_table_access::close(bool error, bool ignore_global_read_lock) {
+  DBUG_EXECUTE_IF("force_error_on_configuration_table_close", m_error = true;);
+
+  if (!m_thd) return false;
 
   if (error || m_error) {
     trans_rollback_stmt(m_thd);
     trans_rollback(m_thd);
+    m_error = true;
   } else {
-    m_error = trans_commit_stmt(m_thd) || trans_commit(m_thd);
-  }
+    m_error = trans_commit_stmt(m_thd, ignore_global_read_lock) ||
+              trans_commit(m_thd, ignore_global_read_lock);
+  }
+
+  close_thread_tables(m_thd);
+  delete[] m_table_list;
+  m_table_list = nullptr;
 
   m_thd->release_resources();
-  Global_THD_manager::get_instance()->remove_thd(m_thd);
-  drop_thd(m_thd);
+  delete m_thd;
   m_thd = nullptr;
+
   if (m_current_thd) m_current_thd->store_globals();
-
-  m_key_deinit = true;
+  m_current_thd = nullptr;
+
+  m_lock_type = TL_READ;
+
   return m_error;
+}
+
+TABLE *Rpl_sys_table_access::get_table() {
+  if (nullptr != m_table_list) {
+    return m_table_list[m_table_data_index].table;
+  }
+
+  return nullptr; /* purecov: inspected */
 }
 
 void Rpl_sys_table_access::handler_write_row_func(
@@ -211,4 +258,145 @@
   str_stream << "Error saving " << field_name << " field of " << m_schema_name
              << "." << m_table_name << ".";
   return str_stream.str();
+}
+
+bool Rpl_sys_table_access::delete_all_rows() {
+  bool error = false;
+
+  TABLE *table = get_table();
+  Rpl_sys_key_access key_access;
+  int key_error =
+      key_access.init(table, Rpl_sys_key_access::enum_key_type::INDEX_NEXT);
+  if (!key_error) {
+    do {
+      error |= (table->file->ha_delete_row(table->record[0]) != 0);
+      if (error) {
+        return true;
+      }
+    } while (!error && !key_access.next());
+  } else if (HA_ERR_END_OF_FILE == key_error) {
+    /* Table is already empty, nothing to delete. */
+  } else {
+    return true;
+  }
+
+  return key_access.deinit();
+}
+
+bool Rpl_sys_table_access::increment_version() {
+  DBUG_TRACE;
+  assert(m_lock_type >= TL_WRITE_ALLOW_WRITE);
+  longlong version = 0;
+
+  TABLE *table_version = m_table_list[m_table_version_index].table;
+  Field **fields = table_version->field;
+  fields[0]->set_notnull();
+  fields[0]->store(m_table_name.c_str(), m_table_name.length(),
+                   &my_charset_bin);
+
+  Rpl_sys_key_access key_access;
+  int error = key_access.init(table_version);
+
+  if (HA_ERR_KEY_NOT_FOUND == error) {
+    /* purecov: begin inspected */
+    error = 0;
+    version = 1;
+    /* purecov: end */
+  } else if (error) {
+    return true; /* purecov: inspected */
+  } else {
+    version = 1 + fields[1]->val_int();
+    error |= table_version->file->ha_delete_row(table_version->record[0]);
+  }
+
+  if (!error) {
+    fields[1]->set_notnull();
+    fields[1]->store(version, true);
+    error |= table_version->file->ha_write_row(table_version->record[0]);
+  }
+
+  error |= (key_access.deinit() != 0);
+
+  return error;
+}
+
+bool Rpl_sys_table_access::update_version(ulonglong version) {
+  DBUG_TRACE;
+  assert(m_lock_type >= TL_WRITE_ALLOW_WRITE);
+  assert(version > 0);
+
+  TABLE *table_version = m_table_list[m_table_version_index].table;
+  Field **fields = table_version->field;
+  fields[0]->set_notnull();
+  fields[0]->store(m_table_name.c_str(), m_table_name.length(),
+                   &my_charset_bin);
+
+  Rpl_sys_key_access key_access;
+  int error = key_access.init(table_version);
+
+  if (HA_ERR_KEY_NOT_FOUND == error) {
+    error = 0; /* purecov: inspected */
+  } else if (error) {
+    return true; /* purecov: inspected */
+  } else {
+    error |= table_version->file->ha_delete_row(table_version->record[0]);
+  }
+
+  if (!error) {
+    fields[1]->set_notnull();
+    fields[1]->store(version, true);
+    error |= table_version->file->ha_write_row(table_version->record[0]);
+  }
+
+  error |= (key_access.deinit() != 0);
+
+  return error;
+}
+
+ulonglong Rpl_sys_table_access::get_version() {
+  DBUG_TRACE;
+  longlong version = 0;
+
+  TABLE *table_version = m_table_list[m_table_version_index].table;
+  Field **fields = table_version->field;
+  fields[0]->set_notnull();
+  fields[0]->store(m_table_name.c_str(), m_table_name.length(),
+                   &my_charset_bin);
+
+  Rpl_sys_key_access key_access;
+  int error = key_access.init(table_version);
+
+  if (!error) {
+    version = fields[1]->val_int();
+  }
+
+  key_access.deinit();
+
+  return version;
+}
+
+bool Rpl_sys_table_access::delete_version() {
+  DBUG_TRACE;
+  assert(m_lock_type >= TL_WRITE_ALLOW_WRITE);
+
+  TABLE *table_version = m_table_list[m_table_version_index].table;
+  Field **fields = table_version->field;
+  fields[0]->set_notnull();
+  fields[0]->store(m_table_name.c_str(), m_table_name.length(),
+                   &my_charset_bin);
+
+  Rpl_sys_key_access key_access;
+  int error = key_access.init(table_version);
+
+  if (HA_ERR_KEY_NOT_FOUND == error) {
+    error = 0; /* purecov: inspected */
+  } else if (error) {
+    return true; /* purecov: inspected */
+  } else {
+    error |= table_version->file->ha_delete_row(table_version->record[0]);
+  }
+
+  error |= (key_access.deinit() != 0);
+
+  return error;
 }