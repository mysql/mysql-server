/*
   Copyright (c) 2000, 2020, Oracle and/or its affiliates.

   This program is free software; you can redistribute it and/or modify
   it under the terms of the GNU General Public License, version 2.0,
   as published by the Free Software Foundation.

   This program is also distributed with certain software (including
   but not limited to OpenSSL) that is licensed under separate terms,
   as designated in a particular file or component or in included license
   documentation.  The authors of MySQL hereby grant you an additional
   permission to link the program and your derivative works with the
   separately licensed software that they have included with MySQL.

   This program is distributed in the hope that it will be useful,
   but WITHOUT ANY WARRANTY; without even the implied warranty of
   MERCHANTABILITY or FITNESS FOR A PARTICULAR PURPOSE.  See the
   GNU General Public License, version 2.0, for more details.

   You should have received a copy of the GNU General Public License
   along with this program; if not, write to the Free Software
   Foundation, Inc., 51 Franklin St, Fifth Floor, Boston, MA 02110-1301  USA */

#include "sql/item.h"

#include "my_compiler.h"
#include "my_config.h"

#include <stdio.h>
#ifdef HAVE_SYS_TIME_H
#include <sys/time.h>
#endif
#include <stddef.h>
#include <algorithm>
#include <utility>

#include "decimal.h"
#include "float.h"
#include "limits.h"
#include "my_alloc.h"
#include "my_dbug.h"
#include "my_inttypes.h"
#include "my_macros.h"
#include "mysql.h"  // IS_NUM
#include "mysql_time.h"
#include "sql/aggregate_check.h"  // Distinct_check
#include "sql/auth/auth_acls.h"
#include "sql/auth/auth_common.h"  // get_column_grant
#include "sql/auth/sql_security_ctx.h"
#include "sql/current_thd.h"
#include "sql/derror.h"         // ER_THD
#include "sql/error_handler.h"  // Internal_error_handler
#include "sql/gis/srid.h"
#include "sql/item_cmpfunc.h"    // COND_EQUAL
#include "sql/item_create.h"     // create_temporal_literal
#include "sql/item_func.h"       // item_func_sleep_init
#include "sql/item_json_func.h"  // json_value
#include "sql/item_row.h"
#include "sql/item_strfunc.h"  // Item_func_conv_charset
#include "sql/item_subselect.h"
#include "sql/item_sum.h"  // Item_sum
#include "sql/json_dom.h"  // Json_wrapper
#include "sql/key.h"
#include "sql/log_event.h"  // append_query_string
#include "sql/mysqld.h"     // lower_case_table_names files_charset_info
#include "sql/protocol.h"
#include "sql/query_options.h"
#include "sql/select_lex_visitor.h"
#include "sql/sp.h"           // sp_map_item_type
#include "sql/sp_rcontext.h"  // sp_rcontext
#include "sql/sql_base.h"     // view_ref_found
#include "sql/sql_bitmap.h"
#include "sql/sql_class.h"  // THD
#include "sql/sql_error.h"
#include "sql/sql_lex.h"
#include "sql/sql_list.h"
#include "sql/sql_show.h"  // append_identifier
#include "sql/sql_time.h"  // Date_time_format
#include "sql/sql_view.h"  // VIEW_ANY_ACL
#include "sql/system_variables.h"
#include "sql/thd_raii.h"
#include "sql/tztime.h"  // my_tz_UTC
#include "template_utils.h"
#include "typelib.h"
#include "unsafe_string_append.h"

using std::max;
using std::min;
using std::string;

const String my_null_string("NULL", 4, default_charset_info);

/**
  Alias from select list can be referenced only from ORDER BY (SQL Standard) or
  from HAVING, GROUP BY and a subquery in the select list (MySQL extension).

  We don't allow it be referenced from the SELECT list, with one exception:
  it's accepted if nested in a subquery, which is inconsistent but necessary
  as our users have shown to rely on this workaround.
*/
static inline bool select_alias_referencable(enum_parsing_context place) {
  return (place == CTX_SELECT_LIST || place == CTX_GROUP_BY ||
          place == CTX_HAVING || place == CTX_ORDER_BY);
}

Type_properties::Type_properties(Item &item)
    : m_type(item.data_type()),
      m_unsigned_flag(item.unsigned_flag),
      m_max_length(item.max_length),
      m_collation(item.collation) {}

static enum_field_types real_data_type(Item *item);

/*****************************************************************************
** Item functions
*****************************************************************************/

/**
  Init all special items.
*/

void item_init(void) {
  item_func_sleep_init();
  uuid_short_init();
}

Item::Item()
    : next_free(nullptr),
      str_value(),
      collation(&my_charset_bin, DERIVATION_COERCIBLE),
      item_name(),
      orig_name(),
      max_length(0),
      marker(MARKER_NONE),
      cmp_context(INVALID_RESULT),
      is_parser_item(false),
      is_expensive_cache(-1),
      m_data_type(MYSQL_TYPE_INVALID),
      fixed(false),
      decimals(0),
      maybe_null(false),
      null_value(false),
      unsigned_flag(false),
      m_is_window_function(false),
      derived_used(false),
      m_accum_properties(0) {
#ifndef DBUG_OFF
  contextualized = true;
#endif  // DBUG_OFF

  // Put item into global list so that we can free all items at end
  current_thd->add_item(this);
}

Item::Item(THD *thd, const Item *item)
    : next_free(nullptr),
      str_value(item->str_value),
      collation(item->collation),
      item_name(item->item_name),
      orig_name(item->orig_name),
      max_length(item->max_length),
      marker(MARKER_NONE),
      cmp_context(item->cmp_context),
      is_parser_item(false),
      is_expensive_cache(-1),
      m_data_type(item->data_type()),
      fixed(item->fixed),
      decimals(item->decimals),
      maybe_null(item->maybe_null),
      null_value(item->null_value),
      unsigned_flag(item->unsigned_flag),
      m_is_window_function(item->m_is_window_function),
      derived_used(item->derived_used),
      m_accum_properties(item->m_accum_properties) {
#ifndef DBUG_OFF
  DBUG_ASSERT(item->contextualized);
  contextualized = true;
#endif  // DBUG_OFF

  // Add item to global list
  thd->add_item(this);
}

Item::Item(const POS &)
    : next_free(nullptr),
      str_value(),
      collation(&my_charset_bin, DERIVATION_COERCIBLE),
      item_name(),
      orig_name(),
      max_length(0),
      marker(MARKER_NONE),
      cmp_context(INVALID_RESULT),
      is_parser_item(true),
      is_expensive_cache(-1),
      m_data_type(MYSQL_TYPE_INVALID),
      fixed(false),
      decimals(0),
      maybe_null(false),
      null_value(false),
      unsigned_flag(false),
      m_is_window_function(false),
      derived_used(false),
      m_accum_properties(0) {}

/**
  @todo
    Make this functions class dependent
*/

bool Item::val_bool() {
  switch (result_type()) {
    case INT_RESULT:
      return val_int() != 0;
    case DECIMAL_RESULT: {
      my_decimal decimal_value;
      my_decimal *val = val_decimal(&decimal_value);
      if (val) return !my_decimal_is_zero(val);
      return false;
    }
    case REAL_RESULT:
    case STRING_RESULT:
      return val_real() != 0.0;
    case ROW_RESULT:
    default:
      DBUG_ASSERT(0);
      return false;  // Wrong (but safe)
  }
}

/*
  For the items which don't have its own fast val_str_ascii()
  implementation we provide a generic slower version,
  which converts from the Item character set to ASCII.
  For better performance conversion happens only in
  case of a "tricky" Item character set (e.g. UCS2).
  Normally conversion does not happen.
*/
String *Item::val_str_ascii(String *str) {
  DBUG_ASSERT(str != &str_value);

  uint errors;
  String *res = val_str(&str_value);
  if (!res) return nullptr;

  if (!(res->charset()->state & MY_CS_NONASCII))
    str = res;
  else {
    if ((null_value = str->copy(res->ptr(), res->length(), collation.collation,
                                &my_charset_latin1, &errors)))
      return nullptr;
  }
  return str;
}

String *Item::val_string_from_real(String *str) {
  double nr = val_real();
  if (null_value) return nullptr; /* purecov: inspected */
  str->set_real(nr, decimals, &my_charset_bin);
  return str;
}

String *Item::val_string_from_int(String *str) {
  longlong nr = val_int();
  if (null_value) return nullptr;
  str->set_int(nr, unsigned_flag, &my_charset_bin);
  return str;
}

String *Item::val_string_from_decimal(String *str) {
  my_decimal dec_buf, *dec = val_decimal(&dec_buf);
  if (null_value) return error_str();
  my_decimal_round(E_DEC_FATAL_ERROR, dec, decimals, false, &dec_buf);
  my_decimal2string(E_DEC_FATAL_ERROR, &dec_buf, str);
  return str;
}

String *Item::val_string_from_datetime(String *str) {
  DBUG_ASSERT(fixed == 1);
  MYSQL_TIME ltime;
  if (get_date(&ltime, TIME_FUZZY_DATE) ||
      (null_value = str->alloc(MAX_DATE_STRING_REP_LENGTH)))
    return error_str();
  make_datetime((Date_time_format *)nullptr, &ltime, str, decimals);
  return str;
}

String *Item::val_string_from_date(String *str) {
  DBUG_ASSERT(fixed == 1);
  MYSQL_TIME ltime;
  if (get_date(&ltime, TIME_FUZZY_DATE) ||
      (null_value = str->alloc(MAX_DATE_STRING_REP_LENGTH)))
    return error_str();
  make_date((Date_time_format *)nullptr, &ltime, str);
  return str;
}

String *Item::val_string_from_time(String *str) {
  DBUG_ASSERT(fixed == 1);
  MYSQL_TIME ltime;
  if (get_time(&ltime) || (null_value = str->alloc(MAX_DATE_STRING_REP_LENGTH)))
    return error_str();
  make_time((Date_time_format *)nullptr, &ltime, str, decimals);
  return str;
}

my_decimal *Item::val_decimal_from_real(my_decimal *decimal_value) {
  DBUG_TRACE;
  double nr = val_real();
  if (null_value) return nullptr;
  double2my_decimal(E_DEC_FATAL_ERROR, nr, decimal_value);
  return decimal_value;
}

my_decimal *Item::val_decimal_from_int(my_decimal *decimal_value) {
  longlong nr = val_int();
  if (null_value) return nullptr;
  int2my_decimal(E_DEC_FATAL_ERROR, nr, unsigned_flag, decimal_value);
  return decimal_value;
}

my_decimal *Item::val_decimal_from_string(my_decimal *decimal_value) {
  String *res;

  if (!(res = val_str(&str_value))) return nullptr;

  if (str2my_decimal(E_DEC_FATAL_ERROR & ~E_DEC_BAD_NUM, res->ptr(),
                     res->length(), res->charset(), decimal_value)) {
    /*
      The EC_BAD_NUM message is awkward that's why we didn't let
      str2my_decimal() send it above. We unconditionally send:
    */
    ErrConvString err(res);
    push_warning_printf(
        current_thd, Sql_condition::SL_WARNING, ER_TRUNCATED_WRONG_VALUE,
        ER_THD(current_thd, ER_TRUNCATED_WRONG_VALUE), "DECIMAL", err.ptr());
  }
  return decimal_value;
}

my_decimal *Item::val_decimal_from_date(my_decimal *decimal_value) {
  DBUG_ASSERT(fixed == 1);
  MYSQL_TIME ltime;
  if (get_date(&ltime, TIME_FUZZY_DATE)) {
    /*
      The conversion may fail in strict mode. Do not return a NULL pointer,
      as the result may be used in subsequent arithmetic operations.
     */
    my_decimal_set_zero(decimal_value);
    null_value = true;  // set NULL, stop processing
    return decimal_value;
  }
  return date2my_decimal(&ltime, decimal_value);
}

my_decimal *Item::val_decimal_from_time(my_decimal *decimal_value) {
  DBUG_ASSERT(fixed == 1);
  MYSQL_TIME ltime;
  if (get_time(&ltime)) {
    my_decimal_set_zero(decimal_value);
    null_value = true;
    return nullptr;
  }
  return date2my_decimal(&ltime, decimal_value);
}

longlong Item::val_time_temporal() {
  MYSQL_TIME ltime;
  if ((null_value = get_time(&ltime))) return 0;
  return TIME_to_longlong_time_packed(ltime);
}

longlong Item::val_date_temporal() {
  MYSQL_TIME ltime;
  const sql_mode_t mode = current_thd->variables.sql_mode;
  const my_time_flags_t flags =
      TIME_FUZZY_DATE | (mode & MODE_INVALID_DATES ? TIME_INVALID_DATES : 0) |
      (mode & MODE_NO_ZERO_IN_DATE ? TIME_NO_ZERO_IN_DATE : 0) |
      (mode & MODE_NO_ZERO_DATE ? TIME_NO_ZERO_DATE : 0);
  if (get_date(&ltime, flags)) return error_int();
  return TIME_to_longlong_datetime_packed(ltime);
}

// TS-TODO: split into separate methods?
longlong Item::val_temporal_with_round(enum_field_types type, uint8 dec) {
  longlong nr = val_temporal_by_field_type();
  longlong diff =
      my_time_fraction_remainder(my_packed_time_get_frac_part(nr), dec);
  longlong abs_diff = diff > 0 ? diff : -diff;
  if (abs_diff * 2 >= (int)log_10_int[DATETIME_MAX_DECIMALS - dec]) {
    /* Needs rounding */
    switch (type) {
      case MYSQL_TYPE_TIME: {
        MYSQL_TIME ltime;
        TIME_from_longlong_time_packed(&ltime, nr);
        return my_time_adjust_frac(&ltime, dec,
                                   current_thd->is_fsp_truncate_mode())
                   ? 0
                   : TIME_to_longlong_time_packed(ltime);
      }
      case MYSQL_TYPE_TIMESTAMP:
      case MYSQL_TYPE_DATETIME: {
        MYSQL_TIME ltime;
        int warnings = 0;
        TIME_from_longlong_datetime_packed(&ltime, nr);
        return propagate_datetime_overflow(
                   current_thd, &warnings,
                   my_datetime_adjust_frac(&ltime, dec, &warnings,
                                           current_thd->is_fsp_truncate_mode()))
                   ? 0
                   : TIME_to_longlong_datetime_packed(ltime);
        return nr;
      }
      default:
        DBUG_ASSERT(0);
        break;
    }
  }
  /* Does not need rounding, do simple truncation. */
  nr -= diff;
  return nr;
}

double Item::val_real_from_decimal() {
  /* Note that fix_fields may not be called for Item_avg_field items */
  double result;
  my_decimal value_buff, *dec_val = val_decimal(&value_buff);
  if (null_value) return 0.0;
  my_decimal2double(E_DEC_FATAL_ERROR, dec_val, &result);
  return result;
}

double Item::val_real_from_string() {
  DBUG_ASSERT(fixed);
  StringBuffer<STRING_BUFFER_USUAL_SIZE> tmp;
  const String *res = val_str(&tmp);
  if (res == nullptr) return 0.0;
  int err_not_used;
  const char *end_not_used;
  return my_strntod(res->charset(), res->ptr(), res->length(), &end_not_used,
                    &err_not_used);
}

longlong Item::val_int_from_decimal() {
  /* Note that fix_fields may not be called for Item_avg_field items */
  longlong result;
  my_decimal value, *dec_val = val_decimal(&value);
  if (null_value) return 0;
  my_decimal2int(E_DEC_FATAL_ERROR, dec_val, unsigned_flag, &result);
  return result;
}

longlong Item::val_int_from_time() {
  DBUG_ASSERT(fixed == 1);
  MYSQL_TIME ltime;
  ulonglong value = 0;
  if (get_time(&ltime)) return 0LL;

  if (current_thd->is_fsp_truncate_mode())
    value = TIME_to_ulonglong_time(ltime);
  else
    value = TIME_to_ulonglong_time_round(ltime);

  return (ltime.neg ? -1 : 1) * value;
}

longlong Item::val_int_from_date() {
  DBUG_ASSERT(fixed == 1);
  MYSQL_TIME ltime;
  return get_date(&ltime, TIME_FUZZY_DATE)
             ? 0LL
             : (longlong)TIME_to_ulonglong_date(ltime);
}

longlong Item::val_int_from_datetime() {
  DBUG_ASSERT(fixed == 1);
  MYSQL_TIME ltime;
  if (get_date(&ltime, TIME_FUZZY_DATE)) return 0LL;

  if (current_thd->is_fsp_truncate_mode())
    return TIME_to_ulonglong_datetime(ltime);
  else {
    return propagate_datetime_overflow(current_thd, [&](int *warnings) {
      return TIME_to_ulonglong_datetime_round(ltime, warnings);
    });
  }
}

longlong Item::val_int_from_string() {
  DBUG_ASSERT(fixed);
  StringBuffer<MY_INT64_NUM_DECIMAL_DIGITS + 1> tmp;
  const String *res = val_str(&tmp);
  if (res == nullptr) return 0;
  int err_not_used;
  return my_strntoll(res->charset(), res->ptr(), res->length(), 10, nullptr,
                     &err_not_used);
}

type_conversion_status Item::save_time_in_field(Field *field) {
  MYSQL_TIME ltime;
  if (get_time(&ltime)) return set_field_to_null_with_conversions(field, false);
  field->set_notnull();
  return field->store_time(&ltime, decimals);
}

type_conversion_status Item::save_date_in_field(Field *field) {
  MYSQL_TIME ltime;
  my_time_flags_t flags = TIME_FUZZY_DATE;
  const sql_mode_t mode = field->table->in_use->variables.sql_mode;
  if (mode & MODE_INVALID_DATES) flags |= TIME_INVALID_DATES;
  if (get_date(&ltime, flags))
    return set_field_to_null_with_conversions(field, false);
  field->set_notnull();
  return field->store_time(&ltime, decimals);
}

/*
  Store the string value in field directly

  SYNOPSIS
    Item::save_str_value_in_field()
    field   a pointer to field where to store
    result  the pointer to the string value to be stored

  DESCRIPTION
    The method is used by Item_*::save_in_field_inner() implementations
    when we don't need to calculate the value to store
    See Item_string::save_in_field_inner() implementation for example

  IMPLEMENTATION
    Check if the Item is null and stores the NULL or the
    result value in the field accordingly.

  RETURN
    Nonzero value if error
*/

type_conversion_status Item::save_str_value_in_field(Field *field,
                                                     String *result) {
  if (null_value) return set_field_to_null(field);

  field->set_notnull();
  return field->store(result->ptr(), result->length(), collation.collation);
}

/**
  Aggregates data types from array of items into current item

  @param items  array of items to aggregate the type from

  This function aggregates all type information from the array of items.
  Found type is supposed to be used later as the result data type
  of a multi-argument function.
  Aggregation itself is performed partially by the Field::field_type_merge()
  function.
*/

void Item::aggregate_type(Bounds_checked_array<Item *> items) {
  uint itemno = 0;
  const uint count = items.size();
  while (itemno < count && items[itemno]->data_type() == MYSQL_TYPE_NULL)
    itemno++;

  if (itemno == count)  // All items have NULL type, consolidated type is NULL
  {
    set_data_type(MYSQL_TYPE_NULL);
    return;
  }

  DBUG_ASSERT(items[itemno]->result_type() != ROW_RESULT);

  enum_field_types new_type = real_data_type(items[itemno]);
  uint8 new_dec = items[itemno]->decimals;
  bool new_unsigned = items[itemno]->unsigned_flag;
  bool mixed_signs = false;

  for (itemno = itemno + 1; itemno < count; itemno++) {
    // Do not aggregate items with NULL type
    if (items[itemno]->data_type() == MYSQL_TYPE_NULL) continue;
    DBUG_ASSERT(items[itemno]->result_type() != ROW_RESULT);
    new_type = Field::field_type_merge(new_type, real_data_type(items[itemno]));
    mixed_signs |= (new_unsigned != items[itemno]->unsigned_flag);
    new_dec = max<uint8>(new_dec, items[itemno]->decimals);
  }
  if (mixed_signs && is_integer_type(new_type)) {
    bool bump_range = false;
    for (uint i = 0; i < count; i++)
      bump_range |= (items[i]->unsigned_flag &&
                     (items[i]->data_type() == new_type ||
                      items[i]->data_type() == MYSQL_TYPE_BIT));
    if (bump_range) {
      switch (new_type) {
        case MYSQL_TYPE_TINY:
          new_type = MYSQL_TYPE_SHORT;
          break;
        case MYSQL_TYPE_SHORT:
          new_type = MYSQL_TYPE_INT24;
          break;
        case MYSQL_TYPE_INT24:
          new_type = MYSQL_TYPE_LONG;
          break;
        case MYSQL_TYPE_LONG:
          new_type = MYSQL_TYPE_LONGLONG;
          break;
        case MYSQL_TYPE_LONGLONG:
          new_type = MYSQL_TYPE_NEWDECIMAL;
          break;
        default:
          break;
      }
    }
  }

  set_data_type(real_type_to_type(new_type));
  decimals = new_dec;
  unsigned_flag = new_unsigned && !mixed_signs;
  max_length = 0;
  return;
}

bool Item::itemize(Parse_context *pc, Item **res) {
  if (skip_itemize(res)) return false;
  if (super::contextualize(pc)) return true;

  // Add item to global list
  pc->thd->add_item(this);
  /*
    Item constructor can be called during execution other then SQL_COM
    command => we should check pc->select on zero
  */
  if (pc->select) {
    enum_parsing_context place = pc->select->parsing_place;
    if (place == CTX_SELECT_LIST || place == CTX_HAVING)
      pc->select->select_n_having_items++;
  }
  return false;
}

uint Item::decimal_precision() const {
  Item_result restype = result_type();

  if ((restype == DECIMAL_RESULT) || (restype == INT_RESULT)) {
    uint prec = my_decimal_length_to_precision(max_char_length(), decimals,
                                               unsigned_flag);
    return min<uint>(prec, DECIMAL_MAX_PRECISION);
  }
  switch (data_type()) {
    case MYSQL_TYPE_TIME:
      return decimals + TIME_INT_DIGITS;
    case MYSQL_TYPE_DATETIME:
    case MYSQL_TYPE_TIMESTAMP:
      return decimals + DATETIME_INT_DIGITS;
    case MYSQL_TYPE_DATE:
      return decimals + DATE_INT_DIGITS;
    default:
      break;
  }
  return min<uint>(max_char_length(), DECIMAL_MAX_PRECISION);
}

uint Item::time_precision() {
  if (const_item() && result_type() == STRING_RESULT && !is_temporal()) {
    MYSQL_TIME ltime;
    String buf, *tmp;
    MYSQL_TIME_STATUS status;
    DBUG_ASSERT(fixed);
    // Nanosecond rounding is not needed, for performance purposes
    if ((tmp = val_str(&buf)) &&
        str_to_time(tmp, &ltime, TIME_FRAC_TRUNCATE, &status) == 0)
      return min(status.fractional_digits, uint{DATETIME_MAX_DECIMALS});
  }
  return min(decimals, uint8{DATETIME_MAX_DECIMALS});
}

uint Item::datetime_precision() {
  if (const_item() && result_type() == STRING_RESULT && !is_temporal()) {
    MYSQL_TIME ltime;
    String buf, *tmp;
    MYSQL_TIME_STATUS status;
    DBUG_ASSERT(fixed);
    // Nanosecond rounding is not needed, for performance purposes
    if ((tmp = val_str(&buf)) &&
        !propagate_datetime_overflow(
            current_thd, &status.warnings,
            str_to_datetime(tmp, &ltime, TIME_FRAC_TRUNCATE | TIME_FUZZY_DATE,
                            &status)))
      return min(status.fractional_digits, uint{DATETIME_MAX_DECIMALS});
  }
  return min(decimals, uint8{DATETIME_MAX_DECIMALS});
}

void Item::print_item_w_name(const THD *thd, String *str,
                             enum_query_type query_type) const {
  print(thd, str, query_type);

  if (item_name.is_set() && query_type != QT_NORMALIZED_FORMAT) {
    str->append(STRING_WITH_LEN(" AS "));
    append_identifier(thd, str, item_name.ptr(), item_name.length());
  }
}

/**
   @details
   "SELECT (subq) GROUP BY (same_subq)" confuses ONLY_FULL_GROUP_BY (it does
   not see that both subqueries are the same, raises an error).
   To avoid hitting this problem, if the original query was:
   "SELECT expression AS x GROUP BY x", we print "GROUP BY x", not
   "GROUP BY expression". Same for ORDER BY.
   This has practical importance for views created as
   "CREATE VIEW v SELECT (subq) AS x GROUP BY x"
   (print_order() is used to write the view's definition in the frm file).
   We make one exception: if the view is merge-able, its ORDER clause will be
   merged into the parent query's. If an identifier in the merged ORDER clause
   is allowed to be either an alias or an expression of the view's underlying
   tables, resolution is difficult: it may be to be found in the underlying
   tables of the view, or in the SELECT list of the view; unlike other ORDER
   elements directly originating from the parent query.
   To avoid this problem, if the view is merge-able, we print the
   expression. This does not cause problems with only_full_group_by, because a
   merge-able view never has GROUP BY. @see mysql_register_view().
*/
void Item::print_for_order(const THD *thd, String *str,
                           enum_query_type query_type, bool used_alias) const {
  if ((query_type & QT_NORMALIZED_FORMAT) != 0)
    str->append("?");
  else if (used_alias) {
    DBUG_ASSERT(item_name.is_set());
    // In the clause, user has referenced expression using an alias; we use it
    append_identifier(thd, str, item_name.ptr(), item_name.length());
  } else {
    if (type() == Item::INT_ITEM && basic_const_item()) {
      /*
        "ORDER BY N" means "order by the N-th element". To avoid such
        interpretation we write "ORDER BY ''", which is equivalent.
      */
      str->append("''");
    } else
      print(thd, str, query_type);
  }
}

bool Item::visitor_processor(uchar *arg) {
  Select_lex_visitor *visitor = pointer_cast<Select_lex_visitor *>(arg);
  return visitor->visit(this);
}

/**
  rename item (used for views, cleanup() return original name).

  @param new_name	new name of item;
*/

void Item::rename(char *new_name) {
  /*
    we can compare pointers to names here, because if name was not changed,
    pointer will be same
  */
  if (!orig_name.is_set() && new_name != item_name.ptr()) orig_name = item_name;
  item_name.set(new_name);
}

Item *Item::transform(Item_transformer transformer, uchar *arg) {
  return (this->*transformer)(arg);
}

bool Item_ident::itemize(Parse_context *pc, Item **res) {
  if (skip_itemize(res)) return false;
  if (super::itemize(pc, res)) return true;
  context = pc->thd->lex->current_context();
  return false;
}

bool Item::check_function_as_value_generator(uchar *checker_args) {
  Check_function_as_value_generator_parameters *func_arg =
      pointer_cast<Check_function_as_value_generator_parameters *>(
          checker_args);
  Item_func *func_item = nullptr;
  if (type() == Item::FUNC_ITEM &&
      ((func_item = down_cast<Item_func *>(this)))) {
    func_arg->banned_function_name = func_item->func_name();
  }
  func_arg->err_code = func_arg->get_unnamed_function_error_code();
  return true;
}

bool Item_ident::update_depended_from(uchar *arg) {
  auto *info = pointer_cast<Item_ident::Depended_change *>(arg);
  if (depended_from == info->old_depended_from)
    depended_from = info->new_depended_from;
  return false;
}

/**
  Store the pointer to this item field into a list if not already there.

  The method is used by Item::walk to collect all unique Item_field objects
  from a tree of Items into a set of items represented as a list.

  Item_cond::walk() and Item_func::walk() stop the evaluation of the
  processor function for its arguments once the processor returns
  true.Therefore in order to force this method being called for all item
  arguments in a condition the method must return false.

  @param arg  pointer to a mem_root_deque<Item_field *>

  @return
    false to force the evaluation of collect_item_field_processor
    for the subsequent items.
*/

bool Item_field::collect_item_field_processor(uchar *arg) {
  DBUG_TRACE;
  DBUG_PRINT("info", ("%s", field_name ? field_name : "noname"));
  mem_root_deque<Item_field *> *item_list =
      reinterpret_cast<mem_root_deque<Item_field *> *>(arg);
  for (Item_field *curr_item : *item_list) {
    if (curr_item->eq(this, true)) return false; /* Already in the set. */
  }
  item_list->push_back(this);
  return false;
}

bool Item_field::collect_item_field_or_view_ref_processor(uchar *arg) {
  auto *info = pointer_cast<Collect_item_fields_or_view_refs *>(arg);
  if (info->is_stopped(this)) return false;

  List_iterator<Item> item_list_it(*info->m_item_fields_or_view_refs);
  Item *curr_item;
  while ((curr_item = item_list_it++)) {
    if (curr_item->eq(this, true)) return false; /* Already in the set. */
  }
  info->m_item_fields_or_view_refs->push_back(this);
  return false;
}

bool Item_field::add_field_to_set_processor(uchar *arg) {
  DBUG_TRACE;
  DBUG_PRINT("info", ("%s", field->field_name ? field->field_name : "noname"));
  TABLE *table = (TABLE *)arg;
  if (table_ref->table == table)
    bitmap_set_bit(&table->tmp_set, field->field_index());
  return false;
}

bool Item_field::add_field_to_cond_set_processor(uchar *) {
  DBUG_TRACE;
  DBUG_PRINT("info", ("%s", field->field_name ? field->field_name : "noname"));
  bitmap_set_bit(&field->table->cond_set, field->field_index());
  return false;
}

bool Item_field::remove_column_from_bitmap(uchar *argument) {
  MY_BITMAP *bitmap = reinterpret_cast<MY_BITMAP *>(argument);
  bitmap_clear_bit(bitmap, field->field_index());
  return false;
}

/**
  Check if an Item_field references some field from a list of fields.

  Check whether the Item_field represented by 'this' references any
  of the fields in the keyparts passed via 'arg'. Used with the
  method Item::walk() to test whether any keypart in a sequence of
  keyparts is referenced in an expression.

  @param arg   Field being compared, arg must be of type Field

  @retval
    true  if 'this' references the field 'arg'
  @retval
    false otherwise
*/

bool Item_field::find_item_in_field_list_processor(uchar *arg) {
  KEY_PART_INFO *first_non_group_part = *((KEY_PART_INFO **)arg);
  KEY_PART_INFO *last_part = *(((KEY_PART_INFO **)arg) + 1);
  KEY_PART_INFO *cur_part;

  for (cur_part = first_non_group_part; cur_part != last_part; cur_part++) {
    if (field->eq(cur_part->field)) return true;
  }
  return false;
}

bool Item_field::check_column_from_derived_table(uchar *arg) {
  TABLE_LIST *tl = pointer_cast<TABLE_LIST *>(arg);
  if (field->table == tl->table) {
    // If the expression in the derived table for this column has a subquery
    // or contains parameters or has non-deterministic result, condition is
    // not pushed down.
    // Expressions having subqueries need a more complicated replacement
    // strategy than the one that currently exists when the condition is
    // moved to derived table.
    // Expression having parameters when cloned as part of replacement have
    // problems to locate the original "?" and therefore will not be able to
    // get the value.  TODO: Lift these two limitations.
    // Any condition with expressions having non-deterministic result in the
    // underlying derived table should not be pushed.
    // For ex:
    // select * from (select rand() as a from t1) where a >0.5;
    // Here a > 0.5 if pushed down would result in rand() getting evaluated
    // twice because the query would then be
    // select * from (select rand() as a from t1 where rand() > 0.5) which
    // is not correct. See also Item_func::check_column_from_derived_table
    Item *item = tl->get_derived_expr(field->field_index());
    return (item->has_subquery() ||
            (item->used_tables() & (INNER_TABLE_BIT | RAND_TABLE_BIT)));
  }
  return true;
}

/**
  Check if this column is found in PARTITION clause of all the window functions.
  Called when checking to see if a condition can be pushed past window functions
  while pushing conditions down to materialized derived tables.

  @param arg derived table

  @retval
  false if this field is part of PARTITION clause of all window functions
  present in the derived table.
  @retval
  true otherwise
*/

bool Item_field::check_column_in_window_functions(uchar *arg) {
  TABLE_LIST *tl = pointer_cast<TABLE_LIST *>(arg);
  // Find the expression corresponding to this column in derived table and use
  // that to find in window functions of the derived table.
  SELECT_LEX *select = tl->derived_unit()->first_select();
  Item *item = tl->get_derived_expr(field->field_index());

  bool ret = true;
  List_iterator<Window> li(select->m_windows);
  for (Window *w = li++; w != nullptr; w = li++) {
    ret = true;
    for (ORDER *o = w->first_partition_by(); o != nullptr; o = o->next) {
      Item *expr = *(o->item);
      if (expr == item || item->eq(expr, false)) {
        ret = false;
        break;
      }
    }
    if (ret) return ret;
  }
  return ret;
}

/**
  Check if this column is found in GROUP BY.
  Called when checking to see if a condition can be pushed past GROUP BY
  while pushing conditions down to materialized derived tables.

  @param arg derived table

  @retval
  false if this field is not part of GROUP BY.
  @retval
  true otherwise.
*/
bool Item_field::check_column_in_group_by(uchar *arg) {
  TABLE_LIST *tl = pointer_cast<TABLE_LIST *>(arg);
  // Find the expression correspondiing to this column in derived table and
  // use that to find in GROUP BY of the derived table.
  SELECT_LEX *select = tl->derived_unit()->first_select();
  Item *item = tl->get_derived_expr(field->field_index());

  for (ORDER *group = select->group_list.first; group; group = group->next) {
    if (*group->item == item || item->eq(*group->item, false)) return false;
  }
  return true;
}

Item *Item_field::replace_with_derived_expr(uchar *arg) {
  TABLE_LIST *dt = pointer_cast<TABLE_LIST *>(arg);
  // This column's table reference should be same as the derived table from
  // where the replacement is retrieved. If not, it is presumed that the
  // column has already been replaced with derived table expression (Maybe
  // there was an earlier reference to the same column in the condition that
  // is being pushed down). There is no need to do anything in such a case.
  return (dt == table_ref)
             ? dt->get_clone_for_derived_expr(
                   current_thd, dt->get_derived_expr(field->field_index()))
             : this;
}

Item *Item_field::replace_with_derived_expr_ref(uchar *arg) {
  TABLE_LIST *dt = pointer_cast<TABLE_LIST *>(arg);
  // This column's table reference should be same as the derived table from
  // where the replacement is retrieved. If not, it is presumed that the
  // column has already been replaced with derived table expression (Maybe
  // there was an earlier reference to the same column in the condition that
  // is being pushed down). There is no need to do anything in such a case.
  if (dt != table_ref) return this;
  SELECT_LEX *select = dt->derived_unit()->first_select();
  // Get the expression in the derived table and find the right ref item to
  // point to.
  Item *select_item = dt->get_derived_expr(field->field_index());
  Item *new_ref = nullptr;
  if (select_item) {
    uint counter = 0;
    enum_resolution_type resolution;
    if (find_item_in_list(current_thd, select_item, select->get_fields_list(),
                          &counter, REPORT_EXCEPT_NOT_FOUND, &resolution)) {
      Item **replace_item = &select->base_ref_items[counter];
      new_ref = new Item_ref(&select->context, replace_item, nullptr, nullptr,
                             (*replace_item)->item_name.ptr(),
                             resolution == RESOLVED_AGAINST_ALIAS);
    }
  }
  DBUG_ASSERT(new_ref);
  return new_ref;
}

bool Item_field::check_function_as_value_generator(uchar *checker_args) {
  Check_function_as_value_generator_parameters *func_args =
      pointer_cast<Check_function_as_value_generator_parameters *>(
          checker_args);
  // We walk through the Item tree twice to check for disallowed functions;
  // once before resolving is done and once after resolving is done. Before
  // resolving is done, we don't have the field object available, and hence
  // the nullptr check.
  if (field == nullptr) {
    return false;
  }

  int fld_idx = func_args->col_index;
  DBUG_ASSERT(fld_idx > -1);

  /*
    Don't allow the GC (or default expression) to refer itself or another GC
    (or default expressions) that is defined after it.
  */
  if ((func_args->source != VGS_CHECK_CONSTRAINT) &&
      (field->is_gcol() ||
       field->has_insert_default_general_value_expression()) &&
      field->field_index() >= fld_idx) {
    func_args->err_code = (func_args->source == VGS_GENERATED_COLUMN)
                              ? ER_GENERATED_COLUMN_NON_PRIOR
                              : ER_DEFAULT_VAL_GENERATED_NON_PRIOR;
    return true;
  }
  /*
    If a generated column, default expression or check constraint depends
    on an auto_increment column:
    - calculation of the generated value is done before write_row(),
    - but the auto_increment value is determined in write_row() by the
    engine.
    So this case is forbidden.
  */
  if (field->is_flag_set(AUTO_INCREMENT_FLAG)) {
    func_args->err_code =
        (func_args->source == VGS_GENERATED_COLUMN)
            ? ER_GENERATED_COLUMN_REF_AUTO_INC
            : (func_args->source == VGS_DEFAULT_EXPRESSION)
                  ? ER_DEFAULT_VAL_GENERATED_REF_AUTO_INC
                  : ER_CHECK_CONSTRAINT_REFERS_AUTO_INCREMENT_COLUMN;
    return true;
  }

  return false;
}

/**
  Check privileges of base table column
*/

bool Item_field::check_column_privileges(uchar *arg) {
  THD *thd = (THD *)arg;

  Internal_error_handler_holder<View_error_handler, TABLE_LIST> view_handler(
      thd, context->view_error_handler, context->view_error_handler_arg);
  if (check_column_grant_in_table_ref(thd, table_ref, field_name,
                                      strlen(field_name),
                                      thd->want_privilege)) {
    return true;
  }

  return false;
}

/**
  Check privileges of view column.

  @note this function will be called for columns from views and derived tables,
  however privilege check for derived tables should be skipped
  (those columns are checked against the base tables).
*/

bool Item_view_ref::check_column_privileges(uchar *arg) {
  THD *thd = (THD *)arg;

  if (cached_table->is_derived())  // Rely on checking underlying tables
    return false;

  Internal_error_handler_holder<View_error_handler, TABLE_LIST> view_handler(
      thd, context->view_error_handler, context->view_error_handler_arg);

  DBUG_ASSERT(strlen(cached_table->get_table_name()) > 0);

  if (check_column_grant_in_table_ref(thd, cached_table, field_name,
                                      strlen(field_name), thd->want_privilege))
    return true;

  return false;
}

bool Item::may_evaluate_const(const THD *thd) const {
  // Ensure tables are locked whenever preparation is complete
  DBUG_ASSERT(!thd->lex->is_exec_started() ||
              thd->lex->is_query_tables_locked());
  return !(thd->lex->context_analysis_only & CONTEXT_ANALYSIS_ONLY_VIEW) &&
         (const_item() ||
          (const_for_execution() && thd->lex->is_exec_started()));
}

bool Item::check_cols(uint c) {
  if (c != 1) {
    my_error(ER_OPERAND_COLUMNS, MYF(0), c);
    return true;
  }
  return false;
}

const Name_string null_name_string(nullptr, 0);

void Name_string::copy(const char *str, size_t length, const CHARSET_INFO *cs) {
  if (!length) {
    /* Empty string, used by AS or internal function like last_insert_id() */
    set(str ? "" : nullptr, 0);
    return;
  }
  if (cs->ctype) {
    /*
      This will probably need a better implementation in the future:
      a function in CHARSET_INFO structure.
    */
    while (length && !my_isgraph(cs, *str)) {  // Fix problem with yacc
      length--;
      str++;
    }
  }
  if (!my_charset_same(cs, system_charset_info)) {
    size_t res_length;
    char *tmp = sql_strmake_with_convert(str, length, cs, MAX_ALIAS_NAME,
                                         system_charset_info, &res_length);
    set(tmp, tmp ? res_length : 0);
  } else {
    size_t len = min<size_t>(length, MAX_ALIAS_NAME);
    char *tmp = sql_strmake(str, len);
    set(tmp, tmp ? len : 0);
  }
}

void Item_name_string::copy(const char *str_arg, size_t length_arg,
                            const CHARSET_INFO *cs_arg,
                            bool is_autogenerated_arg) {
  m_is_autogenerated = is_autogenerated_arg;
  copy(str_arg, length_arg, cs_arg);
  if (length_arg > length() && !is_autogenerated()) {
    ErrConvString tmp(str_arg, static_cast<uint>(length_arg), cs_arg);
    if (length() == 0)
      push_warning_printf(
          current_thd, Sql_condition::SL_WARNING, ER_NAME_BECOMES_EMPTY,
          ER_THD(current_thd, ER_NAME_BECOMES_EMPTY), tmp.ptr());
    else
      push_warning_printf(current_thd, Sql_condition::SL_WARNING,
                          ER_REMOVED_SPACES,
                          ER_THD(current_thd, ER_REMOVED_SPACES), tmp.ptr());
  }
}

/**
  @details
  This function is called when:
  - Comparing items in the WHERE clause (when doing where optimization)
  - When trying to find an ORDER BY/GROUP BY item in the SELECT part
  - When matching fields in multiple equality objects (Item_equal)
*/

bool Item::eq(const Item *item, bool) const {
  /*
    Note, that this is never true if item is a Item_param:
    for all basic constants we have special checks, and Item_param's
    type() can be only among basic constant types.
  */
  return type() == item->type() && item_name.eq_safe(item->item_name);
}

Item *Item::safe_charset_converter(THD *thd, const CHARSET_INFO *tocs) {
  Item_func_conv_charset *conv =
      new Item_func_conv_charset(thd, this, tocs, true);
  return conv && conv->safe ? conv : nullptr;
}

/**
  @details
  Created mostly for mysql_prepare_table(). Important
  when a string ENUM/SET column is described with a numeric default value:

  CREATE TABLE t1(a SET('a') DEFAULT 1);

  We cannot use generic Item::safe_charset_converter(), because
  the latter returns a non-fixed Item, so val_str() crashes afterwards.
  Override Item_num method, to return a fixed item.
*/
Item *Item_num::safe_charset_converter(THD *thd, const CHARSET_INFO *tocs) {
  /*
    Item_num returns pure ASCII result,
    so conversion is needed only in case of "tricky" character
    sets like UCS2. If tocs is not "tricky", return the item itself.
  */
  if (!(tocs->state & MY_CS_NONASCII)) return this;

  uint conv_errors;
  char buf[64], buf2[64];
  String tmp(buf, sizeof(buf), &my_charset_bin);
  String cstr(buf2, sizeof(buf2), &my_charset_bin);
  String *ostr = val_str(&tmp);
  cstr.copy(ostr->ptr(), ostr->length(), ostr->charset(), tocs, &conv_errors);
  if (conv_errors > 0) {
    /*
      Safe conversion is not possible.
      We could not convert a string into the requested character set
      without data loss. The target charset does not cover all the
      characters from the string. Operation cannot be done correctly.
    */
    return nullptr;
  }

  char *ptr = thd->strmake(cstr.ptr(), cstr.length());
  if (ptr == nullptr) return nullptr;
  auto conv =
      new Item_string(ptr, cstr.length(), cstr.charset(), collation.derivation);
  if (conv == nullptr) return nullptr;

  /* Ensure that no one is going to change the result string */
  conv->mark_result_as_const();
  conv->fix_char_length(max_char_length());
  return conv;
}

Item *Item_func_pi::safe_charset_converter(THD *thd, const CHARSET_INFO *) {
  char buf[64];
  String tmp(buf, sizeof(buf), &my_charset_bin);
  String *s = val_str(&tmp);
  char *ptr = thd->strmake(s->ptr(), s->length());
  if (ptr == nullptr) return nullptr;
  auto conv =
      new Item_static_string_func(func_name, ptr, s->length(), s->charset());
  if (conv == nullptr) return nullptr;
  conv->mark_result_as_const();
  return conv;
}

Item *Item_string::safe_charset_converter(THD *thd, const CHARSET_INFO *tocs) {
  return charset_converter(thd, tocs, true);
}

/**
  Convert a string item into the requested character set.

  @param thd        Thread handle.
  @param tocs       Character set to to convert the string to.
  @param lossless   Whether data loss is acceptable.

  @return A new item representing the converted string.
*/
Item *Item_string::charset_converter(THD *thd, const CHARSET_INFO *tocs,
                                     bool lossless) {
  uint conv_errors;
  String tmp, cstr, *ostr = val_str(&tmp);
  cstr.copy(ostr->ptr(), ostr->length(), ostr->charset(), tocs, &conv_errors);
  if (lossless && conv_errors > 0) {
    /*
      Safe conversion is not possible.
      We could not convert a string into the requested character set
      without data loss. The target charset does not cover all the
      characters from the string. Operation cannot be done correctly.
    */
    return nullptr;
  }

  char *ptr = thd->strmake(cstr.ptr(), cstr.length());
  if (ptr == nullptr) return nullptr;
  auto conv =
      new Item_string(ptr, cstr.length(), cstr.charset(), collation.derivation);
  if (conv == nullptr) return nullptr;
  /* Ensure that no one is going to change the result string */
  conv->mark_result_as_const();
  return conv;
}

Item *Item_param::safe_charset_converter(THD *thd, const CHARSET_INFO *tocs) {
  if (may_evaluate_const(thd)) {
    String tmp, cstr, *ostr = val_str(&tmp);

    if (null_value) {
      auto cnvitem = new Item_null();
      if (cnvitem == nullptr) return nullptr;
      cnvitem->collation.set(tocs);
      return cnvitem;
    } else {
      uint conv_errors;
      cstr.copy(ostr->ptr(), ostr->length(), ostr->charset(), tocs,
                &conv_errors);

      if (conv_errors > 0) return nullptr;

      char *ptr = thd->strmake(cstr.ptr(), cstr.length());
      if (ptr == nullptr) return nullptr;
      auto cnvitem = new Item_string(ptr, cstr.length(), cstr.charset(),
                                     collation.derivation);
      if (cnvitem == nullptr) return nullptr;
      cnvitem->mark_result_as_const();
      return cnvitem;
    }
  }
  return Item::safe_charset_converter(thd, tocs);
}

Item *Item_static_string_func::safe_charset_converter(
    THD *thd, const CHARSET_INFO *tocs) {
  uint conv_errors;
  String tmp, cstr, *ostr = val_str(&tmp);
  cstr.copy(ostr->ptr(), ostr->length(), ostr->charset(), tocs, &conv_errors);
  if (conv_errors > 0) {
    /*
      Safe conversion is not possible.
      We could not convert a string into the requested character set
      without data loss. The target charset does not cover all the
      characters from the string. Operation cannot be done correctly.
    */
    return nullptr;
  }

  char *ptr = thd->strmake(cstr.ptr(), cstr.length());
  if (ptr == nullptr) return nullptr;
  auto conv = new Item_static_string_func(func_name, ptr, cstr.length(),
                                          cstr.charset(), collation.derivation);
  if (conv == nullptr) return nullptr;
  /* Ensure that no one is going to change the result string */
  conv->mark_result_as_const();
  return conv;
}

bool Item_string::eq(const Item *item, bool binary_cmp) const {
  if (type() == item->type() && item->basic_const_item()) {
    // Should be OK for a basic constant.
    Item *arg = const_cast<Item *>(item);
    String str;
    if (binary_cmp) return !stringcmp(&str_value, arg->val_str(&str));
    return (collation.collation == arg->collation.collation &&
            !sortcmp(&str_value, arg->val_str(&str), collation.collation));
  }
  return false;
}

bool Item::get_date_from_string(MYSQL_TIME *ltime, my_time_flags_t flags) {
  char buff[MAX_DATE_STRING_REP_LENGTH];
  String tmp(buff, sizeof(buff), &my_charset_bin), *res;
  if (!(res = val_str(&tmp))) {
    set_zero_time(ltime, MYSQL_TIMESTAMP_DATETIME);
    return true;
  }
  return str_to_datetime_with_warn(res, ltime, flags);
}

bool Item::get_date_from_real(MYSQL_TIME *ltime, my_time_flags_t flags) {
  double value = val_real();
  if (null_value) {
    set_zero_time(ltime, MYSQL_TIMESTAMP_DATETIME);
    return true;
  }
  return my_double_to_datetime_with_warn(value, ltime, flags);
}

bool Item::get_date_from_decimal(MYSQL_TIME *ltime, my_time_flags_t flags) {
  my_decimal buf, *decimal = val_decimal(&buf);
  if (null_value) {
    set_zero_time(ltime, MYSQL_TIMESTAMP_DATETIME);
    return true;
  }
  return my_decimal_to_datetime_with_warn(decimal, ltime, flags);
}

bool Item::get_date_from_int(MYSQL_TIME *ltime, my_time_flags_t flags) {
  longlong value = val_int();
  if (null_value) {
    set_zero_time(ltime, MYSQL_TIMESTAMP_DATETIME);
    return true;
  }
  return my_longlong_to_datetime_with_warn(value, ltime, flags);
}

bool Item::get_date_from_time(MYSQL_TIME *ltime) {
  MYSQL_TIME tm;
  if (get_time(&tm)) {
    DBUG_ASSERT(null_value || current_thd->is_error());
    return true;
  }
  time_to_datetime(current_thd, &tm, ltime);
  return false;
}

bool Item::get_date_from_numeric(MYSQL_TIME *ltime, my_time_flags_t fuzzydate) {
  switch (result_type()) {
    case REAL_RESULT:
      return get_date_from_real(ltime, fuzzydate);
    case DECIMAL_RESULT:
      return get_date_from_decimal(ltime, fuzzydate);
    case INT_RESULT:
      return get_date_from_int(ltime, fuzzydate);
    case STRING_RESULT:
    case ROW_RESULT:
    case INVALID_RESULT:
      DBUG_ASSERT(0);
  }
  return (null_value = true);  // Impossible result_type
}

/**
  Get the value of the function as a MYSQL_TIME structure.
  As a extra convenience the time structure is reset on error!
*/

bool Item::get_date_from_non_temporal(MYSQL_TIME *ltime,
                                      my_time_flags_t fuzzydate) {
  DBUG_ASSERT(!is_temporal());
  switch (result_type()) {
    case STRING_RESULT:
      return get_date_from_string(ltime, fuzzydate);
    case REAL_RESULT:
      return get_date_from_real(ltime, fuzzydate);
    case DECIMAL_RESULT:
      return get_date_from_decimal(ltime, fuzzydate);
    case INT_RESULT:
      return get_date_from_int(ltime, fuzzydate);
    case ROW_RESULT:
    case INVALID_RESULT:
      DBUG_ASSERT(0);
  }
  return (null_value = true);  // Impossible result_type
}

bool Item::get_time_from_string(MYSQL_TIME *ltime) {
  char buff[MAX_DATE_STRING_REP_LENGTH];
  String tmp(buff, sizeof(buff), &my_charset_bin), *res;
  if (!(res = val_str(&tmp))) {
    set_zero_time(ltime, MYSQL_TIMESTAMP_TIME);
    return true;
  }
  return str_to_time_with_warn(res, ltime);
}

bool Item::get_time_from_real(MYSQL_TIME *ltime) {
  double value = val_real();
  if (null_value) {
    set_zero_time(ltime, MYSQL_TIMESTAMP_TIME);
    return true;
  }
  return my_double_to_time_with_warn(value, ltime);
}

bool Item::get_time_from_decimal(MYSQL_TIME *ltime) {
  my_decimal buf, *decimal = val_decimal(&buf);
  if (null_value) {
    set_zero_time(ltime, MYSQL_TIMESTAMP_TIME);
    return true;
  }
  return my_decimal_to_time_with_warn(decimal, ltime);
}

bool Item::get_time_from_int(MYSQL_TIME *ltime) {
  longlong value = val_int();
  if (null_value) {
    set_zero_time(ltime, MYSQL_TIMESTAMP_TIME);
    return true;
  }
  return my_longlong_to_time_with_warn(value, ltime);
}

bool Item::get_time_from_date(MYSQL_TIME *ltime) {
  DBUG_ASSERT(fixed == 1);
  if (get_date(ltime, TIME_FUZZY_DATE))  // Need this check if NULL value
    return true;
  set_zero_time(ltime, MYSQL_TIMESTAMP_TIME);
  return false;
}

bool Item::get_time_from_datetime(MYSQL_TIME *ltime) {
  DBUG_ASSERT(fixed == 1);
  if (get_date(ltime, TIME_FUZZY_DATE)) return true;
  datetime_to_time(ltime);
  return false;
}

bool Item::get_time_from_numeric(MYSQL_TIME *ltime) {
  DBUG_ASSERT(!is_temporal());
  switch (result_type()) {
    case REAL_RESULT:
      return get_time_from_real(ltime);
    case DECIMAL_RESULT:
      return get_time_from_decimal(ltime);
    case INT_RESULT:
      return get_time_from_int(ltime);
    case STRING_RESULT:
    case ROW_RESULT:
    case INVALID_RESULT:
      DBUG_ASSERT(0);
  }
  return (null_value = true);  // Impossible result type
}

/**
  Get time value from int, real, decimal or string.

  As a extra convenience the time structure is reset on error!
*/

bool Item::get_time_from_non_temporal(MYSQL_TIME *ltime) {
  DBUG_ASSERT(!is_temporal());
  switch (result_type()) {
    case STRING_RESULT:
      return get_time_from_string(ltime);
    case REAL_RESULT:
      return get_time_from_real(ltime);
    case DECIMAL_RESULT:
      return get_time_from_decimal(ltime);
    case INT_RESULT:
      return get_time_from_int(ltime);
    case ROW_RESULT:
    case INVALID_RESULT:
      DBUG_ASSERT(0);
  }
  return (null_value = true);  // Impossible result type
}

/**
   If argument is NULL, sets null_value. Otherwise:
   if invalid DATETIME value, or a valid DATETIME value but which is out of
   the supported Unix timestamp range, sets 'tm' to 0.
*/
bool Item::get_timeval(struct timeval *tm, int *warnings) {
  MYSQL_TIME ltime;
  if (get_date(&ltime, TIME_FUZZY_DATE)) {
    if (null_value) return true; /* Value is NULL */
    goto zero;                   /* Could not extract date from the value */
  }
  if (datetime_to_timeval(&ltime, *current_thd->time_zone(), tm, warnings))
    goto zero;  /* Value is out of the supported range */
  return false; /* Value is a good Unix timestamp */
zero:
  tm->tv_sec = tm->tv_usec = 0;
  return false;
}

const CHARSET_INFO *Item::default_charset() {
  return current_thd->variables.collation_connection;
}

/*
  Save value in field, but don't give any warnings

  NOTES
   This is used to temporary store and retrieve a value in a column,
   for example in opt_range to adjust the key value to fit the column.
*/

type_conversion_status Item::save_in_field_no_warnings(Field *field,
                                                       bool no_conversions) {
  DBUG_TRACE;
  TABLE *table = field->table;
  THD *thd = table->in_use;
  enum_check_fields tmp = thd->check_for_truncated_fields;
  my_bitmap_map *old_map = dbug_tmp_use_all_columns(table, table->write_set);
  sql_mode_t sql_mode = thd->variables.sql_mode;
  /*
    For cases like data truncation still warning is reported here. Which was
    avoided before with THD::abort_on_warning flag. Since the flag is removed
    now, until MODE_NO_ZERO_IN_DATE, MODE_NO_ZERO_DATE and
    MODE_ERROR_FOR_DIVISION_BY_ZERO are merged with strict mode, removing even
    strict modes from sql_mode here to avoid warnings.
  */
  thd->variables.sql_mode &=
      ~(MODE_NO_ZERO_IN_DATE | MODE_NO_ZERO_DATE | MODE_STRICT_ALL_TABLES |
        MODE_STRICT_TRANS_TABLES);
  thd->check_for_truncated_fields = CHECK_FIELD_IGNORE;

  const type_conversion_status res = save_in_field(field, no_conversions);

  thd->check_for_truncated_fields = tmp;
  dbug_tmp_restore_column_map(table->write_set, old_map);
  thd->variables.sql_mode = sql_mode;
  return res;
}

bool Item::is_blob_field() const {
  DBUG_ASSERT(fixed);

  enum_field_types type = data_type();
  return (type == MYSQL_TYPE_BLOB || type == MYSQL_TYPE_GEOMETRY ||
          // Char length, not the byte one, should be taken into account
          max_length / collation.collation->mbmaxlen >
              CONVERT_IF_BIGGER_TO_BLOB);
}

/*****************************************************************************
  Item_sp_variable methods
*****************************************************************************/

Item_sp_variable::Item_sp_variable(const Name_string sp_var_name)
    : m_name(sp_var_name) {}

bool Item_sp_variable::fix_fields(THD *, Item **) {
  Item *it = this_item();

  DBUG_ASSERT(it->fixed);

  max_length = it->max_length;
  decimals = it->decimals;
  unsigned_flag = it->unsigned_flag;
  collation.set(it->collation);
  set_data_type(it->data_type());

  fixed = true;

  return false;
}

double Item_sp_variable::val_real() {
  DBUG_ASSERT(fixed);
  Item *it = this_item();
  double ret = it->val_real();
  null_value = it->null_value;
  return ret;
}

longlong Item_sp_variable::val_int() {
  DBUG_ASSERT(fixed);
  Item *it = this_item();
  longlong ret = it->val_int();
  null_value = it->null_value;
  return ret;
}

String *Item_sp_variable::val_str(String *sp) {
  DBUG_ASSERT(fixed);
  Item *it = this_item();
  String *res = it->val_str(sp);

  null_value = it->null_value;

  if (!res) return nullptr;

  /*
    This way we mark returned value of val_str as const,
    so that various functions (e.g. CONCAT) won't try to
    modify the value of the Item. Analogous mechanism is
    implemented for Item_param.
    Without this trick Item_splocal could be changed as a
    side-effect of expression computation. Here is an example
    of what happens without it: suppose x is varchar local
    variable in a SP with initial value 'ab' Then
      select concat(x,'c');
    would change x's value to 'abc', as Item_func_concat::val_str()
    would use x's internal buffer to compute the result.
    This is intended behaviour of Item_func_concat. Comments to
    Item_param class contain some more details on the topic.
  */

  if (res != &str_value)
    str_value.set(res->ptr(), res->length(), res->charset());
  else
    res->mark_as_const();

  return &str_value;
}

my_decimal *Item_sp_variable::val_decimal(my_decimal *decimal_value) {
  DBUG_ASSERT(fixed);
  Item *it = this_item();
  my_decimal *val = it->val_decimal(decimal_value);
  null_value = it->null_value;
  return val;
}

bool Item_sp_variable::val_json(Json_wrapper *wr) {
  DBUG_ASSERT(fixed);
  Item *it = this_item();
  bool result = it->val_json(wr);
  null_value = it->null_value;
  return result;
}

bool Item_sp_variable::get_date(MYSQL_TIME *ltime, my_time_flags_t fuzzydate) {
  DBUG_ASSERT(fixed);
  Item *it = this_item();
  return (null_value = it->get_date(ltime, fuzzydate));
}

bool Item_sp_variable::get_time(MYSQL_TIME *ltime) {
  DBUG_ASSERT(fixed);
  Item *it = this_item();
  return (null_value = it->get_time(ltime));
}

bool Item_sp_variable::is_null() { return this_item()->is_null(); }

/*****************************************************************************
  Item_splocal methods
*****************************************************************************/

Item_splocal::Item_splocal(const Name_string sp_var_name, uint sp_var_idx,
                           enum_field_types sp_var_type, uint pos_in_q,
                           uint len_in_q)
    : Item_sp_variable(sp_var_name),
      m_var_idx(sp_var_idx),
      limit_clause_param(false),
      pos_in_query(pos_in_q),
      len_in_query(len_in_q) {
  maybe_null = true;

  sp_var_type = real_type_to_type(sp_var_type);
  m_type = sp_map_item_type(sp_var_type);
  set_data_type(sp_var_type);
  m_result_type = sp_map_result_type(sp_var_type);
}

Item *Item_splocal::this_item() {
  assert(m_sp == current_thd->sp_runtime_ctx->sp);

  return current_thd->sp_runtime_ctx->get_item(m_var_idx);
}

const Item *Item_splocal::this_item() const {
  assert(m_sp == current_thd->sp_runtime_ctx->sp);

  return current_thd->sp_runtime_ctx->get_item(m_var_idx);
}

Item **Item_splocal::this_item_addr(THD *thd, Item **) {
  assert(m_sp == thd->sp_runtime_ctx->sp);

  return thd->sp_runtime_ctx->get_item_addr(m_var_idx);
}

bool Item_splocal::val_json(Json_wrapper *result) {
  Item *it = this_item();
  bool ret = it->val_json(result);
  null_value = it->null_value;
  return ret;
}

void Item_splocal::print(const THD *, String *str, enum_query_type) const {
  str->reserve(m_name.length() + 8);
  str->append(m_name);
  str->append('@');
  qs_append(m_var_idx, str);
}

bool Item_splocal::set_value(THD *thd, sp_rcontext *ctx, Item **it) {
  return ctx->set_variable(thd, get_var_idx(), it);
}

/*****************************************************************************
  Item_case_expr methods
*****************************************************************************/

Item_case_expr::Item_case_expr(uint case_expr_id)
    : Item_sp_variable(Name_string(STRING_WITH_LEN("case_expr"))),
      m_case_expr_id(case_expr_id) {}

Item *Item_case_expr::this_item() {
  assert(m_sp == current_thd->sp_runtime_ctx->sp);

  return current_thd->sp_runtime_ctx->get_case_expr(m_case_expr_id);
}

const Item *Item_case_expr::this_item() const {
  assert(m_sp == current_thd->sp_runtime_ctx->sp);

  return current_thd->sp_runtime_ctx->get_case_expr(m_case_expr_id);
}

Item **Item_case_expr::this_item_addr(THD *thd, Item **) {
  assert(m_sp == thd->sp_runtime_ctx->sp);

  return thd->sp_runtime_ctx->get_case_expr_addr(m_case_expr_id);
}

void Item_case_expr::print(const THD *, String *str, enum_query_type) const {
  if (str->reserve(MAX_INT_WIDTH + sizeof("case_expr@")))
    return; /* purecov: inspected */
  (void)str->append(STRING_WITH_LEN("case_expr@"));
  qs_append(m_case_expr_id, str);
}

/*****************************************************************************
  Item_name_const methods
*****************************************************************************/

double Item_name_const::val_real() {
  DBUG_ASSERT(fixed);
  double ret = value_item->val_real();
  null_value = value_item->null_value;
  return ret;
}

longlong Item_name_const::val_int() {
  DBUG_ASSERT(fixed);
  longlong ret = value_item->val_int();
  null_value = value_item->null_value;
  return ret;
}

String *Item_name_const::val_str(String *sp) {
  DBUG_ASSERT(fixed);
  String *ret = value_item->val_str(sp);
  null_value = value_item->null_value;
  return ret;
}

my_decimal *Item_name_const::val_decimal(my_decimal *decimal_value) {
  DBUG_ASSERT(fixed);
  my_decimal *val = value_item->val_decimal(decimal_value);
  null_value = value_item->null_value;
  return val;
}

bool Item_name_const::get_date(MYSQL_TIME *ltime, my_time_flags_t fuzzydate) {
  DBUG_ASSERT(fixed);
  return (null_value = value_item->get_date(ltime, fuzzydate));
}

bool Item_name_const::get_time(MYSQL_TIME *ltime) {
  DBUG_ASSERT(fixed);
  return (null_value = value_item->get_time(ltime));
}

bool Item_name_const::is_null() { return value_item->is_null(); }

Item_name_const::Item_name_const(const POS &pos, Item *name_arg, Item *val)
    : super(pos), value_item(val), name_item(name_arg) {
  maybe_null = true;
}

bool Item_name_const::itemize(Parse_context *pc, Item **res) {
  if (skip_itemize(res)) return false;
  if (super::itemize(pc, res) || value_item->itemize(pc, &value_item) ||
      name_item->itemize(pc, &name_item))
    return true;
  /*
    The name and value argument to NAME_CONST can only be a literal constant.
    This (internal, although documented) feature is only supported for the
    stored procedure binlog's needs, cf. subst_spvars().

    Apart from plain literals, some extra logic are needed to support a
    collation specifier and to handle negative constant values.
  */
  valid_args = false;

  if (name_item->basic_const_item()) {
    Item_func *func = dynamic_cast<Item_func *>(value_item);
    Item *possible_const = value_item;

    if (func && (func->functype() == Item_func::COLLATE_FUNC ||
                 func->functype() == Item_func::NEG_FUNC)) {
      /*
        The value is not a literal constant. Accept it if it's a
        COLLATE_FUNC or a NEG_FUNC wrapping a literal constant.
      */
      possible_const = func->key_item();
    }

    /*
      There should now be no constant items which are functions left,
      (e.g. like TIME '1'), since none such are generated by subst_spvars() and
      sp_get_item_value(), which is where NAME_CONST calls are generated
      internally for the binary log: hence the second predicate below.  If user
      applications try to use such constructs, or any non-constant contents for
      NAME_CONST's value argument (#2), we generate an error.
    */
    valid_args = (possible_const->basic_const_item() &&
                  possible_const->type() != FUNC_ITEM);
  }

  if (!valid_args) {
    my_error(ER_WRONG_ARGUMENTS, MYF(0), "NAME_CONST");
    return true;
  }

  return false;
}

Item::Type Item_name_const::type() const {
  /*
    As
    1. one can try to create the Item_name_const passing non-constant
    arguments, although it's incorrect and
    2. the type() method can be called before the fix_fields() to get
    type information for a further type cast, e.g.
    if (item->type() == FIELD_ITEM)
      ((Item_field *) item)->...
    we return NULL_ITEM in the case to avoid wrong casting.

    valid_args guarantees value_item->basic_const_item(); if type is
    FUNC_ITEM, then we have a fudged item_func_neg() on our hands
    and return the underlying type.
    For Item_func_set_collation()
    e.g. NAME_CONST('name', 'value' COLLATE collation) we return its
    'value' argument type.
  */
  if (!valid_args) return NULL_ITEM;
  Item::Type value_type = value_item->type();
  if (value_type == FUNC_ITEM) {
    /*
      The second argument of NAME_CONST('name', 'value') must be
      a simple constant item or a NEG_FUNC/COLLATE_FUNC.
    */
    Item_func *func = down_cast<Item_func *>(value_item);
    DBUG_ASSERT(func->functype() == Item_func::NEG_FUNC ||
                func->functype() == Item_func::COLLATE_FUNC);
    return func->key_item()->type();
  }
  return value_type;
}

bool Item_name_const::fix_fields(THD *thd, Item **) {
  char buf[128];
  String *tmp;
  String s(buf, sizeof(buf), &my_charset_bin);
  s.length(0);

  if (value_item->fix_fields(thd, &value_item) ||
      name_item->fix_fields(thd, &name_item) || !value_item->const_item() ||
      !name_item->const_item() ||
      !(tmp = name_item->val_str(&s)))  // Can't have a NULL name
  {
    my_error(ER_RESERVED_SYNTAX, MYF(0), "NAME_CONST");
    return true;
  }
  if (item_name.is_autogenerated()) {
    item_name.copy(tmp->ptr(), (uint)tmp->length(), system_charset_info);
  }
  collation.set(value_item->collation.collation,
                value_item->collation.derivation,
                value_item->collation.repertoire);
  set_data_type(value_item->data_type());
  max_length = value_item->max_length;
  decimals = value_item->decimals;
  fixed = true;
  return false;
}

void Item_name_const::print(const THD *thd, String *str,
                            enum_query_type query_type) const {
  str->append(STRING_WITH_LEN("NAME_CONST("));
  name_item->print(thd, str, query_type);
  str->append(',');
  value_item->print(thd, str, query_type);
  str->append(')');
}

/*
 need a special class to adjust printing : references to aggregate functions
 must not be printed as refs because the aggregate functions that are added to
 the front of select list are not printed as well.
*/
class Item_aggregate_ref : public Item_ref {
 public:
  Item_aggregate_ref(Name_resolution_context *context_arg, Item **item,
                     const char *db_name_arg, const char *table_name_arg,
                     const char *field_name_arg, SELECT_LEX *depended_from_arg)
      : Item_ref(context_arg, item, db_name_arg, table_name_arg,
                 field_name_arg) {
    depended_from = depended_from_arg;
  }

  void print(const THD *thd, String *str,
             enum_query_type query_type) const override {
    if (ref)
      (*ref)->print(thd, str, query_type);
    else
      Item_ident::print(thd, str, query_type);
  }
  Ref_Type ref_type() const override { return AGGREGATE_REF; }

  /**
    Walker processor used by SELECT_LEX::transform_grouped_to_derived to replace
    an aggregate's reference to one in the new derived table's (hidden) select
    list.

    @param  arg  An info object of type Item::Aggregate_ref_update
    @returns false
  */
  bool update_aggr_refs(uchar *arg) override {
    auto *info = pointer_cast<Item::Aggregate_ref_update *>(arg);
    if (*ref != info->m_target) return false;
    ref = info->m_owner->add_hidden_item(info->m_target);
    return false;
  }
};

/**
  1. Move SUM items out from item tree and replace with reference.

  The general goal of this is to get a list of group aggregates, and window
  functions, and their arguments, so that the code which manages internal tmp
  tables (creation, row copying) has a list of all aggregates (which require
  special management) and a list of their arguments (which must be carried
  from tmp table to tmp table until the aggregate can be computed).

  2. Move scalar subqueries out of the item tree and replace with reference
  when used in arguments to window functions for similar reasons (tmp tables).

  @param thd             Current session
  @param ref_item_array  Pointer to array of reference fields
  @param fields          All fields in select
  @param ref             Pointer to item. If nullptr, get it from
                         Item_sum::referenced_by[].
  @param skip_registered <=> function be must skipped for registered SUM items

    All found SUM items are added FIRST in the fields list and
    we replace the item with a reference.

    thd->fatal_error() may be called if we are out of memory

    The logic of skip_registered is:

      - split_sum_func() is called when an aggregate is part of a bigger
        expression, example: '1+max()'.

      - an Item_sum has referenced_by[0]!=nullptr when it is a group aggregate
        located in a subquery but aggregating in a more outer query.

      - this referenced_by is necessary because for such aggregates, there are
        two phases:

         - fix_fields() is called by the subquery, which puts the item into the
           outer SELECT_LEX::inner_sum_func_list.

         - the outer query scans that list, calls split_sum_func2(), it
           replaces the aggregate with an Item_ref, so it needs to correct the
           pointer-to-aggregate held by the '+' item; so it needs access to the
           pointer; this is possible because fix_fields() has stored the
           address of this pointer into referenced_by[0].

      - So when we call split_sum_func for any aggregate, if we are in the
        subquery, we do not want to modify the outer-aggregated aggregates, and
        as those are detectable because they have referenced_by[0]!=0: we pass
        'skip_registered=true'.

      - On the other hand, if we are in the outer query and scan
        inner_sum_func_list, it's time to modify the aggregate which was
        skipped by the subquery, so we pass 'skip_registered=false'.

      - Finally, if the subquery was transformed with IN-to-EXISTS, a new
        HAVING condition may have been added, which contains an Item_ref to the
        same Item_sum; that makes a second pointer, referenced_by[1],
        to remember.
        @todo rename skip_registered to some name which better evokes
        "outer-ness" of the item; subquery_none exercises this function
        (Bug#11762); and rename referenced_by too, as it's set only for
        outer-aggregated items.

  Examples of 1):

      (1) SELECT a+FIRST_VALUE(b*SUM(c/d)) OVER (...)

  Assume we have done fix_fields() on this SELECT list, which list is so far
  only '+'. This '+' contains a WF (and a group aggregate function), so the
  resolver (generally, SELECT_LEX::prepare()) calls Item::split_sum_func2 on
  the '+'; as this '+' is neither a WF nor a group aggregate, but contains
  some, it calls Item_func::split_sum_func which calls Item::split_sum_func2 on
  every argument of the '+':

   - for 'a', it adds it to 'fields' as a hidden item

   - then the FIRST_VALUE wf is added as a hidden item; this is necessary so
     that create_tmp_table() and copy_funcs can spot the WF.

   - next, for FIRST_VALUE: it is a WF, so its Item_sum::split_sum_func is
     called, as its arguments need to be added as hidden items so they can get
     carried forward between the tmp tables. This split_sum_func calls
     Item::split_sum_func2 on its argument (the '*'); this
     '*' is not a group aggregate but contains one, so its
     Item_func::split_sum_func is called, which calls Item::split_sum_func2 on
     every argument of the '*':
       - for 'b', adds it to 'fields' as a hidden item
       - for SUM: it is a group aggregate (and doesn't contain any WF) so it
         adds it to 'fields' as a hidden item.

  So we finally have, in 'fields':

      SUM, b, FIRST_VALUE, a, +

  Each time we add a hidden item we re-point its parent to the hidden item
  using an Item_aggregate_ref. For example, the args[0] of '+' is made to point
  to an Item_aggregate_ref which points to the hidden 'a'.

  Examples of 2):

       SELECT LAST_VALUE((SELECT upper.j FROM t1 LIMIT 1)) OVER (ORDER BY i)
       FROM t1 AS upper;
*/

void Item::split_sum_func2(THD *thd, Ref_item_array ref_item_array,
                           mem_root_deque<Item *> *fields, Item **ref,
                           bool skip_registered) {
  DBUG_TRACE;
  /* An item of type Item_sum  is registered <=> referenced_by[0] != 0 */
  if (type() == SUM_FUNC_ITEM && skip_registered &&
      (down_cast<Item_sum *>(this))->referenced_by[0])
    return;

  // 'sum_func' means a group aggregate function
  const bool is_sum_func = type() == SUM_FUNC_ITEM && !m_is_window_function;
  if ((!is_sum_func && has_aggregation() && !m_is_window_function) ||
      (!m_is_window_function && has_wf()) ||
      (type() == FUNC_ITEM && ((down_cast<Item_func *>(this))->functype() ==
                                   Item_func::ISNOTNULLTEST_FUNC ||
                               (down_cast<Item_func *>(this))->functype() ==
                                   Item_func::TRIG_COND_FUNC)) ||
      type() == ROW_ITEM) {
    // Do not add item to hidden list; possibly split it
    split_sum_func(thd, ref_item_array, fields);
  } else if ((type() == SUM_FUNC_ITEM || !const_for_execution()) &&  // (1)
             (type() != SUBSELECT_ITEM ||                            // (2)
              (down_cast<Item_subselect *>(this)->substype() ==
                   Item_subselect::SINGLEROW_SUBS &&
               down_cast<Item_subselect *>(this)
                       ->unit->first_select()
                       ->single_visible_field() != nullptr)) &&
             (type() != REF_ITEM ||  // (3)
              (down_cast<Item_ref *>(this))->ref_type() ==
                  Item_ref::VIEW_REF)) {
    /*
      (1) Replace item with a reference so that we can easily calculate
      it (in case of sum functions) or copy it (in case of fields)

      The test above is to ensure we don't do a reference for things
      that are constants (INNER_TABLE_BIT is in effect a constant)
      or already referenced (for example an item in HAVING)

      (2) In order to handle queries like:
        SELECT FIRST_VALUE((SELECT .. FROM .. LIMIT 1)) OVER (..) FROM ...;
      we need to move subselects to hidden fields too. But since window
      functions accept only single-row and single-column subqueries other
      types are excluded.
      Indeed, a subquery of another type is wrapped in Item_in_optimizer at this
      stage, so when splitting Item_in_optimizer, if we added the underlying
      Item_subselect to "fields" below it would be later evaluated by
      copy_fields() (in tmp table processing), which would be incorrect as the
      Item_subselect cannot be evaluated - as it must always be evaluated
      through its parent Item_in_optimizer.

      (3) Exception from (1) is Item_view_ref which we need to wrap in
      Item_ref to allow fields from view being stored in tmp table.
    */
    DBUG_PRINT("info", ("replacing %s with reference", item_name.ptr()));

    const bool old_hidden = hidden;  // May be overwritten below.

    // See if the item is already there. If it's not there
    // (the common case), we put it at the end.
    //
    // However, if a scalar-subquery-to-derived rewrite needed to process
    // a HAVING item, we might already be there (as a visible item).
    // If so, we must not add ourselves twice, or we'd overwrite the hidden
    // flag.
    uint el =
        std::find(&ref_item_array[0], &ref_item_array[fields->size()], this) -
        &ref_item_array[0];
    if (el == fields->size()) {
      // Was not there from before, so add ourselves as a hidden item.
      ref_item_array[el] = this;
      // Should also be absent from 'fields', for consistency.
      assert(std::find(fields->begin(), fields->end(), this) == fields->end());
      fields->push_front(this);
      hidden = true;
    } else {
      assert(std::find(fields->begin(), fields->end(), this) != fields->end());
    }

    SELECT_LEX *base_select;
    SELECT_LEX *depended_from = nullptr;
    if (type() == SUM_FUNC_ITEM && !m_is_window_function) {
      Item_sum *const item = down_cast<Item_sum *>(this);
      DBUG_ASSERT(thd->lex->current_select() == item->aggr_select);
      base_select = item->base_select;
      if (item->aggr_select != base_select) depended_from = item->aggr_select;
    } else {
      base_select = thd->lex->current_select();
    }

    Item_aggregate_ref *const item_ref = new Item_aggregate_ref(
        &base_select->context, &ref_item_array[el], nullptr, nullptr,
        item_name.ptr(), depended_from);
    if (!item_ref) return; /* purecov: inspected */
    item_ref->hidden = old_hidden;
    if (ref == nullptr) {
      DBUG_ASSERT(is_sum_func);
      // Let 'ref' be the two elements of referenced_by[].
      ref = down_cast<Item_sum *>(this)->referenced_by[1];
      if (ref != nullptr) *ref = item_ref;
      ref = down_cast<Item_sum *>(this)->referenced_by[0];
      DBUG_ASSERT(ref);
    }
    // WL#6570 remove-after-qa
    DBUG_ASSERT(thd->stmt_arena->is_regular() || !thd->lex->is_exec_started());
    *ref = item_ref;

    /*
      A WF must both be added to hidden list (done above), and be split so its
      arguments are added into the hidden list (done below):
    */
    if (m_is_window_function) split_sum_func(thd, ref_item_array, fields);
  }
}

static bool left_is_superset(DTCollation *left, DTCollation *right) {
  /* Allow convert to Unicode */
  if (left->collation->state & MY_CS_UNICODE &&
      (left->derivation < right->derivation ||
       (left->derivation == right->derivation &&
        (!(right->collation->state & MY_CS_UNICODE) ||
         /* The code below makes 4-byte utf8 a superset over 3-byte utf8 */
         (left->collation->state & MY_CS_UNICODE_SUPPLEMENT &&
          !(right->collation->state & MY_CS_UNICODE_SUPPLEMENT) &&
          left->collation->mbmaxlen > right->collation->mbmaxlen &&
          left->collation->mbminlen == right->collation->mbminlen)))))
    return true;
  /* Allow convert from any Unicode to utf32 or utf8mb4 */
  if (test_all_bits(left->collation->state,
                    MY_CS_UNICODE | MY_CS_UNICODE_SUPPLEMENT) &&
      right->collation->state & MY_CS_UNICODE &&
      left->derivation == right->derivation)
    return true;
  /* Allow convert from ASCII */
  if (right->repertoire == MY_REPERTOIRE_ASCII &&
      (left->derivation < right->derivation ||
       (left->derivation == right->derivation &&
        !(left->repertoire == MY_REPERTOIRE_ASCII))))
    return true;
  /* Disallow conversion otherwise */
  return false;
}

/**
  Aggregate two collations together taking
  into account their coercibility (aka derivation):.

  0 == DERIVATION_EXPLICIT  - an explicitly written COLLATE clause @n
  1 == DERIVATION_NONE      - a mix of two different collations @n
  2 == DERIVATION_IMPLICIT  - a column @n
  3 == DERIVATION_COERCIBLE - a string constant.

  The most important rules are:
  -# If collations are the same:
  chose this collation, and the strongest derivation.
  -# If collations are different:
  - Character sets may differ, but only if conversion without
  data loss is possible. The caller provides flags whether
  character set conversion attempts should be done. If no
  flags are substituted, then the character sets must be the same.
  Currently processed flags are:
  MY_COLL_ALLOW_SUPERSET_CONV  - allow conversion to a superset
  MY_COLL_ALLOW_COERCIBLE_CONV - allow conversion of a coercible value
  - two EXPLICIT collations produce an error, e.g. this is wrong:
  CONCAT(expr1 collate latin1_swedish_ci, expr2 collate latin1_german_ci)
  - the side with smaller derivation value wins,
  i.e. a column is stronger than a string constant,
  an explicit COLLATE clause is stronger than a column.
  - if derivations are the same, we have DERIVATION_NONE,
  we'll wait for an explicit COLLATE clause which possibly can
  come from another argument later: for example, this is valid,
  but we don't know yet when collecting the first two arguments:
     @code
       CONCAT(latin1_swedish_ci_column,
              latin1_german1_ci_column,
              expr COLLATE latin1_german2_ci)
  @endcode

  @retval true If the two collations are incompatible and cannot be aggregated.

  @retval false If the two collations can be aggregated, possibly with
  DERIVATION_NONE to indicate that they need a third explicit collation as a
  tiebreaker.

*/

bool DTCollation::aggregate(DTCollation &dt, uint flags) {
  if (!my_charset_same(collation, dt.collation)) {
    /*
       We do allow to use binary strings (like BLOBS)
       together with character strings.
       Binaries have more precedence than a character
       string of the same derivation.
    */
    if (collation == &my_charset_bin) {
      if (derivation <= dt.derivation)
        ;  // Do nothing
      else {
        set(dt);
      }
    } else if (dt.collation == &my_charset_bin) {
      if (dt.derivation <= derivation) {
        set(dt);
      }
    } else if ((flags & MY_COLL_ALLOW_SUPERSET_CONV) &&
               left_is_superset(this, &dt)) {
      // Do nothing
    } else if ((flags & MY_COLL_ALLOW_SUPERSET_CONV) &&
               left_is_superset(&dt, this)) {
      set(dt);
    } else if ((flags & MY_COLL_ALLOW_COERCIBLE_CONV) &&
               derivation < dt.derivation &&
               dt.derivation >= DERIVATION_SYSCONST) {
      // Do nothing;
    } else if ((flags & MY_COLL_ALLOW_COERCIBLE_CONV) &&
               dt.derivation < derivation &&
               derivation >= DERIVATION_SYSCONST) {
      set(dt);
    } else {
      // Cannot apply conversion
      set(&my_charset_bin, DERIVATION_NONE, (dt.repertoire | repertoire));
      return true;
    }
  } else if (derivation < dt.derivation) {
    // Do nothing
  } else if (dt.derivation < derivation) {
    set(dt);
  } else {
    if (collation == dt.collation) {
      // Do nothing
    } else {
      if (derivation == DERIVATION_EXPLICIT) {
        set(nullptr, DERIVATION_NONE, 0);
        return true;
      }

      // If we have two different binary collations for the same character set,
      // and none of them is explicit, we don't know which to choose. For
      // example: utf8mb4_bin is a binary padding collation, utf8mb4_0900_bin is
      // a binary non-padding collation. Cannot determine if the resulting
      // collation should be padding or non-padding, unless they are also
      // aggregated with a third explicit collation.
      if ((collation->state & MY_CS_BINSORT) &&
          (dt.collation->state & MY_CS_BINSORT)) {
        set(DERIVATION_NONE);
        return false;
      }

      // When aggregating a binary and a non-binary collation for the same
      // character set, the binary collation is preferred.
      if (collation->state & MY_CS_BINSORT) return false;
      if (dt.collation->state & MY_CS_BINSORT) {
        set(dt);
        return false;
      }
      const CHARSET_INFO *bin =
          get_charset_by_csname(collation->csname, MY_CS_BINSORT, MYF(0));
      set(bin, DERIVATION_NONE);
    }
  }
  repertoire |= dt.repertoire;
  return false;
}

/******************************/
static void my_coll_agg_error(DTCollation &c1, DTCollation &c2,
                              const char *fname) {
  my_error(ER_CANT_AGGREGATE_2COLLATIONS, MYF(0), c1.collation->name,
           c1.derivation_name(), c2.collation->name, c2.derivation_name(),
           fname);
}

static void my_coll_agg_error(DTCollation &c1, DTCollation &c2, DTCollation &c3,
                              const char *fname) {
  my_error(ER_CANT_AGGREGATE_3COLLATIONS, MYF(0), c1.collation->name,
           c1.derivation_name(), c2.collation->name, c2.derivation_name(),
           c3.collation->name, c3.derivation_name(), fname);
}

static void my_coll_agg_error(Item **args, uint count, const char *fname,
                              int item_sep) {
  if (count == 2)
    my_coll_agg_error(args[0]->collation, args[item_sep]->collation, fname);
  else if (count == 3)
    my_coll_agg_error(args[0]->collation, args[item_sep]->collation,
                      args[2 * item_sep]->collation, fname);
  else
    my_error(ER_CANT_AGGREGATE_NCOLLATIONS, MYF(0), fname);
}

static bool agg_item_collations(DTCollation &c, const char *fname, Item **av,
                                uint count, uint flags, int item_sep) {
  uint i;
  Item **arg;
  bool unknown_cs = false;

  c.set(av[0]->collation);
  for (i = 1, arg = &av[item_sep]; i < count; i++, arg++) {
    if (c.aggregate((*arg)->collation, flags)) {
      if (c.derivation == DERIVATION_NONE && c.collation == &my_charset_bin) {
        unknown_cs = true;
        continue;
      }
      my_coll_agg_error(av, count, fname, item_sep);
      return true;
    }
  }

  if (unknown_cs && c.derivation != DERIVATION_EXPLICIT) {
    my_coll_agg_error(av, count, fname, item_sep);
    return true;
  }

  if ((flags & MY_COLL_DISALLOW_NONE) && c.derivation == DERIVATION_NONE) {
    my_coll_agg_error(av, count, fname, item_sep);
    return true;
  }

  /* If all arguments were numbers, reset to @@collation_connection */
  if (flags & MY_COLL_ALLOW_NUMERIC_CONV && c.derivation == DERIVATION_NUMERIC)
    c.set(Item::default_charset(), DERIVATION_COERCIBLE, MY_REPERTOIRE_NUMERIC);

  return false;
}

bool agg_item_collations_for_comparison(DTCollation &c, const char *fname,
                                        Item **av, uint count, uint flags) {
  return (agg_item_collations(c, fname, av, count,
                              flags | MY_COLL_DISALLOW_NONE, 1));
}

bool agg_item_set_converter(DTCollation &coll, const char *fname, Item **args,
                            uint nargs, uint, int item_sep) {
  Item *safe_args[2] = {nullptr, nullptr};

  /*
    For better error reporting: save the first and the second argument.
    We need this only if the the number of args is 3 or 2:
    - for a longer argument list, "Illegal mix of collations"
      doesn't display each argument's characteristics.
    - if nargs is 1, then this error cannot happen.
  */
  if (nargs >= 2 && nargs <= 3) {
    safe_args[0] = args[0];
    safe_args[1] = args[item_sep];
  }

  THD *thd = current_thd;

  uint i;
  Item **arg;
  for (i = 0, arg = args; i < nargs; i++, arg += item_sep) {
    size_t dummy_offset;
    if (!String::needs_conversion(1, (*arg)->collation.collation,
                                  coll.collation, &dummy_offset))
      continue;

    /*
      No needs to add converter if an "arg" is NUMERIC or DATETIME
      value (which is pure ASCII) and at the same time target DTCollation
      is ASCII-compatible. For example, no needs to rewrite:
        SELECT * FROM t1 WHERE datetime_field = '2010-01-01';
      to
        SELECT * FROM t1 WHERE CONVERT(datetime_field USING cs) = '2010-01-01';

      TODO: avoid conversion of any values with
      repertoire ASCII and 7bit-ASCII-compatible,
      not only numeric/datetime origin.
    */
    if ((*arg)->collation.derivation == DERIVATION_NUMERIC &&
        (*arg)->collation.repertoire == MY_REPERTOIRE_ASCII &&
        !((*arg)->collation.collation->state & MY_CS_NONASCII) &&
        !(coll.collation->state & MY_CS_NONASCII))
      continue;

    Item *conv = (*arg)->safe_charset_converter(thd, coll.collation);
    // @todo - check why the constructors may return error
    if (thd->is_error()) return true;
    if (conv == nullptr &&
        ((*arg)->collation.repertoire == MY_REPERTOIRE_ASCII))
      conv = new Item_func_conv_charset(thd, *arg, coll.collation, true);

    if (conv == nullptr) {
      if (nargs >= 2 && nargs <= 3) {
        /* restore the original arguments for better error message */
        args[0] = safe_args[0];
        args[item_sep] = safe_args[1];
      }
      my_coll_agg_error(args, nargs, fname, item_sep);
      return true;
    }

    // Update the Item pointer in-place
    if (thd->lex->is_exec_started())
      thd->change_item_tree(arg, conv);
    else
      *arg = conv;

    (*arg)->disable_constant_propagation(nullptr);

    if (conv->fix_fields(thd, arg)) return true;
  }

  return false;
}

/*
  Collect arguments' character sets together.
  We allow to apply automatic character set conversion in some cases.
  The conditions when conversion is possible are:
  - arguments A and B have different charsets
  - A wins according to coercibility rules
    (i.e. a column is stronger than a string constant,
     an explicit COLLATE clause is stronger than a column)
  - character set of A is either superset for character set of B,
    or B is a string constant which can be converted into the
    character set of A without data loss.

  If all of the above is true, then it's possible to convert
  B into the character set of A, and then compare according
  to the collation of A.

  For functions with more than two arguments:

    collect(A,B,C) ::= collect(collect(A,B),C)

  When a character set conversion is needed, the respective Item pointer
  is updated in-place as a permanent transformation.

  If the items are not consecutive (eg. args[2] and args[5]), use the
  item_sep argument, ie.

    agg_item_charsets(coll, fname, &args[2], 2, flags, 3)
*/

bool agg_item_charsets(DTCollation &coll, const char *fname, Item **args,
                       uint nargs, uint flags, int item_sep) {
  if (agg_item_collations(coll, fname, args, nargs, flags, item_sep))
    return true;

  return agg_item_set_converter(coll, fname, args, nargs, flags, item_sep);
}

void Item_ident_for_show::make_field(Send_field *tmp_field) {
  tmp_field->table_name = tmp_field->org_table_name = table_name;
  tmp_field->db_name = db_name;
  tmp_field->col_name = tmp_field->org_col_name = field->field_name;
  tmp_field->charsetnr = field->charset()->number;
  tmp_field->length = field->field_length;
  tmp_field->type = field->type();
  tmp_field->flags = field->all_flags();
  if (field->table->is_nullable()) tmp_field->flags &= ~NOT_NULL_FLAG;
  tmp_field->decimals = field->decimals();
  tmp_field->field = false;
}

bool Item_ident_for_show::fix_fields(THD *, Item **) {
  maybe_null = field->is_nullable();
  decimals = field->decimals();
  unsigned_flag = field->is_flag_set(UNSIGNED_FLAG);
  collation.set(field->charset(), field->derivation(), field->repertoire());
  set_data_type(field->type());
  max_length = char_to_byte_length_safe(field->char_length(),
                                        collation.collation->mbmaxlen);

  fixed = true;

  return false;
}

/**
  Constructor used inside setup_wild().
  Item is resolved after construction.
  Item is supposed to have lifetime same as statement it is created within.

  @param thd         thread context
  @param context_arg Name resolution context for this field
  @param tr          Table reference, provides table and schema name
  @param f         Field reference, provides field name and original table name
*/

Item_field::Item_field(THD *thd, Name_resolution_context *context_arg,
                       TABLE_LIST *tr, Field *f)
    : Item_ident(context_arg, f->table->s->db.str, *f->table_name,
                 f->field_name),
      table_ref(tr),
      field(nullptr),
      item_equal(nullptr),
      field_index(NO_FIELD_INDEX),
      have_privileges(0),
      any_privileges(false) {
  set_field(f);

  // Possibly override original names that were assigned from table reference:
  if (f->orig_table_name != nullptr) m_orig_table_name = f->orig_table_name;
  if (f->orig_db_name != nullptr) m_orig_db_name = f->orig_db_name;
  /*
    The field pointer may have shorter lifetime than the Item that is created
    here, so ensure the name is created in durable memory.
  */
  m_orig_field_name = thd->mem_strdup(f->field_name);
  field_name = m_orig_field_name;
  item_name.set(m_orig_field_name);
}

/**
  Constructor used for internal information queries.

  @param context_arg    Name resolution context
  @param db_arg         Schema name, may be NULL
  @param table_name_arg Table name, may be NULL if schema name is NULL
  @param field_name_arg Field name
*/
Item_field::Item_field(Name_resolution_context *context_arg, const char *db_arg,
                       const char *table_name_arg, const char *field_name_arg)
    : Item_ident(context_arg, db_arg, table_name_arg, field_name_arg),
      table_ref(nullptr),
      field(nullptr),
      item_equal(nullptr),
      field_index(NO_FIELD_INDEX),
      have_privileges(0),
      any_privileges(false) {
  SELECT_LEX *select = current_thd->lex->current_select();
  collation.set(DERIVATION_IMPLICIT);
  if (select && select->parsing_place != CTX_HAVING)
    select->select_n_where_fields++;
}

/**
  Used from parser to construct column references.

  @param pos            Parse context
  @param db_arg         Schema name for column, may be NULL
  @param table_name_arg Table name for column, may be NULL if db_arg is NULL
  @param field_name_arg Column name, always given.
*/
Item_field::Item_field(const POS &pos, const char *db_arg,
                       const char *table_name_arg, const char *field_name_arg)
    : Item_ident(pos, db_arg, table_name_arg, field_name_arg),
      table_ref(nullptr),
      field(nullptr),
      item_equal(nullptr),
      field_index(NO_FIELD_INDEX),
      have_privileges(0),
      any_privileges(false) {
  collation.set(DERIVATION_IMPLICIT);
}

bool Item_field::itemize(Parse_context *pc, Item **res) {
  if (skip_itemize(res)) return false;
  if (super::itemize(pc, res)) return true;
  SELECT_LEX *const select = pc->select;
  if (select->parsing_place != CTX_HAVING) select->select_n_where_fields++;
  return false;
}

/**
  Used to create a copy (clone) of another Item_field.
  Item has same lifetime as the copied item.

  @param thd  thread handler
  @param item Column reference to make a copy from.
*/

Item_field::Item_field(THD *thd, Item_field *item)
    : Item_ident(thd, item),
      table_ref(item->table_ref),
      field(item->field),
      result_field(item->result_field),
      item_equal(item->item_equal),
      field_index(item->field_index),
      no_constant_propagation(item->no_constant_propagation),
      have_privileges(item->have_privileges),
      any_privileges(item->any_privileges) {
  collation.set(DERIVATION_IMPLICIT);
  if (item->m_orig_table_name != nullptr)
    m_orig_table_name = item->m_orig_table_name;
  else
    m_orig_table_name = nullptr;
  set_base_item_field(item);
}

/**
  Create column reference based on a table field.

  @param f      Pointer to field in a TABLE object

  Item is resolved after construction.
  Notice that lifetime of object is limited to the lifetime of the
  supplied field.
*/
Item_field::Item_field(Field *f)
    : Item_ident(nullptr, nullptr, *f->table_name, f->field_name),
      table_ref(nullptr),
      field(nullptr),
      item_equal(nullptr),
      field_index(NO_FIELD_INDEX),
      have_privileges(0),
      any_privileges(false) {
  if (f->table->pos_in_table_list != nullptr)
    context = &(f->table->pos_in_table_list->select_lex->context);

  set_field(f);
}

/**
  Calculate the max column length not taking into account the
  limitations over integer types.

  When storing data into fields the server currently just ignores the
  limits specified on integer types, e.g. 1234 can safely be stored in
  an int(2) and will not cause an error.
  Thus when creating temporary tables and doing transformations
  we must adjust the maximum field length to reflect this fact.
  We take the un-restricted maximum length and adjust it similarly to
  how the declared length is adjusted wrt unsignedness etc.
  TODO: this all needs to go when we disable storing 1234 in int(2).

  @param field_par   Original field the use to calculate the lengths
  @param max_length  Item's calculated explicit max length
  @return            The adjusted max length
*/

inline static uint32 adjust_max_effective_column_length(Field *field_par,
                                                        uint32 max_length) {
  uint32 new_max_length = field_par->max_display_length();
  uint32 sign_length = field_par->is_flag_set(UNSIGNED_FLAG) ? 0 : 1;

  switch (field_par->type()) {
    case MYSQL_TYPE_INT24:
      /*
        Compensate for MAX_MEDIUMINT_WIDTH being 1 too long (8)
        compared to the actual number of digits that can fit into
        the column.
      */
      new_max_length += 1;
      /* fall through */
    case MYSQL_TYPE_LONG:
    case MYSQL_TYPE_TINY:
    case MYSQL_TYPE_SHORT:

      /* Take out the sign and add a conditional sign */
      new_max_length = new_max_length - 1 + sign_length;
      break;

    /* BINGINT is always 20 no matter the sign */
    case MYSQL_TYPE_LONGLONG:
    /* make gcc happy */
    default:
      break;
  }

  /* Adjust only if the actual precision based one is bigger than specified */
  return new_max_length > max_length ? new_max_length : max_length;
}

void Item_field::set_field(Field *field_par) {
  table_ref = field_par->table->pos_in_table_list;
  DBUG_ASSERT(table_ref == nullptr || table_ref->table == field_par->table);
  DBUG_ASSERT(field_par->field_index() != NO_FIELD_INDEX);
  field_index = field_par->field_index();

  field = result_field = field_par;  // for easy coding with fields
  maybe_null = field->is_nullable() || field->is_tmp_nullable() ||
               field->table->is_nullable();
  if (table_ref != nullptr) {
    table_name = table_ref->alias;
    m_orig_db_name = table_ref->db;
    db_name = m_orig_db_name;
    m_orig_table_name = table_ref->table_name;
    if (table_ref->is_derived()) {
      // Show underlying field's information
      m_orig_db_name = field_par->orig_db_name;
      m_orig_table_name = field_par->orig_table_name;
    }
  } else {
    m_orig_db_name = field_par->orig_db_name;
    db_name = m_orig_db_name;
    m_orig_table_name = field_par->orig_table_name;
    table_name = m_orig_table_name;
  }

  field_name = field_par->field_name;
  collation.set(field_par->charset(), field_par->derivation(),
                field_par->repertoire());
  set_data_type(field_par->type());
  decimals = field->decimals();
  unsigned_flag = field_par->is_flag_set(UNSIGNED_FLAG);
  max_length = char_to_byte_length_safe(field_par->char_length(),
                                        collation.collation->mbmaxlen);

  max_length = adjust_max_effective_column_length(field_par, max_length);

  if (field->table->s->tmp_table == SYSTEM_TMP_TABLE) any_privileges = false;
  if (!can_use_prefix_key)
    field->table->covering_keys.subtract(field->part_of_prefixkey);

  fixed = true;
}

/**
  Reset this item to point to a field from the new temporary table.
  This is used when we create a new temporary table for each execution
  of prepared statement.
*/

void Item_field::reset_field(Field *f) {
  set_field(f);
  /* 'name' is pointing at field->field_name of old field */
  item_name.set(f->field_name);
}

const char *Item_ident::full_name() const {
  char *tmp;
  if (!table_name || !field_name)
    return field_name ? field_name
                      : item_name.is_set() ? item_name.ptr() : "tmp_field";
  if (db_name && db_name[0]) {
    tmp = (char *)(*THR_MALLOC)
              ->Alloc(strlen(db_name) + strlen(table_name) +
                      strlen(field_name) + 3);
    strxmov(tmp, db_name, ".", table_name, ".", field_name, NullS);
  } else {
    if (table_name[0]) {
      tmp = (char *)(*THR_MALLOC)
                ->Alloc(strlen(table_name) + strlen(field_name) + 2);
      strxmov(tmp, table_name, ".", field_name, NullS);
    } else
      return field_name;
  }
  return tmp;
}

void Item_ident::print(const THD *thd, String *str, enum_query_type query_type,
                       const char *db_name_arg,
                       const char *table_name_arg) const {
  char d_name_buff[MAX_ALIAS_NAME], t_name_buff[MAX_ALIAS_NAME];
  const char *d_name = db_name_arg, *t_name = table_name_arg;

  if (lower_case_table_names == 1 ||
      // mode '2' does not apply to aliases:
      (lower_case_table_names == 2 && !alias_name_used())) {
    if (table_name_arg && table_name_arg[0]) {
      my_stpcpy(t_name_buff, table_name_arg);
      my_casedn_str(files_charset_info, t_name_buff);
      t_name = t_name_buff;
    }
    if (db_name_arg && db_name_arg[0]) {
      my_stpcpy(d_name_buff, db_name_arg);
      my_casedn_str(files_charset_info, d_name_buff);
      d_name = d_name_buff;
    }
  }

  if (!table_name_arg || !field_name || !field_name[0]) {
    const char *nm = (field_name && field_name[0])
                         ? field_name
                         : item_name.is_set() ? item_name.ptr() : "tmp_field";
    append_identifier(thd, str, nm, strlen(nm));
    return;
  }

  if (db_name_arg && db_name_arg[0] && !(query_type & QT_NO_DB) &&
      !alias_name_used()) {
    const size_t d_name_len = strlen(d_name);
    if (!((query_type & QT_NO_DEFAULT_DB) &&
          db_is_default_db(d_name, d_name_len, thd))) {
      append_identifier(thd, str, d_name, d_name_len);
      str->append('.');
    }
  }
  if (table_name_arg[0] && !(query_type & QT_NO_TABLE)) {
    append_identifier(thd, str, t_name, strlen(t_name));
    str->append('.');
  }
  append_identifier(thd, str, field_name, strlen(field_name));
}

String *Item_field::val_str(String *str) {
  DBUG_ASSERT(fixed == 1);
  if ((null_value = field->is_null())) return nullptr;
  str->set_charset(str_value.charset());
  return field->val_str(str, &str_value);
}

bool Item_field::val_json(Json_wrapper *result) {
  DBUG_ASSERT(fixed);
  DBUG_ASSERT(data_type() == MYSQL_TYPE_JSON || returns_array());
  null_value = field->is_null();
  if (null_value) return false;
  return down_cast<Field_json *>(field)->val_json(result);
}

double Item_field::val_real() {
  DBUG_ASSERT(fixed == 1);
  if ((null_value = field->is_null())) return 0.0;
  return field->val_real();
}

longlong Item_field::val_int() {
  DBUG_ASSERT(fixed == 1);
  if ((null_value = field->is_null())) return 0;
  return field->val_int();
}

longlong Item_field::val_time_temporal() {
  DBUG_ASSERT(fixed == 1);
  if ((null_value = field->is_null())) return 0;
  return field->val_time_temporal();
}

longlong Item_field::val_date_temporal() {
  DBUG_ASSERT(fixed == 1);
  if ((null_value = field->is_null())) return 0;
  return field->val_date_temporal();
}

longlong Item_field::val_time_temporal_at_utc() {
  DBUG_ASSERT(fixed == 1);
  if ((null_value = field->is_null())) return 0;
  return field->val_time_temporal_at_utc();
}

longlong Item_field::val_date_temporal_at_utc() {
  DBUG_ASSERT(fixed == 1);
  if ((null_value = field->is_null())) return 0;
  return field->val_date_temporal_at_utc();
}

my_decimal *Item_field::val_decimal(my_decimal *decimal_value) {
  null_value = field->is_null();
  if (null_value) return nullptr;
  return field->val_decimal(decimal_value);
}

bool Item_field::get_date(MYSQL_TIME *ltime, my_time_flags_t fuzzydate) {
  if ((null_value = field->is_null()) || field->get_date(ltime, fuzzydate)) {
    memset(ltime, 0, sizeof(*ltime));
    return true;
  }
  return false;
}

bool Item_field::get_time(MYSQL_TIME *ltime) {
  if ((null_value = field->is_null()) || field->get_time(ltime)) {
    memset(ltime, 0, sizeof(*ltime));
    return true;
  }
  return false;
}

bool Item_field::get_timeval(struct timeval *tm, int *warnings) {
  if ((null_value = field->is_null())) return true;
  if (field->get_timestamp(tm, warnings)) tm->tv_sec = tm->tv_usec = 0;
  return false;
}

bool Item_field::eq(const Item *item, bool) const {
  const Item *real_item = const_cast<Item *>(item)->real_item();
  if (real_item->type() != FIELD_ITEM) return false;

  const Item_field *item_field = down_cast<const Item_field *>(real_item);

  /*
    If both Item_field objects are properly resolved, return true if they both
    refer to the same underlying table field. If one or both fields refer to
    temporary table fields derived from some base table field, return true
    also if they refer to the same base table field.
    The original table's name and original field's name cannot serve here,
    consider: SELECT a FROM t1 WHERE b IN (SELECT a FROM t1)
    where the semijoin-merged 'a' and the top query's 'a' are both named t1.a
    and coexist in the top query.
  */
  if (fixed && item_field->fixed)
    return base_item_field()->field == item_field->base_item_field()->field;
  /*
    We may come here when we are trying to find a function in a GROUP BY
    clause from the select list.
    In this case the '100 % correct' way to do this would be to first
    run fix_fields() on the GROUP BY item and then retry this function, but
    I think it's better to relax the checking a bit as we will in
    most cases do the correct thing by just checking the field name.
    (In cases where we would choose wrong we would have to generate a
    ER_NON_UNIQ_ERROR).
  */
  return (item_field->item_name.eq_safe(field_name) &&
          (!item_field->table_name || !table_name ||
           (!my_strcasecmp(table_alias_charset, item_field->table_name,
                           table_name) &&
            (!item_field->db_name || !db_name ||
             (item_field->db_name && !strcmp(item_field->db_name, db_name))))));
}

table_map Item_field::used_tables() const {
  if (!table_ref) return 1;  // Temporary table; always table 0
  if (table_ref->table->const_table) return 0;  // const item
  return depended_from ? OUTER_REF_TABLE_BIT : table_ref->map();
}

bool Item_field::used_tables_for_level(uchar *arg) {
  const TABLE_LIST *tr = field->table->pos_in_table_list;
  // Used by resolver only, so can never reach a "const" table.
  DBUG_ASSERT(!tr->table->const_table);
  Used_tables *const ut = pointer_cast<Used_tables *>(arg);
  /*
    When the qualifying query for the field (table_ref->select_lex) is the same
    level as the requested level, add the table's map.
    When the qualifying query for the field is outer relative to the
    requested level, add an outer reference.
  */
  if (ut->select == tr->select_lex)
    ut->used_tables |= tr->map();
  else if (ut->select->nest_level > tr->select_lex->nest_level)
    ut->used_tables |= OUTER_REF_TABLE_BIT;

  return false;
}

void Item_ident::fix_after_pullout(SELECT_LEX *parent_select,
                                   SELECT_LEX *removed_select) {
  /*
    Some field items may be created for use in execution only, without
    a name resolution context. They have already been used in execution,
    so no transformation is necessary here.

    @todo: Provide strict phase-division in optimizer, to make sure that
           execution-only objects do not exist during transformation stage.
           Then, this test would be deemed unnecessary.
  */
  if (context == nullptr) {
    DBUG_ASSERT(type() == FIELD_ITEM);
    return;
  }

  // context->select_lex should already have been updated.
  DBUG_ASSERT(context->select_lex != removed_select);

  if (context->select_lex == parent_select) {
    if (parent_select == depended_from) depended_from = nullptr;
  } else {
    /*
      The definition scope of this field item reference is inner to the removed
      select_lex object.
      No new resolution is needed, but we may need to update the dependency.
    */
    if (removed_select == depended_from) depended_from = parent_select;
  }

  if (depended_from) {
    /*
      Refresh used_tables information for subqueries between the definition
      scope and resolution scope of the field item reference.
    */
    SELECT_LEX *child_select = context->select_lex;

    while (child_select->outer_select() != depended_from) {
      /*
        The subquery on this level is outer-correlated with respect to the field
      */
      child_select->master_unit()->accumulate_used_tables(OUTER_REF_TABLE_BIT);
      child_select = child_select->outer_select();
    }

    /*
      child_select is select_lex immediately inner to the depended_from level.
      Now, locate the subquery predicate that contains this select_lex and
      update used tables information.
    */
    Used_tables ut(depended_from);
    (void)walk(&Item::used_tables_for_level, enum_walk::SUBQUERY_POSTFIX,
               pointer_cast<uchar *>(&ut));
    child_select->master_unit()->accumulate_used_tables(ut.used_tables);
  }
}

Item *Item_field::get_tmp_table_item(THD *thd) {
  DBUG_TRACE;
  Item_field *new_item = new Item_field(thd, this);
  if (!new_item) return nullptr; /* purecov: inspected */

  new_item->field = new_item->result_field;
  new_item->table_ref = nullptr;  // Internal temporary table has no table_ref

  return new_item;
}

longlong Item_field::val_int_endpoint(bool, bool *) {
  longlong res = val_int();
  return null_value ? LLONG_MIN : res;
}

/**
  Init an item from a string we KNOW points to a valid longlong.
  str_arg does not necessary has to be a \\0 terminated string.
  This is always 'signed'. Unsigned values are created with Item_uint()
*/
void Item_int::init(const char *str_arg, uint length) {
  const char *end_ptr = str_arg + length;
  int error;
  value = my_strtoll10(str_arg, &end_ptr, &error);
  max_length = (uint)(end_ptr - str_arg);
  item_name.copy(str_arg, max_length);
  fixed = true;
}

my_decimal *Item_int::val_decimal(my_decimal *decimal_value) {
  int2my_decimal(E_DEC_FATAL_ERROR, value, unsigned_flag, decimal_value);
  return decimal_value;
}

String *Item_int::val_str(String *str) {
  // following assert is redundant, because fixed=1 assigned in constructor
  DBUG_ASSERT(fixed == 1);
  str->set_int(value, unsigned_flag, collation.collation);
  return str;
}

void Item_int::print(const THD *, String *str,
                     enum_query_type query_type) const {
  if (query_type & QT_NORMALIZED_FORMAT) {
    str->append("?");
    return;
  }
  // my_charset_bin is good enough for numbers

  // don't rewrite booleans as ints. see bug#21296173
  const Name_string *const name = &item_name;
  const bool is_literal_false = name->is_set() && name->eq("FALSE");
  const bool is_literal_true = name->is_set() && name->eq("TRUE");
  if (is_literal_false || is_literal_true) {
    str->append(item_name.ptr(), item_name.length(), str->charset());
  } else {
    if (unsigned_flag)
      str->append_ulonglong(value);
    else
      str->append_longlong(value);
  }
}

String *Item_uint::val_str(String *str) {
  // following assert is redundant, because fixed=1 assigned in constructor
  DBUG_ASSERT(fixed == 1);
  str->set((ulonglong)value, collation.collation);
  return str;
}

void Item_uint::print(const THD *, String *str,
                      enum_query_type query_type) const {
  if (query_type & QT_NORMALIZED_FORMAT) {
    str->append("?");
    return;
  }
  str->append_ulonglong(value);
}

Item_decimal::Item_decimal(const POS &pos, const char *str_arg, uint length,
                           const CHARSET_INFO *charset)
    : super(pos) {
  str2my_decimal(E_DEC_FATAL_ERROR, str_arg, length, charset, &decimal_value);
  item_name.set(str_arg);
  set_data_type(MYSQL_TYPE_NEWDECIMAL);
  decimals = (uint8)decimal_value.frac;
  fixed = true;
  max_length = my_decimal_precision_to_length_no_truncation(
      decimal_value.intg + decimals, decimals, unsigned_flag);
}

Item_decimal::Item_decimal(longlong val, bool unsig) {
  int2my_decimal(E_DEC_FATAL_ERROR, val, unsig, &decimal_value);
  set_data_type(MYSQL_TYPE_NEWDECIMAL);
  decimals = (uint8)decimal_value.frac;
  fixed = true;
  max_length = my_decimal_precision_to_length_no_truncation(
      decimal_value.intg + decimals, decimals, unsigned_flag);
}

Item_decimal::Item_decimal(double val) {
  double2my_decimal(E_DEC_FATAL_ERROR, val, &decimal_value);
  set_data_type(MYSQL_TYPE_NEWDECIMAL);
  decimals = (uint8)decimal_value.frac;
  fixed = true;
  max_length = my_decimal_precision_to_length_no_truncation(
      decimal_value.intg + decimals, decimals, unsigned_flag);
}

Item_decimal::Item_decimal(const Name_string &name_arg,
                           const my_decimal *val_arg, uint decimal_par,
                           uint length) {
  my_decimal2decimal(val_arg, &decimal_value);
  item_name = name_arg;
  set_data_type(MYSQL_TYPE_NEWDECIMAL);
  decimals = (uint8)decimal_par;
  max_length = length;
  fixed = true;
}

Item_decimal::Item_decimal(my_decimal *value_par) {
  my_decimal2decimal(value_par, &decimal_value);
  set_data_type(MYSQL_TYPE_NEWDECIMAL);
  decimals = (uint8)decimal_value.frac;
  fixed = true;
  max_length = my_decimal_precision_to_length_no_truncation(
      decimal_value.intg + decimals, decimals, unsigned_flag);
}

Item_decimal::Item_decimal(const uchar *bin, int precision, int scale) {
  binary2my_decimal(E_DEC_FATAL_ERROR, bin, &decimal_value, precision, scale);
  set_data_type(MYSQL_TYPE_NEWDECIMAL);
  decimals = (uint8)decimal_value.frac;
  fixed = true;
  max_length = my_decimal_precision_to_length_no_truncation(precision, decimals,
                                                            unsigned_flag);
}

longlong Item_decimal::val_int() {
  longlong result;
  my_decimal2int(E_DEC_FATAL_ERROR, &decimal_value, unsigned_flag, &result);
  return result;
}

double Item_decimal::val_real() {
  double result;
  my_decimal2double(E_DEC_FATAL_ERROR, &decimal_value, &result);
  return result;
}

String *Item_decimal::val_str(String *result) {
  result->set_charset(&my_charset_numeric);
  my_decimal2string(E_DEC_FATAL_ERROR, &decimal_value, result);
  return result;
}

void Item_decimal::print(const THD *, String *str,
                         enum_query_type query_type) const {
  if (query_type & QT_NORMALIZED_FORMAT) {
    str->append("?");
    return;
  }
  StringBuffer<MAX_DOUBLE_STR_LENGTH + 1> tmp;  // +1 for terminating null
  my_decimal2string(E_DEC_FATAL_ERROR, &decimal_value, &tmp);
  str->append(tmp);
}

bool Item_decimal::eq(const Item *item, bool) const {
  if (type() == item->type() && item->basic_const_item()) {
    /*
      We need to cast off const to call val_decimal(). This should
      be OK for a basic constant. Additionally, we can pass nullptr as
      a true decimal constant will return its internal decimal
      storage and ignore the argument.
    */
    Item *arg = const_cast<Item *>(item);
    const my_decimal *value = arg->val_decimal(nullptr);
    return !my_decimal_cmp(&decimal_value, value);
  }
  return false;
}

void Item_decimal::set_decimal_value(const my_decimal *value_par) {
  my_decimal2decimal(value_par, &decimal_value);
  decimals = (uint8)decimal_value.frac;
  unsigned_flag = !decimal_value.sign();
  max_length = my_decimal_precision_to_length_no_truncation(
      decimal_value.intg + decimals, decimals, unsigned_flag);
}

String *Item_float::val_str(String *str) {
  // following assert is redundant, because fixed=1 assigned in constructor
  DBUG_ASSERT(fixed == 1);
  str->set_real(value, decimals, &my_charset_bin);
  return str;
}

my_decimal *Item_float::val_decimal(my_decimal *decimal_value) {
  // following assert is redundant, because fixed=1 assigned in constructor
  DBUG_ASSERT(fixed == 1);
  double2my_decimal(E_DEC_FATAL_ERROR, value, decimal_value);
  return (decimal_value);
}

/**
   @sa enum_query_type.
   For us to be able to print a query (in debugging, optimizer trace, EXPLAIN
   EXTENDED) without changing the query's result, this function must not
   modify the item's content. Not even a @c realloc() of @c str_value is
   permitted:
   @c Item_func_concat::val_str(), @c Item_func_repeat::val_str(),
   @c Item_func_encode::val_str() depend on the allocated length;
   a change of this length can influence results of CONCAT(), REPEAT(),
   ENCODE()...
*/
void Item_string::print(const THD *, String *str,
                        enum_query_type query_type) const {
  if (query_type & QT_NORMALIZED_FORMAT) {
    str->append("?");
    return;
  }

  const bool print_introducer =
      (query_type & QT_FORCE_INTRODUCERS) ||
      (!(query_type & QT_WITHOUT_INTRODUCERS) && is_cs_specified());

  if (print_introducer) {
    str->append('_');
    auto charset_name = collation.collation->csname;
    if (native_strcasecmp(charset_name, "utf8") == 0)
      str->append("utf8mb3");
    else
      str->append(charset_name);
  }

  str->append('\'');

  if (query_type & QT_TO_SYSTEM_CHARSET) {
    if (print_introducer) {
      /*
        Because we wrote an introducer, we must print str_value in its
        charset, and the resulting bytes must not be changed until they
        reach the end client.
        But the caller is asking for system_charset_info, and may later
        convert into character_set_results. That means two conversions: we
        must ensure that they don't change our printed bytes.
        So we print str_value in the least common denominator of the three
        charsets involved: ASCII. Non-ASCII characters are printed as \xFF
        sequences (which is ASCII too). This way, our bytes will not be
        changed.
      */
      ErrConvString tmp(str_value.ptr(), str_value.length(), &my_charset_bin);
      str->append(tmp.ptr());
    } else {
      // Convert to system charset.
      convert_and_print(&str_value, str, system_charset_info);
    }
  } else if (query_type & QT_TO_ARGUMENT_CHARSET) {
    if (print_introducer)
      convert_and_print(&str_value, str, collation.collation);
    else
      /*
        Convert the string literals to str->charset(),
        which is typically equal to charset_set_client.
      */
      convert_and_print(&str_value, str, str->charset());
  } else {
    // Caller wants a result in the charset of str_value.
    str_value.print(str);
  }

  str->append('\'');
}

double double_from_string_with_check(const CHARSET_INFO *cs, const char *cptr,
                                     const char *end) {
  int error;
  double tmp;

  const char *endptr = end;
  tmp = my_strntod(cs, cptr, end - cptr, &endptr, &error);
  if (error || (end != endptr && !check_if_only_end_space(cs, endptr, end))) {
    ErrConvString err(cptr, end - cptr, cs);
    push_warning_printf(
        current_thd, Sql_condition::SL_WARNING, ER_TRUNCATED_WRONG_VALUE,
        ER_THD(current_thd, ER_TRUNCATED_WRONG_VALUE), "DOUBLE", err.ptr());
  }
  return tmp;
}

double Item_string::val_real() {
  DBUG_ASSERT(fixed == 1);
  return double_from_string_with_check(str_value.charset(), str_value.ptr(),
                                       str_value.ptr() + str_value.length());
}

/**
  Converts a string to a longlong integer, with warnings.

  @param cs  charset of string
  @param cptr beginning of string
  @param end  end of string
  @param unsigned_target  If 0, caller will use result as a signed integer;
                          if 1: an unsigned integer;
                          if -1: caller doesn't tell. This influences warnings.
*/
longlong longlong_from_string_with_check(const CHARSET_INFO *cs,
                                         const char *cptr, const char *end,
                                         int unsigned_target) {
  int err;
  longlong tmp;
  const char *endptr = end;

  tmp = (*(cs->cset->strtoll10))(cs, cptr, &endptr, &err);
  if (err > 0 ||  // range error, or
                  // parse error not due to end spaces:
      (end != endptr && !check_if_only_end_space(cs, endptr, end))) {
    ErrConvString errstr(cptr, end - cptr, cs);

    push_warning_printf(
        current_thd, Sql_condition::SL_WARNING, ER_TRUNCATED_WRONG_VALUE,
        ER_THD(current_thd, ER_TRUNCATED_WRONG_VALUE), "INTEGER", errstr.ptr());
  }
  if (err < 0 &&             // string has a minus sign.
      unsigned_target == 1)  // value will be used as unsigned.
    push_warning(current_thd, Sql_condition::SL_WARNING, ER_UNKNOWN_ERROR,
                 "Cast to unsigned converted negative integer to its "
                 "positive complement");
  else if (err == 0 &&  // string had no minus sign
           tmp < 0 &&   // the unsigned value is greater than max signed int
           unsigned_target == 0)  // and will be used as signed.
  {
    push_warning(current_thd, Sql_condition::SL_WARNING, ER_UNKNOWN_ERROR,
                 "Cast to signed converted positive out-of-range integer to "
                 "its negative complement");
  }
  return tmp;
}

longlong Item_string::val_int() {
  DBUG_ASSERT(fixed == 1);
  return longlong_from_string_with_check(str_value.charset(), str_value.ptr(),
                                         str_value.ptr() + str_value.length(),
                                         -1);  // ignore sign issues
}

my_decimal *Item_string::val_decimal(my_decimal *decimal_value) {
  return val_decimal_from_string(decimal_value);
}

bool Item_null::eq(const Item *item, bool) const {
  return item->type() == type();
}

double Item_null::val_real() {
  // following assert is redundant, because fixed=1 assigned in constructor
  DBUG_ASSERT(fixed == 1);
  null_value = true;
  return 0.0;
}
longlong Item_null::val_int() {
  // following assert is redundant, because fixed=1 assigned in constructor
  DBUG_ASSERT(fixed == 1);
  null_value = true;
  return 0;
}

String *Item_null::val_str(String *) {
  // following assert is redundant, because fixed=1 assigned in constructor
  DBUG_ASSERT(fixed == 1);
  null_value = true;
  return nullptr;
}

my_decimal *Item_null::val_decimal(my_decimal *) { return nullptr; }

bool Item_null::val_json(Json_wrapper *) {
  null_value = true;
  return false;
}

Item *Item_null::safe_charset_converter(THD *, const CHARSET_INFO *tocs) {
  collation.set(tocs);
  return this;
}

/*********************** Item_param related ******************************/

/**
  Default function of Item_param::set_param_func, so in case
  of malformed packet the server won't SIGSEGV.
*/

static void default_set_param_func(Item_param *param,
                                   uchar **pos MY_ATTRIBUTE((unused)),
                                   ulong len MY_ATTRIBUTE((unused))) {
  param->set_param_state(Item_param::NO_VALUE);
}

Item_param::Item_param(const POS &pos, MEM_ROOT *root, uint pos_in_query_arg)
    : super(pos),
      pos_in_query(pos_in_query_arg),
      set_param_func(default_set_param_func),
      m_clones(root) {
  item_name.set("?");
  // Initial type is "invalid type", type will be assigned from context
  maybe_null = true;  // All parameters are nullable
}

bool Item_param::itemize(Parse_context *pc, Item **res) {
  if (skip_itemize(res)) return false;
  if (super::itemize(pc, res)) return true;

  /*
    see commentaries in PTI_limit_option_param_marker::itemize()
  */
  DBUG_ASSERT(*res == this);

  LEX *lex = pc->thd->lex;
  if (!lex->parsing_options.allows_variable) {
    my_error(ER_VIEW_SELECT_VARIABLE, MYF(0));
    return true;
  }
  if (lex->reparse_common_table_expr_at) {
    /*
      This parameter is a clone, find the Item_param which corresponds to it
      in the original statement - its "master".
      Calculate the expected position of this master in the original
      statement:
    */
    uint master_pos = pos_in_query + lex->reparse_common_table_expr_at;
    List_iterator_fast<Item_param> it(lex->param_list);
    Item_param *master;
    while ((master = it++)) {
      if (master_pos == master->pos_in_query) {
        // Register it against its master
        return master->add_clone(this);
      }
    }
    DBUG_ASSERT(false); /* purecov: inspected */
  }

  return false;
}

bool Item_param::fix_fields(THD *, Item **) {
  // Assign data type from actual data value, if given
  switch (param_state()) {
    case NO_VALUE:
      // Parameter has no value, set data type from context
      DBUG_ASSERT(data_type() == MYSQL_TYPE_INVALID);
      break;
    case NULL_VALUE:
      // Parameter data type may be ignored, keep existing type
      break;
    case INT_VALUE:
      set_data_type_longlong();
      unsigned_flag = is_unsigned_actual();
      break;
    case DECIMAL_VALUE:
      set_data_type_decimal(DECIMAL_MAX_PRECISION, DECIMAL_MAX_SCALE);
      break;
    case REAL_VALUE:
      set_data_type_double();
      break;
    case STRING_VALUE:
      // Set data type string with maximum possible size
      // @todo WL#6570 - what about blob values???
      set_data_type_string(65535U / m_collation_stored->mbmaxlen,
                           m_collation_stored);
      break;
    case TIME_VALUE:
      if (data_type_actual() == MYSQL_TYPE_DATE)
        set_data_type_date();
      else if (data_type_actual() == MYSQL_TYPE_TIME)
        set_data_type_time(6);
      else if (data_type_actual() == MYSQL_TYPE_DATETIME ||
               data_type_actual() == MYSQL_TYPE_TIMESTAMP)
        set_data_type_datetime(6);
      break;
    case LONG_DATA_VALUE:
      set_data_type_blob(2147483647U);
      break;
  }
  // Do not set result type until having a valid type type (i.e. keep original)
  if (data_type() != MYSQL_TYPE_INVALID)
    m_result_type = type_to_result(data_type());

  fixed = true;

  return false;
}

bool Item_param::propagate_type(THD *, const Type_properties &type) {
  DBUG_ASSERT(type.m_type != MYSQL_TYPE_INVALID);
  switch (type.m_type) {
    case MYSQL_TYPE_TINY:
    case MYSQL_TYPE_SHORT:
    case MYSQL_TYPE_INT24:
    case MYSQL_TYPE_LONG:
    case MYSQL_TYPE_LONGLONG:
      set_data_type_longlong();
      unsigned_flag = type.m_unsigned_flag;
      break;
    case MYSQL_TYPE_BIT:
      set_data_type_bit();
      break;
    case MYSQL_TYPE_YEAR:
      set_data_type_year();
      break;
    case MYSQL_TYPE_NEWDECIMAL:
    case MYSQL_TYPE_DECIMAL:
      set_data_type_decimal(DECIMAL_MAX_PRECISION, DECIMAL_MAX_SCALE);
      break;
    case MYSQL_TYPE_FLOAT:
    case MYSQL_TYPE_DOUBLE:
      set_data_type_double();
      break;
    case MYSQL_TYPE_VARCHAR:
    case MYSQL_TYPE_VAR_STRING:
    case MYSQL_TYPE_STRING:
    case MYSQL_TYPE_ENUM:
    case MYSQL_TYPE_SET:
      // Parameter type is VARCHAR of largest possible size
      set_data_type_string(65535U / type.m_collation.collation->mbmaxlen,
                           type.m_collation);
      break;
    case MYSQL_TYPE_GEOMETRY:
      set_data_type_geometry();
      break;
    case MYSQL_TYPE_JSON:
      set_data_type_json();
      break;
    case MYSQL_TYPE_TINY_BLOB:
    case MYSQL_TYPE_MEDIUM_BLOB:
    case MYSQL_TYPE_LONG_BLOB:
    case MYSQL_TYPE_BLOB:
      // Parameter type is BLOB of largest possible size
      set_data_type_string(Field::MAX_LONG_BLOB_WIDTH, type.m_collation);
      break;
    case MYSQL_TYPE_DATETIME:
    case MYSQL_TYPE_DATETIME2:
    case MYSQL_TYPE_TIMESTAMP:
    case MYSQL_TYPE_TIMESTAMP2:
      set_data_type_datetime(6);
      break;
    case MYSQL_TYPE_DATE:
    case MYSQL_TYPE_NEWDATE:
      set_data_type_date();
      break;
    case MYSQL_TYPE_TIME:
    case MYSQL_TYPE_TIME2:
      set_data_type_time(6);
      break;
    case MYSQL_TYPE_NULL:
      set_data_type_string(65535U / type.m_collation.collation->mbmaxlen,
                           type.m_collation);
      break;
    default:
      DBUG_ASSERT(false);
  }

  m_result_type = type_to_result(data_type());

  return false;
}

void Item_param::sync_clones() {
  for (auto c : m_clones) {
    // Scalar-type members:
    c->maybe_null = maybe_null;
    c->null_value = null_value;
    c->max_length = max_length;
    c->decimals = decimals;
    c->unsigned_flag = unsigned_flag;
    c->m_param_state = m_param_state;
    c->m_result_type = m_result_type;
    c->set_param_func = set_param_func;
    c->value = value;
    c->m_data_type_actual = m_data_type_actual;
    c->m_unsigned_actual = m_unsigned_actual;
    c->m_collation_actual = m_collation_actual;
    c->m_collation_stored = m_collation_stored;
    // Class-type members:
    c->decimal_value = decimal_value;
    /*
      Note that String's assignment op properly sets m_is_alloced to 'false',
      which is correct here: c->str_value doesn't own anything.
    */
    c->str_value = str_value;
    c->str_value_ptr = str_value_ptr;
    c->collation = collation;
  }
}

void Item_param::set_null() {
  DBUG_TRACE;

  null_value = true;

  m_param_state = NULL_VALUE;
}

void Item_param::set_int(longlong i) {
  DBUG_TRACE;
  value.integer = i;
  m_param_state = INT_VALUE;
}

void Item_param::set_int(ulonglong i) {
  DBUG_TRACE;
  value.integer = i;
  m_param_state = INT_VALUE;
}

void Item_param::set_double(double d) {
  DBUG_TRACE;
  value.real = d;
  m_param_state = REAL_VALUE;
}

/**
  Set decimal parameter value from string.

  @param str      character string
  @param length   string length

  @note
    As we use character strings to send decimal values in
    binary protocol, we use str2my_decimal to convert it to
    internal decimal value.
*/

void Item_param::set_decimal(const char *str, ulong length) {
  DBUG_TRACE;

  const char *end = str + length;
  str2my_decimal(E_DEC_FATAL_ERROR, str, &decimal_value, &end);
  m_param_state = DECIMAL_VALUE;
}

void Item_param::set_decimal(const my_decimal *dv) {
  m_param_state = DECIMAL_VALUE;

  my_decimal2decimal(dv, &decimal_value);
}

/**
  Set parameter value from MYSQL_TIME value.

  @param tm              datetime value to set (time_type is ignored)
  @param time_type       type of datetime value

  @note
    If we value to be stored is not normalized, zero value will be stored
    instead and proper warning will be produced. This function relies on
    the fact that even wrong value sent over binary protocol fits into
    MAX_DATE_STRING_REP_LENGTH buffer.
*/
void Item_param::set_time(MYSQL_TIME *tm, enum_mysql_timestamp_type time_type) {
  DBUG_TRACE;

  DBUG_ASSERT(time_type == MYSQL_TIMESTAMP_DATE ||
              time_type == MYSQL_TIMESTAMP_TIME ||
              time_type == MYSQL_TIMESTAMP_DATETIME ||
              time_type == MYSQL_TIMESTAMP_DATETIME_TZ);

  value.time = *tm;
  value.time.time_type = time_type;
  decimals = tm->second_part ? DATETIME_MAX_DECIMALS : 0;

  if (check_datetime_range(value.time)) {
    /*
      TODO : Add error handling for Item_param::set_* functions.
      make_truncated_value_warning() can return error in STRICT mode.
    */
    (void)make_truncated_value_warning(current_thd, Sql_condition::SL_WARNING,
                                       ErrConvString(&value.time, decimals),
                                       time_type, NullS);
    set_zero_time(&value.time, MYSQL_TIMESTAMP_ERROR);
  }

  m_param_state = TIME_VALUE;
}

bool Item_param::set_str(const char *str, size_t length) {
  DBUG_TRACE;
  /*
    Assign string with no conversion: data is converted only after it's
    been written to the binary log.
  */
  uint dummy_errors;
  if (str_value.copy(str, length, &my_charset_bin, &my_charset_bin,
                     &dummy_errors))
    return true;
  m_param_state = STRING_VALUE;
  return false;
}

bool Item_param::set_longdata(const char *str, ulong length) {
  DBUG_TRACE;

  /*
    If client character set is multibyte, end of long data packet
    may hit at the middle of a multibyte character.  Additionally,
    if binary log is open we must write long data value to the
    binary log in character set of client. This is why we can't
    convert long data to connection character set as it comes
    (here), and first have to concatenate all pieces together,
    write query to the binary log and only then perform conversion.
  */
  if (str_value.length() + length > current_thd->variables.max_allowed_packet) {
    my_message(ER_UNKNOWN_ERROR,
               "Parameter of prepared statement which is set through "
               "mysql_send_long_data() is longer than "
               "'max_allowed_packet' bytes",
               MYF(0));
    return true;
  }

  if (str_value.append(str, length, &my_charset_bin)) return true;
  m_param_state = LONG_DATA_VALUE;

  return false;
}

/**
  Set parameter value from user variable value.

  @param thd   Current thread
  @param entry User variable structure (NULL means use NULL value)

  @returns false if success, true if error
*/

bool Item_param::set_from_user_var(THD *, const user_var_entry *entry) {
  DBUG_TRACE;
  if (entry && entry->ptr()) {
    // An existing user variable that is not NULL

    // Pinning of data types only implemented for integers
    DBUG_ASSERT(!is_type_pinned() || result_type() == INT_RESULT);
    if (is_type_pinned() && entry->type() != INT_RESULT) {
      my_error(ER_WRONG_ARGUMENTS, MYF(0), "EXECUTE");
      return true;
    }
    switch (entry->type()) {
      case REAL_RESULT:
        set_double(*pointer_cast<const double *>(entry->ptr()));
        break;
      case INT_RESULT:
        if (entry->unsigned_flag) {
          ulonglong val = *pointer_cast<const ulonglong *>(entry->ptr());
          if (is_type_pinned() && !unsigned_flag && val > INT_MAX64) {
            my_error(ER_DATA_OUT_OF_RANGE, MYF(0), "signed integer", "EXECUTE");
            return true;
          }
          set_int(val);
        } else {
          longlong val = *pointer_cast<const longlong *>(entry->ptr());
          if (is_type_pinned() && unsigned_flag && val < 0) {
            my_error(ER_DATA_OUT_OF_RANGE, MYF(0), "unsigned integer",
                     "EXECUTE");
            return true;
          }
          set_int(val);
        }
        break;
      case STRING_RESULT:
        /*
          Exact value of max_length is not known unless data is converted to
          charset of connection, so we have to set it later.
        */
        if (set_str(entry->ptr(), entry->length())) return true;
        break;
      case DECIMAL_RESULT: {
        const my_decimal *ent_value = (const my_decimal *)entry->ptr();
        my_decimal2decimal(ent_value, &decimal_value);
        m_param_state = DECIMAL_VALUE;
        break;
      }
      default:
        DBUG_ASSERT(0);
        set_null();
    }
  } else
    set_null();

  return false;
}

/**
  Resets parameter after execution.

  @note
    We clear null_value here instead of setting it in set_* methods,
    because we want more easily handle case for long data.
*/

void Item_param::reset() {
  DBUG_TRACE;
  /* Shrink string buffer if it's bigger than max possible CHAR column */
  if (str_value.alloced_length() > MAX_CHAR_WIDTH)
    str_value.mem_free();
  else
    str_value.length(0);
  str_value_ptr.length(0);
  m_param_state = NO_VALUE;
  null_value = false;
}

type_conversion_status Item_param::save_in_field_inner(Field *field,
                                                       bool no_conversions) {
  field->set_notnull();

  switch (m_param_state) {
    case INT_VALUE:
      return field->store(value.integer, is_unsigned_actual());
    case REAL_VALUE:
      return field->store(value.real);
    case DECIMAL_VALUE:
      return field->store_decimal(&decimal_value);
    case TIME_VALUE:
      field->store_time(&value.time);
      return TYPE_OK;
    case STRING_VALUE:
    case LONG_DATA_VALUE:
      return field->store(str_value.ptr(), str_value.length(),
                          str_value.charset());
    case NULL_VALUE:
      return set_field_to_null_with_conversions(field, no_conversions);
    case NO_VALUE:
    default:
      DBUG_ASSERT(0);
  }
  return TYPE_ERR_BAD_VALUE;
}

bool Item_param::get_time(MYSQL_TIME *res) {
  switch (m_param_state) {
    case TIME_VALUE:
      *res = value.time;
      return false;
    case INT_VALUE:
      return get_time_from_int(res);
    case REAL_VALUE:
      return get_time_from_real(res);
    case DECIMAL_VALUE:
      return get_time_from_decimal(res);
    default:
      /*
        If parameter value isn't supplied assertion will fire in val_str()
        which is called from Item::get_time_from_string().
      */
      return is_temporal() ? get_time_from_string(res)
                           : get_time_from_non_temporal(res);
  }
}

bool Item_param::get_date(MYSQL_TIME *res, my_time_flags_t fuzzydate) {
  switch (m_param_state) {
      /*
        A few special cases to avoid conversion to string then to date, when
        this conversion is:
        - a waste of time (TIME is easily converted to DATE)
        - a problem (an INT like 9990101 can be cast/inserted into DATE, but
        '9990101' cannot as it has a 3-digit year).
      */
    case TIME_VALUE:
      *res = value.time;
      return false;
    case INT_VALUE:
      return get_date_from_int(res, fuzzydate);
    case REAL_VALUE:
      return get_date_from_real(res, fuzzydate);
    case DECIMAL_VALUE:
      return get_date_from_decimal(res, fuzzydate);
    default:
      return is_temporal() ? get_date_from_string(res, fuzzydate)
                           : get_date_from_non_temporal(res, fuzzydate);
  }
}

double Item_param::val_real() {
  DBUG_ASSERT(data_type() != MYSQL_TYPE_INVALID);
  switch (m_param_state) {
    case REAL_VALUE:
      return value.real;
    case INT_VALUE:
      if (is_unsigned_actual())
        return static_cast<double>(static_cast<ulonglong>(value.integer));
      else
        return static_cast<double>(value.integer);
    case DECIMAL_VALUE: {
      double result;
      my_decimal2double(E_DEC_FATAL_ERROR, &decimal_value, &result);
      return result;
    }
    case STRING_VALUE:
    case LONG_DATA_VALUE: {
      return double_from_string_with_check(
          str_value.charset(), str_value.ptr(),
          str_value.ptr() + str_value.length());
    }
    case TIME_VALUE:
      /*
        This works for example when user says SELECT ?+0.0 and supplies
        time value for the placeholder.
      */
      return TIME_to_double(value.time);
    case NULL_VALUE:
      return 0.0;
    default:
      DBUG_ASSERT(0);
  }
  return 0.0;
}

longlong Item_param::val_int() {
  DBUG_ASSERT(data_type() != MYSQL_TYPE_INVALID);
  switch (m_param_state) {
    case REAL_VALUE:
      return (longlong)rint(value.real);
    case INT_VALUE:
      return value.integer;
    case DECIMAL_VALUE: {
      longlong i;
      my_decimal2int(E_DEC_FATAL_ERROR, &decimal_value, unsigned_flag, &i);
      return i;
    }
    case STRING_VALUE:
    case LONG_DATA_VALUE: {
      return longlong_from_string_with_check(
          str_value.charset(), str_value.ptr(),
          str_value.ptr() + str_value.length(), unsigned_flag);
    }
    case TIME_VALUE:
      return (longlong)propagate_datetime_overflow(current_thd, [&](int *w) {
        return TIME_to_ulonglong_round(value.time, w);
      });
    case NULL_VALUE:
      return 0;
    default:
      DBUG_ASSERT(0);
  }
  return 0;
}

my_decimal *Item_param::val_decimal(my_decimal *dec) {
  DBUG_ASSERT(data_type() != MYSQL_TYPE_INVALID);
  switch (m_param_state) {
    case DECIMAL_VALUE:
      return &decimal_value;
    case REAL_VALUE:
      double2my_decimal(E_DEC_FATAL_ERROR, value.real, dec);
      return dec;
    case INT_VALUE:
      int2my_decimal(E_DEC_FATAL_ERROR, value.integer, is_unsigned_actual(),
                     dec);
      return dec;
    case STRING_VALUE:
    case LONG_DATA_VALUE:
      return val_decimal_from_string(dec);
    case TIME_VALUE:
      return date2my_decimal(&value.time, dec);
    case NULL_VALUE:
      return nullptr;
    default:
      DBUG_ASSERT(0);
  }
  return nullptr;
}

String *Item_param::val_str(String *str) {
  DBUG_ASSERT(data_type() != MYSQL_TYPE_INVALID);
  switch (m_param_state) {
    case STRING_VALUE:
    case LONG_DATA_VALUE:
      return &str_value_ptr;
    case REAL_VALUE:
      str->set_real(value.real, DECIMAL_NOT_SPECIFIED, &my_charset_bin);
      return str;
    case INT_VALUE:
      str->set_int(value.integer, is_unsigned_actual(), &my_charset_bin);
      return str;
    case DECIMAL_VALUE:
      if (my_decimal2string(E_DEC_FATAL_ERROR, &decimal_value, str) <= 1)
        return str;
      return nullptr;
    case TIME_VALUE: {
      if (str->reserve(MAX_DATE_STRING_REP_LENGTH)) break;
      str->length(my_TIME_to_str(value.time, str->ptr(),
                                 min(decimals, uint8{DATETIME_MAX_DECIMALS})));
      str->set_charset(&my_charset_bin);
      return str;
    }
    case NULL_VALUE:
      return nullptr;
    default:
      DBUG_ASSERT(0);
  }
  return str;
}

bool Item_param::val_json(Json_wrapper *wr) {
  DBUG_ASSERT(fixed);

  String value;
  String tmp;
  return sql_scalar_to_json(this, "cast_as_json", &value, &tmp, wr, nullptr,
                            m_json_as_scalar);
}

void Item_param::copy_param_actual_type(Item_param *from) {
  set_type_actual(from->data_type_actual(), from->is_unsigned_actual());
  m_collation_actual = from->m_collation_actual;
  m_collation_stored = from->m_collation_stored;
  m_param_state = from->m_param_state;
  /*
    In a repreparation, steps are:
    - parse, create new Item_param
    - copy_param_actual_type (sets m_param_state from old param, that makes it
    look like it has a value)
    - prepare_query()
    - swap_parameter_array() (sets value from old param).
    So, here the new Item_param is in a split-brain state.
    Thus in prepare_query() the optimizer tracing will try to print its value;
    so the not-yet-final value has to be reasonable; if we leave it random here
    we can crash (if using DECIMAL) (see query_val_str()).
    We do not copy any pointer-to-data (e.g. str_value), to have no problems
    with memory ownership.
  */
  value = from->value;
  switch (m_param_state) {
    case DECIMAL_VALUE:
      // Propagate decimals' layout, and set number to zero
      decimal_value.intg = from->decimal_value.intg;
      decimal_value.frac = from->decimal_value.frac;
      memset(decimal_value.buf, 0, DECIMAL_BUFF_LENGTH);
      decimal_value.sign(from->decimal_value.sign());
      break;
    // STRING_VALUE: str_value member was initialized by ctor already.
    default:
      break;
  }
}

/**
  Return Param item values in string format, for generating the dynamic
  query used in update/binary logs.

  @param thd      current thread
  @param[out] str String to fill with parameter

  @returns supplied string on success, NULL on error

  @todo
    - Change interface and implementation to fill log data in place
    and avoid one more memcpy/alloc between str and log string.
    - In case of error we need to notify replication
    that binary log contains wrong statement
*/

const String *Item_param::query_val_str(const THD *thd, String *str) const {
  switch (m_param_state) {
    case INT_VALUE:
      str->set_int(value.integer, is_unsigned_actual(), &my_charset_bin);
      break;
    case REAL_VALUE:
      str->set_real(value.real, DECIMAL_NOT_SPECIFIED, &my_charset_bin);
      break;
    case DECIMAL_VALUE:
      if (my_decimal2string(E_DEC_FATAL_ERROR, &decimal_value, str) > 1)
        return &my_null_string;
      break;
    case TIME_VALUE: {
      char *buf, *ptr;
      str->length(0);
      /*
        TODO: in case of error we need to notify replication
        that binary log contains wrong statement
      */
      if (str->reserve(MAX_DATE_STRING_REP_LENGTH + 3)) break;

      /* Create date string inplace */
      buf = str->c_ptr_quick();
      ptr = buf;
      *ptr++ = '\'';
      ptr += my_TIME_to_str(value.time, ptr,
                            min(decimals, uint8{DATETIME_MAX_DECIMALS}));
      *ptr++ = '\'';
      str->length((uint32)(ptr - buf));
      break;
    }
    case STRING_VALUE:
    case LONG_DATA_VALUE: {
      str->length(0);
      if (append_query_string(thd, thd->variables.character_set_client,
                              &str_value, str))
        return nullptr;
      break;
    }
    case NULL_VALUE:
      return &my_null_string;
    default:
      DBUG_ASSERT(0);
  }
  return str;
}

/**
  Convert string from client character set to the character set of
  connection.
*/

bool Item_param::convert_str_value() {
  if (m_param_state != STRING_VALUE && m_param_state != LONG_DATA_VALUE)
    return false;

  if (is_string_type(data_type())) {
    size_t dummy;
    if (String::needs_conversion(0, m_collation_actual, m_collation_stored,
                                 &dummy)) {
      uint errors;
      StringBuffer<STRING_BUFFER_USUAL_SIZE> convert_buffer;
      if (convert_buffer.copy(str_value.ptr(), str_value.length(),
                              m_collation_actual, m_collation_stored, &errors))
        return true;
      if (errors > 0) {
        my_error(ER_IMPOSSIBLE_STRING_CONVERSION, MYF(0),
                 m_collation_actual->name, m_collation_stored->name,
                 "parameter");
        return true;
      }
      if (str_value.copy(convert_buffer)) return true;
    } else
      str_value.set_charset(m_collation_stored);
  } else
    str_value.set_charset(m_collation_actual);

  /*
    str_value_ptr is returned from val_str(). It must be not alloced
    to prevent it's modification by val_str() invoker.
  */
  str_value_ptr.set(str_value.ptr(), str_value.length(), str_value.charset());

  return false;
}

Item *Item_param::clone_item() const {
  /* see comments in the header file */
  switch (m_param_state) {
    case NULL_VALUE:
      return new Item_null(item_name);
    case INT_VALUE:
      return (is_unsigned_actual()
                  ? new Item_uint(item_name, value.integer, max_length)
                  : new Item_int(item_name, value.integer, max_length));
    case REAL_VALUE:
      return new Item_float(item_name, value.real, decimals, max_length);
    case STRING_VALUE:
    case LONG_DATA_VALUE:
      return new Item_string(item_name, str_value.ptr(), str_value.length(),
                             str_value.charset());
    case TIME_VALUE:
      break;
    case NO_VALUE:
    default:
      DBUG_ASSERT(0);
  };
  return nullptr;
}

bool Item_param::eq(const Item *arg, bool) const { return this == arg; }

/* End of Item_param related */

void Item_param::print(const THD *thd, String *str,
                       enum_query_type query_type) const {
  if (m_param_state == NO_VALUE ||
      query_type & (QT_NORMALIZED_FORMAT | QT_NO_DATA_EXPANSION)) {
    str->append('?');
  } else {
    char buffer[STRING_BUFFER_USUAL_SIZE];
    String tmp(buffer, sizeof(buffer), &my_charset_bin);
    const String *res = query_val_str(thd, &tmp);
    if (res != nullptr) str->append(*res);
  }
}

/**
  Preserve the original parameter types and values
  when re-preparing a prepared statement.

  @details Copy parameter type information and conversion
  function pointers from a parameter of the old statement
  to the corresponding parameter of the new one.

  Move parameter values from the old parameters to the new
  one. We simply "exchange" the values, which allows
  to save on allocation and character set conversion in
  case a parameter is a string or a blob/clob.

  The old parameter gets the value of this one, which
  ensures that all memory of this parameter is freed
  correctly.

  @param[in]  src   parameter item of the original
                    prepared statement
*/

void Item_param::set_param_type_and_swap_value(Item_param *src) {
  set_param_func = src->set_param_func;
  m_data_type_actual = src->m_data_type_actual;
  m_unsigned_actual = src->m_unsigned_actual;
  m_collation_actual = src->m_collation_actual;
  m_collation_stored = src->m_collation_stored;

  null_value = src->null_value;
  DBUG_ASSERT(m_param_state == src->m_param_state);
  value = src->value;

  decimal_value.swap(src->decimal_value);
  str_value.swap(src->str_value);
  str_value_ptr.swap(src->str_value_ptr);
}

/**
  This operation is intended to store some item value in Item_param to be
  used later.

  @param it     a pointer to an item in the tree

  @return Error status
    @retval true on error
    @retval false on success
*/

bool Item_param::set_value(THD *, sp_rcontext *, Item **it) {
  Item *arg = *it;

  if (arg->is_null()) {
    set_null();
    return false;
  }

  null_value = false;

  switch (arg->result_type()) {
    case STRING_RESULT: {
      char str_buffer[STRING_BUFFER_USUAL_SIZE];
      String sv_buffer(str_buffer, sizeof(str_buffer), &my_charset_bin);
      String *sv = arg->val_str(&sv_buffer);

      if (!sv) return true;

      set_str(sv->c_ptr_safe(), sv->length());
      str_value_ptr.set(str_value.ptr(), str_value.length(),
                        str_value.charset());
      collation.set(str_value.charset(), DERIVATION_COERCIBLE);
      break;
    }

    case REAL_RESULT:
      set_double(arg->val_real());
      break;

    case INT_RESULT:
      set_int(arg->val_int());
      break;

    case DECIMAL_RESULT: {
      my_decimal dv_buf;
      my_decimal *dv = arg->val_decimal(&dv_buf);

      if (!dv) return true;

      set_decimal(dv);
      break;
    }

    default:
      /* That can not happen. */

      DBUG_ASSERT(false);  // Abort in debug mode.

      set_null();  // Set to NULL in release mode.
      return false;
  }

  return false;
}

/**
  Setter of Item_param::m_out_param_info.

  m_out_param_info is used to store information about store routine
  OUT-parameters, such as stored routine name, database, stored routine
  variable name. It is supposed to be set in sp_head::execute() after
  Item_param::set_value() is called.
*/

void Item_param::set_out_param_info(Send_field *info) {
  m_out_param_info = info;
  /*
    Here we set data type for an already fixed Item object.
    It should rather be set when resolving the CALL statement.
  */
  set_data_type(m_out_param_info->type);
  m_result_type = Field::result_merge_type(data_type());
}

/**
  Getter of Item_param::m_out_param_info.

  m_out_param_info is used to store information about store routine
  OUT-parameters, such as stored routine name, database, stored routine
  variable name. It is supposed to be retrieved in
  Protocol::send_parameters() during creation of OUT-parameter result set.
*/

const Send_field *Item_param::get_out_param_info() const {
  return m_out_param_info;
}

/**
  Fill meta-data information for the corresponding column in a result set.
  If this is an OUT-parameter of a stored procedure, preserve meta-data of
  stored-routine variable.

  @param field container for meta-data to be filled
*/

void Item_param::make_field(Send_field *field) {
  Item::make_field(field);

  if (!m_out_param_info) return;

  /*
    This is an OUT-parameter of stored procedure. We should use
    OUT-parameter info to fill out the names.
  */

  field->db_name = m_out_param_info->db_name;
  field->table_name = m_out_param_info->table_name;
  field->org_table_name = m_out_param_info->org_table_name;
  field->col_name = m_out_param_info->col_name;
  field->org_col_name = m_out_param_info->org_col_name;

  field->length = m_out_param_info->length;
  field->charsetnr = m_out_param_info->charsetnr;
  field->flags = m_out_param_info->flags;
  field->decimals = m_out_param_info->decimals;
  field->type = m_out_param_info->type;
}

/*
  Functions to convert item to field (for send_result_set_metadata)
*/

bool Item::fix_fields(THD *, Item **) {
  DBUG_ASSERT(is_contextualized());

  // We do not check fields which are fixed during construction
  DBUG_ASSERT(fixed == 0 || basic_const_item());
  fixed = true;
  return false;
}

double Item_ref_null_helper::val_real() {
  auto tmp = super::val_real();
  owner->was_null |= null_value;
  return tmp;
}

longlong Item_ref_null_helper::val_int() {
  auto tmp = super::val_int();
  owner->was_null |= null_value;
  return tmp;
}

longlong Item_ref_null_helper::val_time_temporal() {
  auto tmp = super::val_time_temporal();
  owner->was_null |= null_value;
  return tmp;
}

longlong Item_ref_null_helper::val_date_temporal() {
  auto tmp = super::val_date_temporal();
  owner->was_null |= null_value;
  return tmp;
}

my_decimal *Item_ref_null_helper::val_decimal(my_decimal *decimal_value) {
  auto tmp = super::val_decimal(decimal_value);
  owner->was_null |= null_value;
  return tmp;
}

bool Item_ref_null_helper::val_bool() {
  auto tmp = super::val_bool();
  owner->was_null |= null_value;
  return tmp;
}

String *Item_ref_null_helper::val_str(String *s) {
  auto tmp = super::val_str(s);
  owner->was_null |= null_value;
  return tmp;
}

bool Item_ref_null_helper::get_date(MYSQL_TIME *ltime,
                                    my_time_flags_t fuzzydate) {
  auto tmp = super::get_date(ltime, fuzzydate);
  owner->was_null |= null_value;
  return tmp;
}

/**
  Mark item and SELECT_LEXs as dependent if item was resolved in
  outer SELECT.

  @param thd             Current session.
  @param last            select from which current item depend
  @param current         current select
  @param resolved_item   item which was resolved in outer SELECT
  @param mark_item       item which should be marked; resolved_item will be
  marked anyway.
*/

static void mark_as_dependent(THD *thd, SELECT_LEX *last, SELECT_LEX *current,
                              Item_ident *resolved_item,
                              Item_ident *mark_item) {
  const char *db_name = (resolved_item->db_name ? resolved_item->db_name : "");
  const char *table_name =
      (resolved_item->table_name ? resolved_item->table_name : "");
  /* store pointer on SELECT_LEX from which item is dependent */
  if (mark_item) mark_item->depended_from = last;
  /*
    resolved_item is the one we are resolving (and we just found that it is an
    outer ref), its context is surely the subquery (see assertion below), so
    we set depended_from for it.
  */
  resolved_item->depended_from = last;
  DBUG_ASSERT(resolved_item->context->select_lex == current);

  current->mark_as_dependent(last, false);
  if (thd->lex->is_explain()) {
    /*
      UNION's result has select_number == INT_MAX which is printed as -1 and
      this is confusing. Instead, the number of the first SELECT in the UNION
      is printed as names in ORDER BY are resolved against select list of the
      first SELECT.
    */
    uint sel_nr = (last->select_number < INT_MAX)
                      ? last->select_number
                      : last->master_unit()->first_select()->select_number;
    push_warning_printf(thd, Sql_condition::SL_NOTE, ER_WARN_FIELD_RESOLVED,
                        ER_THD(thd, ER_WARN_FIELD_RESOLVED), db_name,
                        (db_name[0] ? "." : ""), table_name,
                        (table_name[0] ? "." : ""), resolved_item->field_name,
                        current->select_number, sel_nr);
  }
}

/**
  Search a GROUP BY clause for a field with a certain name.

  Search the GROUP BY list for a column named as find_item. When searching
  preference is given to columns that are qualified with the same table (and
  database) name as the one being searched for.

  @param find_item     the item being searched for
  @param group_list    GROUP BY clause

  @return
    - the found item on success
    - NULL if find_item is not in group_list
*/

static Item **find_field_in_group_list(Item *find_item, ORDER *group_list) {
  const char *db_name;
  const char *table_name;
  const char *field_name;
  ORDER *found_group = nullptr;
  int found_match_degree = 0;
  Item_ident *cur_field;
  int cur_match_degree = 0;
  char name_buff[NAME_LEN + 1];

  if (find_item->type() == Item::FIELD_ITEM ||
      find_item->type() == Item::REF_ITEM) {
    db_name = ((Item_ident *)find_item)->db_name;
    table_name = ((Item_ident *)find_item)->table_name;
    field_name = ((Item_ident *)find_item)->field_name;
  } else
    return nullptr;

  if (db_name && lower_case_table_names) {
    /* Convert database to lower case for comparison */
    strmake(name_buff, db_name, sizeof(name_buff) - 1);
    my_casedn_str(files_charset_info, name_buff);
    db_name = name_buff;
  }

  DBUG_ASSERT(field_name != nullptr);

  for (ORDER *cur_group = group_list; cur_group; cur_group = cur_group->next) {
    if ((*(cur_group->item))->real_item()->type() == Item::FIELD_ITEM) {
      cur_field = (Item_ident *)*cur_group->item;
      cur_match_degree = 0;

      DBUG_ASSERT(cur_field->field_name != nullptr);

      if (!my_strcasecmp(system_charset_info, cur_field->field_name,
                         field_name))
        ++cur_match_degree;
      else
        continue;

      if (cur_field->table_name && table_name) {
        /* If field_name is qualified by a table name. */
        if (my_strcasecmp(table_alias_charset, cur_field->table_name,
                          table_name))
          /* Same field names, different tables. */
          return nullptr;

        ++cur_match_degree;
        if (cur_field->db_name && db_name) {
          /* If field_name is also qualified by a database name. */
          if (strcmp(cur_field->db_name, db_name))
            /* Same field names, different databases. */
            return nullptr;
          ++cur_match_degree;
        }
      }

      if (cur_match_degree > found_match_degree) {
        found_match_degree = cur_match_degree;
        found_group = cur_group;
      } else if (found_group && (cur_match_degree == found_match_degree) &&
                 !(*(found_group->item))->eq(cur_field, false)) {
        /*
          If the current resolve candidate matches equally well as the current
          best match, they must reference the same column, otherwise the field
          is ambiguous.
        */
        my_error(ER_NON_UNIQ_ERROR, MYF(0), find_item->full_name(),
                 current_thd->where);
        return nullptr;
      }
    }
  }

  if (found_group)
    return found_group->item;
  else
    return nullptr;
}

/**
  Resolve a column reference in a sub-select.

  Resolve a column reference (usually inside a HAVING clause) against the
  SELECT and GROUP BY clauses of the query described by 'select'. The name
  resolution algorithm searches both the SELECT and GROUP BY clauses, and in
  case of a name conflict prefers GROUP BY column names over SELECT names. If
  both clauses contain different fields with the same names, a warning is
  issued that name of 'ref' is ambiguous. We extend ANSI SQL in that when no
  GROUP BY column is found, then a HAVING name is resolved as a possibly
  derived SELECT column.

  @param thd     current thread
  @param ref     column reference being resolved
  @param select  the select that ref is resolved against

  @note
    The resolution procedure is:
    - Search for a column or derived column named col_ref_i [in table T_j]
    in the SELECT clause of Q.
    - Search for a column named col_ref_i [in table T_j]
    in the GROUP BY clause of Q.
    - If found different columns with the same name in GROUP BY and SELECT,
    issue a warning
    - return the found GROUP BY column if any,
    - else return the found SELECT column if any.


  @return
    - NULL - there was an error, and the error was already reported
    - not_found_item - the item was not resolved, no error was reported
    - resolved item - if the item was resolved
*/

static Item **resolve_ref_in_select_and_group(THD *thd, Item_ident *ref,
                                              SELECT_LEX *select) {
  DBUG_TRACE;
  Item **select_ref = nullptr;
  ORDER *group_list = select->group_list.first;
  uint counter;
  enum_resolution_type resolution;

  /*
    Search for a column or derived column named as 'ref' in the SELECT
    clause of the current select.
  */
  if (!(select_ref =
            find_item_in_list(thd, ref, select->get_fields_list(), &counter,
                              REPORT_EXCEPT_NOT_FOUND, &resolution)))
    return nullptr; /* Some error occurred. */
  if (resolution == RESOLVED_AGAINST_ALIAS) ref->set_alias_of_expr();

  /* If this is a non-aggregated field inside HAVING, search in GROUP BY. */
  if (select->having_fix_field && !ref->has_aggregation() && group_list) {
    Item **group_by_ref = find_field_in_group_list(ref, group_list);

    /* Check if the fields found in SELECT and GROUP BY are the same field. */
    if (group_by_ref && (select_ref != not_found_item) &&
        !((*group_by_ref)->eq(*select_ref, false))) {
      push_warning_printf(thd, Sql_condition::SL_WARNING, ER_NON_UNIQ_ERROR,
                          ER_THD(thd, ER_NON_UNIQ_ERROR), ref->full_name(),
                          thd->where);
    }

    if (group_by_ref != nullptr) return group_by_ref;
  }

  if (select_ref == not_found_item) return not_found_item;

  if ((*select_ref)->has_wf()) {
    /*
      We can't reference an alias to a window function expr from within
      a subquery or a HAVING clause
    */
    my_error(ER_WINDOW_INVALID_WINDOW_FUNC_ALIAS_USE, MYF(0), ref->field_name);
    return nullptr;
  }

  /*
    The pointer in base_ref_items is nullptr if the column reference
    is a reference to itself, such as 'a' in:

      SELECT (SELECT ... WHERE a = 1) AS a ...

    Or if it's a reference to an expression that comes later in the
    select list, such as 'b' in:

      SELECT (SELECT ... WHERE b = 1) AS a, (SELECT ...) AS b ...

    Raise an error if such invalid references are encountered.
  */
  if (select->base_ref_items[counter] == nullptr) {
    my_error(ER_ILLEGAL_REFERENCE, MYF(0), ref->item_name.ptr(),
             "forward reference in item list");
    return nullptr;
  }

  DBUG_ASSERT((*select_ref)->fixed);

  return &select->base_ref_items[counter];
}

/**
  Resolve the name of an outer select column reference.

  The method resolves the column reference represented by 'this' as a column
  present in outer selects that contain current select.

  In prepared statements, because of cache, find_field_in_tables()
  can resolve fields even if they don't belong to current context.
  In this case this method only finds appropriate context and marks
  current select as dependent. The found reference of field should be
  provided in 'from_field'.

  @param[in] thd             current thread
  @param[in,out] from_field  found field reference or (Field*)not_found_field
  @param[in,out] reference   view column if this item was resolved to a
    view column

  @note
    This is the inner loop of Item_field::fix_fields:
  @code
        for each outer query Q_k beginning from the inner-most one
        {
          search for a column or derived column named col_ref_i
          [in table T_j] in the FROM clause of Q_k;

          if such a column is not found
            Search for a column or derived column named col_ref_i
            [in table T_j] in the SELECT and GROUP clauses of Q_k.
        }
  @endcode

  @retval
    1   column succefully resolved and fix_fields() should continue.
  @retval
    0   column fully fixed and fix_fields() should return false
  @retval
    -1  error occurred
*/

int Item_field::fix_outer_field(THD *thd, Field **from_field,
                                Item **reference) {
  bool field_found = (*from_field != not_found_field);
  bool upward_lookup = false;

  /*
    If there are outer contexts (outer selects, but current select is
    not derived table or view) try to resolve this reference in the
    outer contexts.

    We treat each subselect as a separate namespace, so that different
    subselects may contain columns with the same names. The subselects
    are searched starting from the innermost.
  */
  Name_resolution_context *last_checked_context = context;
  Item **ref = not_found_item;
  Name_resolution_context *outer_context = context->outer_context;
  SELECT_LEX *select = nullptr;
  SELECT_LEX_UNIT *cur_unit = nullptr;
  enum_parsing_context place = CTX_NONE;
  SELECT_LEX *cur_select = context->select_lex;
  for (; outer_context; outer_context = outer_context->outer_context) {
    select = outer_context->select_lex;

    last_checked_context = outer_context;
    upward_lookup = true;

    /*
      We want to locate the qualifying query of our Item_field 'this'.
      'this' is simply contained in a subquery (SELECT_LEX_UNIT) which is
      immediately contained
      - in a scalar/row subquery (Item_subselect), or
      - in a table subquery itself immediately contained in a quantified
      predicate (Item_subselect) or a derived table (TABLE_LIST).
      'this' has an 'outer_context' where it should be searched first.
      'outer_context' is the context of a query block or sometimes
      of a specific part of a query block (e.g. JOIN... ON condition).
      We go up from 'context' to 'outer_context', from inner to outer
      subqueries. On that bottom-up path, we stop at the subquery unit which
      is simply contained in 'outer_context': it belongs to an
      Item_subselect/TABLE_LIST object which we note OUTER_CONTEXT_OBJECT.
      Then the search of 'this' in 'outer_context' is influenced by
      where OUTER_CONTEXT_OBJECT is in 'outer_context'. For example, if
      OUTER_CONTEXT_OBJECT is in WHERE, a search by alias is not done.
      Thus, given an 'outer_context' to search in, the first step is
      to determine OUTER_CONTEXT_OBJECT. Then we search for 'this' in
      'outer_context'. Then, if search is successful, we mark objects, from
      'context' up to 'outer_context', as follows:
      - OUTER_CONTEXT_OBJECT is marked as "using table map this->map()";
      - more inner subqueries are marked as "dependent on outer reference"
      (correlated, UNCACHEABLE_DEPENDENT bit)
      If search is not successful, retry with the yet-more-outer context
      (determine the new OUTER_CONTEXT_OBJECT, etc).

      Note that any change here must be duplicated in Item_ref::fix_fields.
    */
    DBUG_PRINT("outer_field",
               ("must reach target ctx (having SL#%d)", select->select_number));
    /*
      Walk from the innermost query block to the outermost until we find
      OUTER_CONTEXT_OBJECT; cur_select and cur_unit track where the walk
      currently is.
    */
    while (true) {
      if (!cur_select) goto loop;
      DBUG_PRINT("outer_field",
                 ("in loop, in ctx of SL#%d", cur_select->select_number));
      DBUG_ASSERT(cur_select != select);
      cur_unit = cur_select->master_unit();
      if (cur_unit->outer_select() == select)
        break;  // the immediate container of cur_unit is OUTER_CONTEXT_OBJECT
      DBUG_PRINT("outer_field",
                 ("in loop, in ctx of SL#%d, not yet immediate child of target",
                  cur_select->select_number));
      // cur_unit belongs to an object inside OUTER_CONTEXT_OBJECT, mark it and
      // go up:
      cur_unit->accumulate_used_tables(OUTER_REF_TABLE_BIT);
      cur_select = cur_unit->outer_select();
    }

    DBUG_PRINT("outer_field", ("out of loop, reached target ctx (having SL#%d)",
                               cur_select->select_number));

    // Place of OUTER_CONTEXT_OBJECT in 'outer_context' e.g. WHERE :
    place = cur_unit->place();

    // A non-lateral derived table cannot see tables of its owning query
    if (place == CTX_DERIVED && select->end_lateral_table == nullptr) continue;

    /*
      If field was already found by first call
      to find_field_in_tables(), we only need to find appropriate context.
    */
    if (field_found && outer_context->select_lex != cached_table->select_lex) {
      DBUG_PRINT("outer_field", ("but cached is of SL#%d, continue",
                                 cached_table->select_lex->select_number));
      continue;
    }

    /*
      In case of a view, find_field_in_tables() writes the pointer to
      the found view field into '*reference', in other words, it
      substitutes this Item_field with the found expression.
    */
    if (field_found ||
        (*from_field = find_field_in_tables(
             thd, this, outer_context->first_name_resolution_table,
             outer_context->last_name_resolution_table, reference,
             IGNORE_EXCEPT_NON_UNIQUE, thd->want_privilege, true)) !=
            not_found_field) {
      if (*from_field) {
        if (*from_field != view_ref_found) {
          cur_unit->accumulate_used_tables(
              (*from_field)->table->pos_in_table_list->map());
          set_field(*from_field);

          if (!last_checked_context->select_lex->having_fix_field &&
              select->group_list.elements &&
              (place == CTX_SELECT_LIST || place == CTX_HAVING)) {
            Item_outer_ref *rf;
            /*
              If an outer field is resolved in a grouping select then it
              is replaced for an Item_outer_ref object. Otherwise an
              Item_field object is used.
            */
            if (!(rf = new Item_outer_ref(context, this, select))) return -1;
            rf->in_sum_func = thd->lex->in_sum_func;
            *reference = rf;
            // WL#6570 remove-after-qa
            DBUG_ASSERT(thd->stmt_arena->is_regular() ||
                        !thd->lex->is_exec_started());
            if (rf->fix_fields(thd, nullptr)) return -1;
          }
          /*
            A reference is resolved to a nest level that's outer or the same as
            the nest level of the enclosing set function : adjust the value of
            max_aggr_level for the function if it's needed.
          */
          if (thd->lex->in_sum_func &&
              thd->lex->in_sum_func->base_select->nest_level >=
                  select->nest_level) {
            Item::Type ref_type = (*reference)->type();
            thd->lex->in_sum_func->max_aggr_level =
                max(thd->lex->in_sum_func->max_aggr_level,
                    int8(select->nest_level));
            set_field(*from_field);
            fixed = true;
            mark_as_dependent(thd, last_checked_context->select_lex,
                              context->select_lex, this,
                              ((ref_type == REF_ITEM || ref_type == FIELD_ITEM)
                                   ? (Item_ident *)(*reference)
                                   : nullptr));
            return 0;
          }
        } else {
          Item::Type ref_type = (*reference)->type();
          Used_tables ut(select);
          (void)(*reference)
              ->walk(&Item::used_tables_for_level, enum_walk::SUBQUERY_POSTFIX,
                     pointer_cast<uchar *>(&ut));
          cur_unit->accumulate_used_tables(ut.used_tables);

          if (select->group_list.elements && place == CTX_HAVING) {
            /*
              If an outer field is resolved in a grouping query block then it
              is replaced with an Item_outer_ref object. Otherwise an
              Item_field object is used.
            */
            Item_outer_ref *const rf = new Item_outer_ref(
                context, down_cast<Item_ident *>(*reference), select);
            if (rf == nullptr) return -1;
            rf->in_sum_func = thd->lex->in_sum_func;
            *reference = rf;
            // WL#6570 remove-after-qa
            DBUG_ASSERT(thd->stmt_arena->is_regular() ||
                        !thd->lex->is_exec_started());
            if (rf->fix_fields(thd, nullptr)) return -1;
          }

          if (thd->lex->in_sum_func &&
              thd->lex->in_sum_func->base_select->nest_level >=
                  select->nest_level)
            thd->lex->in_sum_func->max_aggr_level =
                max(thd->lex->in_sum_func->max_aggr_level,
                    int8(select->nest_level));

          if ((*reference)->used_tables() != 0)
            mark_as_dependent(thd, last_checked_context->select_lex,
                              context->select_lex, this,
                              ref_type == REF_ITEM || ref_type == FIELD_ITEM
                                  ? down_cast<Item_ident *>(*reference)
                                  : NULL);
          /*
            A reference to a view field had been found and we
            substituted it instead of this Item (find_field_in_tables
            does it by assigning the new value to *reference), so now
            we can return from this function.
          */
          return 0;
        }
      }
      break;
    }

    /* Search in SELECT and GROUP lists of the outer select. */
    if (select_alias_referencable(place) &&
        outer_context->resolve_in_select_list) {
      if (!(ref = resolve_ref_in_select_and_group(thd, this, select)))
        return -1; /* Some error occurred (e.g. ambiguous names). */
      if (ref != not_found_item) {
        // The item which we found is already fixed
        DBUG_ASSERT((*ref)->fixed);
        cur_unit->accumulate_used_tables((*ref)->used_tables());
        break;
      }
    }

    /*
      Reference is not found in this select => this subquery depend on
      outer select (or we just trying to find wrong identifier, in this
      case it does not matter which used tables bits we set)
    */
    DBUG_PRINT("outer_field",
               ("out of loop, reached end of big block, continue"));
    cur_unit->accumulate_used_tables(OUTER_REF_TABLE_BIT);
  loop:;
  }

  DBUG_ASSERT(ref != nullptr);
  if (!*from_field) return -1;
  if (ref == not_found_item && *from_field == not_found_field) {
    if (upward_lookup) {
      // We can't say exactly what absent table or field
      my_error(ER_BAD_FIELD_ERROR, MYF(0), full_name(), thd->where);
    } else {
      /* Call find_field_in_tables only to report the error */
      find_field_in_tables(thd, this, context->first_name_resolution_table,
                           context->last_name_resolution_table, reference,
                           REPORT_ALL_ERRORS,
                           any_privileges ? 0 : thd->want_privilege, true);
    }
    return -1;
  } else if (ref != not_found_item) {
    Item *save;
    Item_ref *rf;

    /* Should have been checked in resolve_ref_in_select_and_group(). */
    DBUG_ASSERT((*ref)->fixed);
    /*
      Here, a subset of actions performed by Item_ref::set_properties
      is not enough. So we pass ptr to NULL into Item_ref
      constructor, so no initialization is performed, and call
      fix_fields() below.
    */
    save = *ref;
    *ref = nullptr;  // Don't call set_properties()
    bool use_plain_ref = place == CTX_HAVING || !select->group_list.elements;
    rf = use_plain_ref
             ? new Item_ref(context, ref, db_name, table_name, field_name,
                            m_alias_of_expr)
             : new Item_outer_ref(context, ref, db_name, table_name, field_name,
                                  m_alias_of_expr, select);
    *ref = save;
    if (!rf) return -1;

    if (!use_plain_ref)
      ((Item_outer_ref *)rf)->in_sum_func = thd->lex->in_sum_func;

    *reference = rf;
    // WL#6570 remove-after-qa
    DBUG_ASSERT(thd->stmt_arena->is_regular() || !thd->lex->is_exec_started());
    /*
      rf is Item_ref => never substitute other items (in this case)
      during fix_fields() => we can use rf after fix_fields()
    */
    DBUG_ASSERT(!rf->fixed);  // Assured by Item_ref()
    if (rf->fix_fields(thd, reference) || rf->check_cols(1)) return -1;
    if (rf->used_tables() != 0)
      mark_as_dependent(thd, last_checked_context->select_lex,
                        context->select_lex, this, rf);
    return 0;
  } else {
    mark_as_dependent(thd, last_checked_context->select_lex,
                      context->select_lex, this, (Item_ident *)*reference);
    if (last_checked_context->select_lex->having_fix_field) {
      Item_ref *rf;
      rf = new Item_ref(context,
                        (cached_table->db[0] ? cached_table->db : nullptr),
                        cached_table->alias, field_name);
      if (!rf) return -1;
      *reference = rf;
      // WL#6570 remove-after-qa
      DBUG_ASSERT(thd->stmt_arena->is_regular() ||
                  !thd->lex->is_exec_started());
      /*
        rf is Item_ref => never substitute other items (in this case)
        during fix_fields() => we can use rf after fix_fields()
      */
      DBUG_ASSERT(!rf->fixed);  // Assured by Item_ref()
      if (rf->fix_fields(thd, reference) || rf->check_cols(1)) return -1;
      return 0;
    }
  }
  return 1;
}

/**
  Check if the column reference that is currently being resolved, will be set
  to NULL if its qualifying query returns zero rows.

  This is true for non-aggregated column references in the SELECT list,
  if the query block uses aggregation without grouping. For example:

      SELECT COUNT(*), col FROM t WHERE some_condition

  Here, if the table `t` is empty, or `some_condition` doesn't match any rows
  in `t`, the query returns one row where `col` is NULL, even if `col` is a
  not-nullable column.

  Such column references are rejected if the ONLY_FULL_GROUP_BY SQL mode is
  enabled, in a later resolution phase.
*/
bool is_null_on_empty_table(THD *thd, Item_field *i) {
  /*
    Nullability of a column item 'i' is normally determined from table's or
    view's definition. Additionally, an item may be nullable because its table
    is on the right side of a left join; but this has been handled by
    propagate_nullability() before coming here (@see TABLE::set_nullable() and
    Field::maybe_null()).
    If the table is in the left part of a left join, or is in an inner join, a
    non-nullable item may be set to NULL (table->set_null_row()) if, during
    optimization, its table is found to be empty (e.g. in read_system()) or the
    FROM clause of the qualifying query QQ of its table is found to return no
    rows. This makes a case where a non-nullable 'i' is set to NULL. Certain
    expressions containing the item, if evaluated, may find this abnormal
    behaviour. Fortunately, in the scenario described above, QQ's result is
    generally empty and so no expression is evaluated. Then we don't even
    optimize subquery expressions as their optimization may lead to evaluation
    of the item (e.g. in create_ref_for_key()).
    However there is one exception where QQ's result is not empty even though
    FROM clause's result is: when QQ is implicitely aggregated. In that case,
    return_zero_rows() sets all tables' columns to NULL and any expression in
    QQ's SELECT list is evaluated; to prepare for this, we mark the item 'i'
    as nullable below.
    - If item is not outer reference, we can reliably know if QQ is
    aggregated by testing QQ->with_sum_func
    - if it's outer reference, QQ->with_sum_func may not yet be set, e.g. if
    there is single set function referenced later in subquery and not yet
    resolved; but then context.select_lex->with_sum_func is surely set (it's set
    at parsing time), so we test both members.
    - in_sum_func is the innermost set function SF containing the item;
    - if item is not an outer reference, and in_sum_func is set, SF is
    necessarily aggregated in QQ, and will not be evaluated (just be replaced
    with its "clear" value 0 or NULL), so we needn't mark 'i' as nullable;
    - if item is an outer reference and in_sum_func is set, we cannot yet know
    where SF is aggregated, it depends on other arguments of SF, so make a
    pessimistic assumption.
    Finally we test resolve_place; indeed, when QQ's result is empty, we only
    evaluate:
    - SELECT list
    - or HAVING, but columns of HAVING are always also present in SELECT list
    so are Item_ref to SELECT list and get nullability from that,
    - or ORDER BY but actually no as it's optimized away in such single-row
    query.
    Note: we test with_sum_func (== references a set function);
    agg_func_used() (== is aggregation query) would be better but is not
    reliable yet at this stage.
  */
  SELECT_LEX *sl = i->context->select_lex;
  SELECT_LEX *qsl = i->depended_from;

  if (qsl != nullptr)
    return qsl->resolve_place == SELECT_LEX::RESOLVE_SELECT_LIST &&
           (sl->with_sum_func || qsl->with_sum_func) &&
           qsl->group_list.elements == 0;
  else
    return sl->resolve_place == SELECT_LEX::RESOLVE_SELECT_LIST &&
           sl->with_sum_func && sl->group_list.elements == 0 &&
           thd->lex->in_sum_func == nullptr;
}

/**
  Resolve the name of a column reference.

  The method resolves the column reference represented by 'this' as a column
  present in one of: FROM clause, SELECT clause, GROUP BY clause of a query
  Q, or in outer queries that contain Q.

  The name resolution algorithm used is (where [T_j] is an optional table
  name that qualifies the column name):

  @code
    resolve_column_reference([T_j].col_ref_i)
    {
      search for a column or derived column named col_ref_i
      [in table T_j] in the FROM clause of Q;

      if such a column is NOT found AND    // Lookup in outer queries.
         there are outer queries
      {
        for each outer query Q_k beginning from the inner-most one
        {
          search for a column or derived column named col_ref_i
          [in table T_j] in the FROM clause of Q_k;

          if such a column is not found
            Search for a column or derived column named col_ref_i
            [in table T_j] in the SELECT and GROUP clauses of Q_k.
        }
      }
    }
  @endcode

    Notice that compared to Item_ref::fix_fields, here we first search the FROM
    clause, and then we search the SELECT and GROUP BY clauses.

  @param[in]     thd        current thread
  @param[in,out] reference  view column if this item was resolved to a
    view column

  @retval
    true  if error
  @retval
    false on success
*/

bool Item_field::fix_fields(THD *thd, Item **reference) {
  DBUG_ASSERT(fixed == 0);
  Field *from_field = not_found_field;
  bool outer_fixed = false;

  Internal_error_handler_holder<View_error_handler, TABLE_LIST> view_handler(
      thd, context->view_error_handler, context->view_error_handler_arg);

  if (!field)  // If field is not checked
  {
    /*
      In case of view, find_field_in_tables() write pointer to view field
      expression to 'reference', i.e. it substitute that expression instead
      of this Item_field
    */
    from_field = find_field_in_tables(
        thd, this, context->first_name_resolution_table,
        context->last_name_resolution_table, reference,
        thd->lex->use_only_table_context ? REPORT_ALL_ERRORS
                                         : IGNORE_EXCEPT_NON_UNIQUE,
        any_privileges ? 0 : thd->want_privilege, true);
    if (thd->is_error()) goto error;
    if (from_field == not_found_field) {
      int ret;
      /* Look up in current select's item_list to find aliased fields */
      if (thd->lex->current_select()->is_item_list_lookup) {
        uint counter;
        enum_resolution_type resolution;
        Item **res =
            find_item_in_list(thd, this, &thd->lex->current_select()->fields,
                              &counter, REPORT_EXCEPT_NOT_FOUND, &resolution);
        if (!res) return true;
        if (resolution == RESOLVED_AGAINST_ALIAS) set_alias_of_expr();
        if (res != not_found_item) {
          if ((*res)->type() == Item::FIELD_ITEM) {
            /*
              It's an Item_field referencing another Item_field in the select
              list.
              Use the field from the Item_field in the select list and leave
              the Item_field instance in place.
            */

            Item_field *const item_field = (Item_field *)(*res);
            Field *const new_field = item_field->field;

            if (new_field == nullptr) {
              /* The column to which we link isn't valid. */
              my_error(ER_BAD_FIELD_ERROR, MYF(0), item_field->item_name.ptr(),
                       thd->where);
              return true;
            }

            set_field(new_field);

            cached_table = table_ref;

            // The found column may be an outer reference
            if (item_field->depended_from)
              mark_as_dependent(thd, item_field->depended_from,
                                context->select_lex, this, this);

            return false;
          } else {
            /*
              It's not an Item_field in the select list so we must make a new
              Item_ref to point to the Item in the select list and replace the
              Item_field created by the parser with the new Item_ref.
              Ex: SELECT func1(col) as c ... ORDER BY func2(c);
              NOTE: If we are fixing an alias reference inside ORDER/GROUP BY
              item tree, then we use new Item_ref as an
              intermediate value to resolve referenced item only.
              In this case the new Item_ref item is unused.
            */
            Item_ref *rf =
                new Item_ref(context, res, db_name, table_name, field_name,
                             resolution == RESOLVED_AGAINST_ALIAS);
            if (rf == nullptr) return true;

            if (!rf->fixed) {
              // No need for recursive resolving of aliases.
              const bool group_fix_field =
                  thd->lex->current_select()->group_fix_field;
              thd->lex->current_select()->group_fix_field = false;
              bool fix_error =
                  rf->fix_fields(thd, (Item **)&rf) || rf->check_cols(1);
              thd->lex->current_select()->group_fix_field = group_fix_field;
              if (fix_error) return true;
            }
            *reference = rf;
            // WL#6570 remove-after-qa
            DBUG_ASSERT(thd->stmt_arena->is_regular() ||
                        !thd->lex->is_exec_started());

            return false;
          }
        }
      }
      if ((ret = fix_outer_field(thd, &from_field, reference)) < 0) goto error;
      outer_fixed = true;
      if (!ret) return false;
    } else if (!from_field)
      goto error;

    /*
      We should resolve this as an outer field reference if
      1. we haven't done it before, and
      2. the select_lex of the table that contains this field is
         different from the select_lex of the current name resolution
         context.
     */
    if (!outer_fixed &&                                                     // 1
        cached_table && cached_table->select_lex && context->select_lex &&  // 2
        cached_table->select_lex != context->select_lex) {
      int ret;
      if ((ret = fix_outer_field(thd, &from_field, reference)) < 0) goto error;
      outer_fixed = true;
      if (!ret) return false;
    }

    /*
      If inside an aggregation function, set the correct aggregation level.
      Even if a view reference is found, the level is still the query block
      associated with the context of the current item:
    */
    DBUG_ASSERT(
        from_field != view_ref_found ||
        context->select_lex ==
            dynamic_cast<Item_ident *>(*reference)->context->select_lex);
    if (thd->lex->in_sum_func &&
        thd->lex->in_sum_func->base_select->nest_level ==
            context->select_lex->nest_level)
      thd->lex->in_sum_func->max_aggr_level =
          max(thd->lex->in_sum_func->max_aggr_level,
              int8(context->select_lex->nest_level));

    // If view column reference, Item in *reference is completely resolved:
    if (from_field == view_ref_found) {
      if (is_null_on_empty_table(thd, this)) {
        (*reference)->maybe_null = true;
        if ((*reference)->real_item()->type() == Item::FIELD_ITEM) {
          // See below for explanation.
          TABLE *table =
              down_cast<Item_field *>((*reference)->real_item())->field->table;
          table->set_nullable();
        }
      }
      return false;
    }

    if (from_field->is_hidden_by_system()) {
      /*
        This field is either hidden by the storage engine or SQL layer. In
        either case, report column "not found" error.
      */
      my_error(ER_BAD_FIELD_ERROR, MYF(0), from_field->field_name, thd->where);
      return true;
    }

    // Not view reference, not outer reference; need to set properties:
    set_field(from_field);
  } else if (thd->mark_used_columns != MARK_COLUMNS_NONE) {
    TABLE *table = field->table;
    MY_BITMAP *current_bitmap;
    MY_BITMAP *other_bitmap MY_ATTRIBUTE((unused));
    if (thd->mark_used_columns == MARK_COLUMNS_READ) {
      current_bitmap = table->read_set;
      other_bitmap = table->write_set;
    } else {
      current_bitmap = table->write_set;
      other_bitmap = table->read_set;
    }
    if (!bitmap_test_and_set(current_bitmap, field->field_index()))
      DBUG_ASSERT(bitmap_is_set(other_bitmap, field->field_index()));
  }
  if (any_privileges) {
    const char *db, *tab;
    db = cached_table->get_db_name();
    tab = cached_table->get_table_name();
    DBUG_ASSERT(field->table == table_ref->table);
    if (!(have_privileges =
              (get_column_grant(thd, &table_ref->grant, db, tab, field_name) &
               VIEW_ANY_ACL))) {
      my_error(ER_COLUMNACCESS_DENIED_ERROR, MYF(0), "ANY",
               thd->security_context()->priv_user().str,
               thd->security_context()->host_or_ip().str, field_name, tab);
      goto error;
    }
  }
  fixed = true;
  if (is_null_on_empty_table(thd, this)) {
    maybe_null = true;

    // The Item is now nullable, but the underlying field still isn't,
    // and Copy_field uses the underlying field. Thus,
    // ZeroRowsAggregatedIterator sets the _table_ row to NULL instead, and
    // thus, it needs to be nullable. This is similar to how inner tables of
    // outer joins need to be nullable.
    field->table->set_nullable();
  }
  return false;

error:
  return true;
}

void Item_field::bind_fields() {
  if (!fixed) return;
  DBUG_ASSERT(field_index != NO_FIELD_INDEX);
  /*
    Check consistency of Item_field objects:
    - If we have no table_ref, then field must be a valid pointer.
      (Applicable for expressions of generated columns).
    - Some temporary tables used for materialization (derived tables)
      have permanent metadata, hence both table_ref and field are valid.
    - All other tables that have a valid table_ref do not have a valid
      field reference at this point.
  */
  DBUG_ASSERT((table_ref == nullptr && field != nullptr) ||
              (table_ref != nullptr &&
               (table_ref->is_view_or_derived() ||
                table_ref->is_recursive_reference()) &&
               field != nullptr) ||
              (table_ref != nullptr &&
               !(table_ref->is_view_or_derived() ||
                 table_ref->is_recursive_reference()) &&
               field == nullptr));
  if (table_ref != nullptr && table_ref->table == nullptr) return;
  if (field == nullptr) {
    field = result_field = table_ref->table->field[field_index];
  }
  if (table_name == nullptr) table_name = *field->table_name;
  if (field_name == item_name.ptr() || field_name == nullptr)
    field_name = field->field_name;
}

Item *Item_field::safe_charset_converter(THD *thd, const CHARSET_INFO *tocs) {
  no_constant_propagation = true;
  return Item::safe_charset_converter(thd, tocs);
}

void Item_field::cleanup() {
  DBUG_TRACE;
  if (!fixed) return;

  Item_ident::cleanup();
  /*
    When TABLE is detached from TABLE_LIST, field pointers are invalid.
    Unless field objects are created as part of statement (placeholder tables).
  */
  if (table_ref != nullptr && !table_ref->is_view_or_derived() &&
      !table_ref->is_recursive_reference())
    field = nullptr;

  // Restore result field back to the initial value
  result_field = field;

  /*
    When table_ref is NULL, table_name must be reassigned together with
    table pointer.
  */
  if (table_ref == nullptr) table_name = nullptr;

  /*
    Schema tables are created per execution, so field names must be reassigned.
    Ordinary base tables have stable metadata as long as version is not bumped
    (which causes a reprepare).
    However, DD tables may have MYSQL_OPEN_IGNORE_FLUSH which means metadata
    is still unstable.
    To preserve as much of the plan as possible while not within execution,
    set field_name to be the same as item name here. It is restored in
    Item_field::bind_fields().
  */
  if (table_ref != nullptr) {
    field_name = item_name.ptr();
  }
  // Reset field before next optimization (multiple equality analysis)
  item_equal = nullptr;
  item_equal_all_join_nests = nullptr;
  null_value = false;
}

/**
  Reset all aspect of a field object, so that it can be re-resolved.
  This is only for use in prepared CREATE TABLE statements.
  @todo refactor CREATE TABLE so this is no longer needed.
*/
void Item_field::reset_field() {
  fixed = false;
  context = nullptr;
  db_name = m_orig_db_name;
  table_name = m_orig_table_name;
  field_name = m_orig_field_name;
  table_ref = nullptr;
  field = nullptr;
}

/**
  Find a field among specified multiple equalities.

  The function first searches the field among multiple equalities
  of the current level (in the cond_equal->current_level list).
  If it fails, it continues searching in upper levels accessed
  through a pointer cond_equal->upper_levels.
  The search terminates as soon as a multiple equality containing
  the field is found.

  @param cond_equal   reference to list of multiple equalities where
                      the field (this object) is to be looked for

  @return
    - First Item_equal containing the field, if success
    - nullptr, otherwise
*/

Item_equal *Item_field::find_item_equal(COND_EQUAL *cond_equal) const {
  while (cond_equal) {
    for (Item_equal &item : cond_equal->current_level) {
      if (item.contains(field)) return &item;
    }
    /*
      The field is not found in any of the multiple equalities
      of the current level. Look for it in upper levels
    */
    cond_equal = cond_equal->upper_levels;
  }
  return nullptr;
}

/**
  Check whether a field can be substituted by an equal item.

  The function checks whether a substitution of the field
  occurrence for an equal item is valid.

  @param arg   *arg != NULL <-> the field is in the context where
               substitution for an equal item is valid

  @note
    The following statement is not always true:
  @n
    x=y => F(x)=F(x/y).
  @n
    This means substitution of an item for an equal item not always
    yields an equavalent condition. Here's an example:
    @code
    'a'='a '
    (LENGTH('a')=1) != (LENGTH('a ')=2)
  @endcode
    Such a substitution is surely valid if either the substituted
    field is not of a STRING type or if it is an argument of
    a comparison predicate.

  @retval
    true   substitution is valid
  @retval
    false  otherwise
*/

bool Item_field::subst_argument_checker(uchar **arg) {
  return (result_type() != STRING_RESULT) || (*arg);
}

/**
  Convert a numeric value to a zero-filled string

  @param[in,out]  item   the item to operate on
  @param          field  The field that this value is equated to

  This function converts a numeric value to a string. In this conversion
  the zero-fill flag of the field is taken into account.
  This is required so the resulting string value can be used instead of
  the field reference when propagating equalities.
*/

static void convert_zerofill_number_to_string(Item **item,
                                              const Field_num *field) {
  char buff[MAX_FIELD_WIDTH], *pos;
  String tmp(buff, sizeof(buff), field->charset()), *res;

  res = (*item)->val_str(&tmp);
  if ((*item)->null_value)
    *item = new Item_null();
  else {
    field->prepend_zeros(res);
    pos = sql_strmake(res->ptr(), res->length());
    *item = new Item_string(pos, res->length(), field->charset());
  }
}

/**
  Set a pointer to the multiple equality the field reference belongs to
  (if any).

  The function looks for a multiple equality containing the field item
  among those referenced by arg.
  In the case such equality exists the function does the following.
  If the found multiple equality contains a constant, then the field
  reference is substituted for this constant, otherwise it sets a pointer
  to the multiple equality in the field item.


  @param arg    reference to list of multiple equalities where
                the field (this object) is to be looked for

  @note
    This function is supposed to be called as a callback parameter in calls
    of the compile method.

  @return
    - pointer to the replacing constant item, if the field item was substituted
    - pointer to the field item, otherwise.
*/

Item *Item_field::equal_fields_propagator(uchar *arg) {
  if (no_constant_propagation) return this;
  item_equal = find_item_equal((COND_EQUAL *)arg);
  Item *item = nullptr;
  if (item_equal) item = item_equal->get_const();
  /*
    Disable const propagation for items used in different comparison contexts.
    This must be done because, for example, Item_hex_string->val_int() is not
    the same as (Item_hex_string->val_str() in BINARY column)->val_int().
    We cannot simply disable the replacement in a particular context (
    e.g. <bin_col> = <int_col> AND <bin_col> = <hex_string>) since
    Items don't know the context they are in and there are functions like
    IF (<hex_string>, 'yes', 'no').
  */
  if (!item || !has_compatible_context(item))
    item = this;
  else if (field && field->is_flag_set(ZEROFILL_FLAG) &&
           IS_NUM(field->type())) {
    /*
      We don't need to zero-fill timestamp columns here because they will be
      first converted to a string (in date/time format) and compared as such if
      compared with another string.
    */
    if (item && field->type() != FIELD_TYPE_TIMESTAMP &&
        cmp_context != INT_RESULT &&
        item->real_item()->type() != Item::REAL_ITEM)
      convert_zerofill_number_to_string(&item, (Field_num *)field);
    else
      item = this;
  }
  return item;
}

/**
  If this field is the target is the target of replacement, replace it with
  the info object's item or, if the item is found inside a subquery, the target
  is an outer reference, so we create a new Item_field, mark it accordingly
  and replace with that instead.

  @param arg  An info object of type Item::Item_field_replacement.
  @returns the resulting item, replaced or not, or nullptr if error
*/
Item *Item_field::replace_item_field(uchar *arg) {
  auto *info = pointer_cast<Item::Item_field_replacement *>(arg);

  if (field == info->m_target) {
    if (info->m_curr_block == info->m_trans_block) return info->m_item;

    // The field is an outer reference, so we cannot reuse transformed query
    // block's Item_field; make a new one for this query block
    THD *const thd = current_thd;
    Item_field *outer_field = new (thd->mem_root) Item_field(thd, info->m_item);
    if (outer_field == nullptr) return nullptr; /* purecov: inspected */
    outer_field->depended_from = info->m_trans_block;
    outer_field->context = &info->m_curr_block->context;
    return outer_field;
  }

  return this;
}

/**
  Replace an Item_field for an equal Item_field that evaluated earlier
  (if any).

  The function returns a pointer to an item that is taken from
  the very beginning of the item_equal list which the Item_field
  object refers to (belongs to) unless item_equal contains  a constant
  item. In this case the function returns this constant item,
  (if the substitution does not require conversion).
  If the Item_field object does not refer any Item_equal object
  'this' is returned .

  @note
    This function is supposed to be called as a callback parameter in calls
    of the thransformer method.

  @return
    - pointer to a replacement Item_field if there is a better equal item or
      a pointer to a constant equal item;
    - this - otherwise.
*/

Item *Item_field::replace_equal_field(uchar *) {
  if (item_equal) {
    Item *const_item = item_equal->get_const();
    if (const_item) {
      if (!has_compatible_context(const_item)) return this;
      return const_item;
    }
    Item_field *subst = item_equal->get_subst_item(this);
    DBUG_ASSERT(subst);
    DBUG_ASSERT(table_ref == subst->table_ref ||
                table_ref->table != subst->table_ref->table);
    if (table_ref != subst->table_ref && !field->eq(subst->field)) {
      // We may have to undo the substitution that is done here when setting up
      // hash join; the new field may be a field from a table that is not
      // reachable from hash join. Store which multi-equality we found the field
      // substitution in, so that we can go back and find a field that the hash
      // join can reach.
      subst->set_item_equal_all_join_nests(item_equal);
      return subst;
    }
  }
  return this;
}

void Item::init_make_field(Send_field *tmp_field,
                           enum enum_field_types field_type_arg) {
  const char *empty_name = "";
  tmp_field->db_name = empty_name;
  tmp_field->org_table_name = empty_name;
  tmp_field->org_col_name = empty_name;
  tmp_field->table_name = empty_name;
  tmp_field->col_name = item_name.ptr();
  tmp_field->charsetnr = collation.collation->number;
  tmp_field->flags =
      (maybe_null ? 0 : NOT_NULL_FLAG) |
      (my_binary_compare(charset_for_protocol()) ? BINARY_FLAG : 0);
  tmp_field->type = field_type_arg;
  tmp_field->length = max_length;
  tmp_field->decimals = decimals;
  if (unsigned_flag) tmp_field->flags |= UNSIGNED_FLAG;
  tmp_field->field = false;
}

void Item::make_field(Send_field *tmp_field) {
  init_make_field(tmp_field, data_type());
}

void Item_empty_string::make_field(Send_field *tmp_field) {
  init_make_field(tmp_field, string_field_type(max_length));
}

/**
  Verifies that the input string is well-formed according to its character set.
  @param str          input string to verify
  @param send_error   If true, call my_error if string is not well-formed.
  @param truncate     If true, set to null/truncate if not well-formed.

  @return
  If well-formed: input string.
  If not well-formed:
    if truncate is true and strict mode:     NULL pointer and we set this
                                             Item's value to NULL.
    if truncate is true and not strict mode: input string truncated up to
                                             last good character.
    if truncate is false:                    input string is returned.
 */
String *Item::check_well_formed_result(String *str, bool send_error,
                                       bool truncate) {
  /* Check whether we got a well-formed string */
  const CHARSET_INFO *cs = str->charset();

  size_t valid_length;
  bool length_error;

  if (validate_string(cs, str->ptr(), str->length(), &valid_length,
                      &length_error)) {
    const char *str_end = str->ptr() + str->length();
    const char *print_byte = str->ptr() + valid_length;
    THD *thd = current_thd;
    char hexbuf[7];
    size_t diff = min(size_t(str_end - print_byte), size_t(3));
    octet2hex(hexbuf, print_byte, diff);
    if (send_error && length_error) {
      my_error(ER_INVALID_CHARACTER_STRING, MYF(0), cs->csname, hexbuf);
      return nullptr;
    }
    if (truncate && length_error) {
      if (thd->is_strict_mode()) {
        null_value = true;
        str = nullptr;
      } else {
        str->length(valid_length);
      }
    }
    push_warning_printf(
        thd, Sql_condition::SL_WARNING, ER_INVALID_CHARACTER_STRING,
        ER_THD(thd, ER_INVALID_CHARACTER_STRING), cs->csname, hexbuf);
  }
  return str;
}

/*
  Compare two items using a given collation

  SYNOPSIS
    eq_by_collation()
    item               item to compare with
    binary_cmp         true <-> compare as binaries
    cs                 collation to use when comparing strings

  DESCRIPTION
    This method works exactly as Item::eq if the collation cs coincides with
    the collation of the compared objects. Otherwise, first the collations that
    differ from cs are replaced for cs and then the items are compared by
    Item::eq. After the comparison the original collations of items are
    restored.

  RETURN
    1    compared items has been detected as equal
    0    otherwise
*/

bool Item::eq_by_collation(Item *item, bool binary_cmp,
                           const CHARSET_INFO *cs) {
  const CHARSET_INFO *save_cs = nullptr;
  const CHARSET_INFO *save_item_cs = nullptr;
  if (collation.collation != cs) {
    save_cs = collation.collation;
    collation.collation = cs;
  }
  if (item->collation.collation != cs) {
    save_item_cs = item->collation.collation;
    item->collation.collation = cs;
  }
  bool res = eq(item, binary_cmp);
  if (save_cs) collation.collation = save_cs;
  if (save_item_cs) item->collation.collation = save_item_cs;
  return res;
}

/**
  Create a field to hold a string value from an item.

  If max_length > CONVERT_IF_BIGGER_TO_BLOB create a blob @n
  If max_length > 0 create a varchar @n
  If max_length == 0 create a CHAR(0)

  @param table		Table for which the field is created
*/

Field *Item::make_string_field(TABLE *table) const {
  Field *field;
  DBUG_ASSERT(collation.collation);
  if (data_type() == MYSQL_TYPE_JSON)
    field =
        new (*THR_MALLOC) Field_json(max_length, maybe_null, item_name.ptr());
  else if (max_length / collation.collation->mbmaxlen >
           CONVERT_IF_BIGGER_TO_BLOB)
    field = new (*THR_MALLOC) Field_blob(
        max_length, maybe_null, item_name.ptr(), collation.collation, true);
  /* Item_type_holder holds the exact type, do not change it */
  else if (max_length > 0 &&
           (type() != Item::TYPE_HOLDER || data_type() != MYSQL_TYPE_STRING))
    field = new (*THR_MALLOC) Field_varstring(
        max_length, maybe_null, item_name.ptr(), table->s, collation.collation);
  else
    field = new (*THR_MALLOC) Field_string(
        max_length, maybe_null, item_name.ptr(), collation.collation);
  if (field) field->init(table);
  return field;
}

/**
  Create a field based on field_type of argument.

  For now, this is only used to create a field for
  IFNULL(x,something) and time functions

  @return Created field
  @retval NULL  error
*/

Field *Item::tmp_table_field_from_field_type(TABLE *table,
                                             bool fixed_length) const {
  /*
    The field functions defines a field to be not null if null_ptr is not 0
  */
  Field *field;

  switch (data_type()) {
    case MYSQL_TYPE_DECIMAL:
    case MYSQL_TYPE_NEWDECIMAL:
      field = Field_new_decimal::create_from_item(this);
      break;
    case MYSQL_TYPE_TINY:
      field = new (*THR_MALLOC)
          Field_tiny(max_length, maybe_null, item_name.ptr(), unsigned_flag);
      break;
    case MYSQL_TYPE_BOOL:
      field = new (*THR_MALLOC)
        Field_boolean(maybe_null, item_name.ptr());
        break;
    case MYSQL_TYPE_SHORT:
      field = new (*THR_MALLOC)
          Field_short(max_length, maybe_null, item_name.ptr(), unsigned_flag);
      break;
    case MYSQL_TYPE_LONG:
      field = new (*THR_MALLOC)
          Field_long(max_length, maybe_null, item_name.ptr(), unsigned_flag);
      break;
    case MYSQL_TYPE_LONGLONG:
      field = new (*THR_MALLOC) Field_longlong(max_length, maybe_null,
                                               item_name.ptr(), unsigned_flag);
      break;
    case MYSQL_TYPE_FLOAT:
      field = new (*THR_MALLOC) Field_float(
          max_length, maybe_null, item_name.ptr(), decimals, unsigned_flag);
      break;
    case MYSQL_TYPE_DOUBLE:
      field = new (*THR_MALLOC) Field_double(
          max_length, maybe_null, item_name.ptr(), decimals, unsigned_flag);
      break;
    case MYSQL_TYPE_INT24:
      field = new (*THR_MALLOC)
          Field_medium(max_length, maybe_null, item_name.ptr(), unsigned_flag);
      break;
    case MYSQL_TYPE_DATE:
    case MYSQL_TYPE_NEWDATE:
      field = new (*THR_MALLOC) Field_newdate(maybe_null, item_name.ptr());
      break;
    case MYSQL_TYPE_TIME:
      field =
          new (*THR_MALLOC) Field_timef(maybe_null, item_name.ptr(), decimals);
      break;
    case MYSQL_TYPE_TIMESTAMP:
      field = new (*THR_MALLOC)
          Field_timestampf(maybe_null, item_name.ptr(), decimals);
      break;
    case MYSQL_TYPE_DATETIME:
      field = new (*THR_MALLOC)
          Field_datetimef(maybe_null, item_name.ptr(), decimals);
      break;
    case MYSQL_TYPE_YEAR:
      DBUG_ASSERT(max_length == 4);  // Field_year is only for length 4.
      field = new (*THR_MALLOC) Field_year(maybe_null, item_name.ptr());
      break;
    case MYSQL_TYPE_BIT:
      field = new (*THR_MALLOC)
          Field_bit_as_char(max_length, maybe_null, item_name.ptr());
      break;
<<<<<<< HEAD
    case MYSQL_TYPE_BOOL:
      field = new (*THR_MALLOC)
          Field_boolean(maybe_null, item_name.ptr());
      break;
=======
>>>>>>> e5d82c0e
    case MYSQL_TYPE_INVALID:
    default:
      /* This case should never be chosen */
      DBUG_ASSERT(0);
      /* If something goes awfully wrong, it's better to get a string than die
       */
    case MYSQL_TYPE_STRING:
    case MYSQL_TYPE_NULL:
      if (fixed_length && max_length <= CONVERT_IF_BIGGER_TO_BLOB) {
        field = new (*THR_MALLOC) Field_string(
            max_length, maybe_null, item_name.ptr(), collation.collation);
        break;
      }
      /* Fall through to make_string_field() */
    case MYSQL_TYPE_ENUM:
    case MYSQL_TYPE_SET:
    case MYSQL_TYPE_VAR_STRING:
    case MYSQL_TYPE_VARCHAR:
      return make_string_field(table);
    case MYSQL_TYPE_TINY_BLOB:
    case MYSQL_TYPE_MEDIUM_BLOB:
    case MYSQL_TYPE_LONG_BLOB:
    case MYSQL_TYPE_BLOB:
      if (this->type() == Item::TYPE_HOLDER)
        field = new (*THR_MALLOC) Field_blob(
            max_length, maybe_null, item_name.ptr(), collation.collation, true);
      else
        field = new (*THR_MALLOC)
            Field_blob(max_length, maybe_null, item_name.ptr(),
                       collation.collation, false);
      break;  // Blob handled outside of case
    case MYSQL_TYPE_GEOMETRY:
      field = new (*THR_MALLOC) Field_geom(
          max_length, maybe_null, item_name.ptr(), get_geometry_type(), {});
      break;
    case MYSQL_TYPE_JSON:
      field =
          new (*THR_MALLOC) Field_json(max_length, maybe_null, item_name.ptr());
  }
  if (field) field->init(table);
  return field;
}

/* ARGSUSED */
void Item_field::make_field(Send_field *tmp_field) {
  field->make_send_field(tmp_field);
  DBUG_ASSERT(tmp_field->table_name != nullptr);
  DBUG_ASSERT(item_name.is_set());
  tmp_field->col_name = item_name.ptr();  // Use user supplied name
  tmp_field->table_name = table_name != nullptr ? table_name : "";
  tmp_field->db_name = m_orig_db_name != nullptr ? m_orig_db_name : "";
  tmp_field->org_table_name =
      m_orig_table_name != nullptr ? m_orig_table_name : "";
  tmp_field->org_col_name =
      m_orig_field_name != nullptr ? m_orig_field_name : "";
  tmp_field->field = true;
}

/**
  Set a field's value from a item.
*/

void Item_field::save_org_in_field(Field *to) {
  if (field->is_null()) {
    null_value = true;
    set_field_to_null_with_conversions(to, true);
  } else {
    to->set_notnull();
    field_conv(to, field);
    null_value = false;
  }
}

type_conversion_status Item_field::save_in_field_inner(Field *to,
                                                       bool no_conversions) {
  type_conversion_status res;
  DBUG_TRACE;
  if (field->is_null()) {
    null_value = true;
    const type_conversion_status status =
        set_field_to_null_with_conversions(to, no_conversions);
    return status;
  }
  to->set_notnull();

  /*
    If we're setting the same field as the one we're reading from there's
    nothing to do. This can happen in 'SET x = x' type of scenarios.
  */
  if (to == field) {
    null_value = false;
    return TYPE_OK;
  }

  res = field_conv(to, field);
  null_value = false;
  return res;
}

/**
  Store null in field.

  This is used on INSERT.
  Allow NULL to be inserted in timestamp and auto_increment values.

  @param field		Field where we want to store NULL
  @param no_conversions  Set to 1 if we should return 1 if field can't
                         take null values.
                         If set to 0 we will do store the 'default value'
                         if the field is a special field. If not we will
                         give an error.

  @retval
    0   ok
  @retval
    1   Field doesn't support NULL values and can't handle 'field = NULL'
*/

type_conversion_status Item_null::save_in_field_inner(Field *field,
                                                      bool no_conversions) {
  return set_field_to_null_with_conversions(field, no_conversions);
}

type_conversion_status Item::save_in_field(Field *field, bool no_conversions) {
  DBUG_TRACE;
  // In case this is a hidden column used for a functional index, insert
  // an error handler that catches any errors that tries to print out the
  // name of the hidden column. It will instead print out the functional
  // index name.
  assert(field->table == nullptr || field->table->in_use == current_thd);

  Functional_index_error_handler functional_index_error_handler(
      field, (field->table ? field->table->in_use : current_thd));

  const type_conversion_status ret = save_in_field_inner(field, no_conversions);

  /*
    If an error was raised during evaluation of the item,
    save_in_field_inner() might not notice and return TYPE_OK. Make
    sure that we return not OK if there was an error.
  */
  if (ret == TYPE_OK && field->table && field->table->in_use->is_error())
    return TYPE_ERR_BAD_VALUE;

  return ret;
}

/*
  This implementation can lose str_value content, so if the
  Item uses str_value to store something, it should
  reimplement its ::save_in_field_inner() as Item_string, for example, does.

  Note: all Item_XXX::val_str(str) methods must NOT rely on the fact that
  str != str_value. For example, see fix for bug #44743.
*/

type_conversion_status Item::save_in_field_inner(Field *field,
                                                 bool no_conversions) {
  // Storing of arrays should be handled by specialized subclasses.
  DBUG_ASSERT(!returns_array());

  if (result_type() == STRING_RESULT) {
    const enum Type typ = type();

    if (typ == FUNC_ITEM || typ == SUBSELECT_ITEM) {
      enum_field_types ft = data_type();
      // Avoid JSON dom/binary serialization to/from string
      if (ft == MYSQL_TYPE_JSON) {
        if (field->type() == MYSQL_TYPE_JSON) {
          // Store the value in the JSON binary format.
          Field_json *f = down_cast<Field_json *>(field);
          Json_wrapper wr;
          if (val_json(&wr)) return TYPE_ERR_BAD_VALUE;

          if (null_value) return set_field_to_null(field);

          field->set_notnull();
          return f->store_json(&wr);
        }

        const enum_field_types field_type = field->type();
        if (is_temporal_type(field_type)) {
          MYSQL_TIME t;
          bool res = true;
          switch (field_type) {
            case MYSQL_TYPE_TIME:
              res = get_time(&t);
              break;
            case MYSQL_TYPE_DATETIME:
            case MYSQL_TYPE_TIMESTAMP:
            case MYSQL_TYPE_DATE:
            case MYSQL_TYPE_NEWDATE:
              res = get_date(&t, 0);
              break;
            default:
              DBUG_ASSERT(0);
          }
          if (res) {
            null_value = true;
            return set_field_to_null_with_conversions(field, no_conversions);
          }
          field->set_notnull();
          return field->store_time(&t);
        }
        if (field->type() == MYSQL_TYPE_NEWDECIMAL) {
          my_decimal decimal_value;
          my_decimal *value = val_decimal(&decimal_value);
          if (null_value)
            return set_field_to_null_with_conversions(field, no_conversions);
          field->set_notnull();
          return field->store_decimal(value);
        }
        if (field->type() == MYSQL_TYPE_INT24 ||
            field->type() == MYSQL_TYPE_TINY ||
            field->type() == MYSQL_TYPE_SHORT ||
            field->type() == MYSQL_TYPE_LONG ||
            field->type() == MYSQL_TYPE_LONGLONG) {
          longlong nr = val_int();
          if (null_value)
            return set_field_to_null_with_conversions(field, no_conversions);
          field->set_notnull();
          return field->store(nr, unsigned_flag);
        }
        if (field->type() == MYSQL_TYPE_FLOAT ||
            field->type() == MYSQL_TYPE_DOUBLE) {
          double nr = val_real();
          if (null_value)
            return set_field_to_null_with_conversions(field, no_conversions);
          field->set_notnull();
          return field->store(nr);
        }
      }
    }

    String *result;
    const CHARSET_INFO *cs = collation.collation;
    char buff[MAX_FIELD_WIDTH];  // Alloc buffer for small columns
    str_value.set_quick(buff, sizeof(buff), cs);
    result = val_str(&str_value);
    if (null_value) {
      str_value.set_quick(nullptr, 0, cs);
      return set_field_to_null_with_conversions(field, no_conversions);
    }

    /* NOTE: If null_value == false, "result" must be not NULL.  */

    field->set_notnull();
    type_conversion_status error =
        field->store(result->ptr(), result->length(),
                     field->type() == MYSQL_TYPE_JSON ? result->charset() : cs);
    str_value.set_quick(nullptr, 0, cs);
    return error;
  }

  if (result_type() == REAL_RESULT && field->result_type() == STRING_RESULT) {
    double nr = val_real();
    if (null_value)
      return set_field_to_null_with_conversions(field, no_conversions);
    field->set_notnull();
    return field->store(nr);
  }

  if (result_type() == REAL_RESULT) {
    double nr = val_real();
    if (null_value)
      return set_field_to_null_with_conversions(field, no_conversions);
    field->set_notnull();
    return field->store(nr);
  }

  if (result_type() == DECIMAL_RESULT) {
    my_decimal decimal_value;
    my_decimal *value = val_decimal(&decimal_value);
    if (null_value)
      return set_field_to_null_with_conversions(field, no_conversions);
    field->set_notnull();
    return field->store_decimal(value);
  }

  longlong nr = val_int();
  if (null_value)
    return set_field_to_null_with_conversions(field, no_conversions);
  field->set_notnull();
  return field->store(nr, unsigned_flag);
}

type_conversion_status Item_string::save_in_field_inner(Field *field, bool) {
  String *result;
  result = val_str(&str_value);
  return save_str_value_in_field(field, result);
}

type_conversion_status Item_uint::save_in_field_inner(Field *field,
                                                      bool no_conversions) {
  /* Item_int::save_in_field_inner handles both signed and unsigned. */
  return Item_int::save_in_field_inner(field, no_conversions);
}

/**
  Store an int in a field

  @param field           The field where the int value is to be stored
  @param nr              The value to store in field
  @param null_value      True if the value to store is NULL, false otherwise
  @param unsigned_flag   Whether or not the int value is signed or unsigned

  @retval TYPE_OK   Storing of value went fine without warnings or errors
  @retval !TYPE_OK  Warning/error as indicated by type_conversion_status enum
                    value
*/
static type_conversion_status save_int_value_in_field(Field *field, longlong nr,
                                                      bool null_value,
                                                      bool unsigned_flag) {
  // TODO: call set_field_to_null_with_conversions below
  if (null_value) return set_field_to_null(field);
  field->set_notnull();
  return field->store(nr, unsigned_flag);
}

/**
  Store this item's int-value in a field

  @param field           The field where the int value is to be stored
  @param no_conversions  Only applies if the value to store is NULL
                         (null_value is true) and NULL is not allowed
                         in field. In that case: if no_coversion is
                         true, do nothing and return with error
                         TYPE_ERR_NULL_CONSTRAINT_VIOLATION. If
                         no_coversion is false, the field's default
                         value is stored if one exists. Otherwise an
                         error is returned.

  @retval TYPE_OK   Storing of value went fine without warnings or errors
  @retval !TYPE_OK  Warning/error as indicated by type_conversion_status enum
                    value
*/
type_conversion_status Item_int::save_in_field_inner(
    Field *field, bool no_conversions MY_ATTRIBUTE((unused))) {
  return save_int_value_in_field(field, val_int(), null_value, unsigned_flag);
}

type_conversion_status Item_temporal::save_in_field_inner(Field *field, bool) {
  const enum_field_types field_type = field->type();
  longlong nr = is_temporal_type_with_time(field_type)
                    ? val_temporal_with_round(field_type, field->decimals())
                    : val_date_temporal();
  // TODO: call set_field_to_null_with_conversions below
  if (null_value) return set_field_to_null(field);
  field->set_notnull();
  return field->store_packed(nr);
}

type_conversion_status Item_decimal::save_in_field_inner(Field *field, bool) {
  if (null_value) return set_field_to_null(field);

  field->set_notnull();
  return field->store_decimal(&decimal_value);
}

bool Item_int::eq(const Item *arg, bool) const {
  // No need to check for null value as integer constant can't be NULL
  if (arg->basic_const_item() && arg->type() == type()) {
    /*
      We need to cast off const to call val_int(). This should be OK for
      a basic constant.
    */
    Item *item = const_cast<Item *>(arg);
    return item->val_int() == value && item->unsigned_flag == unsigned_flag;
  }
  return false;
}

Item *Item_int_with_ref::clone_item() const {
  DBUG_ASSERT(ref->const_item());
  /*
    We need to evaluate the constant to make sure it works with
    parameter markers.
  */
  return (ref->unsigned_flag
              ? new Item_uint(ref->item_name, ref->val_int(), ref->max_length)
              : new Item_int(ref->item_name, ref->val_int(), ref->max_length));
}

Item *Item_time_with_ref::clone_item() const {
  DBUG_ASSERT(ref->const_item());
  /*
    We need to evaluate the constant to make sure it works with
    parameter markers.
  */
  return new Item_temporal(MYSQL_TYPE_TIME, ref->item_name,
                           ref->val_time_temporal(), ref->max_length);
}

Item *Item_datetime_with_ref::clone_item() const {
  DBUG_ASSERT(ref->const_item());
  /*
    We need to evaluate the constant to make sure it works with
    parameter markers.
  */
  return new Item_temporal(MYSQL_TYPE_DATETIME, ref->item_name,
                           ref->val_date_temporal(), ref->max_length);
}

void Item_temporal_with_ref::print(const THD *, String *str,
                                   enum_query_type) const {
  char buff[MAX_DATE_STRING_REP_LENGTH];
  MYSQL_TIME ltime;
  TIME_from_longlong_packed(&ltime, data_type(), value);
  str->append("'");
  my_TIME_to_str(ltime, buff, decimals);
  str->append(buff);
  str->append('\'');
}

Item_num *Item_uint::neg() {
  Item_decimal *item = new Item_decimal(value, true);
  return item->neg();
}

static uint nr_of_decimals(const char *str, const char *end) {
  const char *decimal_point;

  /* Find position for '.' */
  for (;;) {
    if (str == end) return 0;
    if (*str == 'e' || *str == 'E') return DECIMAL_NOT_SPECIFIED;
    if (*str++ == '.') break;
  }
  decimal_point = str;
  for (; str < end && my_isdigit(system_charset_info, *str); str++)
    ;
  if (str < end && (*str == 'e' || *str == 'E')) return DECIMAL_NOT_SPECIFIED;
  /*
    QQ:
    The number of decimal digist in fact should be (str - decimal_point - 1).
    But it seems the result of nr_of_decimals() is never used!

    In case of 'e' and 'E' nr_of_decimals returns DECIMAL_NOT_SPECIFIED.
    In case if there is no 'e' or 'E' parser code in sql_yacc.yy
    never calls Item_float::Item_float() - it creates Item_decimal instead.

    The only piece of code where we call Item_float::Item_float(str, len)
    without having 'e' or 'E' is item_xmlfunc.cc, but this Item_float
    never appears in metadata itself. Changing the code to return
    (str - decimal_point - 1) does not make any changes in the test results.

    This should be addressed somehow.
    Looks like a reminder from before real DECIMAL times.
  */
  return (uint)(str - decimal_point);
}

/**
  This function is only called during parsing:
  - when parsing SQL query from sql_yacc.yy
  - when parsing XPath query from item_xmlfunc.cc
  We will signal an error if value is not a true double value (overflow):
  eng: Illegal %s '%-.192s' value found during parsing

  Note: str_arg does not necessarily have to be a null terminated string,
  e.g. it is NOT when called from item_xmlfunc.cc or sql_yacc.yy.
*/

void Item_float::init(const char *str_arg, uint length) {
  int error;
  const char *end_not_used;
  value = my_strntod(&my_charset_bin, str_arg, length, &end_not_used, &error);
  if (error) {
    char tmp[NAME_LEN + 1];
    snprintf(tmp, sizeof(tmp), "%.*s", length, str_arg);
    my_error(ER_ILLEGAL_VALUE_FOR_TYPE, MYF(0), "double", tmp);
  }
  presentation.copy(str_arg, length);
  item_name.copy(str_arg, length);
  set_data_type(MYSQL_TYPE_DOUBLE);
  decimals = (uint8)nr_of_decimals(str_arg, str_arg + length);
  max_length = length;
  fixed = true;
}

type_conversion_status Item_float::save_in_field_inner(Field *field, bool) {
  double nr = val_real();
  // TODO: call set_field_to_null_with_conversions below
  if (null_value) return set_field_to_null(field);
  field->set_notnull();
  return field->store(nr);
}

void Item_float::print(const THD *, String *str,
                       enum_query_type query_type) const {
  if (query_type & QT_NORMALIZED_FORMAT) {
    str->append("?");
    return;
  }
  if (presentation.ptr()) {
    str->append(presentation.ptr());
    return;
  }
  char buffer[20];
  String num(buffer, sizeof(buffer), &my_charset_bin);
  num.set_real(value, decimals, &my_charset_bin);
  str->append(num);
}

/*
  hex item
  In string context this is a binary string.
  In number context this is a longlong value.
*/

bool Item_float::eq(const Item *arg, bool) const {
  if (arg->basic_const_item() && arg->type() == type()) {
    /*
      We need to cast off const to call val_int(). This should be OK for
      a basic constant.
    */
    Item *item = const_cast<Item *>(arg);
    return item->val_real() == value;
  }
  return false;
}

inline uint char_val(char X) {
  return (uint)(X >= '0' && X <= '9'
                    ? X - '0'
                    : X >= 'A' && X <= 'Z' ? X - 'A' + 10 : X - 'a' + 10);
}

Item_hex_string::Item_hex_string() { hex_string_init("", 0); }

Item_hex_string::Item_hex_string(const char *str, uint str_length) {
  hex_string_init(str, str_length);
}

Item_hex_string::Item_hex_string(const POS &pos, const LEX_STRING &literal)
    : super(pos) {
  hex_string_init(literal.str, literal.length);
}

LEX_CSTRING Item_hex_string::make_hex_str(const char *str, size_t str_length) {
  size_t max_length = (str_length + 1) / 2;
  char *ptr = (char *)(*THR_MALLOC)->Alloc(max_length + 1);
  if (ptr == nullptr) return NULL_CSTR;
  LEX_CSTRING ret = {ptr, max_length};
  char *end = ptr + max_length;
  if (max_length * 2 != str_length)
    *ptr++ = char_val(*str++);  // Not even, assume 0 prefix
  while (ptr != end) {
    *ptr++ = (char)(char_val(str[0]) * 16 + char_val(str[1]));
    str += 2;
  }
  *ptr = 0;  // needed if printed in error message
  return ret;
}

void Item_hex_string::hex_string_init(const char *str, uint str_length) {
  LEX_CSTRING s = make_hex_str(str, str_length);
  str_value.set(s.str, s.length, &my_charset_bin);
  set_data_type(MYSQL_TYPE_VARCHAR);
  max_length = s.length;
  collation.set(&my_charset_bin, DERIVATION_COERCIBLE);
  fixed = true;
  unsigned_flag = true;
}

longlong Item_hex_string::val_int() {
  // following assert is redundant, because fixed=1 assigned in constructor
  DBUG_ASSERT(fixed == 1);
  const char *end = str_value.ptr() + str_value.length();
  const char *ptr;

  if (str_value.length() > sizeof(longlong)) {
    /*
      Too many bytes for longlong; lost bytes are [start, lost_end[ ; there is
      no loss of data in conversion only if they are all zeroes.
    */
    const char *lost_end = end - sizeof(longlong);
    for (ptr = str_value.ptr(); ptr < lost_end; ++ptr)
      if (*ptr != 0) {
        // Human-readable, size-limited printout of the hex:
        char errbuff[MYSQL_ERRMSG_SIZE], *errptr = errbuff;
        *errptr++ = 'x';
        *errptr++ = '\'';
        for (ptr = str_value.ptr(); ptr < end; ++ptr) {
          if (errptr > errbuff + sizeof(errbuff) - 4) break;
          *errptr++ = _dig_vec_lower[((uchar)*ptr) >> 4];
          *errptr++ = _dig_vec_lower[((uchar)*ptr) & 0x0F];
        }
        *errptr++ = '\'';
        *errptr++ = 0;
        THD *thd = current_thd;
        push_warning_printf(
            thd, Sql_condition::SL_WARNING, ER_TRUNCATED_WRONG_VALUE,
            ER_THD(thd, ER_TRUNCATED_WRONG_VALUE), "BINARY", errbuff);
        return -1;
      }
  }

  ptr = end - str_value.length();
  ulonglong value = 0;
  for (; ptr != end; ptr++) value = (value << 8) + (ulonglong)(uchar)*ptr;
  return (longlong)value;
}

my_decimal *Item_hex_string::val_decimal(my_decimal *decimal_value) {
  // following assert is redundant, because fixed=1 assigned in constructor
  DBUG_ASSERT(fixed == 1);
  ulonglong value = (ulonglong)val_int();
  int2my_decimal(E_DEC_FATAL_ERROR, value, true, decimal_value);
  return (decimal_value);
}

type_conversion_status Item_hex_string::save_in_field_inner(Field *field,
                                                            bool) {
  field->set_notnull();
  if (field->result_type() == STRING_RESULT)
    return field->store(str_value.ptr(), str_value.length(),
                        collation.collation);

  ulonglong nr;
  size_t length = str_value.length();
  if (!length) {
    field->reset();
    return TYPE_WARN_OUT_OF_RANGE;
  }
  if (length > 8) {
    nr = field->is_flag_set(UNSIGNED_FLAG) ? ULLONG_MAX : LLONG_MAX;
    goto warn;
  }
  nr = (ulonglong)val_int();
  if ((length == 8) && !field->is_flag_set(UNSIGNED_FLAG) && (nr > LLONG_MAX)) {
    nr = LLONG_MAX;
    goto warn;
  }
  return field->store((longlong)nr, true);  // Assume hex numbers are unsigned

warn:
  const type_conversion_status res = field->store((longlong)nr, true);
  if (res == TYPE_OK)
    field->set_warning(Sql_condition::SL_WARNING, ER_WARN_DATA_OUT_OF_RANGE, 1);
  return res;
}

void Item_hex_string::print(const THD *, String *str,
                            enum_query_type query_type) const {
  if (query_type & QT_NORMALIZED_FORMAT) {
    str->append("?");
    return;
  }
  const uchar *ptr = pointer_cast<const uchar *>(str_value.ptr());
  const uchar *end = ptr + str_value.length();
  str->append("0x");
  for (; ptr != end; ptr++) {
    str->append(_dig_vec_lower[*ptr >> 4]);
    str->append(_dig_vec_lower[*ptr & 0x0F]);
  }
}

bool Item_hex_string::eq(const Item *item, bool binary_cmp) const {
  if (item->basic_const_item() && item->type() == type()) {
    // Should be OK for a basic constant.
    Item *arg = const_cast<Item *>(item);
    String str;
    if (binary_cmp) return !stringcmp(&str_value, arg->val_str(&str));
    return !sortcmp(&str_value, arg->val_str(&str), collation.collation);
  }
  return false;
}

Item *Item_hex_string::safe_charset_converter(THD *, const CHARSET_INFO *tocs) {
  String tmp, *str = val_str(&tmp);

  auto conv = new Item_string(str->ptr(), str->length(), tocs);
  if (conv == nullptr) return nullptr;
  conv->mark_result_as_const();
  return conv;
}

/*
  bin item.
  In string context this is a binary string.
  In number context this is a longlong value.
*/

LEX_CSTRING Item_bin_string::make_bin_str(const char *str, size_t str_length) {
  const char *end = str + str_length - 1;
  uchar bits = 0;
  uint power = 1;

  size_t max_length = (str_length + 7) >> 3;
  char *ptr = (char *)(*THR_MALLOC)->Alloc(max_length + 1);
  if (ptr == nullptr) return NULL_CSTR;

  LEX_CSTRING ret{ptr, max_length};

  if (max_length > 0) {
    ptr += max_length - 1;
    ptr[1] = 0;  // Set end null for string
    for (; end >= str; end--) {
      if (power == 256) {
        power = 1;
        *ptr-- = bits;
        bits = 0;
      }
      if (*end == '1') bits |= power;
      power <<= 1;
    }
    *ptr = (char)bits;
  } else
    ptr[0] = 0;

  return ret;
}

void Item_bin_string::bin_string_init(const char *str, size_t str_length) {
  LEX_CSTRING s = make_bin_str(str, str_length);
  max_length = s.length;
  str_value.set(s.str, s.length, &my_charset_bin);
  collation.set(&my_charset_bin, DERIVATION_COERCIBLE);
  fixed = true;
}

/**
  Pack data in buffer for sending.
*/

bool Item_null::send(Protocol *protocol, String *) {
  return protocol->store_null();
}

Item_json::Item_json(unique_ptr_destroy_only<Json_wrapper> value,
                     const Item_name_string &name)
    : m_value(std::move(value)) {
  set_data_type_json();
  item_name = name;
}

Item_json::~Item_json() = default;

void Item_json::print(const THD *, String *str, enum_query_type) const {
  str->append("json'");
  m_value->to_string(str, true, "");
  str->append("'");
}

bool Item_json::val_json(Json_wrapper *result) {
  *result = *m_value;
  return false;
}

/*
  The functions below are rarely called, some of them are probably unreachable
  from SQL, because Item_json is used in a more limited way than other
  subclasses of Item_basic_constant. Most notably, there is no JSON literal
  syntax which gets translated into Item_json objects by the parser.
*/

double Item_json::val_real() { return m_value->coerce_real(item_name.ptr()); }

longlong Item_json::val_int() { return m_value->coerce_int(item_name.ptr()); }

String *Item_json::val_str(String *str) {
  str->length(0);
  if (m_value->to_string(str, true, item_name.ptr())) return error_str();
  return str;
}

my_decimal *Item_json::val_decimal(my_decimal *buf) {
  return m_value->coerce_decimal(buf, item_name.ptr());
}

bool Item_json::get_date(MYSQL_TIME *ltime, my_time_flags_t) {
  return m_value->coerce_date(ltime, item_name.ptr());
}

bool Item_json::get_time(MYSQL_TIME *ltime) {
  return m_value->coerce_time(ltime, item_name.ptr());
}

Item *Item_json::clone_item() const {
  THD *const thd = current_thd;
  auto wr = make_unique_destroy_only<Json_wrapper>(thd->mem_root,
                                                   m_value->clone_dom(thd));
  if (wr == nullptr) return nullptr;
  return new Item_json(std::move(wr), item_name);
}

/**
  This is only called from items that is not of type item_field.
*/

bool Item::send(Protocol *protocol, String *buffer) {
  switch (data_type()) {
    default:
    case MYSQL_TYPE_NULL:
    case MYSQL_TYPE_INVALID:
    case MYSQL_TYPE_DECIMAL:
    case MYSQL_TYPE_ENUM:
    case MYSQL_TYPE_SET:
    case MYSQL_TYPE_TINY_BLOB:
    case MYSQL_TYPE_MEDIUM_BLOB:
    case MYSQL_TYPE_LONG_BLOB:
    case MYSQL_TYPE_BLOB:
    case MYSQL_TYPE_GEOMETRY:
    case MYSQL_TYPE_STRING:
    case MYSQL_TYPE_VAR_STRING:
    case MYSQL_TYPE_VARCHAR:
    case MYSQL_TYPE_BIT:
    case MYSQL_TYPE_NEWDECIMAL:
    case MYSQL_TYPE_JSON: {
      const String *res = val_str(buffer);
      if (res != nullptr)
        return protocol->store_string(res->ptr(), res->length(),
                                      res->charset());
      break;
    }
    case MYSQL_TYPE_BOOL:{
      longlong nr = val_int();
      if (!null_value) return protocol->store_boolean(nr);
      break;
    }
    case MYSQL_TYPE_TINY: {
      longlong nr = val_int();
      if (!null_value) return protocol->store_tiny(nr);
      break;
    }
    case MYSQL_TYPE_SHORT:
    case MYSQL_TYPE_YEAR: {
      longlong nr = val_int();
      if (!null_value) return protocol->store_short(nr);
      break;
    }
    case MYSQL_TYPE_INT24:
    case MYSQL_TYPE_LONG: {
      longlong nr = val_int();
      if (!null_value) return protocol->store_long(nr);
      break;
    }
    case MYSQL_TYPE_LONGLONG: {
      longlong nr = val_int();
      if (!null_value) return protocol->store_longlong(nr, unsigned_flag);
      break;
    }
    case MYSQL_TYPE_FLOAT: {
      float nr = static_cast<float>(val_real());
      if (!null_value) return protocol->store_float(nr, decimals, 0);
      break;
    }
    case MYSQL_TYPE_DOUBLE: {
      double nr = val_real();
      if (!null_value) return protocol->store_double(nr, decimals, 0);
      break;
    }
    case MYSQL_TYPE_DATE: {
      MYSQL_TIME tm;
      get_date(&tm, TIME_FUZZY_DATE);
      if (!null_value) return protocol->store_date(tm);
      break;
    }
    case MYSQL_TYPE_DATETIME:
    case MYSQL_TYPE_TIMESTAMP: {
      MYSQL_TIME tm;
      get_date(&tm, TIME_FUZZY_DATE);
      if (!null_value) return protocol->store_datetime(tm, decimals);
      break;
    }
    case MYSQL_TYPE_TIME: {
      MYSQL_TIME tm;
      get_time(&tm);
      if (!null_value) return protocol->store_time(tm, decimals);
      break;
    }
  }

  DBUG_ASSERT(null_value);
  return protocol->store_null();
}

bool Item::update_null_value() {
  char buff[STRING_BUFFER_USUAL_SIZE];
  String str(buff, sizeof(buff), collation.collation);
  return evaluate(current_thd, &str);
}

/**
  Evaluate item, possibly using the supplied buffer

  @param thd    Thread context
  @param buffer Buffer, in case item needs a large one

  @returns false if success, true if error
*/

bool Item::evaluate(THD *thd, String *buffer) {
  switch (data_type()) {
    case MYSQL_TYPE_INVALID:
    default:
      DBUG_ASSERT(false);
      (void)val_str(buffer);
      break;
    case MYSQL_TYPE_JSON: {
      Json_wrapper wr;
      (void)val_json(&wr);
    } break;
    case MYSQL_TYPE_NULL:
    case MYSQL_TYPE_DECIMAL:
    case MYSQL_TYPE_ENUM:
    case MYSQL_TYPE_SET:
    case MYSQL_TYPE_TINY_BLOB:
    case MYSQL_TYPE_MEDIUM_BLOB:
    case MYSQL_TYPE_LONG_BLOB:
    case MYSQL_TYPE_BLOB:
    case MYSQL_TYPE_GEOMETRY:
    case MYSQL_TYPE_STRING:
    case MYSQL_TYPE_VAR_STRING:
    case MYSQL_TYPE_VARCHAR:
    case MYSQL_TYPE_BIT: {
      (void)val_str(buffer);
      break;
    }
    case MYSQL_TYPE_BOOL:
    case MYSQL_TYPE_TINY:
    case MYSQL_TYPE_SHORT:
    case MYSQL_TYPE_YEAR:
    case MYSQL_TYPE_INT24:
    case MYSQL_TYPE_LONG:
    case MYSQL_TYPE_LONGLONG: {
      (void)val_int();
      break;
    }
    case MYSQL_TYPE_NEWDECIMAL: {
      my_decimal decimal_value;
      (void)val_decimal(&decimal_value);
      break;
    }

    case MYSQL_TYPE_FLOAT:
    case MYSQL_TYPE_DOUBLE: {
      (void)val_real();
      break;
    }
    case MYSQL_TYPE_DATETIME:
    case MYSQL_TYPE_DATE:
    case MYSQL_TYPE_TIMESTAMP: {
      MYSQL_TIME tm;
      (void)get_date(&tm, TIME_FUZZY_DATE);
      break;
    }
    case MYSQL_TYPE_TIME: {
      MYSQL_TIME tm;
      (void)get_time(&tm);
      break;
    }
  }
  const bool result = thd->is_error();
  // Convention: set NULL value indicator on error
  if (result) null_value = true;
  return result;
}

/**
  Check if an item is a constant one and can be cached.

  @param [out] arg If != NULL <=> Cache this item.

  @return true  Go deeper in item tree.
  @return false Don't go deeper in item tree.
*/

bool Item::cache_const_expr_analyzer(uchar **arg) {
  cache_const_expr_arg *carg = (cache_const_expr_arg *)*arg;
  if (!carg->cache_item) {
    Item *item = real_item();
    /*
      Cache constant items unless it's a basic constant, a constant field,
      a subquery (they use their own cache),
      a ROW object (rollback logic can get messy),
      or it is already cached.
    */
    if (const_for_execution() &&
        !(basic_const_item() || item->basic_const_item() ||
          item->type() == Item::FIELD_ITEM || item->type() == SUBSELECT_ITEM ||
          item->type() == ROW_ITEM || item->type() == CACHE_ITEM))
      /*
        Note that we use cache_item as a flag (NULL vs non-NULL), but we
        are storing the pointer so that we can assert that we cache the
        correct item in Item::cache_const_expr_transformer().
      */
      carg->cache_item = this;
    /*
      JSON functions can read JSON from strings or use SQL scalars by
      converting them to JSON scalars. Such conversion takes time and on
      repetitive calls result is significant performance penalty.

      Check if such data can be cached:
      1) this item is constant
      2) this item is an arg to a funciton
      3) it's a source of JSON data
      4) this item's type isn't JSON so conversion will be required
      5) it's not cached already

      Difference with the block above is that this one caches any const item,
      because the goal here is to avoid conversion, rather than re-evaluation.
    */
    else if (const_for_execution() &&  // 1
             carg->stack.elements > 0 &&
             carg->stack.head()->type() == FUNC_ITEM)  // 2
    {
      Item_func *head = down_cast<Item_func *>(carg->stack.head());
      enum_const_item_cache what_cache;
      if ((what_cache = head->can_cache_json_arg(this)) &&  // 3
          data_type() != MYSQL_TYPE_JSON &&                 // 4
          item->type() != CACHE_ITEM)                       // 5
      {
        carg->cache_item = this;
        carg->cache_arg = what_cache;
      }
    }
    // Push only if we're going down the tree, so transformer will pop the item
    carg->stack.push_front(item);
    /*
      If this item will be cached, no need to explore items further down
      in the tree, but the transformer must be called, so return 'true'.
      If this item will not be cached, items further doen in the tree
      must be explored, so return 'true'.
    */
    return true;
  }
  /*
    An item above in the tree is to be cached, so need to cache the present
    item, and no need to go down the tree.
  */
  return false;
}

/**
  Set the maximum number of characters required by any of the items in args.
*/
void Item::aggregate_char_length(Item **args, uint nitems) {
  uint32 char_length = 0;
  /*
    To account for character sets with different number of bytes per character,
    set char_length equal to max_length if the aggregated character set is
    binary to prevent truncation of data as some characters require more than
    one byte.
  */
  bool bin_charset = collation.collation == &my_charset_bin;
  for (uint i = 0; i < nitems; i++)
    char_length = max(char_length, bin_charset ? args[i]->max_length
                                               : args[i]->max_char_length());
  if (char_length * collation.collation->mbmaxlen > max_length)
    fix_char_length(char_length);
}

/**
  Set max_length and decimals of function if function is floating point and
  result length/precision depends on argument ones.

  @param item    Argument array.
  @param nitems  Number of arguments in the array.
*/
void Item::aggregate_float_properties(Item **item, uint nitems) {
  DBUG_ASSERT(result_type() == REAL_RESULT);
  uint32 length = 0;
  uint8 decimals_cnt = 0;
  uint32 maxl = 0;
  for (uint i = 0; i < nitems; i++) {
    if (decimals_cnt != DECIMAL_NOT_SPECIFIED) {
      decimals_cnt = max(decimals_cnt, item[i]->decimals);
      length = max(length, (item[i]->max_length - item[i]->decimals));
    }
    maxl = max(maxl, item[i]->max_length);
  }
  if (decimals_cnt != DECIMAL_NOT_SPECIFIED) {
    maxl = length;
    length += decimals_cnt;
    if (length < maxl)  // If previous operation gave overflow
      maxl = UINT_MAX32;
    else
      maxl = length;
  }

  this->max_length = maxl;
  this->decimals = decimals_cnt;
}

/**
  Set precision and decimals of function when this depends on arguments'
  values for these quantities.

  @param item    Argument array.
  @param nitems  Number of arguments in the array.
*/
void Item::aggregate_decimal_properties(Item **item, uint nitems) {
  DBUG_ASSERT(result_type() == DECIMAL_RESULT);
  int max_int_part = 0;
  uint8 decimal_cnt = 0;
  for (uint i = 0; i < nitems; i++) {
    decimal_cnt = max(decimal_cnt, item[i]->decimals);
    max_int_part = max(max_int_part, item[i]->decimal_int_part());
  }
  int precision = min(max_int_part + decimal_cnt, DECIMAL_MAX_PRECISION);
  set_data_type_decimal(precision, decimal_cnt);
}

/**
  Set fractional seconds precision for temporal functions.

  @param item    Argument array
  @param nitems  Number of arguments in the array.
*/
void Item::aggregate_temporal_properties(Item **item, uint nitems) {
  DBUG_ASSERT(result_type() == STRING_RESULT);
  uint8 decimal_cnt = 0;

  switch (data_type()) {
    case MYSQL_TYPE_DATETIME:
      for (uint i = 0; i < nitems; i++)
        decimal_cnt = max(decimal_cnt, uint8(item[i]->datetime_precision()));
      decimal_cnt = min(decimal_cnt, uint8(DATETIME_MAX_DECIMALS));
      set_data_type_datetime(decimal_cnt);
      break;

    case MYSQL_TYPE_TIMESTAMP:
      for (uint i = 0; i < nitems; i++)
        decimal_cnt = max(decimal_cnt, uint8(item[i]->datetime_precision()));
      decimal_cnt = min(decimal_cnt, uint8(DATETIME_MAX_DECIMALS));
      set_data_type_timestamp(decimal_cnt);
      break;

    case MYSQL_TYPE_NEWDATE:
      DBUG_ASSERT(false);
      set_data_type_date();
      set_data_type(MYSQL_TYPE_NEWDATE);
      break;

    case MYSQL_TYPE_DATE:
      set_data_type_date();
      break;

    case MYSQL_TYPE_TIME:
      for (uint i = 0; i < nitems; i++)
        decimal_cnt = max(decimal_cnt, uint8(item[i]->time_precision()));
      decimal_cnt = min(decimal_cnt, uint8(DATETIME_MAX_DECIMALS));
      set_data_type_time(decimal_cnt);
      break;

    default:
      DBUG_ASSERT(false); /* purecov: inspected */
  }
}

/**
  Aggregate string properties (character set, collation and maximum length) for
  string function.

  @param name        Name of function
  @param items       Argument array.
  @param nitems      Number of arguments.

  @retval            False on success, true on error.
*/
bool Item::aggregate_string_properties(const char *name, Item **items,
                                       uint nitems) {
  DBUG_ASSERT(result_type() == STRING_RESULT);
  if (agg_item_charsets_for_string_result(collation, name, items, nitems, 1))
    return true;
  if (is_temporal_type(data_type())) {
    /*
      aggregate_temporal_properties() will set collation to numeric, causing
      the character set to be explicitly set to latin1, which may not match the
      aggregated character set. The collation must therefore be restored after
      the temporal properties have been computed.
    */
    auto aggregated_collation = collation;
    aggregate_temporal_properties(items, nitems);
    collation.set(aggregated_collation);
    /*
      Set max_length again as the aggregated character set may have different
      number of bytes per character than latin1.
    */
    fix_char_length(max_length);
  } else
    decimals = min(decimals, uint8(DECIMAL_NOT_SPECIFIED));
  aggregate_char_length(items, nitems);

  /*
    If the resulting data type is a fixed length character or binary string
    and the result maximum length in characters is longer than the MySQL
    maximum CHAR/BINARY size, convert to a variable-sized type.
  */
  if (data_type() == MYSQL_TYPE_STRING &&
      max_char_length() > MAX_FIELD_CHARLENGTH)
    set_data_type(MYSQL_TYPE_VARCHAR);

  return false;
}

/**
  This function is used to resolve type for numeric result type of CASE,
  COALESCE, IF and LEAD/LAG. COALESCE is a CASE abbreviation according to the
  standard.

  @param result_type The desired result type
  @param item        The arguments of func
  @param nitems      The number of arguments
*/
void Item::aggregate_num_type(Item_result result_type, Item **item,
                              uint nitems) {
  collation.set_numeric();
  switch (result_type) {
    case DECIMAL_RESULT:
      aggregate_decimal_properties(item, nitems);
      break;
    case REAL_RESULT:
      aggregate_float_properties(item, nitems);
      break;
    case INT_RESULT:
    case STRING_RESULT:
      aggregate_char_length(item, nitems);
      decimals = 0;
      break;
    case ROW_RESULT:
    default:
      DBUG_ASSERT(0);
  }
}

/**
  Cache item if needed.

  @param arg   Descriptor of what and how to cache @see cache_const_expr_arg

  @return cache if cache needed.
  @return this otherwise.
*/

Item *Item::cache_const_expr_transformer(uchar *arg) {
  cache_const_expr_arg *carg = (cache_const_expr_arg *)arg;
  carg->stack.pop();
  if (carg->cache_item)  // Item is to be cached, note that it is used as a flag
  {
    DBUG_ASSERT(carg->cache_item == this);
    Item_cache *cache;
    /*
      Flag applies to present item, must reset it so it does not affect
      the parent item.
    */
    carg->cache_item = nullptr;
    // Cache arg of a JSON function to avoid repetitive conversion
    if (carg->cache_arg != CACHE_NONE) {
      Item *itm = this;
      Item_func *caller = down_cast<Item_func *>(carg->stack.head());
      String buf;
      Json_wrapper wr;
      enum_const_item_cache what_cache = carg->cache_arg;

      carg->cache_arg = CACHE_NONE;
      if (what_cache == CACHE_JSON_VALUE) {
        // Cache parse result of JSON string
        if (get_json_wrapper(&itm, 0, &buf, caller->func_name(), &wr) ||
            null_value) {
          return current_thd->is_error() ? nullptr : this;
        }
      } else {
        // Cache SQL scalar converted to JSON
        DBUG_ASSERT(what_cache == CACHE_JSON_ATOM);
        String conv_buf;
        if (get_json_atom_wrapper(&itm, 0, caller->func_name(), &buf, &conv_buf,
                                  &wr, nullptr, true) ||
            null_value) {
          return current_thd->is_error() ? nullptr : this;
        }
      }
      // Should've been checked at get_*_wrapper()
      DBUG_ASSERT(wr.type() != enum_json_type::J_ERROR);
      Item_cache_json *jcache = new Item_cache_json();
      if (!jcache) return nullptr;
      jcache->setup(this);
      jcache->store_value(this, &wr);
      cache = jcache;
    } else {
      cache = Item_cache::get_cache(this);
      if (!cache) return nullptr;
      cache->setup(this);
      cache->store(this);
    }
    /*
      This item is cached - for subqueries this effectively means that they
      are optimized away.
    */
    mark_subqueries_optimized_away();
    return cache;
  }
  return this;
}

bool Item_field::send(Protocol *protocol, String *) {
  return protocol->store_field(result_field);
}

/**
  Add the field to the select list and substitute it for the reference to
  the field.

  @details
    If the field doesn't belong to the table being inserted into then it is
    added to the select list, pointer to it is stored in the ref_item_array
    of the select and the field itself is substituted for the Item_ref object.
    This is done in order to get correct values from update fields that
    belongs to the SELECT part in the INSERT .. SELECT .. ON DUPLICATE KEY
    UPDATE statement.

  @retval NULL          if error occured
  @retval ref           if all conditions are met
  @retval this field    otherwise
*/

Item *Item_field::update_value_transformer(uchar *select_arg) {
  SELECT_LEX *select = pointer_cast<SELECT_LEX *>(select_arg);
  DBUG_ASSERT(fixed);

  DBUG_ASSERT((table_ref == select->context.table_list) ==
              (field->table == select->context.table_list->table));
  if (field->table != select->context.table_list->table &&
      type() != Item::TRIGGER_FIELD_ITEM) {
    Item **tmp = select->add_hidden_item(this);
    return new Item_ref(&select->context, tmp, db_name, table_name, field_name);
  }
  return this;
}

void Item_field::print(const THD *thd, String *str,
                       enum_query_type query_type) const {
  if (field && field->is_field_for_functional_index()) {
    field->gcol_info->expr_item->print(thd, str, query_type);
    return;
  }

  if (field && field->table && field->table->const_table &&
      !(query_type & QT_NO_DATA_EXPANSION)) {
    char buff[MAX_FIELD_WIDTH];
    String tmp(buff, sizeof(buff), str->charset());
    field->val_str(&tmp);
    if (field->is_null())
      str->append("NULL");
    else {
      str->append('\'');
      str->append(tmp);
      str->append('\'');
    }
    return;
  }
  Item_ident::print(thd, str, query_type);
}

/**
  Calculate condition filtering effect for "WHERE field", which
  implicitly means "WHERE field <> 0". The filtering effect is
  therefore identical to that of Item_func_ne.
*/
float Item_field::get_filtering_effect(THD *, table_map filter_for_table,
                                       table_map,
                                       const MY_BITMAP *fields_to_ignore,
                                       double rows_in_table) {
  if (used_tables() != filter_for_table ||
      bitmap_is_set(fields_to_ignore, field->field_index()))
    return COND_FILTER_ALLPASS;

  return 1.0f - get_cond_filter_default_probability(rows_in_table,
                                                    COND_FILTER_EQUALITY);
}

float Item_field::get_cond_filter_default_probability(
    double max_distinct_values, float default_filter) const {
  DBUG_ASSERT(max_distinct_values >= 1.0);

  // Some field types have a limited number of possible values
  switch (field->real_type()) {
    case MYSQL_TYPE_ENUM: {
      // ENUM can only have the values defined in the typelib
      const uint enum_values = static_cast<Field_enum *>(field)->typelib->count;
      max_distinct_values =
          min(static_cast<double>(enum_values), max_distinct_values);
      break;
    }
    case MYSQL_TYPE_BIT: {
      // BIT(N) can have no more than 2^N distinct values
      const uint bits = static_cast<Field_bit *>(field)->field_length;
      const double combos = pow(2.0, (int)bits);
      max_distinct_values = min(combos, max_distinct_values);
      break;
    }
    default:
      break;
  }
  return max(static_cast<float>(1 / max_distinct_values), default_filter);
}

Item_ref::Item_ref(Name_resolution_context *context_arg, Item **item,
                   const char *db_name_arg, const char *table_name_arg,
                   const char *field_name_arg, bool alias_of_expr_arg)
    : Item_ident(context_arg, db_name_arg, table_name_arg, field_name_arg),
      ref(item) {
  m_alias_of_expr = alias_of_expr_arg;
  /*
    This constructor used to create some internals references over fixed items
  */
  if (ref && *ref && (*ref)->fixed) set_properties();
}

Item_ref::Item_ref(Name_resolution_context *context_arg, Item **item,
                   const char *field_name_arg)
    : Item_ident(context_arg, "", "", field_name_arg), ref(item) {
  DBUG_ASSERT(ref && *ref);
  if ((*ref)->fixed) set_properties();
}

/**
  Resolve the name of a reference to a column reference.

  The method resolves the column reference represented by 'this' as a column
  present in one of: GROUP BY clause, SELECT clause, outer queries. It is
  used typically for columns in the HAVING clause which are not under
  aggregate functions.

  POSTCONDITION @n
  Item_ref::ref is 0 or points to a valid item.

  @note
    The name resolution algorithm used is (where [T_j] is an optional table
    name that qualifies the column name):

  @code
        resolve_extended([T_j].col_ref_i)
        {
          Search for a column or derived column named col_ref_i [in table T_j]
          in the SELECT and GROUP clauses of Q.

          if such a column is NOT found AND    // Lookup in outer queries.
             there are outer queries
          {
            for each outer query Q_k beginning from the inner-most one
           {
              Search for a column or derived column named col_ref_i
              [in table T_j] in the SELECT and GROUP clauses of Q_k.

              if such a column is not found AND
                 - Q_k is not a group query AND
                 - Q_k is not inside an aggregate function
                 OR
                 - Q_(k-1) is not in a HAVING or SELECT clause of Q_k
              {
                search for a column or derived column named col_ref_i
                [in table T_j] in the FROM clause of Q_k;
              }
            }
          }
        }
  @endcode
  @n
    This procedure treats GROUP BY and SELECT clauses as one namespace for
    column references in HAVING. Notice that compared to
    Item_field::fix_fields, here we first search the SELECT and GROUP BY
    clauses, and then we search the FROM clause.

  @param[in]     thd        current thread
  @param[in,out] reference  view column if this item was resolved to a
    view column

  @todo
    Here we could first find the field anyway, and then test this
    condition, so that we can give a better error message -
    ER_WRONG_FIELD_WITH_GROUP, instead of the less informative
    ER_BAD_FIELD_ERROR which we produce now.

  @retval
    true  if error
  @retval
    false on success
*/

bool Item_ref::fix_fields(THD *thd, Item **reference) {
  DBUG_TRACE;
  DBUG_ASSERT(fixed == 0);

  Internal_error_handler_holder<View_error_handler, TABLE_LIST> view_handler(
      thd, context->view_error_handler, context->view_error_handler_arg);

  if (!ref || ref == not_found_item) {
    DBUG_ASSERT(context->select_lex == thd->lex->current_select());
    if (!(ref =
              resolve_ref_in_select_and_group(thd, this, context->select_lex)))
      goto error; /* Some error occurred (e.g. ambiguous names). */

    if (ref == not_found_item) /* This reference was not resolved. */
    {
      Name_resolution_context *last_checked_context = context;
      Name_resolution_context *outer_context = context->outer_context;
      Field *from_field;
      ref = nullptr;

      if (!outer_context) {
        /* The current reference cannot be resolved in this query. */
        my_error(ER_BAD_FIELD_ERROR, MYF(0), this->full_name(),
                 current_thd->where);
        goto error;
      }

      /*
        If there is an outer context (select), try to
        resolve this reference in the outer select(s).

        We treat each subselect as a separate namespace, so that different
        subselects may contain columns with the same names. The subselects are
        searched starting from the innermost.
      */
      from_field = not_found_field;

      SELECT_LEX *cur_select = context->select_lex;

      do {
        SELECT_LEX *select = outer_context->select_lex;
        last_checked_context = outer_context;
        SELECT_LEX_UNIT *cur_unit = nullptr;
        enum_parsing_context place = CTX_NONE;

        // See comments and similar loop in Item_field::fix_outer_field()
        while (true) {
          if (!cur_select) goto loop;
          DBUG_ASSERT(cur_select != select);
          cur_unit = cur_select->master_unit();
          if (cur_unit->outer_select() == select) break;
          cur_unit->accumulate_used_tables(OUTER_REF_TABLE_BIT);
          cur_select = cur_unit->outer_select();
        }

        place = cur_unit->place();

        if (place == CTX_DERIVED && select->end_lateral_table == nullptr)
          goto loop;

        /* Search in the SELECT and GROUP lists of the outer select. */
        if (select_alias_referencable(place) &&
            outer_context->resolve_in_select_list) {
          if (!(ref = resolve_ref_in_select_and_group(thd, this, select)))
            goto error; /* Some error occurred (e.g. ambiguous names). */
          if (ref != not_found_item) {
            DBUG_ASSERT((*ref)->fixed);
            cur_unit->accumulate_used_tables((*ref)->used_tables());
            break;
          }
          /*
            Set ref to 0 to ensure that we get an error in case we replaced
            this item with another item and still use this item in some
            other place of the parse tree.
          */
          ref = nullptr;
        }

        /*
          Check table fields only if the subquery is used somewhere out of
          HAVING or the outer SELECT does not use grouping (i.e. tables are
          accessible).
          TODO:
          Here we could first find the field anyway, and then test this
          condition, so that we can give a better error message -
          ER_WRONG_FIELD_WITH_GROUP, instead of the less informative
          ER_BAD_FIELD_ERROR which we produce now.
        */
        if ((place != CTX_HAVING ||
             (!select->with_sum_func && select->group_list.elements == 0))) {
          /*
            In case of view, find_field_in_tables() write pointer to view
            field expression to 'reference', i.e. it substitute that
            expression instead of this Item_ref
          */
          from_field = find_field_in_tables(
              thd, this, outer_context->first_name_resolution_table,
              outer_context->last_name_resolution_table, reference,
              IGNORE_EXCEPT_NON_UNIQUE, thd->want_privilege, true);
          if (!from_field) goto error;
          if (from_field == view_ref_found) {
            Item::Type refer_type = (*reference)->type();
            cur_unit->accumulate_used_tables((*reference)->used_tables());
            DBUG_ASSERT((*reference)->type() == REF_ITEM);
            mark_as_dependent(
                thd, last_checked_context->select_lex, context->select_lex,
                this,
                ((refer_type == REF_ITEM || refer_type == FIELD_ITEM)
                     ? (Item_ident *)(*reference)
                     : nullptr));
            /*
              view reference found, we substituted it instead of this
              Item, so can quit
            */
            return false;
          }
          if (from_field != not_found_field) {
            if (cached_table && cached_table->select_lex &&
                outer_context->select_lex &&
                cached_table->select_lex != outer_context->select_lex) {
              /*
                Due to cache, find_field_in_tables() can return field which
                doesn't belong to provided outer_context. In this case we have
                to find proper field context in order to fix field correctly.
              */
              do {
                outer_context = outer_context->outer_context;
                select = outer_context->select_lex;
                cur_unit = last_checked_context->select_lex->master_unit();
                last_checked_context = outer_context;
              } while (outer_context && outer_context->select_lex &&
                       cached_table->select_lex != outer_context->select_lex);
              place = cur_unit->place();
            }
            cur_unit->accumulate_used_tables(
                from_field->table->pos_in_table_list->map());
            break;
          }
        }
        DBUG_ASSERT(from_field == not_found_field);

        /* Reference is not found => depend on outer (or just error). */
        cur_unit->accumulate_used_tables(OUTER_REF_TABLE_BIT);

      loop:
        outer_context = outer_context->outer_context;
      } while (outer_context);

      DBUG_ASSERT(from_field != nullptr && from_field != view_ref_found);
      if (from_field != not_found_field) {
        Item_field *fld;

        {
          Prepared_stmt_arena_holder ps_arena_holder(thd);
          fld = new Item_field(
              thd, context, from_field->table->pos_in_table_list, from_field);
          if (fld == nullptr) goto error;
        }

        *reference = fld;
        // WL#6570 remove-after-qa
        DBUG_ASSERT(thd->stmt_arena->is_regular() ||
                    !thd->lex->is_exec_started());
        mark_as_dependent(thd, last_checked_context->select_lex,
                          context->select_lex, this, fld);
        /*
          A reference is resolved to a nest level that's outer or the same as
          the nest level of the enclosing set function : adjust the value of
          max_aggr_level for the function if it's needed.
        */
        if (thd->lex->in_sum_func &&
            thd->lex->in_sum_func->base_select->nest_level >=
                last_checked_context->select_lex->nest_level)
          thd->lex->in_sum_func->max_aggr_level =
              max(thd->lex->in_sum_func->max_aggr_level,
                  int8(last_checked_context->select_lex->nest_level));
        return false;
      }
      if (ref == nullptr) {
        /* The item was not a table field and not a reference */
        my_error(ER_BAD_FIELD_ERROR, MYF(0), this->full_name(),
                 current_thd->where);
        goto error;
      }
      /* Should be checked in resolve_ref_in_select_and_group(). */
      DBUG_ASSERT((*ref)->fixed);
      mark_as_dependent(thd, last_checked_context->select_lex,
                        context->select_lex, this, this);
      /*
        A reference is resolved to a nest level that's outer or the same as
        the nest level of the enclosing set function : adjust the value of
        max_aggr_level for the function if it's needed.
      */
      if (thd->lex->in_sum_func &&
          thd->lex->in_sum_func->base_select->nest_level >=
              last_checked_context->select_lex->nest_level)
        thd->lex->in_sum_func->max_aggr_level =
            max(thd->lex->in_sum_func->max_aggr_level,
                int8(last_checked_context->select_lex->nest_level));
    }
  }

  // The reference should be fixed at this point.
  DBUG_ASSERT((*ref)->fixed);

  /*
    Reject invalid references to aggregates.

    1) We only accept references to aggregates in a HAVING clause.
    (This restriction is not strictly necessary, but we don't want to
    lift it without making sure that such queries are handled
    correctly. Lifting the restriction will make bugs such as
    bug#13633829 and bug#22588319 (aka bug#80116) affect a larger set
    of queries.)

    2) An aggregate cannot be referenced from the GROUP BY clause of
    the query block where the aggregation happens, since grouping
    happens before aggregation.
  */
  if (((*ref)->has_aggregation() &&
       !thd->lex->current_select()->having_fix_field) ||  // 1
      walk(&Item::has_aggregate_ref_in_group_by,          // 2
           enum_walk::SUBQUERY_POSTFIX, nullptr)) {
    my_error(ER_ILLEGAL_REFERENCE, MYF(0), full_name(),
             "reference to group function");
    goto error;
  }

  set_properties();

  if ((*ref)->check_cols(1)) goto error;
  return false;

error:
  return true;
}

void Item_ref::set_properties() {
  DBUG_TRACE;

  set_data_type((*ref)->data_type());
  max_length = (*ref)->max_length;
  maybe_null = (*ref)->maybe_null;
  decimals = (*ref)->decimals;
  collation.set((*ref)->collation);
  /*
    We have to remember if we refer to a sum function, to ensure that
    split_sum_func() doesn't try to change the reference.
  */
  set_accum_properties(*ref);
  unsigned_flag = (*ref)->unsigned_flag;
  fixed = true;
  if ((*ref)->type() == FIELD_ITEM &&
      ((Item_ident *)(*ref))->is_alias_of_expr())
    set_alias_of_expr();
}

void Item_ref::cleanup() {
  DBUG_TRACE;
  Item_ident::cleanup();
  result_field = nullptr;
}

/**
  Transform an Item_ref object with a transformer callback function.

  The function first applies the transform function to the item
  referenced by this Item_ref object. If this replaces the item with a
  new one, this item object is returned as the result of the
  transform. Otherwise the transform function is applied to the
  Item_ref object itself.
*/

Item *Item_ref::transform(Item_transformer transformer, uchar *arg) {
  DBUG_ASSERT((*ref) != nullptr);

  /* Transform the object we are referencing. */
  Item *new_item = (*ref)->transform(transformer, arg);
  if (new_item == nullptr) return nullptr;

  /*
    If the object is transformed into a new object, discard the Item_ref
    object and return the new object as result.
  */
  if (new_item != *ref) return new_item;

  /* Transform the item ref object. */
  Item *transformed_item = (this->*transformer)(arg);
  // DBUG_ASSERT(transformed_item == this);
  return transformed_item;
}

/**
  Compile an Item_ref object with a processor and a transformer
  callback function.

  First the function applies the analyzer to the Item_ref
  object. Second it applies the compile function to the object the
  Item_ref object is referencing. If this replaces the item with a new
  one, this object is returned as the result of the compile.
  Otherwise we apply the transformer to the Item_ref object itself.
*/

Item *Item_ref::compile(Item_analyzer analyzer, uchar **arg_p,
                        Item_transformer transformer, uchar *arg_t) {
  if (!(this->*analyzer)(arg_p)) return this;

  DBUG_ASSERT((*ref) != nullptr);
  Item *new_item = (*ref)->compile(analyzer, arg_p, transformer, arg_t);
  if (new_item == nullptr) return nullptr;

  /*
    If the object is compiled into a new object, discard the Item_ref
    object and return the new object as result.
  */
  if (new_item != *ref) return new_item;

  return (this->*transformer)(arg_t);
}

void Item_ref::print(const THD *thd, String *str,
                     enum_query_type query_type) const {
  bool is_view_ref;

  if (  // Unresolved reference: print reference
      !ref ||
      // Reference to column of merged derived table, and we want to see the
      // derived table's name, not that of the underlying table.
      ((is_view_ref = (ref_type() == VIEW_REF)) &&
       (query_type & QT_DERIVED_TABLE_ORIG_FIELD_NAMES)))
    return Item_ident::print(thd, str, query_type);

  if (m_alias_of_expr && (*ref)->type() != Item::CACHE_ITEM && !is_view_ref &&
      !table_name && item_name.ptr()) {
    Simple_cstring str1 = (*ref)->real_item()->item_name;
    append_identifier(thd, str, str1.ptr(), str1.length());
  } else
    (*ref)->print(thd, str, query_type);
}

bool Item_ref::send(Protocol *prot, String *tmp) {
  if (result_field != nullptr) return prot->store_field(result_field);
  return (*ref)->send(prot, tmp);
}

double Item_ref::val_real() {
  DBUG_ASSERT(fixed);
  double tmp = (*ref)->val_real();
  null_value = (*ref)->null_value;
  return tmp;
}

longlong Item_ref::val_int() {
  DBUG_ASSERT(fixed);
  longlong tmp = (*ref)->val_int();
  null_value = (*ref)->null_value;
  return tmp;
}

longlong Item_ref::val_time_temporal() {
  DBUG_ASSERT(fixed);
  DBUG_ASSERT((*ref)->is_temporal() || (*ref)->is_null());
  longlong tmp = (*ref)->val_time_temporal();
  null_value = (*ref)->null_value;
  return tmp;
}

longlong Item_ref::val_date_temporal() {
  DBUG_ASSERT(fixed);
  DBUG_ASSERT((*ref)->is_temporal());
  longlong tmp = (*ref)->val_date_temporal();
  null_value = (*ref)->null_value;
  return tmp;
}

bool Item_ref::val_bool() {
  DBUG_ASSERT(fixed);
  bool tmp = (*ref)->val_bool();
  null_value = (*ref)->null_value;
  return tmp;
}

String *Item_ref::val_str(String *tmp) {
  DBUG_ASSERT(fixed);
  tmp = (*ref)->val_str(tmp);
  null_value = (*ref)->null_value;
  return tmp;
}

bool Item_ref::val_json(Json_wrapper *result) {
  DBUG_ASSERT(fixed);
  bool ok = (*ref)->val_json(result);
  null_value = (*ref)->null_value;
  return ok;
}

bool Item_ref::is_null() {
  DBUG_ASSERT(fixed);
  bool tmp = (*ref)->is_null();
  null_value = (*ref)->null_value;
  return tmp;
}

bool Item_ref::get_date(MYSQL_TIME *ltime, my_time_flags_t fuzzydate) {
  DBUG_ASSERT(fixed);
  bool result = (*ref)->get_date(ltime, fuzzydate);
  null_value = (*ref)->null_value;
  return result;
}

my_decimal *Item_ref::val_decimal(my_decimal *decimal_value) {
  my_decimal *val = (*ref)->val_decimal(decimal_value);
  null_value = (*ref)->null_value;
  return val;
}

type_conversion_status Item_ref::save_in_field_inner(Field *to,
                                                     bool no_conversions) {
  type_conversion_status res;
  res = (*ref)->save_in_field(to, no_conversions);
  null_value = (*ref)->null_value;
  return res;
}

void Item_ref::save_org_in_field(Field *field) {
  (*ref)->save_org_in_field(field);
}

void Item_ref::make_field(Send_field *field) {
  (*ref)->make_field(field);
  /* Non-zero in case of a view */
  if (item_name.is_set()) field->col_name = item_name.ptr();
  if (table_name) field->table_name = table_name;
  if (m_orig_db_name) field->db_name = m_orig_db_name;
  if (m_orig_field_name) field->org_col_name = m_orig_field_name;
  if (m_orig_table_name) field->org_table_name = m_orig_table_name;
  /*
   Some connectors expect a schema name that is empty when a view column
   is defined over an expression that is not a column reference from a
   view or a table. This is used to flag the column as read-only.
  */
  if (real_item()->type() != Item::FIELD_ITEM) field->db_name = "";
}

Item *Item_ref::get_tmp_table_item(THD *thd) {
  DBUG_TRACE;
  if (!result_field) {
    Item *result = (*ref)->get_tmp_table_item(thd);
    return result;
  }

  Item_field *item = new Item_field(result_field);
  if (item == nullptr) return nullptr;

  item->set_orig_db_name(m_orig_db_name);
  item->db_name = db_name;
  item->table_name = table_name;
  if (real_item()->type() == Item::FIELD_ITEM)
    item->set_orig_table_name(
        down_cast<Item_field *>(real_item())->orig_table_name());

  return item;
}

void Item_ref_null_helper::print(const THD *thd, String *str,
                                 enum_query_type query_type) const {
  str->append(STRING_WITH_LEN("<ref_null_helper>("));
  if (ref)
    (*ref)->print(thd, str, query_type);
  else
    str->append('?');
  str->append(')');
}

/**
  Prepare referenced field then call usual Item_ref::fix_fields .

  @param thd         Current session.
  @param reference   reference on reference where this item stored

  @retval
    false   OK
  @retval
    true    Error
*/

bool Item_view_ref::fix_fields(THD *thd, Item **reference) {
  DBUG_ASSERT(*ref);  // view field reference must be defined

  // (*ref)->check_cols() will be made in Item_ref::fix_fields
  if ((*ref)->fixed) {
    /*
      Underlying Item_field objects may be shared. Make sure that the use
      is marked regardless of how many ref items that point to this field.
    */
    Mark_field mf(thd->mark_used_columns);
    (*ref)->walk(&Item::mark_field_in_map, enum_walk::POSTFIX, (uchar *)&mf);
  } else {
    if ((*ref)->fix_fields(thd, ref)) return true; /* purecov: inspected */
  }
  if (super::fix_fields(thd, reference)) return true;

  if (cached_table->is_inner_table_of_outer_join()) {
    maybe_null = true;
    first_inner_table = cached_table->any_outer_leaf_table();
  }
  return false;
}

/**
  Prepare referenced outer field then call usual Item_ref::fix_fields

  @param thd         thread handler
  @param reference   reference on reference where this item stored

  @details
    The function serves 3 purposes
    - adds field to the current select list
    - creates an object to use to reference the item (Item_ref)
    - fixes reference (Item_ref object)

    If a field isn't already on the select list and the base_ref_items array
    is provided then it is added to the all_fields list and the pointer to
    it is saved in the base_ref_items array.

    When the class is chosen it substitutes the original field in the
    Item_outer_ref object.

  @returns true if error
*/

bool Item_outer_ref::fix_fields(THD *thd, Item **reference) {
  /* outer_ref->check_cols() will be made in Item_ref::fix_fields */
  if ((*ref) && !(*ref)->fixed && ((*ref)->fix_fields(thd, reference)))
    return true;
  if (super::fix_fields(thd, reference)) return true;
  if (!outer_ref) outer_ref = *ref;
  if ((*ref)->type() == Item::FIELD_ITEM)
    table_name = ((Item_field *)outer_ref)->table_name;

  Item *item = outer_ref;
  Item **item_ref = ref;

  /*
    TODO: this field item already might be present in the select list.
    In this case instead of adding new field item we could use an
    existing one. The change will lead to less operations for copying fields,
    smaller temporary tables and less data passed through filesort.
  */
  DBUG_ASSERT(!qualifying->base_ref_items.is_null());
  if (!found_in_select_list) {
    /*
      Add the field item to the select list of the current select.
      If it's needed reset each Item_ref item that refers this field with
      a new reference taken from ref_item_array.
    */
    item_ref = qualifying->add_hidden_item(item);
    /*
      Now the item is in the all_fields list, which elements are used to fill
      temporary tables created by the optimizer; thus it will be read and must
      be marked as such. Outer references are never written to.
    */
    if (item->fixed) {
      Mark_field mf(MARK_COLUMNS_READ);
      item->walk(&Item::mark_field_in_map, enum_walk::POSTFIX, (uchar *)&mf);
    }
  }

  Item_ref *const new_ref =
      new Item_ref(context, item_ref, db_name, table_name, field_name);
  if (new_ref == nullptr) return true; /* purecov: inspected */
  outer_ref = new_ref;
  ref = &outer_ref;

  qualifying->select_list_tables |= item->used_tables();

  return false;
}

void Item_outer_ref::fix_after_pullout(SELECT_LEX *parent_select,
                                       SELECT_LEX *removed_select) {
  /*
    If this assertion holds, we need not call fix_after_pullout() on both
    *ref and outer_ref, and Item_ref::fix_after_pullout() is sufficient.
  */
  DBUG_ASSERT(*ref == outer_ref);

  Item_ref::fix_after_pullout(parent_select, removed_select);
}

void Item_ref::fix_after_pullout(SELECT_LEX *parent_select,
                                 SELECT_LEX *removed_select) {
  (*ref)->fix_after_pullout(parent_select, removed_select);

  Item_ident::fix_after_pullout(parent_select, removed_select);
}

/**
  Compare two view column references for equality.

  A view column reference is considered equal to another column
  reference if the second one is a view column and if both column
  references resolve to the same item. It is assumed that both
  items are of the same type.

  @param item        item to compare with

  @retval
    true    Referenced item is equal to given item
  @retval
    false   otherwise
*/

bool Item_view_ref::eq(const Item *item, bool) const {
  if (item->type() == REF_ITEM) {
    const Item_ref *item_ref = down_cast<const Item_ref *>(item);
    if (item_ref->ref_type() == VIEW_REF) {
      Item *item_ref_ref = *(item_ref->ref);
      return ((*ref)->real_item() == item_ref_ref->real_item());
    }
  }
  return false;
}

longlong Item_view_ref::val_int() {
  if (has_null_row()) {
    null_value = true;
    return 0;
  }
  return super::val_int();
}

double Item_view_ref::val_real() {
  if (has_null_row()) {
    null_value = true;
    return 0.0;
  }
  return super::val_real();
}

my_decimal *Item_view_ref::val_decimal(my_decimal *dec) {
  if (has_null_row()) {
    null_value = true;
    return nullptr;
  }
  return super::val_decimal(dec);
}

String *Item_view_ref::val_str(String *str) {
  if (has_null_row()) {
    null_value = true;
    return nullptr;
  }
  return super::val_str(str);
}

bool Item_view_ref::val_bool() {
  if (has_null_row()) {
    null_value = true;
    return false;
  }
  return super::val_bool();
}

bool Item_view_ref::val_json(Json_wrapper *wr) {
  if (has_null_row()) {
    null_value = true;
    return false;
  }
  return super::val_json(wr);
}

bool Item_view_ref::is_null() {
  if (has_null_row()) return true;

  return (*ref)->is_null();
}

bool Item_view_ref::send(Protocol *prot, String *tmp) {
  if (has_null_row()) return prot->store_null();
  return super::send(prot, tmp);
}

type_conversion_status Item_view_ref::save_in_field_inner(Field *field,
                                                          bool no_conversions) {
  if (has_null_row())
    return set_field_to_null_with_conversions(field, no_conversions);

  return super::save_in_field_inner(field, no_conversions);
}

bool Item_view_ref::collect_item_field_or_view_ref_processor(uchar *arg) {
  auto *info = pointer_cast<Collect_item_fields_or_view_refs *>(arg);
  if (info->is_stopped(this)) return false;
  if (context->select_lex == info->m_transformed_block)
    info->m_item_fields_or_view_refs->push_back(this);
  info->stop_at(this);
  return false;
}

Item *Item_view_ref::replace_item_view_ref(uchar *arg) {
  auto *info = pointer_cast<Item::Item_view_ref_replacement *>(arg);
  Item *real_item = Item_ref::real_item();
  if (real_item == info->m_target) {
    Item_field *new_field =
        new (current_thd->mem_root) Item_field(info->m_field);
    if (new_field == nullptr) return nullptr;
    // Set correct metadata for the new field incl. any alias.
    if (orig_name.length() != 0) {
      // The one moved to new_derived has its orig_name set
      new_field->item_name.set(orig_name.ptr());
      new_field->orig_name.set(orig_name.ptr());
    } else {
      // this is a duplicated view reference, not touched yet.
      new_field->item_name.set(item_name.ptr());
      new_field->orig_name.set(item_name.ptr());
    }
    if (info->m_curr_block == info->m_trans_block) {
      return new_field;
    }

    // The is an outer reference, so we cannot reuse transformed query
    // block's Item_field; make a new one for this query block
    new_field->depended_from = info->m_trans_block;
    new_field->context = &info->m_curr_block->context;
    return new_field;
  }
  return this;
}

bool Item_default_value::itemize(Parse_context *pc, Item **res) {
  if (skip_itemize(res)) return false;
  if (super::itemize(pc, res)) return true;

  if (arg != nullptr) {
    if (arg->itemize(pc, &arg)) return true;
    if (arg->is_splocal()) {
      Item_splocal *il = static_cast<Item_splocal *>(arg);

      my_error(ER_WRONG_COLUMN_NAME, MYF(0), il->m_name.ptr());
      return true;
    }
  }
  return false;
}

bool Item_default_value::eq(const Item *item, bool binary_cmp) const {
  return item->type() == DEFAULT_VALUE_ITEM &&
         down_cast<const Item_default_value *>(item)->arg->eq(arg, binary_cmp);
}

bool Item_default_value::fix_fields(THD *thd, Item **) {
  DBUG_ASSERT(!fixed);

  Internal_error_handler_holder<View_error_handler, TABLE_LIST> view_handler(
      thd, context->view_error_handler, context->view_error_handler_arg);
  if (arg == nullptr) {
    fixed = true;
    return false;
  }
  if (!arg->fixed && arg->fix_fields(thd, &arg)) return true;

  Item *const real_arg = arg->real_item();
  if (real_arg->type() != FIELD_ITEM) {
    my_error(ER_NO_DEFAULT_FOR_FIELD, MYF(0), arg->item_name.ptr());
    return true;
  }

  Item_field *const field_arg = down_cast<Item_field *>(real_arg);
  if (field_arg->field->is_flag_set(NO_DEFAULT_VALUE_FLAG)) {
    my_error(ER_NO_DEFAULT_FOR_FIELD, MYF(0), field_arg->field->field_name);
    return true;
  }

  if (field_arg->field->has_insert_default_general_value_expression()) {
    my_error(ER_DEFAULT_AS_VAL_GENERATED, MYF(0));
    return true;
  }

  Field *const def_field = field_arg->field->clone(thd->mem_root);
  if (def_field == nullptr) return true;

  def_field->move_field_offset(def_field->table->default_values_offset());
  m_rowbuffer_saved = def_field->table->s->default_values;

  // Assign the cloned field as the one to use hereafter
  set_field(def_field);

  // Needs cached_table for some Item traversal functions:
  cached_table = table_ref;

  return false;
}

void Item_default_value::bind_fields() {
  if (arg == nullptr) return;

  field->move_field_offset(
      (ptrdiff_t)(field->table->s->default_values - m_rowbuffer_saved));
  m_rowbuffer_saved = field->table->s->default_values;
}

void Item_default_value::print(const THD *thd, String *str,
                               enum_query_type query_type) const {
  if (!arg) {
    str->append(STRING_WITH_LEN("default"));
    return;
  }
  str->append(STRING_WITH_LEN("default("));
  arg->print(thd, str, query_type);
  str->append(')');
}

type_conversion_status Item_default_value::save_in_field_inner(
    Field *field_arg, bool no_conversions) {
  if (!arg) {
    if ((field_arg->is_flag_set(NO_DEFAULT_VALUE_FLAG) &&
         field_arg->m_default_val_expr == nullptr) &&
        field_arg->real_type() != MYSQL_TYPE_ENUM) {
      if (field_arg->reset()) {
        my_error(ER_CANT_CREATE_GEOMETRY_OBJECT, MYF(0));
        return TYPE_ERR_BAD_VALUE;
      }

      if (context->view_error_handler) {
        TABLE_LIST *view = cached_table->top_table();
        push_warning_printf(
            field_arg->table->in_use, Sql_condition::SL_WARNING,
            ER_NO_DEFAULT_FOR_VIEW_FIELD,
            ER_THD(field_arg->table->in_use, ER_NO_DEFAULT_FOR_VIEW_FIELD),
            view->db, view->table_name);
      } else {
        push_warning_printf(
            field_arg->table->in_use, Sql_condition::SL_WARNING,
            ER_NO_DEFAULT_FOR_FIELD,
            ER_THD(field_arg->table->in_use, ER_NO_DEFAULT_FOR_FIELD),
            field_arg->field_name);
      }
      return TYPE_ERR_BAD_VALUE;
    }

    // If this DEFAULT's value is actually an expression, mark the columns
    // it uses for reading. For inserts where the name is not explicitly
    // mentioned, this is set in COPY_INFO::get_function_default_columns
    if (field_arg->has_insert_default_general_value_expression()) {
      for (uint j = 0; j < field_arg->table->s->fields; j++) {
        if (bitmap_is_set(&field_arg->m_default_val_expr->base_columns_map,
                          j)) {
          bitmap_set_bit(field_arg->table->read_set, j);
        }
      }
    }

    field_arg->set_default();
    return field_arg->validate_stored_val(current_thd);
  }
  return Item_field::save_in_field_inner(field_arg, no_conversions);
}

Item *Item_default_value::transform(Item_transformer transformer, uchar *args) {
  /*
    If the value of arg is NULL, then this object represents a constant,
    so further transformation is unnecessary (and impossible).
  */
  if (arg == nullptr) return this;

  Item *new_item = arg->transform(transformer, args);
  if (new_item == nullptr) return nullptr; /* purecov: inspected */

  return (this->*transformer)(args);
}

bool Item_insert_value::eq(const Item *item, bool binary_cmp) const {
  return item->type() == INSERT_VALUE_ITEM &&
         (down_cast<const Item_insert_value *>(item))->arg->eq(arg, binary_cmp);
}

bool Item_insert_value::fix_fields(THD *thd, Item **reference) {
  DBUG_ASSERT(!fixed);
  // Argument must be resolved from first table
  if (!arg->fixed) {
    TABLE_LIST *orig_next_table = context->last_name_resolution_table;
    context->last_name_resolution_table = context->first_name_resolution_table;
    bool res = arg->fix_fields(thd, &arg);
    context->last_name_resolution_table = orig_next_table;
    if (res) return true;
  }

  arg = arg->real_item();
  if (arg->type() != FIELD_ITEM) {
    my_error(ER_BAD_FIELD_ERROR, MYF(0), "", "VALUES() function");
    return true;
  }

  Item_field *field_arg = down_cast<Item_field *>(arg);

  if (thd->lex->in_update_value_clause &&
      field_arg->field->table->insert_values) {
    Field *def_field = field_arg->field->clone(thd->mem_root);
    if (def_field == nullptr) return true;

    def_field->move_field_offset((ptrdiff_t)(def_field->table->insert_values -
                                             def_field->table->record[0]));
    m_rowbuffer_saved = def_field->table->insert_values;
    /*
      Put the original and cloned Field_blob objects in
      'insert_update_values_map' map. This will be used to make a
      separate copy of blob value, in case 'UPDATE' clause is executed in
      'INSERT...UPDATE' statement. See mysql_prepare_blob_values()
      for more info. We are only checking for MYSQL_TYPE_BLOB and
      MYSQL_TYPE_GEOMETRY. Sub types of blob like TINY BLOB, LONG BLOB, JSON,
      are internally stored are BLOB only. Same applies to geometry type.
    */
    if ((def_field->type() == MYSQL_TYPE_BLOB ||
         def_field->type() == MYSQL_TYPE_GEOMETRY)) {
      try {
        thd->lex->insert_values_map(field_arg, def_field);
      } catch (std::bad_alloc const &) {
        my_error(ER_STD_BAD_ALLOC_ERROR, MYF(0), "", "fix_fields");
        return true;
      }
    }

    set_field(def_field);

    // The VALUES function is deprecated.
    if (m_is_values_function)
      push_deprecated_warn(
          thd, "VALUES function",
          "an alias (INSERT INTO ... VALUES (...) AS alias) and replace "
          "VALUES(col) in the ON DUPLICATE KEY UPDATE clause with alias.col");
  } else {
    // VALUES() is used out-of-scope - its value is always NULL
    Item *const item = new Item_null(this->item_name);
    if (item == nullptr) return true;
    *reference = item;

    // Ensure the object is not handled by bind_fields()
    arg = nullptr;

    // The VALUES function is deprecated. It always returns NULL in this
    // context, but if it is inside an ON DUPLICATE KEY UPDATE clause, the user
    // probably meant something else. In that case, suggest an alternative
    // syntax which doesn't always return NULL.
    DBUG_ASSERT(m_is_values_function);
    if (thd->lex->in_update_value_clause) {
      push_warning(thd, Sql_condition::SL_WARNING, ER_WARN_DEPRECATED_SYNTAX,
                   ER_THD(thd, ER_WARN_DEPRECATED_VALUES_FUNCTION_ALWAYS_NULL));
    } else {
      push_deprecated_warn_no_replacement(thd, "VALUES function");
    }
  }
  return false;
}

void Item_insert_value::bind_fields() {
  if (arg == nullptr) return;
  if (!fixed) return;

  DBUG_ASSERT(table_ref->table->insert_values);

  // Bind field to the current TABLE object
  field->table = table_ref->table;

  field->move_field_offset(
      (ptrdiff_t)(field->table->insert_values - m_rowbuffer_saved));
  m_rowbuffer_saved = field->table->insert_values;

  Item_field *field_arg = down_cast<Item_field *>(arg->real_item());
  if ((field->type() == MYSQL_TYPE_BLOB ||
       field->type() == MYSQL_TYPE_GEOMETRY)) {
    current_thd->lex->insert_values_map(field_arg, field);
  }

  set_result_field(field);
}

void Item_insert_value::cleanup() {
  // Disconnect from the TABLE object
  if (field != nullptr) field->table = nullptr;
  Item::cleanup();
}

void Item_insert_value::print(const THD *thd, String *str,
                              enum_query_type query_type) const {
  str->append(STRING_WITH_LEN("values("));
  arg->print(thd, str, query_type);
  str->append(')');
}

/**
  Find index of Field object which will be appropriate for item
  representing field of row being changed in trigger.

  @param table_triggers     Table_trigger_field_support instance. Do not use
                            TABLE::triggers as it might be not initialized at
                            the moment.
  @param table_grant_info   GRANT_INFO of the subject table

  @note
    This function does almost the same as fix_fields() for Item_field but is
    invoked right after trigger definition parsing. Since at this stage we can't
    say exactly what Field object (corresponding to TABLE::record[0] or
    TABLE::record[1]) should be bound to this Item, we only find out index of
    the Field and then select concrete Field object in fix_fields() (by that
    time Table_trigger_dispatcher::old_field/ new_field should point to proper
    array of Fields).  It also binds Item_trigger_field to
    Table_trigger_field_support object for table of trigger which uses this
    item.
    Another difference is that the field is not marked in read_set/write_set.
*/

void Item_trigger_field::setup_field(
    Table_trigger_field_support *table_triggers, GRANT_INFO *table_grant_info) {
  /*
    Try to find field by its name and if it will be found
    set field_idx properly.
  */
  (void)find_field_in_table(table_triggers->get_subject_table(), field_name,
                            strlen(field_name), false, &field_idx);
  triggers = table_triggers;
  table_grants = table_grant_info;
}

bool Item_trigger_field::eq(const Item *item, bool) const {
  return item->type() == TRIGGER_FIELD_ITEM &&
         trigger_var_type ==
             down_cast<const Item_trigger_field *>(item)->trigger_var_type &&
         !my_strcasecmp(
             system_charset_info, field_name,
             down_cast<const Item_trigger_field *>(item)->field_name);
}

bool Item_trigger_field::set_value(THD *thd, sp_rcontext * /*ctx*/, Item **it) {
  Item *item = sp_prepare_func_item(thd, it);
  if (item == nullptr) return true;

  if (!fixed) {
    Prepared_stmt_arena_holder ps_arena_holder(thd);

    if (fix_fields(thd, nullptr)) return true;
  } else {
    if (walk(&Item::check_column_privileges, enum_walk::PREFIX,
             pointer_cast<uchar *>(thd)))
      return true;
  }

  // NOTE: field->table->copy_blobs should be false here, but let's
  // remember the value at runtime to avoid subtle bugs.
  bool copy_blobs_saved = field->table->copy_blobs;

  field->table->copy_blobs = true;

  int err_code = item->save_in_field(field, false);

  field->table->copy_blobs = copy_blobs_saved;

  return err_code < 0;
}

bool Item_trigger_field::fix_fields(THD *thd, Item **) {
  /*
    Since trigger is object tightly associated with TABLE object most
    of its set up can be performed during trigger loading i.e. trigger
    parsing! So we have little to do in fix_fields. :)
  */

  DBUG_ASSERT(fixed == 0);

  /* Set field. */

  if (field_idx != (uint)-1) {
    /*
      Check access privileges for the subject table. We check privileges only
      in runtime.
    */

    if (table_grants) {
      if (check_grant_column(
              thd, table_grants, triggers->get_subject_table()->s->db.str,
              triggers->get_subject_table()->s->table_name.str, field_name,
              strlen(field_name), thd->security_context(), want_privilege))
        return true;
    }

    field = triggers->get_trigger_variable_field(trigger_var_type, field_idx);

    set_field(field);
    return false;
  }

  my_error(ER_BAD_FIELD_ERROR, MYF(0), field_name,
           (trigger_var_type == TRG_NEW_ROW) ? "NEW" : "OLD");
  return true;
}

void Item_trigger_field::bind_fields() {
  // Triggers are tied to a TABLE, so fields will never relocate.

  if (!fixed) return;
  DBUG_ASSERT(field_idx != (uint)-1);

  /*
    If the trigger's substatement using this object was previously invoked by a
    calling statement, and is now invoked by another, it may be that the two
    callers put the "old" record in a different place (for example, for a DELETE
    trigger, REPLACE uses TABLE::record[1] while DELETE uses TABLE::record[0],
    see the argument old_row_is_record1 in
    Table_trigger_dispatcher::process_triggers()). Thus 'field' needs an update
    for the second caller.
  */

  field = triggers->get_trigger_variable_field(trigger_var_type, field_idx);

  set_field(field);
}

bool Item_trigger_field::check_column_privileges(uchar *arg) {
  THD *const thd = pointer_cast<THD *>(arg);
  TABLE *table = triggers->get_subject_table();
  if (check_grant_column(thd, table_grants, table->s->db.str,
                         table->s->table_name.str, field_name,
                         strlen(field_name), thd->security_context(),
                         want_privilege))
    return true;
  return false;
}

void Item_trigger_field::print(const THD *, String *str,
                               enum_query_type) const {
  str->append((trigger_var_type == TRG_NEW_ROW) ? "NEW" : "OLD", 3);
  str->append('.');
  str->append(field_name);
}

void Item_trigger_field::cleanup() {
  /*
    A trigger is bound to a TABLE, so the TABLE_LIST may vary between executions
  */
  table_ref = nullptr;

  Item::cleanup();
}

Item_result item_cmp_type(Item_result a, Item_result b) {
  if (a == b) {
    DBUG_ASSERT(a != INVALID_RESULT);
    return a;
  } else if (a == ROW_RESULT || b == ROW_RESULT) {
    return ROW_RESULT;
  }
  if ((a == INT_RESULT || a == DECIMAL_RESULT) &&
      (b == INT_RESULT || b == DECIMAL_RESULT)) {
    return DECIMAL_RESULT;
  }
  return REAL_RESULT;
}

/**
  Substitute a const item with a simpler const item, if possible.

  @param thd         Current session.
  @param[in,out] ref Const item to be processed, contains simplest possible
                     item on return.
  @param comp_item   Item that provides result type for generated const item

  @returns false if success, true if error
*/

bool resolve_const_item(THD *thd, Item **ref, Item *comp_item) {
  Item *item = *ref;
  DBUG_ASSERT(item->const_item());

  Item *new_item = nullptr;
  if (item->basic_const_item()) return false;  // Can't be better
  Item_result res_type =
      item_cmp_type(comp_item->result_type(), item->result_type());
  switch (res_type) {
    case STRING_RESULT: {
      if (item->data_type() == MYSQL_TYPE_JSON) {
        auto wr = make_unique_destroy_only<Json_wrapper>(thd->mem_root);
        if (wr == nullptr) return true;
        if (item->val_json(wr.get())) return true;
        if (item->null_value)
          new_item = new Item_null(item->item_name);
        else
          new_item = new Item_json(std::move(wr), item->item_name);
        break;
      }
      char buff[MAX_FIELD_WIDTH];
      String tmp(buff, sizeof(buff), &my_charset_bin), *result;
      result = item->val_str(&tmp);
      if (thd->is_error()) return true;
      if (item->null_value)
        new_item = new Item_null(item->item_name);
      else if (item->is_temporal()) {
        enum_field_types type = item->data_type() == MYSQL_TYPE_TIMESTAMP
                                    ? MYSQL_TYPE_DATETIME
                                    : item->data_type();
        new_item = create_temporal_literal(thd, result->ptr(), result->length(),
                                           result->charset(), type, true);
      } else {
        size_t length = result->length();
        char *tmp_str = sql_strmake(result->ptr(), length);
        new_item = new Item_string(item->item_name, tmp_str, length,
                                   result->charset());
      }
      break;
    }
    case INT_RESULT: {
      longlong result = item->val_int();
      if (thd->is_error()) return true;
      uint length = item->max_length;
      bool null_value = item->null_value;
      if (null_value)
        new_item = new Item_null(item->item_name);
      else if (item->unsigned_flag)
        new_item = new Item_uint(item->item_name, result, length);
      else
        new_item = new Item_int(item->item_name, result, length);
      break;
    }
    case ROW_RESULT: {
      /*
        Substitute constants only in Item_rows. Don't affect other Items
        with ROW_RESULT (eg Item_singlerow_subselect).

        For such Items more optimal is to detect if it is constant and replace
        it with Item_row. This would optimize queries like this:
        SELECT * FROM t1 WHERE (a,b) = (SELECT a,b FROM t2 LIMIT 1);
      */
      if (!(item->type() == Item::ROW_ITEM &&
            comp_item->type() == Item::ROW_ITEM))
        return false;
      Item_row *item_row = (Item_row *)item;
      Item_row *comp_item_row = (Item_row *)comp_item;
      /*
        If item and comp_item are both Item_rows and have same number of cols
        then process items in Item_row one by one.
        We can't ignore NULL values here as this item may be used with <=>, in
        which case NULL's are significant.
      */
      DBUG_ASSERT(item->result_type() == comp_item->result_type());
      DBUG_ASSERT(item_row->cols() == comp_item_row->cols());
      uint col = item_row->cols();
      while (col-- > 0)
        if (resolve_const_item(thd, item_row->addr(col),
                               comp_item_row->element_index(col)))
          return true;
      break;
    }
    case REAL_RESULT: {  // It must REAL_RESULT
      double result = item->val_real();
      if (thd->is_error()) return true;
      uint length = item->max_length, decimals = item->decimals;
      bool null_value = item->null_value;
      new_item = (null_value ? (Item *)new Item_null(item->item_name)
                             : (Item *)new Item_float(item->item_name, result,
                                                      decimals, length));
      break;
    }
    case DECIMAL_RESULT: {
      my_decimal decimal_value;
      my_decimal *result = item->val_decimal(&decimal_value);
      if (thd->is_error()) return true;
      bool null_value = item->null_value;
      new_item = (null_value ? (Item *)new Item_null(item->item_name)
                             : (Item *)new Item_decimal(item->item_name, result,
                                                        item->decimals,
                                                        item->max_length));
      break;
    }
    default:
      DBUG_ASSERT(0);
  }
  if (new_item == nullptr) return true;

  *ref = new_item;

  return false;
}

/**
  Compare the value stored in field with the expression from the query.

  @param thd     Current session.
  @param field   Field which the Item is stored in after conversion
  @param item    Original expression from query

  @return Returns an integer greater than, equal to, or less than 0 if
          the value stored in the field is greater than, equal to,
          or less than the original Item. A 0 may also be returned if
          out of memory.

  @note We use this in the range optimizer/partition pruning,
        because in some cases we can't store the value in the field
        without some precision/character loss.

        We similarly use it to verify that expressions like
        BIGINT_FIELD @<cmp@> @<literal value@>
        is done correctly (as int/decimal/float according to literal type).
*/

int stored_field_cmp_to_item(THD *thd, Field *field, Item *item) {
  Item_result res_type =
      item_cmp_type(field->result_type(), item->result_type());
  if (field->type() == MYSQL_TYPE_TIME &&
      item->data_type() == MYSQL_TYPE_TIME) {
    longlong field_value = field->val_time_temporal();
    longlong item_value = item->val_time_temporal();
    return field_value < item_value ? -1 : field_value > item_value ? 1 : 0;
  }
  if (is_temporal_type_with_date(field->type()) && item->is_temporal()) {
    /*
      Note, in case of TIME data type we also go here
      and call item->val_date_temporal(), because we want
      TIME to be converted to DATE/DATETIME properly.
      Only non-temporal data types go though get_mysql_time_from_str()
      in the below code branch.
    */
    longlong field_value = field->val_date_temporal();
    longlong item_value = item->val_date_temporal();
    return field_value < item_value ? -1 : field_value > item_value ? 1 : 0;
  }
  if (res_type == STRING_RESULT) {
    char item_buff[MAX_FIELD_WIDTH];
    char field_buff[MAX_FIELD_WIDTH];

    String item_tmp(item_buff, sizeof(item_buff), &my_charset_bin);
    String field_tmp(field_buff, sizeof(field_buff), &my_charset_bin);
    String *item_result = item->val_str(&item_tmp);
    /*
      Some implementations of Item::val_str(String*) actually modify
      the field Item::null_value, hence we can't check it earlier.
    */
    if (item->null_value) return 0;
    String *field_result = field->val_str(&field_tmp);

    if (is_temporal_type_with_date(field->type())) {
      enum_mysql_timestamp_type type =
          field_type_to_timestamp_type(field->type());
      const char *field_name = field->field_name;
      MYSQL_TIME field_time, item_time;
      get_mysql_time_from_str(thd, field_result, type, field_name, &field_time);
      get_mysql_time_from_str(thd, item_result, type, field_name, &item_time);

      return my_time_compare(field_time, item_time);
    }
    return sortcmp(field_result, item_result, field->charset());
  }
  if (res_type == INT_RESULT) return 0;  // Both are of type int
  if (res_type == DECIMAL_RESULT) {
    my_decimal item_buf, *item_val, field_buf, *field_val;
    item_val = item->val_decimal(&item_buf);
    if (item->null_value) return 0;
    field_val = field->val_decimal(&field_buf);
    return my_decimal_cmp(field_val, item_val);
  }
  /*
    The patch for Bug#13463415 started using this function for comparing
    BIGINTs. That uncovered a bug in Visual Studio 32bit optimized mode.
    Prefixing the auto variables with volatile fixes the problem....
  */
  volatile double result = item->val_real();
  if (item->null_value) return 0;
  volatile double field_result = field->val_real();
  if (field_result < result)
    return -1;
  else if (field_result > result)
    return 1;
  return 0;
}

Item_cache *Item_cache::get_cache(const Item *item) {
  return get_cache(item, item->result_type());
}

/**
  Get a cache item of given type.

  @param item         value to be cached
  @param type         required type of cache

  @return cache item
*/

Item_cache *Item_cache::get_cache(const Item *item, const Item_result type) {
  switch (type) {
    case INT_RESULT:
      return new Item_cache_int(item->data_type());
    case REAL_RESULT:
      return new Item_cache_real();
    case DECIMAL_RESULT:
      return new Item_cache_decimal();
    case STRING_RESULT:
      /* Not all functions that return DATE/TIME are actually DATE/TIME funcs.
       */
      if (item->is_temporal())
        return new Item_cache_datetime(item->data_type());
      if (item->data_type() == MYSQL_TYPE_JSON) return new Item_cache_json();
      return new Item_cache_str(item);
    case ROW_RESULT:
      return new Item_cache_row();
    default:
      // should never be in real life
      DBUG_ASSERT(0);
      return nullptr;
  }
}

void Item_cache::store(Item *item) {
  example = item;
  if (!item) {
    DBUG_ASSERT(maybe_null);
    null_value = true;
  }
  value_cached = false;
}

void Item_cache::print(const THD *thd, String *str,
                       enum_query_type query_type) const {
  str->append(STRING_WITH_LEN("<cache>("));
  if (example)
    example->print(thd, str, query_type);
  else
    Item::print(thd, str, query_type);
  str->append(')');
}

bool Item_cache::walk(Item_processor processor, enum_walk walk, uchar *arg) {
  return ((walk & enum_walk::PREFIX) && (this->*processor)(arg)) ||
         (example && example->walk(processor, walk, arg)) ||
         ((walk & enum_walk::POSTFIX) && (this->*processor)(arg));
}

bool Item_cache::has_value() {
  if (value_cached || cache_value()) {
    /*
      Only expect NULL if the cache is nullable, or if an error was
      raised when reading the value into the cache.
    */
    DBUG_ASSERT(!null_value || maybe_null || current_thd->is_error());
    return !null_value;
  }
  return false;
}

void Item_cache::cleanup() {
  /*
    In case the cache wraps a dynamic parameter, user variable (=> there is an
    'example' item), any next execution should cache the new value.
    If no 'example', caching is done through store_value() and that's for
    objects which are constant over all executions.
  */
  if (example != nullptr) clear();
  Item::cleanup();
}

bool Item_cache_int::cache_value() {
  if (!example) return false;
  value_cached = true;
  value = example->val_int();
  null_value = example->null_value;
  unsigned_flag = example->unsigned_flag;
  return true;
}

void Item_cache_int::store_value(Item *item, longlong val_arg) {
  /* An explicit values is given, save it. */
  value_cached = true;
  value = val_arg;
  null_value = item->null_value;
  unsigned_flag = item->unsigned_flag;
}

String *Item_cache_int::val_str(String *str) {
  DBUG_ASSERT(fixed == 1);
  if (!has_value()) return nullptr;
  str->set_int(value, unsigned_flag, default_charset());
  return str;
}

my_decimal *Item_cache_int::val_decimal(my_decimal *decimal_val) {
  DBUG_ASSERT(fixed == 1);
  if (!has_value()) return nullptr;
  int2my_decimal(E_DEC_FATAL_ERROR, value, unsigned_flag, decimal_val);
  return decimal_val;
}

double Item_cache_int::val_real() {
  DBUG_ASSERT(fixed == 1);
  if (!has_value()) return 0.0;
  if (unsigned_flag) return static_cast<unsigned long long>(value);
  return value;
}

longlong Item_cache_int::val_int() {
  DBUG_ASSERT(fixed == 1);
  if (!has_value()) return 0;
  return value;
}

bool Item_cache_datetime::cache_value_int() {
  if (!example) return false;

  value_cached = true;
  // Mark cached string value obsolete
  str_value_cached = false;

  DBUG_ASSERT(data_type() == example->data_type());
  int_value = example->val_temporal_by_field_type();
  null_value = example->null_value;
  unsigned_flag = example->unsigned_flag;

  return true;
}

bool Item_cache_datetime::cache_value() {
  if (!example) return false;

  if (cmp_context == INT_RESULT) return cache_value_int();

  str_value_cached = true;
  // Mark cached int value obsolete
  value_cached = false;
  /* Assume here that the underlying item will do correct conversion.*/
  String *res = example->val_str(&cached_string);
  if (res && res != &cached_string) cached_string.copy(*res);
  null_value = example->null_value;
  unsigned_flag = example->unsigned_flag;
  return true;
}

void Item_cache_datetime::store_value(Item *item, longlong val_arg) {
  /* An explicit values is given, save it. */
  value_cached = true;
  int_value = val_arg;
  null_value = item->null_value;
  unsigned_flag = item->unsigned_flag;
}

void Item_cache_datetime::store(Item *item) {
  Item_cache::store(item);
  str_value_cached = false;
}

String *Item_cache_datetime::val_str(String *) {
  DBUG_ASSERT(fixed == 1);

  if ((value_cached || str_value_cached) && null_value) return nullptr;

  if (!str_value_cached) {
    /*
      When it's possible the Item_cache_datetime uses INT datetime
      representation due to speed reasons. But still, it always has the STRING
      result type and thus it can be asked to return a string value.
      It is possible that at this time cached item doesn't contain correct
      string value, thus we have to convert cached int value to string and
      return it.
    */
    if (value_cached) {
      MYSQL_TIME ltime;
      TIME_from_longlong_packed(&ltime, data_type(), int_value);
      if ((null_value =
               my_TIME_to_str(&ltime, &cached_string,
                              min(decimals, uint8{DATETIME_MAX_DECIMALS}))))
        return nullptr;
      str_value_cached = true;
    } else if (!cache_value() || null_value)
      return nullptr;
  }
  return &cached_string;
}

my_decimal *Item_cache_datetime::val_decimal(my_decimal *decimal_val) {
  DBUG_ASSERT(fixed == 1);

  if (str_value_cached) {
    switch (data_type()) {
      case MYSQL_TYPE_TIME:
        return val_decimal_from_time(decimal_val);
      case MYSQL_TYPE_DATETIME:
      case MYSQL_TYPE_TIMESTAMP:
      case MYSQL_TYPE_DATE:
        return val_decimal_from_date(decimal_val);
      default:
        DBUG_ASSERT(0);
        return nullptr;
    }
  }

  if ((!value_cached && !cache_value_int()) || null_value) return nullptr;
  return my_decimal_from_datetime_packed(decimal_val, data_type(), int_value);
}

bool Item_cache_datetime::get_date(MYSQL_TIME *ltime,
                                   my_time_flags_t fuzzydate) {
  if ((value_cached || str_value_cached) && null_value) return true;

  if (str_value_cached)  // TS-TODO: reuse MYSQL_TIME_cache eventually.
    return get_date_from_string(ltime, fuzzydate);

  if ((!value_cached && !cache_value_int()) || null_value)
    return (null_value = true);

  switch (data_type()) {
    case MYSQL_TYPE_TIME: {
      MYSQL_TIME tm;
      TIME_from_longlong_time_packed(&tm, int_value);
      time_to_datetime(current_thd, &tm, ltime);
      return false;
    }
    case MYSQL_TYPE_DATE: {
      int warnings = 0;
      TIME_from_longlong_date_packed(ltime, int_value);
      return check_date(*ltime, non_zero_date(*ltime), fuzzydate, &warnings);
    }
    case MYSQL_TYPE_DATETIME:
    case MYSQL_TYPE_TIMESTAMP: {
      int warnings = 0;
      TIME_from_longlong_datetime_packed(ltime, int_value);
      return check_date(*ltime, non_zero_date(*ltime), fuzzydate, &warnings);
    }
    default:
      DBUG_ASSERT(0);
  }
  return true;
}

bool Item_cache_datetime::get_time(MYSQL_TIME *ltime) {
  if ((value_cached || str_value_cached) && null_value) return true;

  if (str_value_cached)  // TS-TODO: reuse MYSQL_TIME_cache eventually.
    return get_time_from_string(ltime);

  if ((!value_cached && !cache_value_int()) || null_value) return true;

  switch (data_type()) {
    case MYSQL_TYPE_TIME:
      TIME_from_longlong_time_packed(ltime, int_value);
      return false;
    case MYSQL_TYPE_DATE:
      set_zero_time(ltime, MYSQL_TIMESTAMP_TIME);
      return false;
    case MYSQL_TYPE_DATETIME:
    case MYSQL_TYPE_TIMESTAMP:
      TIME_from_longlong_datetime_packed(ltime, int_value);
      datetime_to_time(ltime);
      return false;
    default:
      DBUG_ASSERT(0);
  }
  return true;
}

double Item_cache_datetime::val_real() { return val_real_from_decimal(); }

longlong Item_cache_datetime::val_time_temporal() {
  DBUG_ASSERT(fixed == 1);
  if ((!value_cached && !cache_value_int()) || null_value) return 0;
  if (is_temporal_with_date()) {
    /* Convert packed date to packed time */
    MYSQL_TIME ltime;
    return get_time_from_date(&ltime)
               ? 0
               : TIME_to_longlong_packed(ltime, data_type());
  }
  return int_value;
}

longlong Item_cache_datetime::val_date_temporal() {
  DBUG_ASSERT(fixed == 1);
  if ((!value_cached && !cache_value_int()) || null_value) return 0;
  if (data_type() == MYSQL_TYPE_TIME) {
    /* Convert packed time to packed date */
    MYSQL_TIME ltime;
    return get_date_from_time(&ltime) ? 0
                                      : TIME_to_longlong_datetime_packed(ltime);
  }
  return int_value;
}

longlong Item_cache_datetime::val_int() { return val_int_from_decimal(); }

Item_cache_json::Item_cache_json()
    : Item_cache(MYSQL_TYPE_JSON),
      m_value(new (*THR_MALLOC) Json_wrapper()),
      m_is_sorted(false) {}

Item_cache_json::~Item_cache_json() { destroy(m_value); }

/**
  Read the JSON value and cache it.
  @return true if the value was successfully cached, false otherwise
*/
bool Item_cache_json::cache_value() {
  if (!example || !m_value) return false;

  if (json_value(example, m_value, &value_cached)) {  // Error
    null_value = true;  // Set the NULL indicator to prevent reading the value
    return false;
  }
  null_value = example->null_value;

  if (value_cached && !null_value) {
    // the row buffer might change, so need own copy
    m_value->to_dom(current_thd);
  }
  m_is_sorted = false;
  return value_cached;
}

void Item_cache_json::store_value(Item *expr, Json_wrapper *wr) {
  value_cached = true;
  if ((null_value = expr->null_value))
    m_value = nullptr;
  else {
    *m_value = *wr;
    // the row buffer might change, so need own copy
    m_value->to_dom(current_thd);
  }
  m_is_sorted = false;
}

/**
  Copy the cached JSON value into a wrapper.
  @param[out] wr the wrapper that receives the JSON value
*/
bool Item_cache_json::val_json(Json_wrapper *wr) {
  if (has_value() && !null_value) *wr = *m_value;
  return current_thd->is_error();
}

/// Get the name of the cached field of an Item_cache_json instance.
inline static const char *whence(const Field *cached_field) {
  return cached_field ? cached_field->field_name : "?";
}

String *Item_cache_json::val_str(String *tmp) {
  if (has_value()) {
    tmp->length(0);
    m_value->to_string(tmp, true, whence(cached_field));
    return tmp;
  }

  return nullptr;
}

double Item_cache_json::val_real() {
  Json_wrapper wr;

  if (val_json(&wr)) return 0.0;

  if (null_value) return 0.0;

  return wr.coerce_real(whence(cached_field));
}

my_decimal *Item_cache_json::val_decimal(my_decimal *decimal_value) {
  Json_wrapper wr;

  if (val_json(&wr)) return decimal_value;

  if (null_value) return decimal_value;

  return wr.coerce_decimal(decimal_value, whence(cached_field));
}

bool Item_cache_json::get_date(MYSQL_TIME *ltime, my_time_flags_t) {
  Json_wrapper wr;

  if (val_json(&wr)) return true;

  if (null_value) return true;

  return wr.coerce_date(ltime, whence(cached_field));
}

bool Item_cache_json::get_time(MYSQL_TIME *ltime) {
  Json_wrapper wr;

  if (val_json(&wr)) return true;

  if (null_value) return true;

  return wr.coerce_time(ltime, whence(cached_field));
}

longlong Item_cache_json::val_int() {
  Json_wrapper wr;
  if (val_json(&wr)) return 0;

  if (null_value) return true;

  return wr.coerce_int(whence(cached_field));
}

void Item_cache_json::sort() {
  DBUG_ASSERT(!m_is_sorted);
  if (has_value() && m_value->type() == enum_json_type::J_ARRAY) {
    m_value->sort();
    m_is_sorted = true;
  }
}

bool Item_cache_real::cache_value() {
  if (!example) return false;
  value_cached = true;
  value = example->val_real();
  null_value = example->null_value;
  return true;
}

void Item_cache_real::store_value(Item *expr, double d) {
  value_cached = true;
  value = d;
  null_value = expr->null_value;
}

double Item_cache_real::val_real() {
  DBUG_ASSERT(fixed == 1);
  if (!has_value()) return 0.0;
  return value;
}

longlong Item_cache_real::val_int() {
  DBUG_ASSERT(fixed == 1);
  if (!has_value()) return 0;
  return (longlong)rint(value);
}

String *Item_cache_real::val_str(String *str) {
  DBUG_ASSERT(fixed == 1);
  if (!has_value()) return nullptr;
  str->set_real(value, decimals, default_charset());
  return str;
}

my_decimal *Item_cache_real::val_decimal(my_decimal *decimal_val) {
  DBUG_ASSERT(fixed == 1);
  if (!has_value()) return nullptr;
  double2my_decimal(E_DEC_FATAL_ERROR, value, decimal_val);
  return decimal_val;
}

bool Item_cache_decimal::cache_value() {
  if (!example) return false;
  value_cached = true;
  my_decimal *val = example->val_decimal(&decimal_value);
  if (!(null_value = example->null_value) && val != &decimal_value)
    my_decimal2decimal(val, &decimal_value);
  return true;
}

void Item_cache_decimal::store_value(Item *expr, my_decimal *d) {
  value_cached = true;
  null_value = expr->null_value;
  my_decimal cpy(*d);
  decimal_value.swap(cpy);
}

double Item_cache_decimal::val_real() {
  DBUG_ASSERT(fixed);
  double res;
  if (!has_value()) return 0.0;
  my_decimal2double(E_DEC_FATAL_ERROR, &decimal_value, &res);
  return res;
}

longlong Item_cache_decimal::val_int() {
  DBUG_ASSERT(fixed);
  longlong res;
  if (!has_value()) return 0;
  my_decimal2int(E_DEC_FATAL_ERROR, &decimal_value, unsigned_flag, &res);
  return res;
}

String *Item_cache_decimal::val_str(String *str) {
  DBUG_ASSERT(fixed);
  if (!has_value()) return nullptr;
  my_decimal_round(E_DEC_FATAL_ERROR, &decimal_value, decimals, false,
                   &decimal_value);
  my_decimal2string(E_DEC_FATAL_ERROR, &decimal_value, str);
  return str;
}

my_decimal *Item_cache_decimal::val_decimal(my_decimal *) {
  DBUG_ASSERT(fixed);
  if (!has_value()) return nullptr;
  return &decimal_value;
}

bool Item_cache_str::cache_value() {
  if (!example) return false;
  value_cached = true;
  value_buff.set(buffer, sizeof(buffer), example->collation.collation);
  value = example->val_str(&value_buff);
  if ((null_value = example->null_value))
    value = nullptr;
  else if (value != nullptr && value->ptr() != buffer) {
    /*
      We copy string value to avoid changing value if 'item' is table field
      in queries like following (where t1.c is varchar):
      select a,
             (select a,b,c from t1 where t1.a=t2.a) = ROW(a,2,'a'),
             (select c from t1 where a=t2.a)
        from t2;
    */
    value_buff.copy(*value);
    value = &value_buff;
  }
  return true;
}

void Item_cache_str::store_value(Item *expr, String &s) {
  value_cached = true;
  if ((null_value = expr->null_value))
    value = nullptr;
  else {
    value_buff.copy(s);
    value = &value_buff;
  }
}

double Item_cache_str::val_real() {
  DBUG_ASSERT(fixed == 1);
  int err_not_used;
  const char *end_not_used;
  if (!has_value()) return 0.0;
  if (value)
    return my_strntod(value->charset(), value->ptr(), value->length(),
                      &end_not_used, &err_not_used);
  return (double)0;
}

longlong Item_cache_str::val_int() {
  DBUG_ASSERT(fixed == 1);
  int err;
  if (!has_value()) return 0;
  if (value)
    return my_strntoll(value->charset(), value->ptr(), value->length(), 10,
                       nullptr, &err);
  else
    return (longlong)0;
}

String *Item_cache_str::val_str(String *) {
  DBUG_ASSERT(fixed == 1);
  if (!has_value()) return nullptr;
  return value;
}

my_decimal *Item_cache_str::val_decimal(my_decimal *decimal_val) {
  DBUG_ASSERT(fixed == 1);
  if (!has_value()) return nullptr;
  if (value)
    str2my_decimal(E_DEC_FATAL_ERROR, value->ptr(), value->length(),
                   value->charset(), decimal_val);
  else
    decimal_val = nullptr;
  return decimal_val;
}

type_conversion_status Item_cache_str::save_in_field_inner(
    Field *field, bool no_conversions) {
  if (!value_cached && !cache_value())
    return TYPE_ERR_BAD_VALUE;  // Fatal: couldn't cache the value
  if (null_value)
    return set_field_to_null_with_conversions(field, no_conversions);
  const type_conversion_status res =
      Item_cache::save_in_field_inner(field, no_conversions);
  if (is_varbinary && field->type() == MYSQL_TYPE_STRING && value != nullptr &&
      value->length() < field->field_length)
    return TYPE_WARN_OUT_OF_RANGE;
  return res;
}

bool Item_cache_row::allocate(uint num) {
  item_count = num;
  THD *thd = current_thd;
  return (!(values = (Item_cache **)thd->mem_calloc(sizeof(Item_cache *) *
                                                    item_count)));
}

bool Item_cache_row::setup(Item *item) {
  example = item;
  if (!values && allocate(item->cols())) return true;
  for (uint i = 0; i < item_count; i++) {
    Item *el = item->element_index(i);
    Item_cache *tmp;
    if (!(tmp = values[i] = Item_cache::get_cache(el))) return true;
    tmp->setup(el);
    add_accum_properties(tmp);
  }
  return false;
}

void Item_cache_row::store(Item *item) {
  example = item;
  if (!item) {
    DBUG_ASSERT(maybe_null);
    null_value = true;
    return;
  }
  for (uint i = 0; i < item_count; i++)
    values[i]->store(item->element_index(i));
}

bool Item_cache_row::cache_value() {
  if (!example) return false;
  value_cached = true;
  example->bring_value();
  null_value = example->null_value;

  const bool cached_item_is_assigned =
      example->type() != SUBSELECT_ITEM ||
      down_cast<Item_subselect *>(example)->assigned();

  for (uint i = 0; i < item_count; i++) {
    if (!cached_item_is_assigned) {
      // Subquery with zero rows, so make cached item null also.
      values[i]->store_null();
    } else {
      values[i]->cache_value();
    }

    null_value |= values[i]->null_value;
  }
  return true;
}

void Item_cache_row::illegal_method_call(
    const char *method MY_ATTRIBUTE((unused))) const {
  DBUG_TRACE;
  DBUG_PRINT("error", ("!!! %s method was called for row item", method));
  DBUG_ASSERT(0);
  my_error(ER_OPERAND_COLUMNS, MYF(0), 1);
}

bool Item_cache_row::check_cols(uint c) {
  if (c != item_count) {
    my_error(ER_OPERAND_COLUMNS, MYF(0), c);
    return true;
  }
  return false;
}

bool Item_cache_row::null_inside() {
  for (uint i = 0; i < item_count; i++) {
    if (values[i]->cols() > 1) {
      if (values[i]->null_inside()) return true;
    } else {
      if (values[i]->update_null_value() || values[i]->null_value) return true;
    }
  }
  return false;
}

void Item_cache_row::bring_value() {
  if (!example) return;
  example->bring_value();
  null_value = example->null_value;
  for (uint i = 0; i < item_count; i++) values[i]->bring_value();
}

Item_aggregate_type::Item_aggregate_type(THD *thd, Item *item)
    : Item(thd, item), enum_set_typelib(nullptr) {
  DBUG_ASSERT(item->fixed);
  maybe_null = item->maybe_null;
  set_data_type(real_data_type(item));
  get_full_info(item);
  if (item->data_type() == MYSQL_TYPE_GEOMETRY)
    geometry_type = item->get_geometry_type();
  else
    geometry_type = Field::GEOM_GEOMETRY;
}

/**
  Return expression type of Item_aggregate_type.

  @return
    Item_result (type of internal MySQL expression result)
*/

Item_result Item_aggregate_type::result_type() const {
  return Field::result_merge_type(data_type());
}

/**
  Find real data type of item.

  @return
    data type which should be used to store item value
*/

static enum_field_types real_data_type(Item *item) {
  item = item->real_item();

  switch (item->type()) {
    case Item::FIELD_ITEM: {
      /*
        Item_fields::field_type ask Field_type() but sometimes field return
        a different type, like for enum/set, so we need to ask real type.
      */
      Field *field = ((Item_field *)item)->field;
      enum_field_types type = field->real_type();
      if (field->is_created_from_null_item) return MYSQL_TYPE_NULL;
      /* work around about varchar type field detection */
      if (type == MYSQL_TYPE_STRING && field->type() == MYSQL_TYPE_VAR_STRING)
        return MYSQL_TYPE_VAR_STRING;
      return type;
    }
    case Item::SUM_FUNC_ITEM: {
      /*
        Argument of aggregate function sometimes should be asked about field
        type
      */
      Item_sum *item_sum = (Item_sum *)item;
      if (item_sum->keep_field_type())
        return real_data_type(item_sum->get_arg(0));
      break;
    }
    case Item::FUNC_ITEM:
      if (((Item_func *)item)->functype() == Item_func::GUSERVAR_FUNC) {
        /*
          There are work around of problem with changing variable type on the
          fly and variable always report "string" as field type to get
          acceptable information for client in send_field, so we make field
          type from expression type.
        */
        switch (item->result_type()) {
          case STRING_RESULT:
            return MYSQL_TYPE_VARCHAR;
          case INT_RESULT:
            return MYSQL_TYPE_LONGLONG;
          case REAL_RESULT:
            return MYSQL_TYPE_DOUBLE;
          case DECIMAL_RESULT:
            return MYSQL_TYPE_NEWDECIMAL;
          case ROW_RESULT:
          default:
            DBUG_ASSERT(0);
            return MYSQL_TYPE_VARCHAR;
        }
      }
      break;
    default:
      break;
  }
  return item->data_type();
}

/**
  Find field type which can carry current Item_aggregate_type type and
  type of given Item.

  @param thd     the thread/connection descriptor
  @param item    given item to join its parameters with this item ones

  @retval
    true   error - types are incompatible
  @retval
    false  OK
*/

bool Item_aggregate_type::join_types(THD *thd, Item *item) {
  DBUG_TRACE;
  DBUG_PRINT("info:",
             ("was type %d len %d, dec %d name %s", data_type(), max_length,
              decimals, (item_name.is_set() ? item_name.ptr() : "<NULL>")));
  DBUG_PRINT("info:", ("in type %d len %d, dec %d", real_data_type(item),
                       item->max_length, item->decimals));
  /*
    aggregate_type() will modify the data type of this item. Create a copy of
    this item containing the original data type and other properties to ensure
    correct conversion from existing item types to aggregated type.
  */
  Item *item_copy = new Item_metadata_copy(this);

  /*
    Down the call stack when calling aggregate_string_properties(), we might
    end up in THD::change_item_tree() if we for instance need to convert the
    character set on one side of a union:

      SELECT "foo" UNION SELECT CONVERT("foo" USING utf8mb3);
    might be converted into:
      SELECT CONVERT("foo" USING utf8mb3) UNION
      SELECT CONVERT("foo" USING utf8mb3);

    If we are in a prepared statement or a stored routine (any non-conventional
    query that needs rollback of any item tree modifications), we neeed to
    remember what Item we changed ("foo" in this case) and where that Item is
    located (in the "args" array in this case) so we can roll back the changes
    done to the Item tree when the execution is done. When we enter the rollback
    code (THD::rollback_item_tree_changes()), the location of the Item need to
    be accessible, so that is why the "args" array must be allocated on a
    MEM_ROOT and not on the stack. Note that THD::change_item_tree() isn't
    necessary, since the Item array we are modifying isn't a part of the
    original Item tree.
  */
  Item **args = new (thd->mem_root) Item *[2] { item_copy, item };
  aggregate_type(make_array(&args[0], 2));

  Item_result merge_type = Field::result_merge_type(data_type());
  if (merge_type == STRING_RESULT) {
    if (aggregate_string_properties("UNION", args, 2)) return true;
    /*
      For geometry columns, we must also merge subtypes. If the
      subtypes are different, use GEOMETRY.
    */
    if (data_type() == MYSQL_TYPE_GEOMETRY &&
        (item->data_type() != MYSQL_TYPE_GEOMETRY ||
         geometry_type != item->get_geometry_type()))
      geometry_type = Field::GEOM_GEOMETRY;
  } else
    aggregate_num_type(merge_type, args, 2);
  maybe_null |= item->maybe_null;
  get_full_info(item);
  DBUG_PRINT("info", ("become type: %d  len: %u  dec: %u", (int)data_type(),
                      max_length, (uint)decimals));
  return false;
}

/**
  Calculate lenth for merging result for given Item type.

  @param item  Item for length detection

  @return
    length
*/

uint32 Item_aggregate_type::display_length(Item *item) {
  if (item->type() == Item::FIELD_ITEM)
    return ((Item_field *)item)->max_disp_length();

  switch (item->data_type()) {
    case MYSQL_TYPE_DECIMAL:
    case MYSQL_TYPE_TIMESTAMP:
    case MYSQL_TYPE_DATE:
    case MYSQL_TYPE_TIME:
    case MYSQL_TYPE_DATETIME:
    case MYSQL_TYPE_YEAR:
    case MYSQL_TYPE_NEWDATE:
    case MYSQL_TYPE_VARCHAR:
    case MYSQL_TYPE_BIT:
    case MYSQL_TYPE_NEWDECIMAL:
    case MYSQL_TYPE_ENUM:
    case MYSQL_TYPE_SET:
    case MYSQL_TYPE_TINY_BLOB:
    case MYSQL_TYPE_MEDIUM_BLOB:
    case MYSQL_TYPE_LONG_BLOB:
    case MYSQL_TYPE_BLOB:
    case MYSQL_TYPE_VAR_STRING:
    case MYSQL_TYPE_STRING:
    case MYSQL_TYPE_GEOMETRY:
    case MYSQL_TYPE_JSON:
      return item->max_length;
    case MYSQL_TYPE_BOOL:
      return 5;
    case MYSQL_TYPE_TINY:
      return 4;
    case MYSQL_TYPE_SHORT:
      return 6;
    case MYSQL_TYPE_LONG:
      return MY_INT32_NUM_DECIMAL_DIGITS;
    case MYSQL_TYPE_FLOAT:
      return 25;
    case MYSQL_TYPE_DOUBLE:
      return 53;
    case MYSQL_TYPE_NULL:
      return 0;
    case MYSQL_TYPE_LONGLONG:
      return 20;
    case MYSQL_TYPE_INT24:
      return 8;
    case MYSQL_TYPE_INVALID:
    default:
      DBUG_ASSERT(0);  // we should never go there
      return 0;
  }
}

/**
  Make temporary table field according collected information about type
  of UNION result.

  @param table  temporary table for which we create fields
  @param strict If strict mode is on

  @return
    created field
*/

Field *Item_aggregate_type::make_field_by_type(TABLE *table, bool strict) {
  /*
    The field functions defines a field to be not null if null_ptr is not 0
  */
  Field *field;

  switch (data_type()) {
    case MYSQL_TYPE_ENUM:
      DBUG_ASSERT(enum_set_typelib);
      field = new (*THR_MALLOC)
          Field_enum(max_length, maybe_null, item_name.ptr(),
                     get_enum_pack_length(enum_set_typelib->count),
                     enum_set_typelib, collation.collation);
      if (field) field->init(table);
      break;
    case MYSQL_TYPE_SET:
      DBUG_ASSERT(enum_set_typelib);
      field = new (*THR_MALLOC)
          Field_set(max_length, maybe_null, item_name.ptr(),
                    get_set_pack_length(enum_set_typelib->count),
                    enum_set_typelib, collation.collation);
      if (field) field->init(table);
      break;
    case MYSQL_TYPE_NULL:
      field = make_string_field(table);
      break;
    default:
      field = tmp_table_field_from_field_type(table, false);
      break;
  }
  if (field == nullptr) return nullptr;

  if (strict && is_temporal_type_with_date(field->type()) &&
      !field->is_nullable()) {
    /*
      This function is used for CREATE SELECT UNION [ALL] ... , and, if
      expression is non-nullable, the resulting column is declared
      non-nullable with a default of 0. However, in strict mode, for dates,
      0000-00-00 is invalid; in that case, don't give any default.
    */
    field->set_flag(NO_DEFAULT_VALUE_FLAG);
  }
  field->set_derivation(collation.derivation);
  return field;
}

/**
  Get full information from Item about enum/set fields to be able to create
  them later.

  @param item    Item for information collection
*/
void Item_aggregate_type::get_full_info(Item *item) {
  if (data_type() == MYSQL_TYPE_ENUM || data_type() == MYSQL_TYPE_SET) {
    if (item->type() == Item::SUM_FUNC_ITEM &&
        (((Item_sum *)item)->sum_func() == Item_sum::MAX_FUNC ||
         ((Item_sum *)item)->sum_func() == Item_sum::MIN_FUNC))
      item = (down_cast<Item_sum *>(item))->get_arg(0);
    /*
      We can have enum/set type after merging only if we have one enum|set
      field (or MIN|MAX(enum|set field)) and number of NULL fields
    */
    if (enum_set_typelib) {
      DBUG_ASSERT(real_data_type(item) == MYSQL_TYPE_NULL);
    } else {
      Item *real_item = item->real_item();
      Item_field *item_field = down_cast<Item_field *>(real_item);
      Field_enum *field_enum = down_cast<Field_enum *>(item_field->field);
      DBUG_ASSERT((real_data_type(item) == MYSQL_TYPE_ENUM ||
                   real_data_type(item) == MYSQL_TYPE_SET) &&
                  field_enum->typelib);
      enum_set_typelib = field_enum->typelib;
    }
  }
}

double Item_type_holder::val_real() {
  DBUG_ASSERT(0);  // should never be called
  return 0.0;
}

longlong Item_type_holder::val_int() {
  DBUG_ASSERT(0);  // should never be called
  return 0;
}

my_decimal *Item_type_holder::val_decimal(my_decimal *) {
  DBUG_ASSERT(0);  // should never be called
  return nullptr;
}

String *Item_type_holder::val_str(String *) {
  DBUG_ASSERT(0);  // should never be called
  return nullptr;
}

bool Item_type_holder::get_date(MYSQL_TIME *, my_time_flags_t) {
  DBUG_ASSERT(0);
  return true;
}

bool Item_type_holder::get_time(MYSQL_TIME *) {
  DBUG_ASSERT(0);
  return true;
}

type_conversion_status Item_values_column::save_in_field_inner(
    Field *to, bool no_conversions) {
  type_conversion_status res;
  res = m_value_ref->save_in_field(to, no_conversions);
  null_value = m_value_ref->null_value;
  return res;
}

Item_values_column::Item_values_column(THD *thd, Item *ref) : super(thd, ref) {
  fixed = true;
}

/* purecov: begin deadcode */

bool Item_values_column::eq(const Item *item, bool binary_cmp) const {
  DBUG_ASSERT(false);
  const Item *it = const_cast<Item *>(item)->real_item();
  return m_value_ref && m_value_ref->eq(it, binary_cmp);
}

/* purecov: end */

double Item_values_column::val_real() {
  DBUG_ASSERT(fixed);
  double tmp = m_value_ref->val_real();
  null_value = m_value_ref->null_value;
  return tmp;
}

longlong Item_values_column::val_int() {
  DBUG_ASSERT(fixed);
  longlong tmp = m_value_ref->val_int();
  null_value = m_value_ref->null_value;
  return tmp;
}

/* purecov: begin deadcode */

my_decimal *Item_values_column::val_decimal(my_decimal *decimal_value) {
  DBUG_ASSERT(false);
  DBUG_ASSERT(fixed);
  my_decimal *val = m_value_ref->val_decimal(decimal_value);
  null_value = m_value_ref->null_value;
  return val;
}

bool Item_values_column::val_bool() {
  DBUG_ASSERT(false);
  DBUG_ASSERT(fixed);
  bool tmp = m_value_ref->val_bool();
  null_value = m_value_ref->null_value;
  return tmp;
}

bool Item_values_column::val_json(Json_wrapper *result) {
  DBUG_ASSERT(false);
  DBUG_ASSERT(fixed);
  bool ok = m_value_ref->val_json(result);
  null_value = m_value_ref->null_value;
  return ok;
}

/* purecov: end */

String *Item_values_column::val_str(String *tmp) {
  DBUG_ASSERT(fixed);
  tmp = m_value_ref->val_str(tmp);
  null_value = m_value_ref->null_value;
  return tmp;
}

bool Item_values_column::is_null() {
  DBUG_ASSERT(fixed);
  /*
    Item_values_column is dualistic in nature: It represents both a set
    of values, and, during evaluation, an individual value in this set.
    This assert will ensure that we only check nullability of individual
    values, since a set of values is never NULL. Note that setting
    RAND_TABLE_BIT in the constructor prevents this function from being called
    during resolving.
  */
  DBUG_ASSERT(m_value_ref != nullptr);
  bool tmp = m_value_ref->is_null();
  null_value = m_value_ref->null_value;
  return tmp;
}

bool Item_values_column::get_date(MYSQL_TIME *ltime,
                                  my_time_flags_t fuzzydate) {
  DBUG_ASSERT(fixed);
  bool result = m_value_ref->get_date(ltime, fuzzydate);
  null_value = m_value_ref->null_value;
  return result;
}

bool Item_values_column::get_time(MYSQL_TIME *ltime) {
  DBUG_ASSERT(fixed);
  DBUG_ASSERT(m_value_ref != nullptr);
  return m_value_ref->get_time(ltime);
}

void Item_values_column::add_used_tables(Item *value) {
  m_aggregated_used_tables |= value->used_tables();
}

void Item_result_field::cleanup() {
  DBUG_TRACE;
  Item::cleanup();
  result_field = nullptr;
}

void Item_result_field::raise_numeric_overflow(const char *type_name) {
  char buf[256];
  String str(buf, sizeof(buf), system_charset_info);
  str.length(0);
  print(current_thd, &str, QT_NO_DATA_EXPANSION);
  str.append('\0');
  my_error(ER_DATA_OUT_OF_RANGE, MYF(0), type_name, str.ptr());
}

/**
  Helper method: Convert string to the given charset, then print.

  @param from_str     String to be converted.
  @param to_str       Query string.
  @param to_cs        Character set to which the string is to be converted.
*/
void convert_and_print(const String *from_str, String *to_str,
                       const CHARSET_INFO *to_cs) {
  if (my_charset_same(from_str->charset(), to_cs)) {
    from_str->print(to_str);  // already in to_cs, no need to convert
  } else                      // need to convert
  {
    THD *thd = current_thd;
    LEX_STRING lex_str;
    thd->convert_string(&lex_str, to_cs, from_str->ptr(), from_str->length(),
                        from_str->charset());
    String tmp(lex_str.str, lex_str.length, to_cs);
    tmp.print(to_str);
  }
}

/**
   Tells if this is a column of a table whose qualifying query block is 'sl'.
   I.e. Item_field or Item_view_ref resolved in 'sl'. Used for
   aggregate checks.

   @note This returns false for an alias to a SELECT list expression,
   even though the SELECT list expression might itself be a column of the
   @<table expression@>; i.e. when the function runs on "foo" in HAVING of
   "select t1.a as foo from t1 having foo @> 1", it returns false. First, it
   pedantically makes sense: "foo" in HAVING is a reference to a column of the
   @<query expression@>, not of the @<table expression@>. Second, this behaviour
   makes sense for our purpose:
     - This is an alias to a SELECT list expression.
     - If doing DISTINCT-related checks, this alias can be ignored.
     - If doing GROUP-BY-related checks, the aliased expression was already
   checked when we checked the SELECT list, so can be ignored.

   @retval true3 yes
   @retval false3 no
   @retval unknown3 it's a non-direct-view Item_ref, we don't know if it
   contains a column => caller please analyze "*ref"
*/
Bool3 Item_ident::local_column(const SELECT_LEX *sl) const

{
  DBUG_ASSERT(fixed);
  if (m_alias_of_expr) return Bool3::false3();
  const Type t = type();
  if (t == FIELD_ITEM ||
      (t == REF_ITEM &&
       static_cast<const Item_ref *>(this)->ref_type() == Item_ref::VIEW_REF)) {
    if (depended_from)  // outer reference
    {
      if (depended_from == sl)
        return Bool3::true3();  // qualifying query is 'sl'
    } else if (context == nullptr) {
      /*
        Must be an underlying column of a generated column
        as we've dove so deep, we know the gcol is local to 'sl', and so is
        this column.
      */
      DBUG_ASSERT(t == FIELD_ITEM);
      return Bool3::true3();
    } else if (context->select_lex == sl)
      return Bool3::true3();  // qualifying query is 'sl'
  } else if (t == REF_ITEM) {
    /*
      We also know that this is not an alias. Must be an internal Item_ref
      (like Item_aggregate_ref, Item_outer_ref), go down into it:
    */
    return Bool3::unknown3();
  }
  return Bool3::false3();
}

bool Item_ident::aggregate_check_distinct(uchar *arg) {
  Distinct_check *const dc = reinterpret_cast<Distinct_check *>(arg);

  if (dc->is_stopped(this)) return false;

  SELECT_LEX *const sl = dc->select;
  const Bool3 local = local_column(sl);
  if (local.is_false()) {
    // not a column => ignored, skip child. Other tree parts deserve checking.
    dc->stop_at(this);
    return false;
  }
  if (local.is_unknown()) return false;  // dive in child item

  /*
    Point (2) of Distinct_check::check_query() is true: column is
    from table whose qualifying query block is 'sl'.
  */
  uint counter;
  enum_resolution_type resolution;
  Item **const res = find_item_in_list(current_thd, this, &sl->fields, &counter,
                                       REPORT_EXCEPT_NOT_FOUND, &resolution);

  if (res == not_found_item) {
    /*
      Point (3) of Distinct_check::check_query() is true: column is
      not in SELECT list.
    */
    dc->failed_ident = this;
    // Abort processing of the entire item tree.
    return true;
  }
  /*
    If success, do not dive in the child either! Indeed if this is
    Item_.*view_ref to an expression coming from a merged view, we mustn't
    check its underlying base-table columns, it may give false errors,
    consider:
    create view v as select x*2 as b from ...;
    select distinct b from v order by b+1;
    'b' of ORDER BY is in SELECT list so query is valid, we mustn't check
    the underlying 'x' (which is not in SELECT list).
  */
  dc->stop_at(this);
  return false;
}

bool Item_ident::aggregate_check_group(uchar *arg) {
  Group_check *const gc = reinterpret_cast<Group_check *>(arg);
  return gc->do_ident_check(this, 0, Group_check::CHECK_GROUP);
}

bool Item_ident::is_strong_side_column_not_in_fd(uchar *arg) {
  std::pair<Group_check *, table_map> *p =
      reinterpret_cast<std::pair<Group_check *, table_map> *>(arg);
  // p->first is Group_check, p->second is map of strong tables.
  return p->first->do_ident_check(this, p->second,
                                  Group_check::CHECK_STRONG_SIDE_COLUMN);
}

bool Item_ident::is_column_not_in_fd(uchar *arg) {
  Group_check *const gc = reinterpret_cast<Group_check *>(arg);
  return gc->do_ident_check(this, 0, Group_check::CHECK_COLUMN);
}

/**
   The aim here is to find a real_item() which is of type Item_field.
*/
bool Item_ref::repoint_const_outer_ref(uchar *arg) {
  *(pointer_cast<bool *>(arg)) = true;
  return false;
}

/**
   If this object is the real_item of an Item_ref, repoint the result_field to
   field.
*/
bool Item_field::repoint_const_outer_ref(uchar *arg) {
  bool *is_outer_ref = pointer_cast<bool *>(arg);
  if (*is_outer_ref) result_field = field;
  *is_outer_ref = false;
  return false;
}

/**
  Generated fields don't need db/table names. Strip them off as inplace ALTER
  can reallocate them, making pointers invalid.
*/
bool Item_field::strip_db_table_name_processor(uchar *) {
  db_name = nullptr;
  table_name = nullptr;
  return false;
}

bool Item_ref::references_select_expr_of(uchar *arg) {
  const SELECT_LEX *sl = pointer_cast<const SELECT_LEX *>(arg);
  if (depended_from)  // outer reference
  {
    if (depended_from == sl) return true;
  } else if (context->select_lex == sl)
    return true;
  return false;
}

string ItemToString(const Item *item) {
  if (item == nullptr) return "(none)";
  String str;
  const ulonglong save_bits = current_thd->variables.option_bits;
  current_thd->variables.option_bits &= ~OPTION_QUOTE_SHOW_CREATE;
  item->print(
      current_thd, &str,
      enum_query_type(QT_NO_DEFAULT_DB | QT_SUBSELECT_AS_ONLY_SELECT_NUMBER));
  current_thd->variables.option_bits = save_bits;
  return to_string(str);
}

Item_field *FindEqualField(Item_field *item_field, table_map reachable_tables) {
  if (item_field->item_equal_all_join_nests == nullptr) {
    return item_field;
  }

  // We have established in
  // 'Item_func_eq::ensure_multi_equality_fields_are_available' that this
  // item references a field that is outside of our reach. We also have a
  // multi-equality (item_equal_all_join_nests is set), so we go through all
  // fields in the multi-equality and find the first that is within our reach.
  // The table_map provided in 'reachable_tables' defines the tables within our
  // reach.
  Item_equal_iterator item_equal_iterator(
      *item_field->item_equal_all_join_nests);
  Item_field *it;

  while ((it = item_equal_iterator++)) {
    if (it->field == item_field->field) {
      continue;
    }

    table_map item_field_used_tables = it->used_tables();
    if ((item_field_used_tables & reachable_tables) == item_field_used_tables) {
      Item_field *new_item_field = new Item_field(current_thd, item_field);
      new_item_field->reset_field(it->field);
      return new_item_field;
    }
  }

  return item_field;
}

bool Item_asterisk::itemize(Parse_context *pc, Item **res) {
  DBUG_ASSERT(pc->select->parsing_place == CTX_SELECT_LIST);

  if (skip_itemize(res)) {
    return false;
  }
  if (super::itemize(pc, res)) {
    return true;
  }
  pc->select->with_wild++;
  return false;
}<|MERGE_RESOLUTION|>--- conflicted
+++ resolved
@@ -5902,8 +5902,8 @@
       break;
     case MYSQL_TYPE_BOOL:
       field = new (*THR_MALLOC)
-        Field_boolean(maybe_null, item_name.ptr());
-        break;
+          Field_boolean(maybe_null, item_name.ptr());
+      break;
     case MYSQL_TYPE_SHORT:
       field = new (*THR_MALLOC)
           Field_short(max_length, maybe_null, item_name.ptr(), unsigned_flag);
@@ -5952,13 +5952,6 @@
       field = new (*THR_MALLOC)
           Field_bit_as_char(max_length, maybe_null, item_name.ptr());
       break;
-<<<<<<< HEAD
-    case MYSQL_TYPE_BOOL:
-      field = new (*THR_MALLOC)
-          Field_boolean(maybe_null, item_name.ptr());
-      break;
-=======
->>>>>>> e5d82c0e
     case MYSQL_TYPE_INVALID:
     default:
       /* This case should never be chosen */
