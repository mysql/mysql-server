--- conflicted
+++ resolved
@@ -42,14 +42,8 @@
 
 extern "C" void sql_alloc_error_handler(void);
 
-<<<<<<< HEAD
-void init_sql_alloc(PSI_memory_key key, MEM_ROOT *mem_root, size_t block_size,
-                    size_t pre_alloc) {
-  init_alloc_root(key, mem_root, block_size, pre_alloc);
-=======
 void init_sql_alloc(PSI_memory_key key, MEM_ROOT *mem_root, size_t block_size) {
   ::new ((void *)mem_root) MEM_ROOT(key, block_size);
->>>>>>> fbdaa4de
   mem_root->set_error_handler(sql_alloc_error_handler);
 }
 
