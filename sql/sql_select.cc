--- conflicted
+++ resolved
@@ -5175,17 +5175,10 @@
           if (!(notnull= new Item_func_isnotnull(not_null_item)))
             DBUG_VOID_RETURN;
 
-<<<<<<< HEAD
-          null_rej->quick_fix_field();
-          DBUG_EXECUTE("where",print_where(null_rej,
-                                           referred_tab->table->alias););
-          add_cond_and_fix(&referred_tab->select_cond, null_rej);
-=======
           notnull->quick_fix_field();
           DBUG_EXECUTE("where",print_where(notnull,
-                                           referred_tab->table->table_name););
+                                           referred_tab->table->alias););
           add_cond_and_fix(&referred_tab->select_cond, notnull);
->>>>>>> 0cd5877b
         }
       }
     }
