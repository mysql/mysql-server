--- conflicted
+++ resolved
@@ -3961,21 +3961,11 @@
 	    if (key->type == Key::MULTIPLE)
 	    {
 	      /* not a critical problem */
-<<<<<<< HEAD
-	      char warn_buff[MYSQL_ERRMSG_SIZE];
-	      my_snprintf(warn_buff, sizeof(warn_buff), ER(ER_TOO_LONG_KEY),
-			  length);
-	      push_warning(thd, Sql_condition::SL_WARNING,
-			   ER_TOO_LONG_KEY, warn_buff);
-              /* Align key length to multibyte char boundary */
-              length-= length % sql_field->charset->mbmaxlen;
-=======
-	      push_warning_printf(thd, Sql_condition::WARN_LEVEL_WARN,
+	      push_warning_printf(thd, Sql_condition::SL_WARNING,
 		                  ER_TOO_LONG_KEY, ER(ER_TOO_LONG_KEY),
                                   key_part_length);
-               /* Align key length to multibyte char boundary */
+              /* Align key length to multibyte char boundary */
               key_part_length-= key_part_length % sql_field->charset->mbmaxlen;
->>>>>>> 03a53d11
               /*
                If SQL_MODE is STRICT, then report error, else report warning
                and continue execution.
@@ -4023,17 +4013,9 @@
 	if (key->type == Key::MULTIPLE)
 	{
 	  /* not a critical problem */
-<<<<<<< HEAD
-	  char warn_buff[MYSQL_ERRMSG_SIZE];
-	  my_snprintf(warn_buff, sizeof(warn_buff), ER(ER_TOO_LONG_KEY),
-		      length);
-	  push_warning(thd, Sql_condition::SL_WARNING,
-		       ER_TOO_LONG_KEY, warn_buff);
-=======
-	  push_warning_printf(thd, Sql_condition::WARN_LEVEL_WARN,
+	  push_warning_printf(thd, Sql_condition::SL_WARNING,
                               ER_TOO_LONG_KEY, ER(ER_TOO_LONG_KEY),
                               key_part_length);
->>>>>>> 03a53d11
           /* Align key length to multibyte char boundary */
           key_part_length-= key_part_length % sql_field->charset->mbmaxlen;
           /*
