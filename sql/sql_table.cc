/* Copyright (C) 2000-2004 MySQL AB

   This program is free software; you can redistribute it and/or modify
   it under the terms of the GNU General Public License as published by
   the Free Software Foundation; version 2 of the License.

   This program is distributed in the hope that it will be useful,
   but WITHOUT ANY WARRANTY; without even the implied warranty of
   MERCHANTABILITY or FITNESS FOR A PARTICULAR PURPOSE.  See the
   GNU General Public License for more details.

   You should have received a copy of the GNU General Public License
   along with this program; if not, write to the Free Software
   Foundation, Inc., 59 Temple Place, Suite 330, Boston, MA  02111-1307  USA */

/* drop and alter of tables */

#include "mysql_priv.h"
#include <hash.h>
#include <myisam.h>
#include <my_dir.h>
#include "sp_head.h"
#include "sql_trigger.h"
#include "sql_show.h"

#ifdef __WIN__
#include <io.h>
#endif

int creating_table= 0;        // How many mysql_create_table are running

const char *primary_key_name="PRIMARY";

static bool check_if_keyname_exists(const char *name,KEY *start, KEY *end);
static char *make_unique_key_name(const char *field_name,KEY *start,KEY *end);
static int copy_data_between_tables(TABLE *from,TABLE *to,
                                    List<Create_field> &create, bool ignore,
                                    uint order_num, ORDER *order,
                                    ha_rows *copied,ha_rows *deleted,
                                    enum enum_enable_or_disable keys_onoff,
                                    bool error_if_not_empty);

static bool prepare_blob_field(THD *thd, Create_field *sql_field);
static bool check_engine(THD *, const char *, HA_CREATE_INFO *);
static bool
mysql_prepare_create_table(THD *thd, HA_CREATE_INFO *create_info,
                           Alter_info *alter_info,
                           bool tmp_table,
                           uint *db_options,
                           handler *file, KEY **key_info_buffer,
                           uint *key_count, int select_field_count);
static bool
mysql_prepare_alter_table(THD *thd, TABLE *table,
                          HA_CREATE_INFO *create_info,
                          Alter_info *alter_info);

#ifndef DBUG_OFF

/* Wait until we get a 'mysql_kill' signal */

static void wait_for_kill_signal(THD *thd)
{
  while (thd->killed == 0)
    sleep(1);
  // Reset signal and continue as if nothing happend
  thd->killed= THD::NOT_KILLED;
}
#endif


/*
  Translate a file name to a table name (WL #1324).

  SYNOPSIS
    filename_to_tablename()
      from                      The file name in my_charset_filename.
      to                OUT     The table name in system_charset_info.
      to_length                 The size of the table name buffer.

  RETURN
    Table name length.
*/

uint filename_to_tablename(const char *from, char *to, uint to_length)
{
  uint errors;
  uint res;
  DBUG_ENTER("filename_to_tablename");
  DBUG_PRINT("enter", ("from '%s'", from));

  if (!memcmp(from, tmp_file_prefix, tmp_file_prefix_length))
  {
    /* Temporary table name. */
    res= (strnmov(to, from, to_length) - to);
  }
  else
  {
    res= strconvert(&my_charset_filename, from,
                    system_charset_info,  to, to_length, &errors);
    if (errors) // Old 5.0 name
    {
      res= (strxnmov(to, to_length, MYSQL50_TABLE_NAME_PREFIX,  from, NullS) -
            to);
      sql_print_error("Invalid (old?) table or database name '%s'", from);
      /*
        TODO: add a stored procedure for fix table and database names,
        and mention its name in error log.
      */
    }
  }

  DBUG_PRINT("exit", ("to '%s'", to));
  DBUG_RETURN(res);
}


/*
  Translate a table name to a file name (WL #1324).

  SYNOPSIS
    tablename_to_filename()
      from                      The table name in system_charset_info.
      to                OUT     The file name in my_charset_filename.
      to_length                 The size of the file name buffer.

  RETURN
    File name length.
*/

uint tablename_to_filename(const char *from, char *to, uint to_length)
{
  uint errors, length;
  DBUG_ENTER("tablename_to_filename");
  DBUG_PRINT("enter", ("from '%s'", from));

  if (from[0] == '#' && !strncmp(from, MYSQL50_TABLE_NAME_PREFIX,
                                 MYSQL50_TABLE_NAME_PREFIX_LENGTH))
    DBUG_RETURN((uint) (strmake(to, from+MYSQL50_TABLE_NAME_PREFIX_LENGTH,
                                to_length-1) -
                        (from + MYSQL50_TABLE_NAME_PREFIX_LENGTH)));
  length= strconvert(system_charset_info, from,
                     &my_charset_filename, to, to_length, &errors);
  if (check_if_legal_tablename(to) &&
      length + 4 < to_length)
  {
    memcpy(to + length, "@@@", 4);
    length+= 3;
  }
  DBUG_PRINT("exit", ("to '%s'", to));
  DBUG_RETURN(length);
}


/*
  Creates path to a file: mysql_data_dir/db/table.ext

  SYNOPSIS
   build_table_filename()
     buff                       Where to write result in my_charset_filename.
     bufflen                    buff size
     db                         Database name in system_charset_info.
     table_name                 Table name in system_charset_info.
     ext                        File extension.
     flags                      FN_FROM_IS_TMP or FN_TO_IS_TMP or FN_IS_TMP
                                table_name is temporary, do not change.

  NOTES

    Uses database and table name, and extension to create
    a file name in mysql_data_dir. Database and table
    names are converted from system_charset_info into "fscs".
    Unless flags indicate a temporary table name.
    'db' is always converted.
    'ext' is not converted.

    The conversion suppression is required for ALTER TABLE. This
    statement creates intermediate tables. These are regular
    (non-temporary) tables with a temporary name. Their path names must
    be derivable from the table name. So we cannot use
    build_tmptable_filename() for them.

  RETURN
    path length
*/

uint build_table_filename(char *buff, size_t bufflen, const char *db,
                          const char *table_name, const char *ext, uint flags)
{
  uint length;
  char dbbuff[FN_REFLEN];
  char tbbuff[FN_REFLEN];
  DBUG_ENTER("build_table_filename");

  if (flags & FN_IS_TMP) // FN_FROM_IS_TMP | FN_TO_IS_TMP
    strnmov(tbbuff, table_name, sizeof(tbbuff));
  else
    VOID(tablename_to_filename(table_name, tbbuff, sizeof(tbbuff)));

  VOID(tablename_to_filename(db, dbbuff, sizeof(dbbuff)));
  length= strxnmov(buff, bufflen, mysql_data_home, FN_ROOTDIR, dbbuff,
                   FN_ROOTDIR, tbbuff, ext, NullS) - buff;
  DBUG_PRINT("exit", ("buff: '%s'", buff));
  DBUG_RETURN(length);
}


/*
  Creates path to a file: mysql_tmpdir/#sql1234_12_1.ext

  SYNOPSIS
   build_tmptable_filename()
     thd                        The thread handle.
     buff                       Where to write result in my_charset_filename.
     bufflen                    buff size

  NOTES

    Uses current_pid, thread_id, and tmp_table counter to create
    a file name in mysql_tmpdir.

  RETURN
    path length
*/

uint build_tmptable_filename(THD* thd, char *buff, size_t bufflen)
{
  DBUG_ENTER("build_tmptable_filename");

  char *p= strnmov(buff, mysql_tmpdir, bufflen);
  my_snprintf(p, bufflen - (p - buff), "/%s%lx_%lx_%x%s",
              tmp_file_prefix, current_pid,
              thd->thread_id, thd->tmp_table++, reg_ext);

  if (lower_case_table_names)
  {
    /* Convert all except tmpdir to lower case */
    my_casedn_str(files_charset_info, p);
  }

  uint length= unpack_filename(buff, buff);
  DBUG_PRINT("exit", ("buff: '%s'", buff));
  DBUG_RETURN(length);
}

/*
--------------------------------------------------------------------------

   MODULE: DDL log
   -----------------

   This module is used to ensure that we can recover from crashes that occur
   in the middle of a meta-data operation in MySQL. E.g. DROP TABLE t1, t2;
   We need to ensure that both t1 and t2 are dropped and not only t1 and
   also that each table drop is entirely done and not "half-baked".

   To support this we create log entries for each meta-data statement in the
   ddl log while we are executing. These entries are dropped when the
   operation is completed.

   At recovery those entries that were not completed will be executed.

   There is only one ddl log in the system and it is protected by a mutex
   and there is a global struct that contains information about its current
   state.

   History:
   First version written in 2006 by Mikael Ronstrom
--------------------------------------------------------------------------
*/


typedef struct st_global_ddl_log
{
  /*
    We need to adjust buffer size to be able to handle downgrades/upgrades
    where IO_SIZE has changed. We'll set the buffer size such that we can
    handle that the buffer size was upto 4 times bigger in the version
    that wrote the DDL log.
  */
  char file_entry_buf[4*IO_SIZE];
  char file_name_str[FN_REFLEN];
  char *file_name;
  DDL_LOG_MEMORY_ENTRY *first_free;
  DDL_LOG_MEMORY_ENTRY *first_used;
  uint num_entries;
  File file_id;
  uint name_len;
  uint io_size;
  bool inited;
  bool recovery_phase;
} GLOBAL_DDL_LOG;

GLOBAL_DDL_LOG global_ddl_log;

pthread_mutex_t LOCK_gdl;

#define DDL_LOG_ENTRY_TYPE_POS 0
#define DDL_LOG_ACTION_TYPE_POS 1
#define DDL_LOG_PHASE_POS 2
#define DDL_LOG_NEXT_ENTRY_POS 4
#define DDL_LOG_NAME_POS 8

#define DDL_LOG_NUM_ENTRY_POS 0
#define DDL_LOG_NAME_LEN_POS 4
#define DDL_LOG_IO_SIZE_POS 8

/*
  Read one entry from ddl log file
  SYNOPSIS
    read_ddl_log_file_entry()
    entry_no                     Entry number to read
  RETURN VALUES
    TRUE                         Error
    FALSE                        Success
*/

static bool read_ddl_log_file_entry(uint entry_no)
{
  bool error= FALSE;
  File file_id= global_ddl_log.file_id;
  uchar *file_entry_buf= (uchar*)global_ddl_log.file_entry_buf;
  uint io_size= global_ddl_log.io_size;
  DBUG_ENTER("read_ddl_log_file_entry");

  if (my_pread(file_id, file_entry_buf, io_size, io_size * entry_no,
               MYF(MY_WME)) != io_size)
    error= TRUE;
  DBUG_RETURN(error);
}


/*
  Write one entry from ddl log file
  SYNOPSIS
    write_ddl_log_file_entry()
    entry_no                     Entry number to read
  RETURN VALUES
    TRUE                         Error
    FALSE                        Success
*/

static bool write_ddl_log_file_entry(uint entry_no)
{
  bool error= FALSE;
  File file_id= global_ddl_log.file_id;
  char *file_entry_buf= (char*)global_ddl_log.file_entry_buf;
  DBUG_ENTER("write_ddl_log_file_entry");

  if (my_pwrite(file_id, (uchar*)file_entry_buf,
                IO_SIZE, IO_SIZE * entry_no, MYF(MY_WME)) != IO_SIZE)
    error= TRUE;
  DBUG_RETURN(error);
}


/*
  Write ddl log header
  SYNOPSIS
    write_ddl_log_header()
  RETURN VALUES
    TRUE                      Error
    FALSE                     Success
*/

static bool write_ddl_log_header()
{
  uint16 const_var;
  bool error= FALSE;
  DBUG_ENTER("write_ddl_log_header");

  int4store(&global_ddl_log.file_entry_buf[DDL_LOG_NUM_ENTRY_POS],
            global_ddl_log.num_entries);
  const_var= FN_LEN;
  int4store(&global_ddl_log.file_entry_buf[DDL_LOG_NAME_LEN_POS],
            (ulong) const_var);
  const_var= IO_SIZE;
  int4store(&global_ddl_log.file_entry_buf[DDL_LOG_IO_SIZE_POS],
            (ulong) const_var);
  if (write_ddl_log_file_entry(0UL))
  {
    sql_print_error("Error writing ddl log header");
    DBUG_RETURN(TRUE);
  }
  VOID(sync_ddl_log());
  DBUG_RETURN(error);
}


/*
  Create ddl log file name
  SYNOPSIS
    create_ddl_log_file_name()
    file_name                   Filename setup
  RETURN VALUES
    NONE
*/

static inline void create_ddl_log_file_name(char *file_name)
{
  strxmov(file_name, mysql_data_home, "/", "ddl_log.log", NullS);
}


/*
  Read header of ddl log file
  SYNOPSIS
    read_ddl_log_header()
  RETURN VALUES
    > 0                  Last entry in ddl log
    0                    No entries in ddl log
  DESCRIPTION
    When we read the ddl log header we get information about maximum sizes
    of names in the ddl log and we also get information about the number
    of entries in the ddl log.
*/

static uint read_ddl_log_header()
{
  char *file_entry_buf= (char*)global_ddl_log.file_entry_buf;
  char file_name[FN_REFLEN];
  uint entry_no;
  bool successful_open= FALSE;
  DBUG_ENTER("read_ddl_log_header");

  create_ddl_log_file_name(file_name);
  if ((global_ddl_log.file_id= my_open(file_name,
                                        O_RDWR | O_BINARY, MYF(MY_WME))) >= 0)
  {
    if (read_ddl_log_file_entry(0UL))
    {
      /* Write message into error log */
      sql_print_error("Failed to read ddl log file in recovery");
    }
    else
      successful_open= TRUE;
  }
  entry_no= uint4korr(&file_entry_buf[DDL_LOG_NUM_ENTRY_POS]);
  global_ddl_log.name_len= uint4korr(&file_entry_buf[DDL_LOG_NAME_LEN_POS]);
  if (successful_open)
  {
    global_ddl_log.io_size= uint4korr(&file_entry_buf[DDL_LOG_IO_SIZE_POS]);
    DBUG_ASSERT(global_ddl_log.io_size <=
                sizeof(global_ddl_log.file_entry_buf));
  }
  else
  {
    entry_no= 0;
  }
  global_ddl_log.first_free= NULL;
  global_ddl_log.first_used= NULL;
  global_ddl_log.num_entries= 0;
  VOID(pthread_mutex_init(&LOCK_gdl, MY_MUTEX_INIT_FAST));
  DBUG_RETURN(entry_no);
}


/*
  Read a ddl log entry
  SYNOPSIS
    read_ddl_log_entry()
    read_entry               Number of entry to read
    out:entry_info           Information from entry
  RETURN VALUES
    TRUE                     Error
    FALSE                    Success
  DESCRIPTION
    Read a specified entry in the ddl log
*/

bool read_ddl_log_entry(uint read_entry, DDL_LOG_ENTRY *ddl_log_entry)
{
  char *file_entry_buf= (char*)&global_ddl_log.file_entry_buf;
  uint inx;
  uchar single_char;
  DBUG_ENTER("read_ddl_log_entry");

  if (read_ddl_log_file_entry(read_entry))
  {
    DBUG_RETURN(TRUE);
  }
  ddl_log_entry->entry_pos= read_entry;
  single_char= file_entry_buf[DDL_LOG_ENTRY_TYPE_POS];
  ddl_log_entry->entry_type= (enum ddl_log_entry_code)single_char;
  single_char= file_entry_buf[DDL_LOG_ACTION_TYPE_POS];
  ddl_log_entry->action_type= (enum ddl_log_action_code)single_char;
  ddl_log_entry->phase= file_entry_buf[DDL_LOG_PHASE_POS];
  ddl_log_entry->next_entry= uint4korr(&file_entry_buf[DDL_LOG_NEXT_ENTRY_POS]);
  ddl_log_entry->name= &file_entry_buf[DDL_LOG_NAME_POS];
  inx= DDL_LOG_NAME_POS + global_ddl_log.name_len;
  ddl_log_entry->from_name= &file_entry_buf[inx];
  inx+= global_ddl_log.name_len;
  ddl_log_entry->handler_name= &file_entry_buf[inx];
  DBUG_RETURN(FALSE);
}


/*
  Initialise ddl log
  SYNOPSIS
    init_ddl_log()

  DESCRIPTION
    Write the header of the ddl log file and length of names. Also set
    number of entries to zero.

  RETURN VALUES
    TRUE                     Error
    FALSE                    Success
*/

static bool init_ddl_log()
{
  char file_name[FN_REFLEN];
  DBUG_ENTER("init_ddl_log");

  if (global_ddl_log.inited)
    goto end;

  global_ddl_log.io_size= IO_SIZE;
  create_ddl_log_file_name(file_name);
  if ((global_ddl_log.file_id= my_create(file_name,
                                         CREATE_MODE,
                                         O_RDWR | O_TRUNC | O_BINARY,
                                         MYF(MY_WME))) < 0)
  {
    /* Couldn't create ddl log file, this is serious error */
    sql_print_error("Failed to open ddl log file");
    DBUG_RETURN(TRUE);
  }
  global_ddl_log.inited= TRUE;
  if (write_ddl_log_header())
  {
    VOID(my_close(global_ddl_log.file_id, MYF(MY_WME)));
    global_ddl_log.inited= FALSE;
    DBUG_RETURN(TRUE);
  }

end:
  DBUG_RETURN(FALSE);
}


/*
  Execute one action in a ddl log entry
  SYNOPSIS
    execute_ddl_log_action()
    ddl_log_entry              Information in action entry to execute
  RETURN VALUES
    TRUE                       Error
    FALSE                      Success
*/

static int execute_ddl_log_action(THD *thd, DDL_LOG_ENTRY *ddl_log_entry)
{
  bool frm_action= FALSE;
  LEX_STRING handler_name;
  handler *file= NULL;
  MEM_ROOT mem_root;
  int error= TRUE;
  char to_path[FN_REFLEN];
  char from_path[FN_REFLEN];
#ifdef WITH_PARTITION_STORAGE_ENGINE
  char *par_ext= (char*)".par";
#endif
  handlerton *hton;
  DBUG_ENTER("execute_ddl_log_action");

  if (ddl_log_entry->entry_type == DDL_IGNORE_LOG_ENTRY_CODE)
  {
    DBUG_RETURN(FALSE);
  }
  handler_name.str= (char*)ddl_log_entry->handler_name;
  handler_name.length= strlen(ddl_log_entry->handler_name);
  init_sql_alloc(&mem_root, TABLE_ALLOC_BLOCK_SIZE, 0); 
  if (!strcmp(ddl_log_entry->handler_name, reg_ext))
    frm_action= TRUE;
  else
  {
    plugin_ref plugin= ha_resolve_by_name(thd, &handler_name);
    if (!plugin)
    {
      my_error(ER_ILLEGAL_HA, MYF(0), ddl_log_entry->handler_name);
      goto error;
    }
    hton= plugin_data(plugin, handlerton*);
    file= get_new_handler((TABLE_SHARE*)0, &mem_root, hton);
    if (!file)
    {
      mem_alloc_error(sizeof(handler));
      goto error;
    }
  }
  switch (ddl_log_entry->action_type)
  {
    case DDL_LOG_REPLACE_ACTION:
    case DDL_LOG_DELETE_ACTION:
    {
      if (ddl_log_entry->phase == 0)
      {
        if (frm_action)
        {
          strxmov(to_path, ddl_log_entry->name, reg_ext, NullS);
          if ((error= my_delete(to_path, MYF(MY_WME))))
          {
            if (my_errno != ENOENT)
              break;
          }
#ifdef WITH_PARTITION_STORAGE_ENGINE
          strxmov(to_path, ddl_log_entry->name, par_ext, NullS);
          VOID(my_delete(to_path, MYF(MY_WME)));
#endif
        }
        else
        {
          if ((error= file->delete_table(ddl_log_entry->name)))
          {
            if (error != ENOENT && error != HA_ERR_NO_SUCH_TABLE)
              break;
          }
        }
        if ((deactivate_ddl_log_entry(ddl_log_entry->entry_pos)))
          break;
        VOID(sync_ddl_log());
        error= FALSE;
        if (ddl_log_entry->action_type == DDL_LOG_DELETE_ACTION)
          break;
      }
      DBUG_ASSERT(ddl_log_entry->action_type == DDL_LOG_REPLACE_ACTION);
      /*
        Fall through and perform the rename action of the replace
        action. We have already indicated the success of the delete
        action in the log entry by stepping up the phase.
      */
    }
    case DDL_LOG_RENAME_ACTION:
    {
      error= TRUE;
      if (frm_action)
      {
        strxmov(to_path, ddl_log_entry->name, reg_ext, NullS);
        strxmov(from_path, ddl_log_entry->from_name, reg_ext, NullS);
        if (my_rename(from_path, to_path, MYF(MY_WME)))
          break;
#ifdef WITH_PARTITION_STORAGE_ENGINE
        strxmov(to_path, ddl_log_entry->name, par_ext, NullS);
        strxmov(from_path, ddl_log_entry->from_name, par_ext, NullS);
        VOID(my_rename(from_path, to_path, MYF(MY_WME)));
#endif
      }
      else
      {
        if (file->rename_table(ddl_log_entry->from_name,
                               ddl_log_entry->name))
          break;
      }
      if ((deactivate_ddl_log_entry(ddl_log_entry->entry_pos)))
        break;
      VOID(sync_ddl_log());
      error= FALSE;
      break;
    }
    default:
      DBUG_ASSERT(0);
      break;
  }
  delete file;
error:
  free_root(&mem_root, MYF(0)); 
  DBUG_RETURN(error);
}


/*
  Get a free entry in the ddl log
  SYNOPSIS
    get_free_ddl_log_entry()
    out:active_entry                A ddl log memory entry returned
  RETURN VALUES
    TRUE                       Error
    FALSE                      Success
*/

static bool get_free_ddl_log_entry(DDL_LOG_MEMORY_ENTRY **active_entry,
                                   bool *write_header)
{
  DDL_LOG_MEMORY_ENTRY *used_entry;
  DDL_LOG_MEMORY_ENTRY *first_used= global_ddl_log.first_used;
  DBUG_ENTER("get_free_ddl_log_entry");

  if (global_ddl_log.first_free == NULL)
  {
    if (!(used_entry= (DDL_LOG_MEMORY_ENTRY*)my_malloc(
                              sizeof(DDL_LOG_MEMORY_ENTRY), MYF(MY_WME))))
    {
      sql_print_error("Failed to allocate memory for ddl log free list");
      DBUG_RETURN(TRUE);
    }
    global_ddl_log.num_entries++;
    used_entry->entry_pos= global_ddl_log.num_entries;
    *write_header= TRUE;
  }
  else
  {
    used_entry= global_ddl_log.first_free;
    global_ddl_log.first_free= used_entry->next_log_entry;
    *write_header= FALSE;
  }
  /*
    Move from free list to used list
  */
  used_entry->next_log_entry= first_used;
  used_entry->prev_log_entry= NULL;
  global_ddl_log.first_used= used_entry;
  if (first_used)
    first_used->prev_log_entry= used_entry;

  *active_entry= used_entry;
  DBUG_RETURN(FALSE);
}


/*
  External interface methods for the DDL log Module
  ---------------------------------------------------
*/

/*
  SYNOPSIS
    write_ddl_log_entry()
    ddl_log_entry         Information about log entry
    out:entry_written     Entry information written into   

  RETURN VALUES
    TRUE                      Error
    FALSE                     Success

  DESCRIPTION
    A careful write of the ddl log is performed to ensure that we can
    handle crashes occurring during CREATE and ALTER TABLE processing.
*/

bool write_ddl_log_entry(DDL_LOG_ENTRY *ddl_log_entry,
                         DDL_LOG_MEMORY_ENTRY **active_entry)
{
  bool error, write_header;
  DBUG_ENTER("write_ddl_log_entry");

  if (init_ddl_log())
  {
    DBUG_RETURN(TRUE);
  }
  global_ddl_log.file_entry_buf[DDL_LOG_ENTRY_TYPE_POS]=
                                    (char)DDL_LOG_ENTRY_CODE;
  global_ddl_log.file_entry_buf[DDL_LOG_ACTION_TYPE_POS]=
                                    (char)ddl_log_entry->action_type;
  global_ddl_log.file_entry_buf[DDL_LOG_PHASE_POS]= 0;
  int4store(&global_ddl_log.file_entry_buf[DDL_LOG_NEXT_ENTRY_POS],
            ddl_log_entry->next_entry);
  DBUG_ASSERT(strlen(ddl_log_entry->name) < FN_LEN);
  strmake(&global_ddl_log.file_entry_buf[DDL_LOG_NAME_POS],
          ddl_log_entry->name, FN_LEN - 1);
  if (ddl_log_entry->action_type == DDL_LOG_RENAME_ACTION ||
      ddl_log_entry->action_type == DDL_LOG_REPLACE_ACTION)
  {
    DBUG_ASSERT(strlen(ddl_log_entry->from_name) < FN_LEN);
    strmake(&global_ddl_log.file_entry_buf[DDL_LOG_NAME_POS + FN_LEN],
          ddl_log_entry->from_name, FN_LEN - 1);
  }
  else
    global_ddl_log.file_entry_buf[DDL_LOG_NAME_POS + FN_LEN]= 0;
  DBUG_ASSERT(strlen(ddl_log_entry->handler_name) < FN_LEN);
  strmake(&global_ddl_log.file_entry_buf[DDL_LOG_NAME_POS + (2*FN_LEN)],
          ddl_log_entry->handler_name, FN_LEN - 1);
  if (get_free_ddl_log_entry(active_entry, &write_header))
  {
    DBUG_RETURN(TRUE);
  }
  error= FALSE;
  if (write_ddl_log_file_entry((*active_entry)->entry_pos))
  {
    error= TRUE;
    sql_print_error("Failed to write entry_no = %u",
                    (*active_entry)->entry_pos);
  }
  if (write_header && !error)
  {
    VOID(sync_ddl_log());
    if (write_ddl_log_header())
      error= TRUE;
  }
  if (error)
    release_ddl_log_memory_entry(*active_entry);
  DBUG_RETURN(error);
}


/*
  Write final entry in the ddl log
  SYNOPSIS
    write_execute_ddl_log_entry()
    first_entry                    First entry in linked list of entries
                                   to execute, if 0 = NULL it means that
                                   the entry is removed and the entries
                                   are put into the free list.
    complete                       Flag indicating we are simply writing
                                   info about that entry has been completed
    in:out:active_entry            Entry to execute, 0 = NULL if the entry
                                   is written first time and needs to be
                                   returned. In this case the entry written
                                   is returned in this parameter
  RETURN VALUES
    TRUE                           Error
    FALSE                          Success

  DESCRIPTION
    This is the last write in the ddl log. The previous log entries have
    already been written but not yet synched to disk.
    We write a couple of log entries that describes action to perform.
    This entries are set-up in a linked list, however only when a first
    execute entry is put as the first entry these will be executed.
    This routine writes this first 
*/ 

bool write_execute_ddl_log_entry(uint first_entry,
                                 bool complete,
                                 DDL_LOG_MEMORY_ENTRY **active_entry)
{
  bool write_header= FALSE;
  char *file_entry_buf= (char*)global_ddl_log.file_entry_buf;
  DBUG_ENTER("write_execute_ddl_log_entry");

  if (init_ddl_log())
  {
    DBUG_RETURN(TRUE);
  }
  if (!complete)
  {
    /*
      We haven't synched the log entries yet, we synch them now before
      writing the execute entry. If complete is true we haven't written
      any log entries before, we are only here to write the execute
      entry to indicate it is done.
    */
    VOID(sync_ddl_log());
    file_entry_buf[DDL_LOG_ENTRY_TYPE_POS]= (char)DDL_LOG_EXECUTE_CODE;
  }
  else
    file_entry_buf[DDL_LOG_ENTRY_TYPE_POS]= (char)DDL_IGNORE_LOG_ENTRY_CODE;
  file_entry_buf[DDL_LOG_ACTION_TYPE_POS]= 0; /* Ignored for execute entries */
  file_entry_buf[DDL_LOG_PHASE_POS]= 0;
  int4store(&file_entry_buf[DDL_LOG_NEXT_ENTRY_POS], first_entry);
  file_entry_buf[DDL_LOG_NAME_POS]= 0;
  file_entry_buf[DDL_LOG_NAME_POS + FN_LEN]= 0;
  file_entry_buf[DDL_LOG_NAME_POS + 2*FN_LEN]= 0;
  if (!(*active_entry))
  {
    if (get_free_ddl_log_entry(active_entry, &write_header))
    {
      DBUG_RETURN(TRUE);
    }
  }
  if (write_ddl_log_file_entry((*active_entry)->entry_pos))
  {
    sql_print_error("Error writing execute entry in ddl log");
    release_ddl_log_memory_entry(*active_entry);
    DBUG_RETURN(TRUE);
  }
  VOID(sync_ddl_log());
  if (write_header)
  {
    if (write_ddl_log_header())
    {
      release_ddl_log_memory_entry(*active_entry);
      DBUG_RETURN(TRUE);
    }
  }
  DBUG_RETURN(FALSE);
}


/*
  For complex rename operations we need to deactivate individual entries.
  SYNOPSIS
    deactivate_ddl_log_entry()
    entry_no                      Entry position of record to change
  RETURN VALUES
    TRUE                         Error
    FALSE                        Success
  DESCRIPTION
    During replace operations where we start with an existing table called
    t1 and a replacement table called t1#temp or something else and where
    we want to delete t1 and rename t1#temp to t1 this is not possible to
    do in a safe manner unless the ddl log is informed of the phases in
    the change.

    Delete actions are 1-phase actions that can be ignored immediately after
    being executed.
    Rename actions from x to y is also a 1-phase action since there is no
    interaction with any other handlers named x and y.
    Replace action where drop y and x -> y happens needs to be a two-phase
    action. Thus the first phase will drop y and the second phase will
    rename x -> y.
*/

bool deactivate_ddl_log_entry(uint entry_no)
{
  char *file_entry_buf= (char*)global_ddl_log.file_entry_buf;
  DBUG_ENTER("deactivate_ddl_log_entry");

  if (!read_ddl_log_file_entry(entry_no))
  {
    if (file_entry_buf[DDL_LOG_ENTRY_TYPE_POS] == DDL_LOG_ENTRY_CODE)
    {
      if (file_entry_buf[DDL_LOG_ACTION_TYPE_POS] == DDL_LOG_DELETE_ACTION ||
          file_entry_buf[DDL_LOG_ACTION_TYPE_POS] == DDL_LOG_RENAME_ACTION ||
          (file_entry_buf[DDL_LOG_ACTION_TYPE_POS] == DDL_LOG_REPLACE_ACTION &&
           file_entry_buf[DDL_LOG_PHASE_POS] == 1))
        file_entry_buf[DDL_LOG_ENTRY_TYPE_POS]= DDL_IGNORE_LOG_ENTRY_CODE;
      else if (file_entry_buf[DDL_LOG_ACTION_TYPE_POS] == DDL_LOG_REPLACE_ACTION)
      {
        DBUG_ASSERT(file_entry_buf[DDL_LOG_PHASE_POS] == 0);
        file_entry_buf[DDL_LOG_PHASE_POS]= 1;
      }
      else
      {
        DBUG_ASSERT(0);
      }
      if (write_ddl_log_file_entry(entry_no))
      {
        sql_print_error("Error in deactivating log entry. Position = %u",
                        entry_no);
        DBUG_RETURN(TRUE);
      }
    }
  }
  else
  {
    sql_print_error("Failed in reading entry before deactivating it");
    DBUG_RETURN(TRUE);
  }
  DBUG_RETURN(FALSE);
}


/*
  Sync ddl log file
  SYNOPSIS
    sync_ddl_log()
  RETURN VALUES
    TRUE                      Error
    FALSE                     Success
*/

bool sync_ddl_log()
{
  bool error= FALSE;
  DBUG_ENTER("sync_ddl_log");

  if ((!global_ddl_log.recovery_phase) &&
      init_ddl_log())
  {
    DBUG_RETURN(TRUE);
  }
  if (my_sync(global_ddl_log.file_id, MYF(0)))
  {
    /* Write to error log */
    sql_print_error("Failed to sync ddl log");
    error= TRUE;
  }
  DBUG_RETURN(error);
}


/*
  Release a log memory entry
  SYNOPSIS
    release_ddl_log_memory_entry()
    log_memory_entry                Log memory entry to release
  RETURN VALUES
    NONE
*/

void release_ddl_log_memory_entry(DDL_LOG_MEMORY_ENTRY *log_entry)
{
  DDL_LOG_MEMORY_ENTRY *first_free= global_ddl_log.first_free;
  DDL_LOG_MEMORY_ENTRY *next_log_entry= log_entry->next_log_entry;
  DDL_LOG_MEMORY_ENTRY *prev_log_entry= log_entry->prev_log_entry;
  DBUG_ENTER("release_ddl_log_memory_entry");

  global_ddl_log.first_free= log_entry;
  log_entry->next_log_entry= first_free;

  if (prev_log_entry)
    prev_log_entry->next_log_entry= next_log_entry;
  else
    global_ddl_log.first_used= next_log_entry;
  if (next_log_entry)
    next_log_entry->prev_log_entry= prev_log_entry;
  DBUG_VOID_RETURN;
}


/*
  Execute one entry in the ddl log. Executing an entry means executing
  a linked list of actions.
  SYNOPSIS
    execute_ddl_log_entry()
    first_entry                Reference to first action in entry
  RETURN VALUES
    TRUE                       Error
    FALSE                      Success
*/

bool execute_ddl_log_entry(THD *thd, uint first_entry)
{
  DDL_LOG_ENTRY ddl_log_entry;
  uint read_entry= first_entry;
  DBUG_ENTER("execute_ddl_log_entry");

  pthread_mutex_lock(&LOCK_gdl);
  do
  {
    if (read_ddl_log_entry(read_entry, &ddl_log_entry))
    {
      /* Write to error log and continue with next log entry */
      sql_print_error("Failed to read entry = %u from ddl log",
                      read_entry);
      break;
    }
    DBUG_ASSERT(ddl_log_entry.entry_type == DDL_LOG_ENTRY_CODE ||
                ddl_log_entry.entry_type == DDL_IGNORE_LOG_ENTRY_CODE);

    if (execute_ddl_log_action(thd, &ddl_log_entry))
    {
      /* Write to error log and continue with next log entry */
      sql_print_error("Failed to execute action for entry = %u from ddl log",
                      read_entry);
      break;
    }
    read_entry= ddl_log_entry.next_entry;
  } while (read_entry);
  pthread_mutex_unlock(&LOCK_gdl);
  DBUG_RETURN(FALSE);
}


/*
  Close the ddl log
  SYNOPSIS
    close_ddl_log()
  RETURN VALUES
    NONE
*/

static void close_ddl_log()
{
  DBUG_ENTER("close_ddl_log");
  if (global_ddl_log.file_id >= 0)
  {
    VOID(my_close(global_ddl_log.file_id, MYF(MY_WME)));
    global_ddl_log.file_id= (File) -1;
  }
  DBUG_VOID_RETURN;
}


/*
  Execute the ddl log at recovery of MySQL Server
  SYNOPSIS
    execute_ddl_log_recovery()
  RETURN VALUES
    NONE
*/

void execute_ddl_log_recovery()
{
  uint num_entries, i;
  THD *thd;
  DDL_LOG_ENTRY ddl_log_entry;
  char file_name[FN_REFLEN];
  DBUG_ENTER("execute_ddl_log_recovery");

  /*
    Initialise global_ddl_log struct
  */
  bzero(global_ddl_log.file_entry_buf, sizeof(global_ddl_log.file_entry_buf));
  global_ddl_log.inited= FALSE;
  global_ddl_log.recovery_phase= TRUE;
  global_ddl_log.io_size= IO_SIZE;
  global_ddl_log.file_id= (File) -1;

  /*
    To be able to run this from boot, we allocate a temporary THD
  */
  if (!(thd=new THD))
    DBUG_VOID_RETURN;
  thd->thread_stack= (char*) &thd;
  thd->store_globals();

  num_entries= read_ddl_log_header();
  for (i= 1; i < num_entries + 1; i++)
  {
    if (read_ddl_log_entry(i, &ddl_log_entry))
    {
      sql_print_error("Failed to read entry no = %u from ddl log",
                       i);
      continue;
    }
    if (ddl_log_entry.entry_type == DDL_LOG_EXECUTE_CODE)
    {
      if (execute_ddl_log_entry(thd, ddl_log_entry.next_entry))
      {
        /* Real unpleasant scenario but we continue anyways.  */
        continue;
      }
    }
  }
  close_ddl_log();
  create_ddl_log_file_name(file_name);
  VOID(my_delete(file_name, MYF(0)));
  global_ddl_log.recovery_phase= FALSE;
  delete thd;
  /* Remember that we don't have a THD */
  my_pthread_setspecific_ptr(THR_THD,  0);
  DBUG_VOID_RETURN;
}


/*
  Release all memory allocated to the ddl log
  SYNOPSIS
    release_ddl_log()
  RETURN VALUES
    NONE
*/

void release_ddl_log()
{
  DDL_LOG_MEMORY_ENTRY *free_list= global_ddl_log.first_free;
  DDL_LOG_MEMORY_ENTRY *used_list= global_ddl_log.first_used;
  DBUG_ENTER("release_ddl_log");

  pthread_mutex_lock(&LOCK_gdl);
  while (used_list)
  {
    DDL_LOG_MEMORY_ENTRY *tmp= used_list->next_log_entry;
    my_free(used_list, MYF(0));
    used_list= tmp;
  }
  while (free_list)
  {
    DDL_LOG_MEMORY_ENTRY *tmp= free_list->next_log_entry;
    my_free(free_list, MYF(0));
    free_list= tmp;
  }
  close_ddl_log();
  global_ddl_log.inited= 0;
  pthread_mutex_unlock(&LOCK_gdl);
  VOID(pthread_mutex_destroy(&LOCK_gdl));
  DBUG_VOID_RETURN;
}


/*
---------------------------------------------------------------------------

  END MODULE DDL log
  --------------------

---------------------------------------------------------------------------
*/


/**
   @brief construct a temporary shadow file name.

   @details Make a shadow file name used by ALTER TABLE to construct the
   modified table (with keeping the original). The modified table is then
   moved back as original table. The name must start with the temp file
   prefix so it gets filtered out by table files listing routines. 
    
   @param[out] buff      buffer to receive the constructed name
   @param      bufflen   size of buff
   @param      lpt       alter table data structure

   @retval     path length
*/

uint build_table_shadow_filename(char *buff, size_t bufflen, 
                                 ALTER_PARTITION_PARAM_TYPE *lpt)
{
  char tmp_name[FN_REFLEN];
  my_snprintf (tmp_name, sizeof (tmp_name), "%s-%s", tmp_file_prefix,
               lpt->table_name);
  return build_table_filename(buff, bufflen, lpt->db, tmp_name, "", FN_IS_TMP);
}


/*
  SYNOPSIS
    mysql_write_frm()
    lpt                    Struct carrying many parameters needed for this
                           method
    flags                  Flags as defined below
      WFRM_INITIAL_WRITE        If set we need to prepare table before
                                creating the frm file
      WFRM_CREATE_HANDLER_FILES If set we need to create the handler file as
                                part of the creation of the frm file
      WFRM_PACK_FRM             If set we should pack the frm file and delete
                                the frm file

  RETURN VALUES
    TRUE                   Error
    FALSE                  Success

  DESCRIPTION
    A support method that creates a new frm file and in this process it
    regenerates the partition data. It works fine also for non-partitioned
    tables since it only handles partitioned data if it exists.
*/

bool mysql_write_frm(ALTER_PARTITION_PARAM_TYPE *lpt, uint flags)
{
  /*
    Prepare table to prepare for writing a new frm file where the
    partitions in add/drop state have temporarily changed their state
    We set tmp_table to avoid get errors on naming of primary key index.
  */
  int error= 0;
  char path[FN_REFLEN+1];
  char shadow_path[FN_REFLEN+1];
  char shadow_frm_name[FN_REFLEN+1];
  char frm_name[FN_REFLEN+1];
  DBUG_ENTER("mysql_write_frm");

  /*
    Build shadow frm file name
  */
  build_table_shadow_filename(shadow_path, sizeof(shadow_path), lpt);
  strxmov(shadow_frm_name, shadow_path, reg_ext, NullS);
  if (flags & WFRM_WRITE_SHADOW)
  {
    if (mysql_prepare_create_table(lpt->thd, lpt->create_info,
                                   lpt->alter_info,
                                   /*tmp_table*/ 1,
                                   &lpt->db_options,
                                   lpt->table->file,
                                   &lpt->key_info_buffer,
                                   &lpt->key_count,
                                   /*select_field_count*/ 0))
    {
      DBUG_RETURN(TRUE);
    }
#ifdef WITH_PARTITION_STORAGE_ENGINE
    {
      partition_info *part_info= lpt->table->part_info;
      char *part_syntax_buf;
      uint syntax_len;

      if (part_info)
      {
        TABLE_SHARE *share= lpt->table->s;
        if (!(part_syntax_buf= generate_partition_syntax(part_info,
                                                         &syntax_len,
                                                         TRUE, TRUE)))
        {
          DBUG_RETURN(TRUE);
        }
        part_info->part_info_string= part_syntax_buf;
        share->partition_info_len= part_info->part_info_len= syntax_len;
        if (share->partition_info_buffer_size < syntax_len + 1)
        {
          share->partition_info_buffer_size= syntax_len+1;
          if (!(share->partition_info=
                  (char*) alloc_root(&share->mem_root, syntax_len+1)))
            DBUG_RETURN(TRUE);

        }
        memcpy((char*) share->partition_info, part_syntax_buf, syntax_len + 1);
      }
    }
#endif
    /* Write shadow frm file */
    lpt->create_info->table_options= lpt->db_options;
    if ((mysql_create_frm(lpt->thd, shadow_frm_name, lpt->db,
                          lpt->table_name, lpt->create_info,
                          lpt->alter_info->create_list, lpt->key_count,
                          lpt->key_info_buffer, lpt->table->file)) ||
         lpt->table->file->create_handler_files(shadow_path, NULL,
                                                CHF_CREATE_FLAG,
                                                lpt->create_info))
    {
      my_delete(shadow_frm_name, MYF(0));
      error= 1;
      goto end;
    }
  }
  if (flags & WFRM_PACK_FRM)
  {
    /*
      We need to pack the frm file and after packing it we delete the
      frm file to ensure it doesn't get used. This is only used for
      handlers that have the main version of the frm file stored in the
      handler.
    */
    uchar *data;
    size_t length;
    if (readfrm(shadow_path, &data, &length) ||
        packfrm(data, length, &lpt->pack_frm_data, &lpt->pack_frm_len))
    {
      my_free(data, MYF(MY_ALLOW_ZERO_PTR));
      my_free(lpt->pack_frm_data, MYF(MY_ALLOW_ZERO_PTR));
      mem_alloc_error(length);
      error= 1;
      goto end;
    }
    error= my_delete(shadow_frm_name, MYF(MY_WME));
  }
  if (flags & WFRM_INSTALL_SHADOW)
  {
#ifdef WITH_PARTITION_STORAGE_ENGINE
    partition_info *part_info= lpt->part_info;
#endif
    /*
      Build frm file name
    */
    build_table_filename(path, sizeof(path), lpt->db,
                         lpt->table_name, "", 0);
    strxmov(frm_name, path, reg_ext, NullS);
    /*
      When we are changing to use new frm file we need to ensure that we
      don't collide with another thread in process to open the frm file.
      We start by deleting the .frm file and possible .par file. Then we
      write to the DDL log that we have completed the delete phase by
      increasing the phase of the log entry. Next step is to rename the
      new .frm file and the new .par file to the real name. After
      completing this we write a new phase to the log entry that will
      deactivate it.
    */
    VOID(pthread_mutex_lock(&LOCK_open));
    if (my_delete(frm_name, MYF(MY_WME)) ||
#ifdef WITH_PARTITION_STORAGE_ENGINE
        lpt->table->file->create_handler_files(path, shadow_path,
                                               CHF_DELETE_FLAG, NULL) ||
        deactivate_ddl_log_entry(part_info->frm_log_entry->entry_pos) ||
        (sync_ddl_log(), FALSE) ||
#endif
#ifdef WITH_PARTITION_STORAGE_ENGINE
        my_rename(shadow_frm_name, frm_name, MYF(MY_WME)) ||
        lpt->table->file->create_handler_files(path, shadow_path,
                                               CHF_RENAME_FLAG, NULL))
#else
        my_rename(shadow_frm_name, frm_name, MYF(MY_WME)))
#endif
    {
      error= 1;
    }
    VOID(pthread_mutex_unlock(&LOCK_open));
#ifdef WITH_PARTITION_STORAGE_ENGINE
    deactivate_ddl_log_entry(part_info->frm_log_entry->entry_pos);
    part_info->frm_log_entry= NULL;
    VOID(sync_ddl_log());
#endif
  }

end:
  DBUG_RETURN(error);
}


/*
  SYNOPSIS
    write_bin_log()
    thd                           Thread object
    clear_error                   is clear_error to be called
    query                         Query to log
    query_length                  Length of query

  RETURN VALUES
    NONE

  DESCRIPTION
    Write the binlog if open, routine used in multiple places in this
    file
*/

void write_bin_log(THD *thd, bool clear_error,
                   char const *query, ulong query_length)
{
  if (mysql_bin_log.is_open())
  {
    if (clear_error)
      thd->clear_error();
    thd->binlog_query(THD::STMT_QUERY_TYPE,
                      query, query_length, FALSE, FALSE);
  }
}


/*
 delete (drop) tables.

  SYNOPSIS
   mysql_rm_table()
   thd			Thread handle
   tables		List of tables to delete
   if_exists		If 1, don't give error if one table doesn't exists

  NOTES
    Will delete all tables that can be deleted and give a compact error
    messages for tables that could not be deleted.
    If a table is in use, we will wait for all users to free the table
    before dropping it

    Wait if global_read_lock (FLUSH TABLES WITH READ LOCK) is set.

  RETURN
    FALSE OK.  In this case ok packet is sent to user
    TRUE  Error

*/

bool mysql_rm_table(THD *thd,TABLE_LIST *tables, my_bool if_exists,
                    my_bool drop_temporary)
{
  bool error= FALSE, need_start_waiters= FALSE;
  DBUG_ENTER("mysql_rm_table");

  /* mark for close and remove all cached entries */

  if (!drop_temporary)
  {
    if ((error= wait_if_global_read_lock(thd, 0, 1)))
    {
      my_error(ER_TABLE_NOT_LOCKED_FOR_WRITE, MYF(0), tables->table_name);
      DBUG_RETURN(TRUE);
    }
    else
      need_start_waiters= TRUE;
  }

  /*
    Acquire LOCK_open after wait_if_global_read_lock(). If we would hold
    LOCK_open during wait_if_global_read_lock(), other threads could not
    close their tables. This would make a pretty deadlock.
  */
  error= mysql_rm_table_part2(thd, tables, if_exists, drop_temporary, 0, 0);

  if (need_start_waiters)
    start_waiting_global_read_lock(thd);

  if (error)
    DBUG_RETURN(TRUE);
  send_ok(thd);
  DBUG_RETURN(FALSE);
}

/*
  Execute the drop of a normal or temporary table

  SYNOPSIS
    mysql_rm_table_part2()
    thd			Thread handler
    tables		Tables to drop
    if_exists		If set, don't give an error if table doesn't exists.
			In this case we give an warning of level 'NOTE'
    drop_temporary	Only drop temporary tables
    drop_view		Allow to delete VIEW .frm
    dont_log_query	Don't write query to log files. This will also not
			generate warnings if the handler files doesn't exists  

  TODO:
    When logging to the binary log, we should log
    tmp_tables and transactional tables as separate statements if we
    are in a transaction;  This is needed to get these tables into the
    cached binary log that is only written on COMMIT.

   The current code only writes DROP statements that only uses temporary
   tables to the cache binary log.  This should be ok on most cases, but
   not all.

 RETURN
   0	ok
   1	Error
   -1	Thread was killed
*/

int mysql_rm_table_part2(THD *thd, TABLE_LIST *tables, bool if_exists,
                         bool drop_temporary, bool drop_view,
                         bool dont_log_query)
{
  TABLE_LIST *table;
  char path[FN_REFLEN], *alias;
  uint path_length;
  String wrong_tables;
  int error;
  int non_temp_tables_count= 0;
  bool some_tables_deleted=0, tmp_table_deleted=0, foreign_key_error=0;
  String built_query;
  DBUG_ENTER("mysql_rm_table_part2");

  LINT_INIT(alias);
  LINT_INIT(path_length);

  if (thd->current_stmt_binlog_row_based && !dont_log_query)
  {
    built_query.set_charset(system_charset_info);
    if (if_exists)
      built_query.append("DROP TABLE IF EXISTS ");
    else
      built_query.append("DROP TABLE ");
  }

  pthread_mutex_lock(&LOCK_open);

  /*
    If we have the table in the definition cache, we don't have to check the
    .frm file to find if the table is a normal table (not view) and what
    engine to use.
  */

  for (table= tables; table; table= table->next_local)
  {
    TABLE_SHARE *share;
    table->db_type= NULL;
    if ((share= get_cached_table_share(table->db, table->table_name)))
      table->db_type= share->db_type();

    /* Disable drop of enabled log tables */
    if (share && (share->table_category == TABLE_CATEGORY_PERFORMANCE) &&
        check_if_log_table(table->db_length, table->db,
                           table->table_name_length, table->table_name, 1))
    {
      my_error(ER_BAD_LOG_STATEMENT, MYF(0), "DROP");
      pthread_mutex_unlock(&LOCK_open);
      DBUG_RETURN(1);
    }
  }

  if (!drop_temporary && lock_table_names_exclusively(thd, tables))
  {
    pthread_mutex_unlock(&LOCK_open);
    DBUG_RETURN(1);
  }

  /* Don't give warnings for not found errors, as we already generate notes */
  thd->no_warnings_for_error= 1;

  for (table= tables; table; table= table->next_local)
  {
    char *db=table->db;
    handlerton *table_type;
    enum legacy_db_type frm_db_type;

    mysql_ha_flush(thd, table, MYSQL_HA_CLOSE_FINAL, 1);
    if (!close_temporary_table(thd, table))
    {
      tmp_table_deleted=1;
      continue;					// removed temporary table
    }

    /*
      If row-based replication is used and the table is not a
      temporary table, we add the table name to the drop statement
      being built.  The string always end in a comma and the comma
      will be chopped off before being written to the binary log.
      */
    if (thd->current_stmt_binlog_row_based && !dont_log_query)
    {
      non_temp_tables_count++;
      /*
        Don't write the database name if it is the current one (or if
        thd->db is NULL).
      */
      built_query.append("`");
      if (thd->db == NULL || strcmp(db,thd->db) != 0)
      {
        built_query.append(db);
        built_query.append("`.`");
      }

      built_query.append(table->table_name);
      built_query.append("`,");
    }

    error=0;
    table_type= table->db_type;
    if (!drop_temporary)
    {
      TABLE *locked_table;
      abort_locked_tables(thd, db, table->table_name);
      remove_table_from_cache(thd, db, table->table_name,
                              RTFC_WAIT_OTHER_THREAD_FLAG |
                              RTFC_CHECK_KILLED_FLAG);
      /*
        If the table was used in lock tables, remember it so that
        unlock_table_names can free it
      */
      if ((locked_table= drop_locked_tables(thd, db, table->table_name)))
        table->table= locked_table;

      if (thd->killed)
      {
        error= -1;
        goto err_with_placeholders;
      }
      alias= (lower_case_table_names == 2) ? table->alias : table->table_name;
      /* remove .frm file and engine files */
      path_length= build_table_filename(path, sizeof(path),
                                        db, alias, reg_ext, 0);
    }
    if (drop_temporary ||
        (table_type == NULL &&        
         (access(path, F_OK) &&
          ha_create_table_from_engine(thd, db, alias)) ||
         (!drop_view &&
          mysql_frm_type(thd, path, &frm_db_type) != FRMTYPE_TABLE)))
    {
      // Table was not found on disk and table can't be created from engine
      if (if_exists)
        push_warning_printf(thd, MYSQL_ERROR::WARN_LEVEL_NOTE,
                            ER_BAD_TABLE_ERROR, ER(ER_BAD_TABLE_ERROR),
                            table->table_name);
      else
        error= 1;
    }
    else
    {
      char *end;
      if (table_type == NULL)
      {
        mysql_frm_type(thd, path, &frm_db_type);
        table_type= ha_resolve_by_legacy_type(thd, frm_db_type);
      }
      // Remove extension for delete
      *(end= path + path_length - reg_ext_length)= '\0';
      error= ha_delete_table(thd, table_type, path, db, table->table_name,
                             !dont_log_query);
      if ((error == ENOENT || error == HA_ERR_NO_SUCH_TABLE) && 
          (if_exists || table_type == NULL))
        error= 0;
      if (error == HA_ERR_ROW_IS_REFERENCED)
      {
        /* the table is referenced by a foreign key constraint */
        foreign_key_error=1;
      }
      if (!error || error == ENOENT || error == HA_ERR_NO_SUCH_TABLE)
      {
        int new_error;
        /* Delete the table definition file */
        strmov(end,reg_ext);
        if (!(new_error=my_delete(path,MYF(MY_WME))))
        {
          some_tables_deleted=1;
          new_error= Table_triggers_list::drop_all_triggers(thd, db,
                                                            table->table_name);
        }
        error|= new_error;
      }
    }
    if (error)
    {
      if (wrong_tables.length())
        wrong_tables.append(',');
      wrong_tables.append(String(table->table_name,system_charset_info));
    }
  }
  /*
    It's safe to unlock LOCK_open: we have an exclusive lock
    on the table name.
  */
  pthread_mutex_unlock(&LOCK_open);
  thd->thread_specific_used|= tmp_table_deleted;
  error= 0;
  if (wrong_tables.length())
  {
    if (!foreign_key_error)
      my_printf_error(ER_BAD_TABLE_ERROR, ER(ER_BAD_TABLE_ERROR), MYF(0),
                      wrong_tables.c_ptr());
    else
      my_message(ER_ROW_IS_REFERENCED, ER(ER_ROW_IS_REFERENCED), MYF(0));
    error= 1;
  }

  if (some_tables_deleted || tmp_table_deleted || !error)
  {
    query_cache_invalidate3(thd, tables, 0);
    if (!dont_log_query)
    {
      if (!thd->current_stmt_binlog_row_based ||
          non_temp_tables_count > 0 && !tmp_table_deleted)
      {
        /*
          In this case, we are either using statement-based
          replication or using row-based replication but have only
          deleted one or more non-temporary tables (and no temporary
          tables).  In this case, we can write the original query into
          the binary log.
         */
        write_bin_log(thd, !error, thd->query, thd->query_length);
      }
      else if (thd->current_stmt_binlog_row_based &&
               non_temp_tables_count > 0 &&
               tmp_table_deleted)
      {
        /*
          In this case we have deleted both temporary and
          non-temporary tables, so:
          - since we have deleted a non-temporary table we have to
            binlog the statement, but
          - since we have deleted a temporary table we cannot binlog
            the statement (since the table has not been created on the
            slave, this might cause the slave to stop).

          Instead, we write a built statement, only containing the
          non-temporary tables, to the binary log
        */
        built_query.chop();                  // Chop of the last comma
        built_query.append(" /* generated by server */");
        write_bin_log(thd, !error, built_query.ptr(), built_query.length());
      }
      /*
        The remaining cases are:
        - no tables where deleted and
        - only temporary tables where deleted and row-based
          replication is used.
        In both these cases, nothing should be written to the binary
        log.
      */
    }
  }
  pthread_mutex_lock(&LOCK_open);
err_with_placeholders:
  unlock_table_names(thd, tables, (TABLE_LIST*) 0);
  pthread_mutex_unlock(&LOCK_open);
  thd->no_warnings_for_error= 0;
  DBUG_RETURN(error);
}


/*
  Quickly remove a table.

  SYNOPSIS
    quick_rm_table()
      base                      The handlerton handle.
      db                        The database name.
      table_name                The table name.
      flags                     flags for build_table_filename().

  RETURN
    0           OK
    != 0        Error
*/

bool quick_rm_table(handlerton *base,const char *db,
                    const char *table_name, uint flags)
{
  char path[FN_REFLEN];
  bool error= 0;
  DBUG_ENTER("quick_rm_table");

  uint path_length= build_table_filename(path, sizeof(path),
                                         db, table_name, reg_ext, flags);
  if (my_delete(path,MYF(0)))
    error= 1; /* purecov: inspected */
  path[path_length - reg_ext_length]= '\0'; // Remove reg_ext
  DBUG_RETURN(ha_delete_table(current_thd, base, path, db, table_name, 0) ||
              error);
}

/*
  Sort keys in the following order:
  - PRIMARY KEY
  - UNIQUE keyws where all column are NOT NULL
  - Other UNIQUE keys
  - Normal keys
  - Fulltext keys

  This will make checking for duplicated keys faster and ensure that
  PRIMARY keys are prioritized.
*/

static int sort_keys(KEY *a, KEY *b)
{
  if (a->flags & HA_NOSAME)
  {
    if (!(b->flags & HA_NOSAME))
      return -1;
    if ((a->flags ^ b->flags) & (HA_NULL_PART_KEY | HA_END_SPACE_KEY))
    {
      /* Sort NOT NULL keys before other keys */
      return (a->flags & (HA_NULL_PART_KEY | HA_END_SPACE_KEY)) ? 1 : -1;
    }
    if (a->name == primary_key_name)
      return -1;
    if (b->name == primary_key_name)
      return 1;
  }
  else if (b->flags & HA_NOSAME)
    return 1;					// Prefer b

  if ((a->flags ^ b->flags) & HA_FULLTEXT)
  {
    return (a->flags & HA_FULLTEXT) ? 1 : -1;
  }
  /*
    Prefer original key order.	usable_key_parts contains here
    the original key position.
  */
  return ((a->usable_key_parts < b->usable_key_parts) ? -1 :
          (a->usable_key_parts > b->usable_key_parts) ? 1 :
          0);
}

/*
  Check TYPELIB (set or enum) for duplicates

  SYNOPSIS
    check_duplicates_in_interval()
    set_or_name   "SET" or "ENUM" string for warning message
    name	  name of the checked column
    typelib	  list of values for the column
    dup_val_count  returns count of duplicate elements

  DESCRIPTION
    This function prints an warning for each value in list
    which has some duplicates on its right

  RETURN VALUES
    0             ok
    1             Error
*/

bool check_duplicates_in_interval(const char *set_or_name,
                                  const char *name, TYPELIB *typelib,
                                  CHARSET_INFO *cs, unsigned int *dup_val_count)
{
  TYPELIB tmp= *typelib;
  const char **cur_value= typelib->type_names;
  unsigned int *cur_length= typelib->type_lengths;
  *dup_val_count= 0;  
  
  for ( ; tmp.count > 1; cur_value++, cur_length++)
  {
    tmp.type_names++;
    tmp.type_lengths++;
    tmp.count--;
    if (find_type2(&tmp, (const char*)*cur_value, *cur_length, cs))
    {
      if ((current_thd->variables.sql_mode &
         (MODE_STRICT_TRANS_TABLES | MODE_STRICT_ALL_TABLES)))
      {
        my_error(ER_DUPLICATED_VALUE_IN_TYPE, MYF(0),
                 name,*cur_value,set_or_name);
        return 1;
      }
      push_warning_printf(current_thd,MYSQL_ERROR::WARN_LEVEL_NOTE,
                          ER_DUPLICATED_VALUE_IN_TYPE,
                          ER(ER_DUPLICATED_VALUE_IN_TYPE),
                          name,*cur_value,set_or_name);
      (*dup_val_count)++;
    }
  }
  return 0;
}


/*
  Check TYPELIB (set or enum) max and total lengths

  SYNOPSIS
    calculate_interval_lengths()
    cs            charset+collation pair of the interval
    typelib       list of values for the column
    max_length    length of the longest item
    tot_length    sum of the item lengths

  DESCRIPTION
    After this function call:
    - ENUM uses max_length
    - SET uses tot_length.

  RETURN VALUES
    void
*/
void calculate_interval_lengths(CHARSET_INFO *cs, TYPELIB *interval,
                                uint32 *max_length, uint32 *tot_length)
{
  const char **pos;
  uint *len;
  *max_length= *tot_length= 0;
  for (pos= interval->type_names, len= interval->type_lengths;
       *pos ; pos++, len++)
  {
    uint length= cs->cset->numchars(cs, *pos, *pos + *len);
    *tot_length+= length;
    set_if_bigger(*max_length, (uint32)length);
  }
}


/*
  Prepare a create_table instance for packing

  SYNOPSIS
    prepare_create_field()
    sql_field     field to prepare for packing
    blob_columns  count for BLOBs
    timestamps    count for timestamps
    table_flags   table flags

  DESCRIPTION
    This function prepares a Create_field instance.
    Fields such as pack_flag are valid after this call.

  RETURN VALUES
   0	ok
   1	Error
*/

int prepare_create_field(Create_field *sql_field, 
                         uint *blob_columns,
                         int *timestamps, int *timestamps_with_niladic,
                         longlong table_flags)
{
  unsigned int dup_val_count;
  DBUG_ENTER("prepare_field");

  /*
    This code came from mysql_prepare_create_table.
    Indent preserved to make patching easier
  */
  DBUG_ASSERT(sql_field->charset);

  switch (sql_field->sql_type) {
  case MYSQL_TYPE_BLOB:
  case MYSQL_TYPE_MEDIUM_BLOB:
  case MYSQL_TYPE_TINY_BLOB:
  case MYSQL_TYPE_LONG_BLOB:
    sql_field->pack_flag=FIELDFLAG_BLOB |
      pack_length_to_packflag(sql_field->pack_length -
                              portable_sizeof_char_ptr);
    if (sql_field->charset->state & MY_CS_BINSORT)
      sql_field->pack_flag|=FIELDFLAG_BINARY;
    sql_field->length=8;			// Unireg field length
    sql_field->unireg_check=Field::BLOB_FIELD;
    (*blob_columns)++;
    break;
  case MYSQL_TYPE_GEOMETRY:
#ifdef HAVE_SPATIAL
    if (!(table_flags & HA_CAN_GEOMETRY))
    {
      my_printf_error(ER_CHECK_NOT_IMPLEMENTED, ER(ER_CHECK_NOT_IMPLEMENTED),
                      MYF(0), "GEOMETRY");
      DBUG_RETURN(1);
    }
    sql_field->pack_flag=FIELDFLAG_GEOM |
      pack_length_to_packflag(sql_field->pack_length -
                              portable_sizeof_char_ptr);
    if (sql_field->charset->state & MY_CS_BINSORT)
      sql_field->pack_flag|=FIELDFLAG_BINARY;
    sql_field->length=8;			// Unireg field length
    sql_field->unireg_check=Field::BLOB_FIELD;
    (*blob_columns)++;
    break;
#else
    my_printf_error(ER_FEATURE_DISABLED,ER(ER_FEATURE_DISABLED), MYF(0),
                    sym_group_geom.name, sym_group_geom.needed_define);
    DBUG_RETURN(1);
#endif /*HAVE_SPATIAL*/
  case MYSQL_TYPE_VARCHAR:
#ifndef QQ_ALL_HANDLERS_SUPPORT_VARCHAR
    if (table_flags & HA_NO_VARCHAR)
    {
      /* convert VARCHAR to CHAR because handler is not yet up to date */
      sql_field->sql_type=    MYSQL_TYPE_VAR_STRING;
      sql_field->pack_length= calc_pack_length(sql_field->sql_type,
                                               (uint) sql_field->length);
      if ((sql_field->length / sql_field->charset->mbmaxlen) >
          MAX_FIELD_CHARLENGTH)
      {
        my_printf_error(ER_TOO_BIG_FIELDLENGTH, ER(ER_TOO_BIG_FIELDLENGTH),
                        MYF(0), sql_field->field_name, MAX_FIELD_CHARLENGTH);
        DBUG_RETURN(1);
      }
    }
#endif
    /* fall through */
  case MYSQL_TYPE_STRING:
    sql_field->pack_flag=0;
    if (sql_field->charset->state & MY_CS_BINSORT)
      sql_field->pack_flag|=FIELDFLAG_BINARY;
    break;
  case MYSQL_TYPE_ENUM:
    sql_field->pack_flag=pack_length_to_packflag(sql_field->pack_length) |
      FIELDFLAG_INTERVAL;
    if (sql_field->charset->state & MY_CS_BINSORT)
      sql_field->pack_flag|=FIELDFLAG_BINARY;
    sql_field->unireg_check=Field::INTERVAL_FIELD;
    if (check_duplicates_in_interval("ENUM",sql_field->field_name,
                                     sql_field->interval,
                                     sql_field->charset, &dup_val_count))
      DBUG_RETURN(1);
    break;
  case MYSQL_TYPE_SET:
    sql_field->pack_flag=pack_length_to_packflag(sql_field->pack_length) |
      FIELDFLAG_BITFIELD;
    if (sql_field->charset->state & MY_CS_BINSORT)
      sql_field->pack_flag|=FIELDFLAG_BINARY;
    sql_field->unireg_check=Field::BIT_FIELD;
    if (check_duplicates_in_interval("SET",sql_field->field_name,
                                     sql_field->interval,
                                     sql_field->charset, &dup_val_count))
      DBUG_RETURN(1);
    /* Check that count of unique members is not more then 64 */
    if (sql_field->interval->count -  dup_val_count > sizeof(longlong)*8)
    {
       my_error(ER_TOO_BIG_SET, MYF(0), sql_field->field_name);
       DBUG_RETURN(1);
    }
    break;
  case MYSQL_TYPE_DATE:			// Rest of string types
  case MYSQL_TYPE_NEWDATE:
  case MYSQL_TYPE_TIME:
  case MYSQL_TYPE_DATETIME:
  case MYSQL_TYPE_NULL:
    sql_field->pack_flag=f_settype((uint) sql_field->sql_type);
    break;
  case MYSQL_TYPE_BIT:
    /* 
      We have sql_field->pack_flag already set here, see
      mysql_prepare_create_table().
    */
    break;
  case MYSQL_TYPE_NEWDECIMAL:
    sql_field->pack_flag=(FIELDFLAG_NUMBER |
                          (sql_field->flags & UNSIGNED_FLAG ? 0 :
                           FIELDFLAG_DECIMAL) |
                          (sql_field->flags & ZEROFILL_FLAG ?
                           FIELDFLAG_ZEROFILL : 0) |
                          (sql_field->decimals << FIELDFLAG_DEC_SHIFT));
    break;
  case MYSQL_TYPE_TIMESTAMP:
    /* We should replace old TIMESTAMP fields with their newer analogs */
    if (sql_field->unireg_check == Field::TIMESTAMP_OLD_FIELD)
    {
      if (!*timestamps)
      {
        sql_field->unireg_check= Field::TIMESTAMP_DNUN_FIELD;
        (*timestamps_with_niladic)++;
      }
      else
        sql_field->unireg_check= Field::NONE;
    }
    else if (sql_field->unireg_check != Field::NONE)
      (*timestamps_with_niladic)++;

    (*timestamps)++;
    /* fall-through */
  default:
    sql_field->pack_flag=(FIELDFLAG_NUMBER |
                          (sql_field->flags & UNSIGNED_FLAG ? 0 :
                           FIELDFLAG_DECIMAL) |
                          (sql_field->flags & ZEROFILL_FLAG ?
                           FIELDFLAG_ZEROFILL : 0) |
                          f_settype((uint) sql_field->sql_type) |
                          (sql_field->decimals << FIELDFLAG_DEC_SHIFT));
    break;
  }
  if (!(sql_field->flags & NOT_NULL_FLAG))
    sql_field->pack_flag|= FIELDFLAG_MAYBE_NULL;
  if (sql_field->flags & NO_DEFAULT_VALUE_FLAG)
    sql_field->pack_flag|= FIELDFLAG_NO_DEFAULT;
  DBUG_RETURN(0);
}

/*
  Preparation for table creation

  SYNOPSIS
    mysql_prepare_create_table()
      thd                       Thread object.
      create_info               Create information (like MAX_ROWS).
      alter_info                List of columns and indexes to create
      tmp_table                 If a temporary table is to be created.
      db_options          INOUT Table options (like HA_OPTION_PACK_RECORD).
      file                      The handler for the new table.
      key_info_buffer     OUT   An array of KEY structs for the indexes.
      key_count           OUT   The number of elements in the array.
      select_field_count        The number of fields coming from a select table.

  DESCRIPTION
    Prepares the table and key structures for table creation.

  NOTES
    sets create_info->varchar if the table has a varchar

  RETURN VALUES
    FALSE    OK
    TRUE     error
*/

static bool
mysql_prepare_create_table(THD *thd, HA_CREATE_INFO *create_info,
                           Alter_info *alter_info,
                           bool tmp_table,
                           uint *db_options,
                           handler *file, KEY **key_info_buffer,
                           uint *key_count, int select_field_count)
{
  const char	*key_name;
  Create_field	*sql_field,*dup_field;
  uint		field,null_fields,blob_columns,max_key_length;
  ulong		record_offset= 0;
  KEY		*key_info;
  KEY_PART_INFO *key_part_info;
  int		timestamps= 0, timestamps_with_niladic= 0;
  int		field_no,dup_no;
  int		select_field_pos,auto_increment=0;
  List_iterator<Create_field> it(alter_info->create_list);
  List_iterator<Create_field> it2(alter_info->create_list);
  uint total_uneven_bit_length= 0;
  DBUG_ENTER("mysql_prepare_create_table");

  select_field_pos= alter_info->create_list.elements - select_field_count;
  null_fields=blob_columns=0;
  create_info->varchar= 0;
  max_key_length= file->max_key_length();

  for (field_no=0; (sql_field=it++) ; field_no++)
  {
    CHARSET_INFO *save_cs;

    /*
      Initialize length from its original value (number of characters),
      which was set in the parser. This is necessary if we're
      executing a prepared statement for the second time.
    */
    sql_field->length= sql_field->char_length;
    if (!sql_field->charset)
      sql_field->charset= create_info->default_table_charset;
    /*
      table_charset is set in ALTER TABLE if we want change character set
      for all varchar/char columns.
      But the table charset must not affect the BLOB fields, so don't
      allow to change my_charset_bin to somethig else.
    */
    if (create_info->table_charset && sql_field->charset != &my_charset_bin)
      sql_field->charset= create_info->table_charset;

    save_cs= sql_field->charset;
    if ((sql_field->flags & BINCMP_FLAG) &&
        !(sql_field->charset= get_charset_by_csname(sql_field->charset->csname,
                                                    MY_CS_BINSORT,MYF(0))))
    {
      char tmp[64];
      strmake(strmake(tmp, save_cs->csname, sizeof(tmp)-4),
              STRING_WITH_LEN("_bin"));
      my_error(ER_UNKNOWN_COLLATION, MYF(0), tmp);
      DBUG_RETURN(TRUE);
    }

    /*
      Convert the default value from client character
      set into the column character set if necessary.
    */
    if (sql_field->def && 
        save_cs != sql_field->def->collation.collation &&
        (sql_field->sql_type == MYSQL_TYPE_VAR_STRING ||
         sql_field->sql_type == MYSQL_TYPE_STRING ||
         sql_field->sql_type == MYSQL_TYPE_SET ||
         sql_field->sql_type == MYSQL_TYPE_ENUM))
    {
      /*
        Starting from 5.1 we work here with a copy of Create_field
        created by the caller, not with the instance that was
        originally created during parsing. It's OK to create
        a temporary item and initialize with it a member of the
        copy -- this item will be thrown away along with the copy
        at the end of execution, and thus not introduce a dangling
        pointer in the parsed tree of a prepared statement or a
        stored procedure statement.
      */
      sql_field->def= sql_field->def->safe_charset_converter(save_cs);

      if (sql_field->def == NULL)
      {
        /* Could not convert */
        my_error(ER_INVALID_DEFAULT, MYF(0), sql_field->field_name);
        DBUG_RETURN(TRUE);
      }
    }

    if (sql_field->sql_type == MYSQL_TYPE_SET ||
        sql_field->sql_type == MYSQL_TYPE_ENUM)
    {
      uint32 dummy;
      CHARSET_INFO *cs= sql_field->charset;
      TYPELIB *interval= sql_field->interval;

      /*
        Create typelib from interval_list, and if necessary
        convert strings from client character set to the
        column character set.
      */
      if (!interval)
      {
        /*
          Create the typelib in runtime memory - we will free the
          occupied memory at the same time when we free this
          sql_field -- at the end of execution.
        */
        interval= sql_field->interval= typelib(thd->mem_root,
                                               sql_field->interval_list);
        List_iterator<String> int_it(sql_field->interval_list);
        String conv, *tmp;
        char comma_buf[2];
        int comma_length= cs->cset->wc_mb(cs, ',', (uchar*) comma_buf,
                                          (uchar*) comma_buf + 
                                          sizeof(comma_buf));
        DBUG_ASSERT(comma_length > 0);
        for (uint i= 0; (tmp= int_it++); i++)
        {
          uint lengthsp;
          if (String::needs_conversion(tmp->length(), tmp->charset(),
                                       cs, &dummy))
          {
            uint cnv_errs;
            conv.copy(tmp->ptr(), tmp->length(), tmp->charset(), cs, &cnv_errs);
            interval->type_names[i]= strmake_root(thd->mem_root, conv.ptr(),
                                                  conv.length());
            interval->type_lengths[i]= conv.length();
          }

          // Strip trailing spaces.
          lengthsp= cs->cset->lengthsp(cs, interval->type_names[i],
                                       interval->type_lengths[i]);
          interval->type_lengths[i]= lengthsp;
          ((uchar *)interval->type_names[i])[lengthsp]= '\0';
          if (sql_field->sql_type == MYSQL_TYPE_SET)
          {
            if (cs->coll->instr(cs, interval->type_names[i], 
                                interval->type_lengths[i], 
                                comma_buf, comma_length, NULL, 0))
            {
              my_error(ER_ILLEGAL_VALUE_FOR_TYPE, MYF(0), "set", tmp->ptr());
              DBUG_RETURN(TRUE);
            }
          }
        }
        sql_field->interval_list.empty(); // Don't need interval_list anymore
      }

      if (sql_field->sql_type == MYSQL_TYPE_SET)
      {
        uint32 field_length;
        if (sql_field->def != NULL)
        {
          char *not_used;
          uint not_used2;
          bool not_found= 0;
          String str, *def= sql_field->def->val_str(&str);
          if (def == NULL) /* SQL "NULL" maps to NULL */
          {
            if ((sql_field->flags & NOT_NULL_FLAG) != 0)
            {
              my_error(ER_INVALID_DEFAULT, MYF(0), sql_field->field_name);
              DBUG_RETURN(TRUE);
            }

            /* else, NULL is an allowed value */
            (void) find_set(interval, NULL, 0,
                            cs, &not_used, &not_used2, &not_found);
          }
          else /* not NULL */
          {
            (void) find_set(interval, def->ptr(), def->length(),
                            cs, &not_used, &not_used2, &not_found);
          }

          if (not_found)
          {
            my_error(ER_INVALID_DEFAULT, MYF(0), sql_field->field_name);
            DBUG_RETURN(TRUE);
          }
        }
        calculate_interval_lengths(cs, interval, &dummy, &field_length);
        sql_field->length= field_length + (interval->count - 1);
      }
      else  /* MYSQL_TYPE_ENUM */
      {
        uint32 field_length;
        DBUG_ASSERT(sql_field->sql_type == MYSQL_TYPE_ENUM);
        if (sql_field->def != NULL)
        {
          String str, *def= sql_field->def->val_str(&str);
          if (def == NULL) /* SQL "NULL" maps to NULL */
          {
            if ((sql_field->flags & NOT_NULL_FLAG) != 0)
            {
              my_error(ER_INVALID_DEFAULT, MYF(0), sql_field->field_name);
              DBUG_RETURN(TRUE);
            }

            /* else, the defaults yield the correct length for NULLs. */
          } 
          else /* not NULL */
          {
            def->length(cs->cset->lengthsp(cs, def->ptr(), def->length()));
            if (find_type2(interval, def->ptr(), def->length(), cs) == 0) /* not found */
            {
              my_error(ER_INVALID_DEFAULT, MYF(0), sql_field->field_name);
              DBUG_RETURN(TRUE);
            }
          }
        }
        calculate_interval_lengths(cs, interval, &field_length, &dummy);
        sql_field->length= field_length;
      }
      set_if_smaller(sql_field->length, MAX_FIELD_WIDTH-1);
    }

    if (sql_field->sql_type == MYSQL_TYPE_BIT)
    { 
      sql_field->pack_flag= FIELDFLAG_NUMBER;
      if (file->ha_table_flags() & HA_CAN_BIT_FIELD)
        total_uneven_bit_length+= sql_field->length & 7;
      else
        sql_field->pack_flag|= FIELDFLAG_TREAT_BIT_AS_CHAR;
    }

    sql_field->create_length_to_internal_length();
    if (prepare_blob_field(thd, sql_field))
      DBUG_RETURN(TRUE);

    if (!(sql_field->flags & NOT_NULL_FLAG))
      null_fields++;

    if (check_column_name(sql_field->field_name))
    {
      my_error(ER_WRONG_COLUMN_NAME, MYF(0), sql_field->field_name);
      DBUG_RETURN(TRUE);
    }

    /* Check if we have used the same field name before */
    for (dup_no=0; (dup_field=it2++) != sql_field; dup_no++)
    {
      if (my_strcasecmp(system_charset_info,
                        sql_field->field_name,
                        dup_field->field_name) == 0)
      {
	/*
	  If this was a CREATE ... SELECT statement, accept a field
	  redefinition if we are changing a field in the SELECT part
	*/
	if (field_no < select_field_pos || dup_no >= select_field_pos)
	{
	  my_error(ER_DUP_FIELDNAME, MYF(0), sql_field->field_name);
	  DBUG_RETURN(TRUE);
	}
	else
	{
	  /* Field redefined */
	  sql_field->def=		dup_field->def;
	  sql_field->sql_type=		dup_field->sql_type;
	  sql_field->charset=		(dup_field->charset ?
					 dup_field->charset :
					 create_info->default_table_charset);
	  sql_field->length=		dup_field->char_length;
          sql_field->pack_length=	dup_field->pack_length;
          sql_field->key_length=	dup_field->key_length;
	  sql_field->create_length_to_internal_length();
	  sql_field->decimals=		dup_field->decimals;
	  sql_field->unireg_check=	dup_field->unireg_check;
          /* 
            We're making one field from two, the result field will have
            dup_field->flags as flags. If we've incremented null_fields
            because of sql_field->flags, decrement it back.
          */
          if (!(sql_field->flags & NOT_NULL_FLAG))
            null_fields--;
	  sql_field->flags=		dup_field->flags;
          sql_field->interval=          dup_field->interval;
	  it2.remove();			// Remove first (create) definition
	  select_field_pos--;
	  break;
	}
      }
    }
    /* Don't pack rows in old tables if the user has requested this */
    if ((sql_field->flags & BLOB_FLAG) ||
	sql_field->sql_type == MYSQL_TYPE_VARCHAR &&
	create_info->row_type != ROW_TYPE_FIXED)
      (*db_options)|= HA_OPTION_PACK_RECORD;
    it2.rewind();
  }

  /* record_offset will be increased with 'length-of-null-bits' later */
  record_offset= 0;
  null_fields+= total_uneven_bit_length;

  it.rewind();
  while ((sql_field=it++))
  {
    DBUG_ASSERT(sql_field->charset != 0);

    if (prepare_create_field(sql_field, &blob_columns, 
			     &timestamps, &timestamps_with_niladic,
			     file->ha_table_flags()))
      DBUG_RETURN(TRUE);
    if (sql_field->sql_type == MYSQL_TYPE_VARCHAR)
      create_info->varchar= TRUE;
    sql_field->offset= record_offset;
    if (MTYP_TYPENR(sql_field->unireg_check) == Field::NEXT_NUMBER)
      auto_increment++;
    record_offset+= sql_field->pack_length;
  }
  if (timestamps_with_niladic > 1)
  {
    my_message(ER_TOO_MUCH_AUTO_TIMESTAMP_COLS,
               ER(ER_TOO_MUCH_AUTO_TIMESTAMP_COLS), MYF(0));
    DBUG_RETURN(TRUE);
  }
  if (auto_increment > 1)
  {
    my_message(ER_WRONG_AUTO_KEY, ER(ER_WRONG_AUTO_KEY), MYF(0));
    DBUG_RETURN(TRUE);
  }
  if (auto_increment &&
      (file->ha_table_flags() & HA_NO_AUTO_INCREMENT))
  {
    my_message(ER_TABLE_CANT_HANDLE_AUTO_INCREMENT,
               ER(ER_TABLE_CANT_HANDLE_AUTO_INCREMENT), MYF(0));
    DBUG_RETURN(TRUE);
  }

  if (blob_columns && (file->ha_table_flags() & HA_NO_BLOBS))
  {
    my_message(ER_TABLE_CANT_HANDLE_BLOB, ER(ER_TABLE_CANT_HANDLE_BLOB),
               MYF(0));
    DBUG_RETURN(TRUE);
  }

  /* Create keys */

  List_iterator<Key> key_iterator(alter_info->key_list);
  List_iterator<Key> key_iterator2(alter_info->key_list);
  uint key_parts=0, fk_key_count=0;
  bool primary_key=0,unique_key=0;
  Key *key, *key2;
  uint tmp, key_number;
  /* special marker for keys to be ignored */
  static char ignore_key[1];

  /* Calculate number of key segements */
  *key_count= 0;

  while ((key=key_iterator++))
  {
    DBUG_PRINT("info", ("key name: '%s'  type: %d", key->name ? key->name :
                        "(none)" , key->type));
    LEX_STRING key_name_str;
    if (key->type == Key::FOREIGN_KEY)
    {
      fk_key_count++;
      Foreign_key *fk_key= (Foreign_key*) key;
      if (fk_key->ref_columns.elements &&
	  fk_key->ref_columns.elements != fk_key->columns.elements)
      {
        my_error(ER_WRONG_FK_DEF, MYF(0),
                 (fk_key->name ?  fk_key->name : "foreign key without name"),
                 ER(ER_KEY_REF_DO_NOT_MATCH_TABLE_REF));
	DBUG_RETURN(TRUE);
      }
      continue;
    }
    (*key_count)++;
    tmp=file->max_key_parts();
    if (key->columns.elements > tmp)
    {
      my_error(ER_TOO_MANY_KEY_PARTS,MYF(0),tmp);
      DBUG_RETURN(TRUE);
    }
    key_name_str.str= (char*) key->name;
    key_name_str.length= key->name ? strlen(key->name) : 0;
    if (check_string_char_length(&key_name_str, "", NAME_CHAR_LEN,
                                 system_charset_info, 1))
    {
      my_error(ER_TOO_LONG_IDENT, MYF(0), key->name);
      DBUG_RETURN(TRUE);
    }
    key_iterator2.rewind ();
    if (key->type != Key::FOREIGN_KEY)
    {
      while ((key2 = key_iterator2++) != key)
      {
	/*
          foreign_key_prefix(key, key2) returns 0 if key or key2, or both, is
          'generated', and a generated key is a prefix of the other key.
          Then we do not need the generated shorter key.
        */
        if ((key2->type != Key::FOREIGN_KEY &&
             key2->name != ignore_key &&
             !foreign_key_prefix(key, key2)))
        {
          /* TODO: issue warning message */
          /* mark that the generated key should be ignored */
          if (!key2->generated ||
              (key->generated && key->columns.elements <
               key2->columns.elements))
            key->name= ignore_key;
          else
          {
            key2->name= ignore_key;
            key_parts-= key2->columns.elements;
            (*key_count)--;
          }
          break;
        }
      }
    }
    if (key->name != ignore_key)
      key_parts+=key->columns.elements;
    else
      (*key_count)--;
    if (key->name && !tmp_table && (key->type != Key::PRIMARY) &&
	!my_strcasecmp(system_charset_info,key->name,primary_key_name))
    {
      my_error(ER_WRONG_NAME_FOR_INDEX, MYF(0), key->name);
      DBUG_RETURN(TRUE);
    }
  }
  tmp=file->max_keys();
  if (*key_count > tmp)
  {
    my_error(ER_TOO_MANY_KEYS,MYF(0),tmp);
    DBUG_RETURN(TRUE);
  }

  (*key_info_buffer)= key_info= (KEY*) sql_calloc(sizeof(KEY) * (*key_count));
  key_part_info=(KEY_PART_INFO*) sql_calloc(sizeof(KEY_PART_INFO)*key_parts);
  if (!*key_info_buffer || ! key_part_info)
    DBUG_RETURN(TRUE);				// Out of memory

  key_iterator.rewind();
  key_number=0;
  for (; (key=key_iterator++) ; key_number++)
  {
    uint key_length=0;
    Key_part_spec *column;

    if (key->name == ignore_key)
    {
      /* ignore redundant keys */
      do
	key=key_iterator++;
      while (key && key->name == ignore_key);
      if (!key)
	break;
    }

    switch (key->type) {
    case Key::MULTIPLE:
	key_info->flags= 0;
	break;
    case Key::FULLTEXT:
	key_info->flags= HA_FULLTEXT;
	if ((key_info->parser_name= &key->key_create_info.parser_name)->str)
          key_info->flags|= HA_USES_PARSER;
        else
          key_info->parser_name= 0;
	break;
    case Key::SPATIAL:
#ifdef HAVE_SPATIAL
	key_info->flags= HA_SPATIAL;
	break;
#else
	my_error(ER_FEATURE_DISABLED, MYF(0),
                 sym_group_geom.name, sym_group_geom.needed_define);
	DBUG_RETURN(TRUE);
#endif
    case Key::FOREIGN_KEY:
      key_number--;				// Skip this key
      continue;
    default:
      key_info->flags = HA_NOSAME;
      break;
    }
    if (key->generated)
      key_info->flags|= HA_GENERATED_KEY;

    key_info->key_parts=(uint8) key->columns.elements;
    key_info->key_part=key_part_info;
    key_info->usable_key_parts= key_number;
    key_info->algorithm= key->key_create_info.algorithm;

    if (key->type == Key::FULLTEXT)
    {
      if (!(file->ha_table_flags() & HA_CAN_FULLTEXT))
      {
	my_message(ER_TABLE_CANT_HANDLE_FT, ER(ER_TABLE_CANT_HANDLE_FT),
                   MYF(0));
	DBUG_RETURN(TRUE);
      }
    }
    /*
       Make SPATIAL to be RTREE by default
       SPATIAL only on BLOB or at least BINARY, this
       actually should be replaced by special GEOM type
       in near future when new frm file is ready
       checking for proper key parts number:
    */

    /* TODO: Add proper checks if handler supports key_type and algorithm */
    if (key_info->flags & HA_SPATIAL)
    {
      if (!(file->ha_table_flags() & HA_CAN_RTREEKEYS))
      {
        my_message(ER_TABLE_CANT_HANDLE_SPKEYS, ER(ER_TABLE_CANT_HANDLE_SPKEYS),
                   MYF(0));
        DBUG_RETURN(TRUE);
      }
      if (key_info->key_parts != 1)
      {
	my_error(ER_WRONG_ARGUMENTS, MYF(0), "SPATIAL INDEX");
	DBUG_RETURN(TRUE);
      }
    }
    else if (key_info->algorithm == HA_KEY_ALG_RTREE)
    {
#ifdef HAVE_RTREE_KEYS
      if ((key_info->key_parts & 1) == 1)
      {
	my_error(ER_WRONG_ARGUMENTS, MYF(0), "RTREE INDEX");
	DBUG_RETURN(TRUE);
      }
      /* TODO: To be deleted */
      my_error(ER_NOT_SUPPORTED_YET, MYF(0), "RTREE INDEX");
      DBUG_RETURN(TRUE);
#else
      my_error(ER_FEATURE_DISABLED, MYF(0),
               sym_group_rtree.name, sym_group_rtree.needed_define);
      DBUG_RETURN(TRUE);
#endif
    }

    /* Take block size from key part or table part */
    /*
      TODO: Add warning if block size changes. We can't do it here, as
      this may depend on the size of the key
    */
    key_info->block_size= (key->key_create_info.block_size ?
                           key->key_create_info.block_size :
                           create_info->key_block_size);

    if (key_info->block_size)
      key_info->flags|= HA_USES_BLOCK_SIZE;

    List_iterator<Key_part_spec> cols(key->columns), cols2(key->columns);
    CHARSET_INFO *ft_key_charset=0;  // for FULLTEXT
    for (uint column_nr=0 ; (column=cols++) ; column_nr++)
    {
      uint length;
      Key_part_spec *dup_column;

      it.rewind();
      field=0;
      while ((sql_field=it++) &&
	     my_strcasecmp(system_charset_info,
			   column->field_name,
			   sql_field->field_name))
	field++;
      if (!sql_field)
      {
	my_error(ER_KEY_COLUMN_DOES_NOT_EXITS, MYF(0), column->field_name);
	DBUG_RETURN(TRUE);
      }
      while ((dup_column= cols2++) != column)
      {
        if (!my_strcasecmp(system_charset_info,
	     	           column->field_name, dup_column->field_name))
	{
	  my_printf_error(ER_DUP_FIELDNAME,
			  ER(ER_DUP_FIELDNAME),MYF(0),
			  column->field_name);
	  DBUG_RETURN(TRUE);
	}
      }
      cols2.rewind();
      if (key->type == Key::FULLTEXT)
      {
	if ((sql_field->sql_type != MYSQL_TYPE_STRING &&
	     sql_field->sql_type != MYSQL_TYPE_VARCHAR &&
	     !f_is_blob(sql_field->pack_flag)) ||
	    sql_field->charset == &my_charset_bin ||
	    sql_field->charset->mbminlen > 1 || // ucs2 doesn't work yet
	    (ft_key_charset && sql_field->charset != ft_key_charset))
	{
	    my_error(ER_BAD_FT_COLUMN, MYF(0), column->field_name);
	    DBUG_RETURN(-1);
	}
	ft_key_charset=sql_field->charset;
	/*
	  for fulltext keys keyseg length is 1 for blobs (it's ignored in ft
	  code anyway, and 0 (set to column width later) for char's. it has
	  to be correct col width for char's, as char data are not prefixed
	  with length (unlike blobs, where ft code takes data length from a
	  data prefix, ignoring column->length).
	*/
	column->length=test(f_is_blob(sql_field->pack_flag));
      }
      else
      {
	column->length*= sql_field->charset->mbmaxlen;

        if (key->type == Key::SPATIAL && column->length)
        {
          my_error(ER_WRONG_SUB_KEY, MYF(0));
	  DBUG_RETURN(TRUE);
	}

	if (f_is_blob(sql_field->pack_flag) ||
            (f_is_geom(sql_field->pack_flag) && key->type != Key::SPATIAL))
	{
	  if (!(file->ha_table_flags() & HA_CAN_INDEX_BLOBS))
	  {
	    my_error(ER_BLOB_USED_AS_KEY, MYF(0), column->field_name);
	    DBUG_RETURN(TRUE);
	  }
          if (f_is_geom(sql_field->pack_flag) && sql_field->geom_type ==
              Field::GEOM_POINT)
            column->length= 21;
	  if (!column->length)
	  {
	    my_error(ER_BLOB_KEY_WITHOUT_LENGTH, MYF(0), column->field_name);
	    DBUG_RETURN(TRUE);
	  }
	}
#ifdef HAVE_SPATIAL
	if (key->type == Key::SPATIAL)
	{
	  if (!column->length)
	  {
	    /*
              4 is: (Xmin,Xmax,Ymin,Ymax), this is for 2D case
              Lately we'll extend this code to support more dimensions
	    */
	    column->length= 4*sizeof(double);
	  }
	}
#endif
	if (!(sql_field->flags & NOT_NULL_FLAG))
	{
	  if (key->type == Key::PRIMARY)
	  {
	    /* Implicitly set primary key fields to NOT NULL for ISO conf. */
	    sql_field->flags|= NOT_NULL_FLAG;
	    sql_field->pack_flag&= ~FIELDFLAG_MAYBE_NULL;
            null_fields--;
	  }
	  else
          {
            key_info->flags|= HA_NULL_PART_KEY;
            if (!(file->ha_table_flags() & HA_NULL_IN_KEY))
            {
              my_error(ER_NULL_COLUMN_IN_INDEX, MYF(0), column->field_name);
              DBUG_RETURN(TRUE);
            }
            if (key->type == Key::SPATIAL)
            {
              my_message(ER_SPATIAL_CANT_HAVE_NULL,
                         ER(ER_SPATIAL_CANT_HAVE_NULL), MYF(0));
              DBUG_RETURN(TRUE);
            }
          }
	}
	if (MTYP_TYPENR(sql_field->unireg_check) == Field::NEXT_NUMBER)
	{
	  if (column_nr == 0 || (file->ha_table_flags() & HA_AUTO_PART_KEY))
	    auto_increment--;			// Field is used
	}
      }

      key_part_info->fieldnr= field;
      key_part_info->offset=  (uint16) sql_field->offset;
      key_part_info->key_type=sql_field->pack_flag;
      length= sql_field->key_length;

      if (column->length)
      {
	if (f_is_blob(sql_field->pack_flag))
	{
	  if ((length=column->length) > max_key_length ||
	      length > file->max_key_part_length())
	  {
	    length=min(max_key_length, file->max_key_part_length());
	    if (key->type == Key::MULTIPLE)
	    {
	      /* not a critical problem */
	      char warn_buff[MYSQL_ERRMSG_SIZE];
	      my_snprintf(warn_buff, sizeof(warn_buff), ER(ER_TOO_LONG_KEY),
			  length);
	      push_warning(thd, MYSQL_ERROR::WARN_LEVEL_WARN,
			   ER_TOO_LONG_KEY, warn_buff);
              /* Align key length to multibyte char boundary */
              length-= length % sql_field->charset->mbmaxlen;
	    }
	    else
	    {
	      my_error(ER_TOO_LONG_KEY,MYF(0),length);
	      DBUG_RETURN(TRUE);
	    }
	  }
	}
	else if (!f_is_geom(sql_field->pack_flag) &&
		  (column->length > length ||
                   !Field::type_can_have_key_part (sql_field->sql_type) ||
		   ((f_is_packed(sql_field->pack_flag) ||
		     ((file->ha_table_flags() & HA_NO_PREFIX_CHAR_KEYS) &&
		      (key_info->flags & HA_NOSAME))) &&
		    column->length != length)))
	{
	  my_message(ER_WRONG_SUB_KEY, ER(ER_WRONG_SUB_KEY), MYF(0));
	  DBUG_RETURN(TRUE);
	}
	else if (!(file->ha_table_flags() & HA_NO_PREFIX_CHAR_KEYS))
	  length=column->length;
      }
      else if (length == 0)
      {
	my_error(ER_WRONG_KEY_COLUMN, MYF(0), column->field_name);
	  DBUG_RETURN(TRUE);
      }
      if (length > file->max_key_part_length() && key->type != Key::FULLTEXT)
      {
        length= file->max_key_part_length();
	if (key->type == Key::MULTIPLE)
	{
	  /* not a critical problem */
	  char warn_buff[MYSQL_ERRMSG_SIZE];
	  my_snprintf(warn_buff, sizeof(warn_buff), ER(ER_TOO_LONG_KEY),
		      length);
	  push_warning(thd, MYSQL_ERROR::WARN_LEVEL_WARN,
		       ER_TOO_LONG_KEY, warn_buff);
          /* Align key length to multibyte char boundary */
          length-= length % sql_field->charset->mbmaxlen;
	}
	else
	{
	  my_error(ER_TOO_LONG_KEY,MYF(0),length);
	  DBUG_RETURN(TRUE);
	}
      }
      key_part_info->length=(uint16) length;
      /* Use packed keys for long strings on the first column */
      if (!((*db_options) & HA_OPTION_NO_PACK_KEYS) &&
	  (length >= KEY_DEFAULT_PACK_LENGTH &&
	   (sql_field->sql_type == MYSQL_TYPE_STRING ||
	    sql_field->sql_type == MYSQL_TYPE_VARCHAR ||
	    sql_field->pack_flag & FIELDFLAG_BLOB)))
      {
	if (column_nr == 0 && (sql_field->pack_flag & FIELDFLAG_BLOB) ||
            sql_field->sql_type == MYSQL_TYPE_VARCHAR)
	  key_info->flags|= HA_BINARY_PACK_KEY | HA_VAR_LENGTH_KEY;
	else
	  key_info->flags|= HA_PACK_KEY;
      }
      key_length+=length;
      key_part_info++;

      /* Create the key name based on the first column (if not given) */
      if (column_nr == 0)
      {
	if (key->type == Key::PRIMARY)
	{
	  if (primary_key)
	  {
	    my_message(ER_MULTIPLE_PRI_KEY, ER(ER_MULTIPLE_PRI_KEY),
                       MYF(0));
	    DBUG_RETURN(TRUE);
	  }
	  key_name=primary_key_name;
	  primary_key=1;
	}
	else if (!(key_name = key->name))
	  key_name=make_unique_key_name(sql_field->field_name,
					*key_info_buffer, key_info);
	if (check_if_keyname_exists(key_name, *key_info_buffer, key_info))
	{
	  my_error(ER_DUP_KEYNAME, MYF(0), key_name);
	  DBUG_RETURN(TRUE);
	}
	key_info->name=(char*) key_name;
      }
    }
    if (!key_info->name || check_column_name(key_info->name))
    {
      my_error(ER_WRONG_NAME_FOR_INDEX, MYF(0), key_info->name);
      DBUG_RETURN(TRUE);
    }
    if (!(key_info->flags & HA_NULL_PART_KEY))
      unique_key=1;
    key_info->key_length=(uint16) key_length;
    if (key_length > max_key_length && key->type != Key::FULLTEXT)
    {
      my_error(ER_TOO_LONG_KEY,MYF(0),max_key_length);
      DBUG_RETURN(TRUE);
    }
    key_info++;
  }
  if (!unique_key && !primary_key &&
      (file->ha_table_flags() & HA_REQUIRE_PRIMARY_KEY))
  {
    my_message(ER_REQUIRES_PRIMARY_KEY, ER(ER_REQUIRES_PRIMARY_KEY), MYF(0));
    DBUG_RETURN(TRUE);
  }
  if (auto_increment > 0)
  {
    my_message(ER_WRONG_AUTO_KEY, ER(ER_WRONG_AUTO_KEY), MYF(0));
    DBUG_RETURN(TRUE);
  }
  /* Sort keys in optimized order */
  qsort((uchar*) *key_info_buffer, *key_count, sizeof(KEY),
	(qsort_cmp) sort_keys);
  create_info->null_bits= null_fields;

  DBUG_RETURN(FALSE);
}


/*
  Set table default charset, if not set

  SYNOPSIS
    set_table_default_charset()
    create_info        Table create information

  DESCRIPTION
    If the table character set was not given explicitely,
    let's fetch the database default character set and
    apply it to the table.
*/

static void set_table_default_charset(THD *thd,
				      HA_CREATE_INFO *create_info, char *db)
{
  /*
    If the table character set was not given explicitly,
    let's fetch the database default character set and
    apply it to the table.
  */
  if (!create_info->default_table_charset)
  {
    HA_CREATE_INFO db_info;

    load_db_opt_by_name(thd, db, &db_info);

    create_info->default_table_charset= db_info.default_table_charset;
  }
}


/*
  Extend long VARCHAR fields to blob & prepare field if it's a blob

  SYNOPSIS
    prepare_blob_field()
    sql_field		Field to check

  RETURN
    0	ok
    1	Error (sql_field can't be converted to blob)
        In this case the error is given
*/

static bool prepare_blob_field(THD *thd, Create_field *sql_field)
{
  DBUG_ENTER("prepare_blob_field");

  if (sql_field->length > MAX_FIELD_VARCHARLENGTH &&
      !(sql_field->flags & BLOB_FLAG))
  {
    /* Convert long VARCHAR columns to TEXT or BLOB */
    char warn_buff[MYSQL_ERRMSG_SIZE];

    if (sql_field->def || (thd->variables.sql_mode & (MODE_STRICT_TRANS_TABLES |
                                                      MODE_STRICT_ALL_TABLES)))
    {
      my_error(ER_TOO_BIG_FIELDLENGTH, MYF(0), sql_field->field_name,
               MAX_FIELD_VARCHARLENGTH / sql_field->charset->mbmaxlen);
      DBUG_RETURN(1);
    }
    sql_field->sql_type= MYSQL_TYPE_BLOB;
    sql_field->flags|= BLOB_FLAG;
    sprintf(warn_buff, ER(ER_AUTO_CONVERT), sql_field->field_name,
            (sql_field->charset == &my_charset_bin) ? "VARBINARY" : "VARCHAR",
            (sql_field->charset == &my_charset_bin) ? "BLOB" : "TEXT");
    push_warning(thd, MYSQL_ERROR::WARN_LEVEL_NOTE, ER_AUTO_CONVERT,
                 warn_buff);
  }
    
  if ((sql_field->flags & BLOB_FLAG) && sql_field->length)
  {
    if (sql_field->sql_type == MYSQL_TYPE_BLOB)
    {
      /* The user has given a length to the blob column */
      sql_field->sql_type= get_blob_type_from_length(sql_field->length);
      sql_field->pack_length= calc_pack_length(sql_field->sql_type, 0);
    }
    sql_field->length= 0;
  }
  DBUG_RETURN(0);
}


/*
  Preparation of Create_field for SP function return values.
  Based on code used in the inner loop of mysql_prepare_create_table()
  above.

  SYNOPSIS
    sp_prepare_create_field()
    thd			Thread object
    sql_field		Field to prepare

  DESCRIPTION
    Prepares the field structures for field creation.

*/

void sp_prepare_create_field(THD *thd, Create_field *sql_field)
{
  if (sql_field->sql_type == MYSQL_TYPE_SET ||
      sql_field->sql_type == MYSQL_TYPE_ENUM)
  {
    uint32 field_length, dummy;
    if (sql_field->sql_type == MYSQL_TYPE_SET)
    {
      calculate_interval_lengths(sql_field->charset,
                                 sql_field->interval, &dummy, 
                                 &field_length);
      sql_field->length= field_length + 
                         (sql_field->interval->count - 1);
    }
    else /* MYSQL_TYPE_ENUM */
    {
      calculate_interval_lengths(sql_field->charset,
                                 sql_field->interval,
                                 &field_length, &dummy);
      sql_field->length= field_length;
    }
    set_if_smaller(sql_field->length, MAX_FIELD_WIDTH-1);
  }

  if (sql_field->sql_type == MYSQL_TYPE_BIT)
  {
    sql_field->pack_flag= FIELDFLAG_NUMBER |
                          FIELDFLAG_TREAT_BIT_AS_CHAR;
  }
  sql_field->create_length_to_internal_length();
  DBUG_ASSERT(sql_field->def == 0);
  /* Can't go wrong as sql_field->def is not defined */
  (void) prepare_blob_field(thd, sql_field);
}


/*
  Create a table

  SYNOPSIS
    mysql_create_table_no_lock()
    thd			Thread object
    db			Database
    table_name		Table name
    create_info	        Create information (like MAX_ROWS)
    fields		List of fields to create
    keys		List of keys to create
    internal_tmp_table  Set to 1 if this is an internal temporary table
			(From ALTER TABLE)
    select_field_count

  DESCRIPTION
    If one creates a temporary table, this is automatically opened

    Note that this function assumes that caller already have taken
    name-lock on table being created or used some other way to ensure
    that concurrent operations won't intervene. mysql_create_table()
    is a wrapper that can be used for this.

    no_log is needed for the case of CREATE ... SELECT,
    as the logging will be done later in sql_insert.cc
    select_field_count is also used for CREATE ... SELECT,
    and must be zero for standard create of table.

  RETURN VALUES
    FALSE OK
    TRUE  error
*/

bool mysql_create_table_no_lock(THD *thd,
                                const char *db, const char *table_name,
                                HA_CREATE_INFO *create_info,
                                Alter_info *alter_info,
                                bool internal_tmp_table,
                                uint select_field_count)
{
  char		path[FN_REFLEN];
  uint          path_length;
  const char	*alias;
  uint		db_options, key_count;
  KEY		*key_info_buffer;
  handler	*file;
  bool		error= TRUE;
  DBUG_ENTER("mysql_create_table_no_lock");
  DBUG_PRINT("enter", ("db: '%s'  table: '%s'  tmp: %d",
                       db, table_name, internal_tmp_table));


  /* Check for duplicate fields and check type of table to create */
  if (!alter_info->create_list.elements)
  {
    my_message(ER_TABLE_MUST_HAVE_COLUMNS, ER(ER_TABLE_MUST_HAVE_COLUMNS),
               MYF(0));
    DBUG_RETURN(TRUE);
  }
  if (check_engine(thd, table_name, create_info))
    DBUG_RETURN(TRUE);
  db_options= create_info->table_options;
  if (create_info->row_type == ROW_TYPE_DYNAMIC)
    db_options|=HA_OPTION_PACK_RECORD;
  alias= table_case_name(create_info, table_name);
  if (!(file= get_new_handler((TABLE_SHARE*) 0, thd->mem_root,
                              create_info->db_type)))
  {
    mem_alloc_error(sizeof(handler));
    DBUG_RETURN(TRUE);
  }
#ifdef WITH_PARTITION_STORAGE_ENGINE
  partition_info *part_info= thd->work_part_info;

  if (!part_info && create_info->db_type->partition_flags &&
      (create_info->db_type->partition_flags() & HA_USE_AUTO_PARTITION))
  {
    /*
      Table is not defined as a partitioned table but the engine handles
      all tables as partitioned. The handler will set up the partition info
      object with the default settings.
    */
    thd->work_part_info= part_info= new partition_info();
    if (!part_info)
    {
      mem_alloc_error(sizeof(partition_info));
      DBUG_RETURN(TRUE);
    }
    file->set_auto_partitions(part_info);
    part_info->default_engine_type= create_info->db_type;
    part_info->is_auto_partitioned= TRUE;
  }
  if (part_info)
  {
    /*
      The table has been specified as a partitioned table.
      If this is part of an ALTER TABLE the handler will be the partition
      handler but we need to specify the default handler to use for
      partitions also in the call to check_partition_info. We transport
      this information in the default_db_type variable, it is either
      DB_TYPE_DEFAULT or the engine set in the ALTER TABLE command.

      Check that we don't use foreign keys in the table since it won't
      work even with InnoDB beneath it.
    */
    List_iterator<Key> key_iterator(alter_info->key_list);
    Key *key;
    handlerton *part_engine_type= create_info->db_type;
    char *part_syntax_buf;
    uint syntax_len;
    handlerton *engine_type;
    if (create_info->options & HA_LEX_CREATE_TMP_TABLE)
    {
      my_error(ER_PARTITION_NO_TEMPORARY, MYF(0));
      goto err;
    }
    while ((key= key_iterator++))
    {
      if (key->type == Key::FOREIGN_KEY &&
          !part_info->is_auto_partitioned)
      {
        my_error(ER_CANNOT_ADD_FOREIGN, MYF(0));
        goto err;
      }
    }
    if ((part_engine_type == partition_hton) &&
        part_info->default_engine_type)
    {
      /*
        This only happens at ALTER TABLE.
        default_engine_type was assigned from the engine set in the ALTER
        TABLE command.
      */
      ;
    }
    else
    {
      if (create_info->used_fields & HA_CREATE_USED_ENGINE)
      {
        part_info->default_engine_type= create_info->db_type;
      }
      else
      {
        if (part_info->default_engine_type == NULL)
        {
          part_info->default_engine_type= ha_checktype(thd,
                                          DB_TYPE_DEFAULT, 0, 0);
        }
      }
    }
    DBUG_PRINT("info", ("db_type = %d",
                         ha_legacy_type(part_info->default_engine_type)));
    if (part_info->check_partition_info(thd, &engine_type, file,
                                        create_info, TRUE))
      goto err;
    part_info->default_engine_type= engine_type;

    /*
      We reverse the partitioning parser and generate a standard format
      for syntax stored in frm file.
    */
    if (!(part_syntax_buf= generate_partition_syntax(part_info,
                                                     &syntax_len,
                                                     TRUE, TRUE)))
      goto err;
    part_info->part_info_string= part_syntax_buf;
    part_info->part_info_len= syntax_len;
    if ((!(engine_type->partition_flags &&
           engine_type->partition_flags() & HA_CAN_PARTITION)) ||
        create_info->db_type == partition_hton)
    {
      /*
        The handler assigned to the table cannot handle partitioning.
        Assign the partition handler as the handler of the table.
      */
      DBUG_PRINT("info", ("db_type: %d",
                          ha_legacy_type(create_info->db_type)));
      delete file;
      create_info->db_type= partition_hton;
      if (!(file= get_ha_partition(part_info)))
      {
        DBUG_RETURN(TRUE);
      }
      /*
        If we have default number of partitions or subpartitions we
        might require to set-up the part_info object such that it
        creates a proper .par file. The current part_info object is
        only used to create the frm-file and .par-file.
      */
      if (part_info->use_default_no_partitions &&
          part_info->no_parts &&
          (int)part_info->no_parts !=
          file->get_default_no_partitions(create_info))
      {
        uint i;
        List_iterator<partition_element> part_it(part_info->partitions);
        part_it++;
        DBUG_ASSERT(thd->lex->sql_command != SQLCOM_CREATE_TABLE);
        for (i= 1; i < part_info->partitions.elements; i++)
          (part_it++)->part_state= PART_TO_BE_DROPPED;
      }
      else if (part_info->is_sub_partitioned() &&
               part_info->use_default_no_subpartitions &&
               part_info->no_subparts &&
               (int)part_info->no_subparts !=
                 file->get_default_no_partitions(create_info))
      {
        DBUG_ASSERT(thd->lex->sql_command != SQLCOM_CREATE_TABLE);
        part_info->no_subparts= file->get_default_no_partitions(create_info);
      }
    }
    else if (create_info->db_type != engine_type)
    {
      /*
        We come here when we don't use a partitioned handler.
        Since we use a partitioned table it must be "native partitioned".
        We have switched engine from defaults, most likely only specified
        engines in partition clauses.
      */
      delete file;
      if (!(file= get_new_handler((TABLE_SHARE*) 0, thd->mem_root,
                                  engine_type)))
      {
        mem_alloc_error(sizeof(handler));
        DBUG_RETURN(TRUE);
      }
    }
  }
#endif

  set_table_default_charset(thd, create_info, (char*) db);

  if (mysql_prepare_create_table(thd, create_info, alter_info,
                                 internal_tmp_table,
                                 &db_options, file,
                                 &key_info_buffer, &key_count,
                                 select_field_count))
    goto err;

      /* Check if table exists */
  if (create_info->options & HA_LEX_CREATE_TMP_TABLE)
  {
    path_length= build_tmptable_filename(thd, path, sizeof(path));
    create_info->table_options|=HA_CREATE_DELAY_KEY_WRITE;
  }
  else  
  {
 #ifdef FN_DEVCHAR
    /* check if the table name contains FN_DEVCHAR when defined */
    if (strchr(alias, FN_DEVCHAR))
    {
      my_error(ER_WRONG_TABLE_NAME, MYF(0), alias);
      DBUG_RETURN(TRUE);
    }
#endif
    path_length= build_table_filename(path, sizeof(path), db, alias, reg_ext,
                                      internal_tmp_table ? FN_IS_TMP : 0);
  }

  /* Check if table already exists */
  if ((create_info->options & HA_LEX_CREATE_TMP_TABLE) &&
      find_temporary_table(thd, db, table_name))
  {
    if (create_info->options & HA_LEX_CREATE_IF_NOT_EXISTS)
    {
      create_info->table_existed= 1;		// Mark that table existed
      push_warning_printf(thd, MYSQL_ERROR::WARN_LEVEL_NOTE,
                          ER_TABLE_EXISTS_ERROR, ER(ER_TABLE_EXISTS_ERROR),
                          alias);
      error= 0;
      goto err;
    }
    my_error(ER_TABLE_EXISTS_ERROR, MYF(0), alias);
    goto err;
  }

  VOID(pthread_mutex_lock(&LOCK_open));
  if (!internal_tmp_table && !(create_info->options & HA_LEX_CREATE_TMP_TABLE))
  {
    if (!access(path,F_OK))
    {
      if (create_info->options & HA_LEX_CREATE_IF_NOT_EXISTS)
        goto warn;
      my_error(ER_TABLE_EXISTS_ERROR,MYF(0),table_name);
      goto unlock_and_end;
    }
    /*
      We don't assert here, but check the result, because the table could be
      in the table definition cache and in the same time the .frm could be
      missing from the disk, in case of manual intervention which deletes
      the .frm file. The user has to use FLUSH TABLES; to clear the cache.
      Then she could create the table. This case is pretty obscure and
      therefore we don't introduce a new error message only for it.
    */
    if (get_cached_table_share(db, alias))
    {
      my_error(ER_TABLE_EXISTS_ERROR, MYF(0), table_name);
      goto unlock_and_end;
    }
  }

  /*
    Check that table with given name does not already
    exist in any storage engine. In such a case it should
    be discovered and the error ER_TABLE_EXISTS_ERROR be returned
    unless user specified CREATE TABLE IF EXISTS
    The LOCK_open mutex has been locked to make sure no
    one else is attempting to discover the table. Since
    it's not on disk as a frm file, no one could be using it!
  */
  if (!(create_info->options & HA_LEX_CREATE_TMP_TABLE))
  {
    bool create_if_not_exists =
      create_info->options & HA_LEX_CREATE_IF_NOT_EXISTS;
    int retcode = ha_table_exists_in_engine(thd, db, table_name);
    DBUG_PRINT("info", ("exists_in_engine: %u",retcode));
    switch (retcode)
    {
      case HA_ERR_NO_SUCH_TABLE:
        /* Normal case, no table exists. we can go and create it */
        break;
      case HA_ERR_TABLE_EXIST:
        DBUG_PRINT("info", ("Table existed in handler"));

        if (create_if_not_exists)
          goto warn;
        my_error(ER_TABLE_EXISTS_ERROR,MYF(0),table_name);
        goto unlock_and_end;
        break;
      default:
        DBUG_PRINT("info", ("error: %u from storage engine", retcode));
        my_error(retcode, MYF(0),table_name);
        goto unlock_and_end;
    }
  }

  thd->proc_info="creating table";
  create_info->table_existed= 0;		// Mark that table is created

  if (thd->variables.sql_mode & MODE_NO_DIR_IN_CREATE)
    create_info->data_file_name= create_info->index_file_name= 0;
  create_info->table_options=db_options;

  path[path_length - reg_ext_length]= '\0'; // Remove .frm extension
  if (rea_create_table(thd, path, db, table_name,
                       create_info, alter_info->create_list,
                       key_count, key_info_buffer, file))
    goto unlock_and_end;

  if (create_info->options & HA_LEX_CREATE_TMP_TABLE)
  {
    /* Open table and put in temporary table list */
    if (!(open_temporary_table(thd, path, db, table_name, 1, OTM_OPEN)))
    {
      (void) rm_temporary_table(create_info->db_type, path);
      goto unlock_and_end;
    }
    thd->thread_specific_used= TRUE;
  }

  /*
    Don't write statement if:
    - It is an internal temporary table,
    - Row-based logging is used and it we are creating a temporary table, or
    - The binary log is not open.
    Otherwise, the statement shall be binlogged.
   */
  if (!internal_tmp_table &&
      (!thd->current_stmt_binlog_row_based ||
       (thd->current_stmt_binlog_row_based &&
        !(create_info->options & HA_LEX_CREATE_TMP_TABLE))))
    write_bin_log(thd, TRUE, thd->query, thd->query_length);
  error= FALSE;
unlock_and_end:
  VOID(pthread_mutex_unlock(&LOCK_open));

err:
  thd->proc_info="After create";
  delete file;
  DBUG_RETURN(error);

warn:
  error= FALSE;
  push_warning_printf(thd, MYSQL_ERROR::WARN_LEVEL_NOTE,
                      ER_TABLE_EXISTS_ERROR, ER(ER_TABLE_EXISTS_ERROR),
                      alias);
  create_info->table_existed= 1;		// Mark that table existed
  goto unlock_and_end;
}


/*
  Database locking aware wrapper for mysql_create_table_no_lock(),
*/

bool mysql_create_table(THD *thd, const char *db, const char *table_name,
                        HA_CREATE_INFO *create_info,
                        Alter_info *alter_info,
                        bool internal_tmp_table,
                        uint select_field_count)
{
  TABLE *name_lock= 0;
  bool result;
  DBUG_ENTER("mysql_create_table");

  /* Wait for any database locks */
  pthread_mutex_lock(&LOCK_lock_db);
  while (!thd->killed &&
         hash_search(&lock_db_cache,(uchar*) db, strlen(db)))
  {
    wait_for_condition(thd, &LOCK_lock_db, &COND_refresh);
    pthread_mutex_lock(&LOCK_lock_db);
  }

  if (thd->killed)
  {
    pthread_mutex_unlock(&LOCK_lock_db);
    DBUG_RETURN(TRUE);
  }
  creating_table++;
  pthread_mutex_unlock(&LOCK_lock_db);

  if (!(create_info->options & HA_LEX_CREATE_TMP_TABLE))
  {
    if (lock_table_name_if_not_cached(thd, db, table_name, &name_lock))
    {
      result= TRUE;
      goto unlock;
    }
    if (!name_lock)
    {
      if (create_info->options & HA_LEX_CREATE_IF_NOT_EXISTS)
      {
        push_warning_printf(thd, MYSQL_ERROR::WARN_LEVEL_NOTE,
                            ER_TABLE_EXISTS_ERROR, ER(ER_TABLE_EXISTS_ERROR),
                            table_name);
        create_info->table_existed= 1;
        result= FALSE;
      }
      else
      {
        my_error(ER_TABLE_EXISTS_ERROR,MYF(0),table_name);
        result= TRUE;
      }
      goto unlock;
    }
  }

  result= mysql_create_table_no_lock(thd, db, table_name, create_info,
                                     alter_info,
                                     internal_tmp_table,
                                     select_field_count);

unlock:
  if (name_lock)
  {
    pthread_mutex_lock(&LOCK_open);
    unlink_open_table(thd, name_lock, FALSE);
    pthread_mutex_unlock(&LOCK_open);
  }
  pthread_mutex_lock(&LOCK_lock_db);
  if (!--creating_table && creating_database)
    pthread_cond_signal(&COND_refresh);
  pthread_mutex_unlock(&LOCK_lock_db);
  DBUG_RETURN(result);
}


/*
** Give the key name after the first field with an optional '_#' after
**/

static bool
check_if_keyname_exists(const char *name, KEY *start, KEY *end)
{
  for (KEY *key=start ; key != end ; key++)
    if (!my_strcasecmp(system_charset_info,name,key->name))
      return 1;
  return 0;
}


static char *
make_unique_key_name(const char *field_name,KEY *start,KEY *end)
{
  char buff[MAX_FIELD_NAME],*buff_end;

  if (!check_if_keyname_exists(field_name,start,end) &&
      my_strcasecmp(system_charset_info,field_name,primary_key_name))
    return (char*) field_name;			// Use fieldname
  buff_end=strmake(buff,field_name, sizeof(buff)-4);

  /*
    Only 3 chars + '\0' left, so need to limit to 2 digit
    This is ok as we can't have more than 100 keys anyway
  */
  for (uint i=2 ; i< 100; i++)
  {
    *buff_end= '_';
    int10_to_str(i, buff_end+1, 10);
    if (!check_if_keyname_exists(buff,start,end))
      return sql_strdup(buff);
  }
  return (char*) "not_specified";		// Should never happen
}


/****************************************************************************
** Alter a table definition
****************************************************************************/


/*
  Rename a table.

  SYNOPSIS
    mysql_rename_table()
      base                      The handlerton handle.
      old_db                    The old database name.
      old_name                  The old table name.
      new_db                    The new database name.
      new_name                  The new table name.
      flags                     flags for build_table_filename().
                                FN_FROM_IS_TMP old_name is temporary.
                                FN_TO_IS_TMP   new_name is temporary.
                                NO_FRM_RENAME  Don't rename the FRM file
                                but only the table in the storage engine.

  RETURN
    FALSE   OK
    TRUE    Error
*/

bool
mysql_rename_table(handlerton *base, const char *old_db,
                   const char *old_name, const char *new_db,
                   const char *new_name, uint flags)
{
  THD *thd= current_thd;
  char from[FN_REFLEN], to[FN_REFLEN], lc_from[FN_REFLEN], lc_to[FN_REFLEN];
  char *from_base= from, *to_base= to;
  char tmp_name[NAME_LEN+1];
  handler *file;
  int error=0;
  DBUG_ENTER("mysql_rename_table");
  DBUG_PRINT("enter", ("old: '%s'.'%s'  new: '%s'.'%s'",
                       old_db, old_name, new_db, new_name));

  file= (base == NULL ? 0 :
         get_new_handler((TABLE_SHARE*) 0, thd->mem_root, base));

  build_table_filename(from, sizeof(from), old_db, old_name, "",
                       flags & FN_FROM_IS_TMP);
  build_table_filename(to, sizeof(to), new_db, new_name, "",
                       flags & FN_TO_IS_TMP);

  /*
    If lower_case_table_names == 2 (case-preserving but case-insensitive
    file system) and the storage is not HA_FILE_BASED, we need to provide
    a lowercase file name, but we leave the .frm in mixed case.
   */
  if (lower_case_table_names == 2 && file &&
      !(file->ha_table_flags() & HA_FILE_BASED))
  {
    strmov(tmp_name, old_name);
    my_casedn_str(files_charset_info, tmp_name);
    build_table_filename(lc_from, sizeof(lc_from), old_db, tmp_name, "",
                         flags & FN_FROM_IS_TMP);
    from_base= lc_from;

    strmov(tmp_name, new_name);
    my_casedn_str(files_charset_info, tmp_name);
    build_table_filename(lc_to, sizeof(lc_to), new_db, tmp_name, "",
                         flags & FN_TO_IS_TMP);
    to_base= lc_to;
  }
  if (!file || !(error=file->rename_table(from_base, to_base)))
  {
    if (!(flags & NO_FRM_RENAME) && rename_file_ext(from,to,reg_ext))
    {
      error=my_errno;
      /* Restore old file name */
      if (file)
        file->rename_table(to_base, from_base);
    }
  }
  delete file;
  if (error == HA_ERR_WRONG_COMMAND)
    my_error(ER_NOT_SUPPORTED_YET, MYF(0), "ALTER TABLE");
  else if (error)
    my_error(ER_ERROR_ON_RENAME, MYF(0), from, to, error);
  DBUG_RETURN(error != 0);
}


/*
  Force all other threads to stop using the table

  SYNOPSIS
    wait_while_table_is_used()
    thd			Thread handler
    table		Table to remove from cache
    function		HA_EXTRA_PREPARE_FOR_DELETE if table is to be deleted
			HA_EXTRA_FORCE_REOPEN if table is not be used
  NOTES
   When returning, the table will be unusable for other threads until
   the table is closed.

  PREREQUISITES
    Lock on LOCK_open
    Win32 clients must also have a WRITE LOCK on the table !
*/

static void wait_while_table_is_used(THD *thd,TABLE *table,
				     enum ha_extra_function function)
{
  DBUG_ENTER("wait_while_table_is_used");
  DBUG_PRINT("enter", ("table: '%s'  share: 0x%lx  db_stat: %u  version: %lu",
                       table->s->table_name.str, (ulong) table->s,
                       table->db_stat, table->s->version));

  VOID(table->file->extra(function));
  /* Mark all tables that are in use as 'old' */
  mysql_lock_abort(thd, table, TRUE);	/* end threads waiting on lock */

  /* Wait until all there are no other threads that has this table open */
  remove_table_from_cache(thd, table->s->db.str,
                          table->s->table_name.str,
                          RTFC_WAIT_OTHER_THREAD_FLAG);
  DBUG_VOID_RETURN;
}

/*
  Close a cached table

  SYNOPSIS
    close_cached_table()
    thd			Thread handler
    table		Table to remove from cache

  NOTES
    Function ends by signaling threads waiting for the table to try to
    reopen the table.

  PREREQUISITES
    Lock on LOCK_open
    Win32 clients must also have a WRITE LOCK on the table !
*/

void close_cached_table(THD *thd, TABLE *table)
{
  DBUG_ENTER("close_cached_table");

  wait_while_table_is_used(thd, table, HA_EXTRA_PREPARE_FOR_DELETE);
  /* Close lock if this is not got with LOCK TABLES */
  if (thd->lock)
  {
    mysql_unlock_tables(thd, thd->lock);
    thd->lock=0;			// Start locked threads
  }
  /* Close all copies of 'table'.  This also frees all LOCK TABLES lock */
  unlink_open_table(thd, table, TRUE);

  /* When lock on LOCK_open is freed other threads can continue */
  broadcast_refresh();
  DBUG_VOID_RETURN;
}

static int send_check_errmsg(THD *thd, TABLE_LIST* table,
			     const char* operator_name, const char* errmsg)

{
  Protocol *protocol= thd->protocol;
  protocol->prepare_for_resend();
  protocol->store(table->alias, system_charset_info);
  protocol->store((char*) operator_name, system_charset_info);
  protocol->store(STRING_WITH_LEN("error"), system_charset_info);
  protocol->store(errmsg, system_charset_info);
  thd->clear_error();
  if (protocol->write())
    return -1;
  return 1;
}


static int prepare_for_restore(THD* thd, TABLE_LIST* table,
			       HA_CHECK_OPT *check_opt)
{
  DBUG_ENTER("prepare_for_restore");

  if (table->table) // do not overwrite existing tables on restore
  {
    DBUG_RETURN(send_check_errmsg(thd, table, "restore",
				  "table exists, will not overwrite on restore"
				  ));
  }
  else
  {
    char* backup_dir= thd->lex->backup_dir;
    char src_path[FN_REFLEN], dst_path[FN_REFLEN], uname[FN_REFLEN];
    char* table_name= table->table_name;
    char* db= table->db;

    VOID(tablename_to_filename(table->table_name, uname, sizeof(uname)));

    if (fn_format_relative_to_data_home(src_path, uname, backup_dir, reg_ext))
      DBUG_RETURN(-1); // protect buffer overflow

    build_table_filename(dst_path, sizeof(dst_path),
                         db, table_name, reg_ext, 0);

    if (lock_and_wait_for_table_name(thd,table))
      DBUG_RETURN(-1);

    if (my_copy(src_path, dst_path, MYF(MY_WME)))
    {
      pthread_mutex_lock(&LOCK_open);
      unlock_table_name(thd, table);
      pthread_mutex_unlock(&LOCK_open);
      DBUG_RETURN(send_check_errmsg(thd, table, "restore",
				    "Failed copying .frm file"));
    }
    if (mysql_truncate(thd, table, 1))
    {
      pthread_mutex_lock(&LOCK_open);
      unlock_table_name(thd, table);
      pthread_mutex_unlock(&LOCK_open);
      DBUG_RETURN(send_check_errmsg(thd, table, "restore",
				    "Failed generating table from .frm file"));
    }
  }

  /*
    Now we should be able to open the partially restored table
    to finish the restore in the handler later on
  */
  pthread_mutex_lock(&LOCK_open);
  if (reopen_name_locked_table(thd, table, TRUE))
  {
    unlock_table_name(thd, table);
    pthread_mutex_unlock(&LOCK_open);
    DBUG_RETURN(send_check_errmsg(thd, table, "restore",
                                  "Failed to open partially restored table"));
  }
  pthread_mutex_unlock(&LOCK_open);
  DBUG_RETURN(0);
}


static int prepare_for_repair(THD *thd, TABLE_LIST *table_list,
			      HA_CHECK_OPT *check_opt)
{
  int error= 0;
  TABLE tmp_table, *table;
  TABLE_SHARE *share;
  char from[FN_REFLEN],tmp[FN_REFLEN+32];
  const char **ext;
  MY_STAT stat_info;
  DBUG_ENTER("prepare_for_repair");

  if (!(check_opt->sql_flags & TT_USEFRM))
    DBUG_RETURN(0);

  if (!(table= table_list->table))		/* if open_ltable failed */
  {
    char key[MAX_DBKEY_LENGTH];
    uint key_length;

    key_length= create_table_def_key(thd, key, table_list, 0);
    pthread_mutex_lock(&LOCK_open);
    if (!(share= (get_table_share(thd, table_list, key, key_length, 0,
                                  &error))))
    {
      pthread_mutex_unlock(&LOCK_open);
      DBUG_RETURN(0);				// Can't open frm file
    }

    if (open_table_from_share(thd, share, "", 0, 0, 0, &tmp_table, OTM_OPEN))
    {
      release_table_share(share, RELEASE_NORMAL);
      pthread_mutex_unlock(&LOCK_open);
      DBUG_RETURN(0);                           // Out of memory
    }
    table= &tmp_table;
    pthread_mutex_unlock(&LOCK_open);
  }
  /*
    REPAIR TABLE ... USE_FRM for temporary tables makes little sense.
  */
  if (table->s->tmp_table)
  {
    error= send_check_errmsg(thd, table_list, "repair",
			     "Cannot repair temporary table from .frm file");
    goto end;
  }

  /*
    User gave us USE_FRM which means that the header in the index file is
    trashed.
    In this case we will try to fix the table the following way:
    - Rename the data file to a temporary name
    - Truncate the table
    - Replace the new data file with the old one
    - Run a normal repair using the new index file and the old data file
  */

  /*
    Check if this is a table type that stores index and data separately,
    like ISAM or MyISAM. We assume fixed order of engine file name
    extentions array. First element of engine file name extentions array
    is meta/index file extention. Second element - data file extention. 
  */
  ext= table->file->bas_ext();
  if (!ext[0] || !ext[1])
    goto end;					// No data file

  // Name of data file
  strxmov(from, table->s->normalized_path.str, ext[1], NullS);
  if (!my_stat(from, &stat_info, MYF(0)))
    goto end;				// Can't use USE_FRM flag

  my_snprintf(tmp, sizeof(tmp), "%s-%lx_%lx",
	      from, current_pid, thd->thread_id);

  /* If we could open the table, close it */
  if (table_list->table)
  {
    pthread_mutex_lock(&LOCK_open);
    close_cached_table(thd, table);
    pthread_mutex_unlock(&LOCK_open);
  }
  if (lock_and_wait_for_table_name(thd,table_list))
  {
    error= -1;
    goto end;
  }
  if (my_rename(from, tmp, MYF(MY_WME)))
  {
    pthread_mutex_lock(&LOCK_open);
    unlock_table_name(thd, table_list);
    pthread_mutex_unlock(&LOCK_open);
    error= send_check_errmsg(thd, table_list, "repair",
			     "Failed renaming data file");
    goto end;
  }
  if (mysql_truncate(thd, table_list, 1))
  {
    pthread_mutex_lock(&LOCK_open);
    unlock_table_name(thd, table_list);
    pthread_mutex_unlock(&LOCK_open);
    error= send_check_errmsg(thd, table_list, "repair",
			     "Failed generating table from .frm file");
    goto end;
  }
  if (my_rename(tmp, from, MYF(MY_WME)))
  {
    pthread_mutex_lock(&LOCK_open);
    unlock_table_name(thd, table_list);
    pthread_mutex_unlock(&LOCK_open);
    error= send_check_errmsg(thd, table_list, "repair",
			     "Failed restoring .MYD file");
    goto end;
  }

  /*
    Now we should be able to open the partially repaired table
    to finish the repair in the handler later on.
  */
  pthread_mutex_lock(&LOCK_open);
  if (reopen_name_locked_table(thd, table_list, TRUE))
  {
    unlock_table_name(thd, table_list);
    pthread_mutex_unlock(&LOCK_open);
    error= send_check_errmsg(thd, table_list, "repair",
                             "Failed to open partially repaired table");
    goto end;
  }
  pthread_mutex_unlock(&LOCK_open);

end:
  if (table == &tmp_table)
  {
    pthread_mutex_lock(&LOCK_open);
    closefrm(table, 1);				// Free allocated memory
    pthread_mutex_unlock(&LOCK_open);
  }
  DBUG_RETURN(error);
}



/*
  RETURN VALUES
    FALSE Message sent to net (admin operation went ok)
    TRUE  Message should be sent by caller 
          (admin operation or network communication failed)
*/
static bool mysql_admin_table(THD* thd, TABLE_LIST* tables,
                              HA_CHECK_OPT* check_opt,
                              const char *operator_name,
                              thr_lock_type lock_type,
                              bool open_for_modify,
                              bool no_warnings_for_error,
                              uint extra_open_options,
                              int (*prepare_func)(THD *, TABLE_LIST *,
                                                  HA_CHECK_OPT *),
                              int (handler::*operator_func)(THD *,
                                                            HA_CHECK_OPT *),
                              int (view_operator_func)(THD *, TABLE_LIST*))
{
  TABLE_LIST *table;
  SELECT_LEX *select= &thd->lex->select_lex;
  List<Item> field_list;
  Item *item;
  Protocol *protocol= thd->protocol;
  LEX *lex= thd->lex;
  int result_code;
  DBUG_ENTER("mysql_admin_table");

  if (end_active_trans(thd))
    DBUG_RETURN(1);
  field_list.push_back(item = new Item_empty_string("Table", NAME_CHAR_LEN*2));
  item->maybe_null = 1;
  field_list.push_back(item = new Item_empty_string("Op", 10));
  item->maybe_null = 1;
  field_list.push_back(item = new Item_empty_string("Msg_type", 10));
  item->maybe_null = 1;
  field_list.push_back(item = new Item_empty_string("Msg_text", 255));
  item->maybe_null = 1;
  if (protocol->send_fields(&field_list,
                            Protocol::SEND_NUM_ROWS | Protocol::SEND_EOF))
    DBUG_RETURN(TRUE);

  mysql_ha_flush(thd, tables, MYSQL_HA_CLOSE_FINAL, FALSE);
  for (table= tables; table; table= table->next_local)
  {
    char table_name[NAME_LEN*2+2];
    char* db = table->db;
    bool fatal_error=0;

    strxmov(table_name, db, ".", table->table_name, NullS);
    thd->open_options|= extra_open_options;
    table->lock_type= lock_type;
    /* open only one table from local list of command */
    {
      TABLE_LIST *save_next_global, *save_next_local;
      save_next_global= table->next_global;
      table->next_global= 0;
      save_next_local= table->next_local;
      table->next_local= 0;
      select->table_list.first= (uchar*)table;
      /*
        Time zone tables and SP tables can be add to lex->query_tables list,
        so it have to be prepared.
        TODO: Investigate if we can put extra tables into argument instead of
        using lex->query_tables
      */
      lex->query_tables= table;
      lex->query_tables_last= &table->next_global;
      lex->query_tables_own_last= 0;
      thd->no_warnings_for_error= no_warnings_for_error;
      if (view_operator_func == NULL)
        table->required_type=FRMTYPE_TABLE;

      open_and_lock_tables(thd, table);
      thd->no_warnings_for_error= 0;
      table->next_global= save_next_global;
      table->next_local= save_next_local;
      thd->open_options&= ~extra_open_options;
    }
    if (prepare_func)
    {
      switch ((*prepare_func)(thd, table, check_opt)) {
      case  1:           // error, message written to net
        ha_autocommit_or_rollback(thd, 1);
        close_thread_tables(thd);
        continue;
      case -1:           // error, message could be written to net
        goto err;
      default:           // should be 0 otherwise
        ;
      }
    }

    /*
      CHECK TABLE command is only command where VIEW allowed here and this
      command use only temporary teble method for VIEWs resolving => there
      can't be VIEW tree substitition of join view => if opening table
      succeed then table->table will have real TABLE pointer as value (in
      case of join view substitution table->table can be 0, but here it is
      impossible)
    */
    if (!table->table)
    {
      if (!thd->warn_list.elements)
        push_warning(thd, MYSQL_ERROR::WARN_LEVEL_ERROR,
                     ER_CHECK_NO_SUCH_TABLE, ER(ER_CHECK_NO_SUCH_TABLE));
      /* if it was a view will check md5 sum */
      if (table->view &&
          view_checksum(thd, table) == HA_ADMIN_WRONG_CHECKSUM)
        push_warning(thd, MYSQL_ERROR::WARN_LEVEL_ERROR,
                     ER_VIEW_CHECKSUM, ER(ER_VIEW_CHECKSUM));
      result_code= HA_ADMIN_CORRUPT;
      goto send_result;
    }

    if (table->view)
    {
      result_code= (*view_operator_func)(thd, table);
      goto send_result;
    }

    if ((table->table->db_stat & HA_READ_ONLY) && open_for_modify)
    {
      char buff[FN_REFLEN + MYSQL_ERRMSG_SIZE];
      uint length;
      protocol->prepare_for_resend();
      protocol->store(table_name, system_charset_info);
      protocol->store(operator_name, system_charset_info);
      protocol->store(STRING_WITH_LEN("error"), system_charset_info);
      length= my_snprintf(buff, sizeof(buff), ER(ER_OPEN_AS_READONLY),
                          table_name);
      protocol->store(buff, length, system_charset_info);
      ha_autocommit_or_rollback(thd, 0);
      close_thread_tables(thd);
      lex->reset_query_tables_list(FALSE);
      table->table=0;				// For query cache
      if (protocol->write())
	goto err;
      continue;
    }

    /* Close all instances of the table to allow repair to rename files */
    if (lock_type == TL_WRITE && table->table->s->version)
    {
      pthread_mutex_lock(&LOCK_open);
      const char *old_message=thd->enter_cond(&COND_refresh, &LOCK_open,
					      "Waiting to get writelock");
      mysql_lock_abort(thd,table->table, TRUE);
      remove_table_from_cache(thd, table->table->s->db.str,
                              table->table->s->table_name.str,
                              RTFC_WAIT_OTHER_THREAD_FLAG |
                              RTFC_CHECK_KILLED_FLAG);
      thd->exit_cond(old_message);
      DBUG_EXECUTE_IF("wait_in_mysql_admin_table", wait_for_kill_signal(thd););
      if (thd->killed)
	goto err;
      /* Flush entries in the query cache involving this table. */
      query_cache_invalidate3(thd, table->table, 0);
      open_for_modify= 0;
    }

    if (table->table->s->crashed && operator_func == &handler::ha_check)
    {
      protocol->prepare_for_resend();
      protocol->store(table_name, system_charset_info);
      protocol->store(operator_name, system_charset_info);
      protocol->store(STRING_WITH_LEN("warning"), system_charset_info);
      protocol->store(STRING_WITH_LEN("Table is marked as crashed"),
                      system_charset_info);
      if (protocol->write())
        goto err;
    }

    if (operator_func == &handler::ha_repair &&
        !(check_opt->sql_flags & TT_USEFRM))
    {
      if ((table->table->file->check_old_types() == HA_ADMIN_NEEDS_ALTER) ||
          (table->table->file->ha_check_for_upgrade(check_opt) ==
           HA_ADMIN_NEEDS_ALTER))
      {
        my_bool save_no_send_ok= thd->net.no_send_ok;
        ha_autocommit_or_rollback(thd, 1);
        close_thread_tables(thd);
        tmp_disable_binlog(thd); // binlogging is done by caller if wanted
        thd->net.no_send_ok= TRUE;
        result_code= mysql_recreate_table(thd, table);
        thd->net.no_send_ok= save_no_send_ok;
        reenable_binlog(thd);
        goto send_result;
      }

    }

    result_code = (table->table->file->*operator_func)(thd, check_opt);

send_result:

    lex->cleanup_after_one_table_open();
    thd->clear_error();  // these errors shouldn't get client
    {
      List_iterator_fast<MYSQL_ERROR> it(thd->warn_list);
      MYSQL_ERROR *err;
      while ((err= it++))
      {
        protocol->prepare_for_resend();
        protocol->store(table_name, system_charset_info);
        protocol->store((char*) operator_name, system_charset_info);
        protocol->store(warning_level_names[err->level].str,
                        warning_level_names[err->level].length,
                        system_charset_info);
        protocol->store(err->msg, system_charset_info);
        if (protocol->write())
          goto err;
      }
      mysql_reset_errors(thd, true);
    }
    protocol->prepare_for_resend();
    protocol->store(table_name, system_charset_info);
    protocol->store(operator_name, system_charset_info);

send_result_message:

    DBUG_PRINT("info", ("result_code: %d", result_code));
    switch (result_code) {
    case HA_ADMIN_NOT_IMPLEMENTED:
      {
	char buf[ERRMSGSIZE+20];
	uint length=my_snprintf(buf, ERRMSGSIZE,
				ER(ER_CHECK_NOT_IMPLEMENTED), operator_name);
	protocol->store(STRING_WITH_LEN("note"), system_charset_info);
	protocol->store(buf, length, system_charset_info);
      }
      break;

    case HA_ADMIN_NOT_BASE_TABLE:
      {
        char buf[ERRMSGSIZE+20];
        uint length= my_snprintf(buf, ERRMSGSIZE,
                                 ER(ER_BAD_TABLE_ERROR), table_name);
        protocol->store(STRING_WITH_LEN("note"), system_charset_info);
        protocol->store(buf, length, system_charset_info);
      }
      break;

    case HA_ADMIN_OK:
      protocol->store(STRING_WITH_LEN("status"), system_charset_info);
      protocol->store(STRING_WITH_LEN("OK"), system_charset_info);
      break;

    case HA_ADMIN_FAILED:
      protocol->store(STRING_WITH_LEN("status"), system_charset_info);
      protocol->store(STRING_WITH_LEN("Operation failed"),
                      system_charset_info);
      break;

    case HA_ADMIN_REJECT:
      protocol->store(STRING_WITH_LEN("status"), system_charset_info);
      protocol->store(STRING_WITH_LEN("Operation need committed state"),
                      system_charset_info);
      open_for_modify= FALSE;
      break;

    case HA_ADMIN_ALREADY_DONE:
      protocol->store(STRING_WITH_LEN("status"), system_charset_info);
      protocol->store(STRING_WITH_LEN("Table is already up to date"),
                      system_charset_info);
      break;

    case HA_ADMIN_CORRUPT:
      protocol->store(STRING_WITH_LEN("error"), system_charset_info);
      protocol->store(STRING_WITH_LEN("Corrupt"), system_charset_info);
      fatal_error=1;
      break;

    case HA_ADMIN_INVALID:
      protocol->store(STRING_WITH_LEN("error"), system_charset_info);
      protocol->store(STRING_WITH_LEN("Invalid argument"),
                      system_charset_info);
      break;

    case HA_ADMIN_TRY_ALTER:
    {
      my_bool save_no_send_ok= thd->net.no_send_ok;
      /*
        This is currently used only by InnoDB. ha_innobase::optimize() answers
        "try with alter", so here we close the table, do an ALTER TABLE,
        reopen the table and do ha_innobase::analyze() on it.
      */
      ha_autocommit_or_rollback(thd, 0);
      close_thread_tables(thd);
      TABLE_LIST *save_next_local= table->next_local,
                 *save_next_global= table->next_global;
      table->next_local= table->next_global= 0;
      tmp_disable_binlog(thd); // binlogging is done by caller if wanted
      thd->net.no_send_ok= TRUE;
      result_code= mysql_recreate_table(thd, table);
      thd->net.no_send_ok= save_no_send_ok;
      reenable_binlog(thd);
      ha_autocommit_or_rollback(thd, 0);
      close_thread_tables(thd);
      if (!result_code) // recreation went ok
      {
        if ((table->table= open_ltable(thd, table, lock_type, 0)) &&
            ((result_code= table->table->file->analyze(thd, check_opt)) > 0))
          result_code= 0; // analyze went ok
      }
      if (result_code) // either mysql_recreate_table or analyze failed
      {
        const char *err_msg;
        if ((err_msg= thd->net.last_error))
        {
          if (!thd->vio_ok())
          {
            sql_print_error(err_msg);
          }
          else
          {
            /* Hijack the row already in-progress. */
            protocol->store(STRING_WITH_LEN("error"), system_charset_info);
            protocol->store(err_msg, system_charset_info);
            (void)protocol->write();
            /* Start off another row for HA_ADMIN_FAILED */
            protocol->prepare_for_resend();
            protocol->store(table_name, system_charset_info);
            protocol->store(operator_name, system_charset_info);
          }
        }
      }
      result_code= result_code ? HA_ADMIN_FAILED : HA_ADMIN_OK;
      table->next_local= save_next_local;
      table->next_global= save_next_global;
      goto send_result_message;
    }
    case HA_ADMIN_WRONG_CHECKSUM:
    {
      protocol->store(STRING_WITH_LEN("note"), system_charset_info);
      protocol->store(ER(ER_VIEW_CHECKSUM), strlen(ER(ER_VIEW_CHECKSUM)),
                      system_charset_info);
      break;
    }

    case HA_ADMIN_NEEDS_UPGRADE:
    case HA_ADMIN_NEEDS_ALTER:
    {
      char buf[ERRMSGSIZE];
      uint length;

      protocol->store(STRING_WITH_LEN("error"), system_charset_info);
      length=my_snprintf(buf, ERRMSGSIZE, ER(ER_TABLE_NEEDS_UPGRADE), table->table_name);
      protocol->store(buf, length, system_charset_info);
      fatal_error=1;
      break;
    }

    default:				// Probably HA_ADMIN_INTERNAL_ERROR
      {
        char buf[ERRMSGSIZE+20];
        uint length=my_snprintf(buf, ERRMSGSIZE,
                                "Unknown - internal error %d during operation",
                                result_code);
        protocol->store(STRING_WITH_LEN("error"), system_charset_info);
        protocol->store(buf, length, system_charset_info);
        fatal_error=1;
        break;
      }
    }
    if (table->table)
    {
      if (fatal_error)
        table->table->s->version=0;               // Force close of table
      else if (open_for_modify)
      {
        if (table->table->s->tmp_table)
          table->table->file->info(HA_STATUS_CONST);
        else
        {
          pthread_mutex_lock(&LOCK_open);
          remove_table_from_cache(thd, table->table->s->db.str,
                                  table->table->s->table_name.str, RTFC_NO_FLAG);
          pthread_mutex_unlock(&LOCK_open);
        }
        /* May be something modified consequently we have to invalidate cache */
        query_cache_invalidate3(thd, table->table, 0);
      }
    }
    ha_autocommit_or_rollback(thd, 0);
    close_thread_tables(thd);
    table->table=0;				// For query cache
    if (protocol->write())
      goto err;
  }

  send_eof(thd);
  DBUG_RETURN(FALSE);

 err:
  ha_autocommit_or_rollback(thd, 1);
  close_thread_tables(thd);			// Shouldn't be needed
  if (table)
    table->table=0;
  DBUG_RETURN(TRUE);
}


bool mysql_backup_table(THD* thd, TABLE_LIST* table_list)
{
  DBUG_ENTER("mysql_backup_table");
  WARN_DEPRECATED(thd, "5.2", "BACKUP TABLE",
                  "MySQL Administrator (mysqldump, mysql)");
  DBUG_RETURN(mysql_admin_table(thd, table_list, 0,
				"backup", TL_READ, 0, 0, 0, 0,
				&handler::backup, 0));
}


bool mysql_restore_table(THD* thd, TABLE_LIST* table_list)
{
  DBUG_ENTER("mysql_restore_table");
  WARN_DEPRECATED(thd, "5.2", "RESTORE TABLE",
                  "MySQL Administrator (mysqldump, mysql)");
  DBUG_RETURN(mysql_admin_table(thd, table_list, 0,
				"restore", TL_WRITE, 1, 1, 0,
				&prepare_for_restore,
				&handler::restore, 0));
}


bool mysql_repair_table(THD* thd, TABLE_LIST* tables, HA_CHECK_OPT* check_opt)
{
  DBUG_ENTER("mysql_repair_table");
  DBUG_RETURN(mysql_admin_table(thd, tables, check_opt,
				"repair", TL_WRITE, 1,
                                test(check_opt->sql_flags & TT_USEFRM),
                                HA_OPEN_FOR_REPAIR,
				&prepare_for_repair,
				&handler::ha_repair, 0));
}


bool mysql_optimize_table(THD* thd, TABLE_LIST* tables, HA_CHECK_OPT* check_opt)
{
  DBUG_ENTER("mysql_optimize_table");
  DBUG_RETURN(mysql_admin_table(thd, tables, check_opt,
				"optimize", TL_WRITE, 1,0,0,0,
				&handler::optimize, 0));
}


/*
  Assigned specified indexes for a table into key cache

  SYNOPSIS
    mysql_assign_to_keycache()
    thd		Thread object
    tables	Table list (one table only)

  RETURN VALUES
   FALSE ok
   TRUE  error
*/

bool mysql_assign_to_keycache(THD* thd, TABLE_LIST* tables,
			     LEX_STRING *key_cache_name)
{
  HA_CHECK_OPT check_opt;
  KEY_CACHE *key_cache;
  DBUG_ENTER("mysql_assign_to_keycache");

  check_opt.init();
  pthread_mutex_lock(&LOCK_global_system_variables);
  if (!(key_cache= get_key_cache(key_cache_name)))
  {
    pthread_mutex_unlock(&LOCK_global_system_variables);
    my_error(ER_UNKNOWN_KEY_CACHE, MYF(0), key_cache_name->str);
    DBUG_RETURN(TRUE);
  }
  pthread_mutex_unlock(&LOCK_global_system_variables);
  check_opt.key_cache= key_cache;
  DBUG_RETURN(mysql_admin_table(thd, tables, &check_opt,
				"assign_to_keycache", TL_READ_NO_INSERT, 0, 0,
				0, 0, &handler::assign_to_keycache, 0));
}


/*
  Reassign all tables assigned to a key cache to another key cache

  SYNOPSIS
    reassign_keycache_tables()
    thd		Thread object
    src_cache	Reference to the key cache to clean up
    dest_cache	New key cache

  NOTES
    This is called when one sets a key cache size to zero, in which
    case we have to move the tables associated to this key cache to
    the "default" one.

    One has to ensure that one never calls this function while
    some other thread is changing the key cache. This is assured by
    the caller setting src_cache->in_init before calling this function.

    We don't delete the old key cache as there may still be pointers pointing
    to it for a while after this function returns.

 RETURN VALUES
    0	  ok
*/

int reassign_keycache_tables(THD *thd, KEY_CACHE *src_cache,
			     KEY_CACHE *dst_cache)
{
  DBUG_ENTER("reassign_keycache_tables");

  DBUG_ASSERT(src_cache != dst_cache);
  DBUG_ASSERT(src_cache->in_init);
  src_cache->param_buff_size= 0;		// Free key cache
  ha_resize_key_cache(src_cache);
  ha_change_key_cache(src_cache, dst_cache);
  DBUG_RETURN(0);
}


/*
  Preload specified indexes for a table into key cache

  SYNOPSIS
    mysql_preload_keys()
    thd		Thread object
    tables	Table list (one table only)

  RETURN VALUES
    FALSE ok
    TRUE  error
*/

bool mysql_preload_keys(THD* thd, TABLE_LIST* tables)
{
  DBUG_ENTER("mysql_preload_keys");
  /*
    We cannot allow concurrent inserts. The storage engine reads
    directly from the index file, bypassing the cache. It could read
    outdated information if parallel inserts into cache blocks happen.
  */
   DBUG_RETURN(mysql_admin_table(thd, tables, 0,
				"preload_keys", TL_READ_NO_INSERT, 0, 0, 0, 0,
				&handler::preload_keys, 0));
}


/*
  Create a table identical to the specified table

  SYNOPSIS
    mysql_create_like_table()
    thd		Thread object
    table       Table list element for target table
    src_table   Table list element for source table
    create_info Create info

  RETURN VALUES
    FALSE OK
    TRUE  error
*/

bool mysql_create_like_table(THD* thd, TABLE_LIST* table, TABLE_LIST* src_table,
                             HA_CREATE_INFO *create_info)
{
  TABLE *name_lock= 0;
  char src_path[FN_REFLEN], dst_path[FN_REFLEN];
  uint dst_path_length;
  char *db= table->db;
  char *table_name= table->table_name;
  int  err;
  bool res= TRUE;
  uint not_used;
#ifdef WITH_PARTITION_STORAGE_ENGINE
  char tmp_path[FN_REFLEN];
#endif
  DBUG_ENTER("mysql_create_like_table");


  /* CREATE TABLE ... LIKE is not allowed for views. */
  src_table->required_type= FRMTYPE_TABLE;

  /*
    By opening source table we guarantee that it exists and no concurrent
    DDL operation will mess with it. Later we also take an exclusive
    name-lock on target table name, which makes copying of .frm file,
    call to ha_create_table() and binlogging atomic against concurrent DML
    and DDL operations on target table. Thus by holding both these "locks"
    we ensure that our statement is properly isolated from all concurrent
    operations which matter.
  */
  if (open_tables(thd, &src_table, &not_used, 0))
    DBUG_RETURN(TRUE);

  strxmov(src_path, src_table->table->s->path.str, reg_ext, NullS);

  DBUG_EXECUTE_IF("sleep_create_like_before_check_if_exists", my_sleep(6000000););

  /*
    Check that destination tables does not exist. Note that its name
    was already checked when it was added to the table list.
  */
  if (create_info->options & HA_LEX_CREATE_TMP_TABLE)
  {
    if (find_temporary_table(thd, db, table_name))
      goto table_exists;
    dst_path_length= build_tmptable_filename(thd, dst_path, sizeof(dst_path));
    create_info->table_options|= HA_CREATE_DELAY_KEY_WRITE;
  }
  else
  {
    if (lock_table_name_if_not_cached(thd, db, table_name, &name_lock))
      goto err;
    if (!name_lock)
      goto table_exists;
    dst_path_length= build_table_filename(dst_path, sizeof(dst_path),
                                          db, table_name, reg_ext, 0);
    if (!access(dst_path, F_OK))
      goto table_exists;
  }

  DBUG_EXECUTE_IF("sleep_create_like_before_copy", my_sleep(6000000););

  /*
    Create a new table by copying from source table

    Altough exclusive name-lock on target table protects us from concurrent
    DML and DDL operations on it we still want to wrap .FRM creation and call
    to ha_create_table() in critical section protected by LOCK_open in order
    to provide minimal atomicity against operations which disregard name-locks,
    like I_S implementation, for example. This is a temporary and should not
    be copied. Instead we should fix our code to always honor name-locks.

    Also some engines (e.g. NDB cluster) require that LOCK_open should be held
    during the call to ha_create_table(). See bug #28614 for more info.
  */
  VOID(pthread_mutex_lock(&LOCK_open));
  if (my_copy(src_path, dst_path, MYF(MY_DONT_OVERWRITE_FILE)))
  {
    if (my_errno == ENOENT)
      my_error(ER_BAD_DB_ERROR,MYF(0),db);
    else
      my_error(ER_CANT_CREATE_FILE,MYF(0),dst_path,my_errno);
    VOID(pthread_mutex_unlock(&LOCK_open));
    goto err;
  }

  /*
    As mysql_truncate don't work on a new table at this stage of
    creation, instead create the table directly (for both normal
    and temporary tables).
  */
#ifdef WITH_PARTITION_STORAGE_ENGINE
  /*
    For partitioned tables we need to copy the .par file as well since
    it is used in open_table_def to even be able to create a new handler.
    There is no way to find out here if the original table is a
    partitioned table so we copy the file and ignore any errors.
  */
  fn_format(tmp_path, dst_path, reg_ext, ".par", MYF(MY_REPLACE_EXT));
  strmov(dst_path, tmp_path);
  fn_format(tmp_path, src_path, reg_ext, ".par", MYF(MY_REPLACE_EXT));
  strmov(src_path, tmp_path);
  my_copy(src_path, dst_path, MYF(MY_DONT_OVERWRITE_FILE));
#endif

  DBUG_EXECUTE_IF("sleep_create_like_before_ha_create", my_sleep(6000000););

  dst_path[dst_path_length - reg_ext_length]= '\0';  // Remove .frm
  if (thd->variables.keep_files_on_create)
    create_info->options|= HA_CREATE_KEEP_FILES;
  err= ha_create_table(thd, dst_path, db, table_name, create_info, 1);
  VOID(pthread_mutex_unlock(&LOCK_open));

  if (create_info->options & HA_LEX_CREATE_TMP_TABLE)
  {
    if (err || !open_temporary_table(thd, dst_path, db, table_name, 1,
                                     OTM_OPEN))
    {
      (void) rm_temporary_table(create_info->db_type,
				dst_path); /* purecov: inspected */
      goto err;     /* purecov: inspected */
    }
  }
  else if (err)
  {
    (void) quick_rm_table(create_info->db_type, db,
			  table_name, 0); /* purecov: inspected */
    goto err;	    /* purecov: inspected */
  }

  DBUG_EXECUTE_IF("sleep_create_like_before_binlogging", my_sleep(6000000););

  /*
    We have to write the query before we unlock the tables.
  */
  if (thd->current_stmt_binlog_row_based)
  {
    /*
       Since temporary tables are not replicated under row-based
       replication, CREATE TABLE ... LIKE ... needs special
       treatement.  We have four cases to consider, according to the
       following decision table:

           ==== ========= ========= ==============================
           Case    Target    Source Write to binary log
           ==== ========= ========= ==============================
           1       normal    normal Original statement
           2       normal temporary Generated statement
           3    temporary    normal Nothing
           4    temporary temporary Nothing
           ==== ========= ========= ==============================
    */
    if (!(create_info->options & HA_LEX_CREATE_TMP_TABLE))
    {
      if (src_table->table->s->tmp_table)               // Case 2
      {
        char buf[2048];
        String query(buf, sizeof(buf), system_charset_info);
        query.length(0);  // Have to zero it since constructor doesn't


        /*
          Here we open the destination table, on which we already have
          name-lock. This is needed for store_create_info() to work.
          The table will be closed by unlink_open_table() at the end
          of this function.
        */
        table->table= name_lock;
        VOID(pthread_mutex_lock(&LOCK_open));
        if (reopen_name_locked_table(thd, table, FALSE))
        {
          VOID(pthread_mutex_unlock(&LOCK_open));
          goto err;
        }
        VOID(pthread_mutex_unlock(&LOCK_open));

        IF_DBUG(int result=) store_create_info(thd, table, &query,
                                               create_info);

        DBUG_ASSERT(result == 0); // store_create_info() always return 0
        write_bin_log(thd, TRUE, query.ptr(), query.length());
      }
      else                                      // Case 1
        write_bin_log(thd, TRUE, thd->query, thd->query_length);
    }
    /*
      Case 3 and 4 does nothing under RBR
    */
  }
  else
    write_bin_log(thd, TRUE, thd->query, thd->query_length);

  res= FALSE;
  goto err;

table_exists:
  if (create_info->options & HA_LEX_CREATE_IF_NOT_EXISTS)
  {
    char warn_buff[MYSQL_ERRMSG_SIZE];
    my_snprintf(warn_buff, sizeof(warn_buff),
		ER(ER_TABLE_EXISTS_ERROR), table_name);
    push_warning(thd, MYSQL_ERROR::WARN_LEVEL_NOTE,
		 ER_TABLE_EXISTS_ERROR,warn_buff);
    res= FALSE;
  }
  else
    my_error(ER_TABLE_EXISTS_ERROR, MYF(0), table_name);

err:
  if (name_lock)
  {
    pthread_mutex_lock(&LOCK_open);
    unlink_open_table(thd, name_lock, FALSE);
    pthread_mutex_unlock(&LOCK_open);
  }
  DBUG_RETURN(res);
}


bool mysql_analyze_table(THD* thd, TABLE_LIST* tables, HA_CHECK_OPT* check_opt)
{
  thr_lock_type lock_type = TL_READ_NO_INSERT;

  DBUG_ENTER("mysql_analyze_table");
  DBUG_RETURN(mysql_admin_table(thd, tables, check_opt,
				"analyze", lock_type, 1, 0, 0, 0,
				&handler::analyze, 0));
}


bool mysql_check_table(THD* thd, TABLE_LIST* tables,HA_CHECK_OPT* check_opt)
{
  thr_lock_type lock_type = TL_READ_NO_INSERT;

  DBUG_ENTER("mysql_check_table");
  DBUG_RETURN(mysql_admin_table(thd, tables, check_opt,
				"check", lock_type,
				0, 0, HA_OPEN_FOR_REPAIR, 0,
				&handler::ha_check, &view_checksum));
}


/* table_list should contain just one table */
static int
mysql_discard_or_import_tablespace(THD *thd,
                                   TABLE_LIST *table_list,
                                   enum tablespace_op_type tablespace_op)
{
  TABLE *table;
  my_bool discard;
  int error;
  DBUG_ENTER("mysql_discard_or_import_tablespace");

  /*
    Note that DISCARD/IMPORT TABLESPACE always is the only operation in an
    ALTER TABLE
  */

  thd->proc_info="discard_or_import_tablespace";

  discard= test(tablespace_op == DISCARD_TABLESPACE);

 /*
   We set this flag so that ha_innobase::open and ::external_lock() do
   not complain when we lock the table
 */
  thd->tablespace_op= TRUE;
  if (!(table=open_ltable(thd, table_list, TL_WRITE, 0)))
  {
    thd->tablespace_op=FALSE;
    DBUG_RETURN(-1);
  }

  error=table->file->discard_or_import_tablespace(discard);

  thd->proc_info="end";

  if (error)
    goto err;

  /*
    The 0 in the call below means 'not in a transaction', which means
    immediate invalidation; that is probably what we wish here
  */
  query_cache_invalidate3(thd, table_list, 0);

  /* The ALTER TABLE is always in its own transaction */
  error = ha_commit_stmt(thd);
  if (ha_commit(thd))
    error=1;
  if (error)
    goto err;
  write_bin_log(thd, FALSE, thd->query, thd->query_length);

err:
  ha_autocommit_or_rollback(thd, error);
  close_thread_tables(thd);
  thd->tablespace_op=FALSE;
  
  if (error == 0)
  {
    send_ok(thd);
    DBUG_RETURN(0);
  }

  table->file->print_error(error, MYF(0));
    
  DBUG_RETURN(-1);
}

/**
  Copy all changes detected by parser to the HA_ALTER_FLAGS
*/

void setup_ha_alter_flags(Alter_info *alter_info, HA_ALTER_FLAGS *alter_flags)
{
  uint flags= alter_info->flags;

  if (ALTER_ADD_COLUMN & flags)
    *alter_flags|= HA_ADD_COLUMN;
  if (ALTER_DROP_COLUMN & flags)
    *alter_flags|= HA_DROP_COLUMN;
  if (ALTER_RENAME & flags)
    *alter_flags|= HA_RENAME_TABLE;
  if (ALTER_CHANGE_COLUMN & flags)
    *alter_flags|= HA_CHANGE_COLUMN;
  if (ALTER_COLUMN_DEFAULT & flags)
    *alter_flags|= HA_COLUMN_DEFAULT_VALUE;
  if (ALTER_COLUMN_STORAGE & flags)
    *alter_flags|= HA_COLUMN_STORAGE;
  if (ALTER_COLUMN_FORMAT & flags)
    *alter_flags|= HA_COLUMN_FORMAT;
  if (ALTER_COLUMN_ORDER & flags)
    *alter_flags|= HA_ALTER_COLUMN_ORDER;
  if (ALTER_STORAGE & flags)
    *alter_flags|= HA_ALTER_STORAGE;
  if (ALTER_ROW_FORMAT & flags)
    *alter_flags|= HA_ALTER_ROW_FORMAT;
  if (ALTER_RECREATE & flags)
    *alter_flags|= HA_RECREATE;
  if (ALTER_ADD_PARTITION & flags)
    *alter_flags|= HA_ADD_PARTITION;
  if (ALTER_DROP_PARTITION & flags)
    *alter_flags|= HA_DROP_PARTITION;
  if (ALTER_COALESCE_PARTITION & flags)
    *alter_flags|= HA_COALESCE_PARTITION;
  if (ALTER_REORGANIZE_PARTITION & flags)
    *alter_flags|= HA_REORGANIZE_PARTITION;
  if (ALTER_PARTITION & flags)
    *alter_flags|= HA_ALTER_PARTITION;
  if (ALTER_FOREIGN_KEY & flags)
    *alter_flags|= HA_ALTER_FOREIGN_KEY;
}


/**
   @param       thd                Thread
   @param       table              The original table.
   @param       alter_info         Alter options, fields and keys for the new
                                   table.
   @param       create_info        Create options for the new table.
   @param       order_num          Number of order list elements.
   @param[out]  ha_alter_flags  Flags that indicate what will be changed
   @param[out]  ha_alter_info      Data structures needed for on-line alter
   @param[out]  table_changes      Information about particular change

   First argument 'table' contains information of the original
   table, which includes all corresponding parts that the new
   table has in arguments create_list, key_list and create_info.

   By comparing the changes between the original and new table
   we can determine how much it has changed after ALTER TABLE
   and whether we need to make a copy of the table, or just change
   the .frm file.

   Mark any changes detected in the ha_alter_flags.

   If there are no data changes, but index changes, 'index_drop_buffer'
   and/or 'index_add_buffer' are populated with offsets into
   table->key_info or key_info_buffer respectively for the indexes
   that need to be dropped and/or (re-)created.

   @retval TRUE  error
   @retval FALSE success
*/

static
bool
compare_tables(THD *thd,
               TABLE *table,
               Alter_info *alter_info,
               HA_CREATE_INFO *create_info,
               uint order_num,
               HA_ALTER_FLAGS *alter_flags,
               HA_ALTER_INFO *ha_alter_info,
               uint *table_changes)
{
  Field **f_ptr, *field;
  uint table_changes_local= 0;
  List_iterator_fast<Create_field> new_field_it(alter_info->create_list);
  Create_field *new_field;
  KEY_PART_INFO *key_part;
  KEY_PART_INFO *end;
  /*
    Remember if the new definition has new VARCHAR column;
    create_info->varchar will be reset in mysql_prepare_create_table.
  */
  bool varchar= create_info->varchar;
  DBUG_ENTER("compare_tables");

  {
    /*
      Create a copy of alter_info.
      To compare the new and old table definitions, we need to "prepare"
      the new definition - transform it from parser output to a format
      that describes the final table layout (all column defaults are
      initialized, duplicate columns are removed). This is done by
      mysql_prepare_create_table.  Unfortunately,
      mysql_prepare_create_table performs its transformations
      "in-place", that is, modifies the argument.  Since we would
      like to keep compare_tables() idempotent (not altering any
      of the arguments) we create a copy of alter_info here and
      pass it to mysql_prepare_create_table, then use the result
      to evaluate possibility of fast ALTER TABLE, and then
      destroy the copy.
    */
    Alter_info tmp_alter_info(*alter_info, thd->mem_root);
    THD *thd= table->in_use;
    uint db_options= 0; /* not used */
    /* Create the prepared information. */
    if (mysql_prepare_create_table(thd, create_info,
                                   &tmp_alter_info,
                                   (table->s->tmp_table != NO_TMP_TABLE),
                                   &db_options,
                                   table->file,
                                   &ha_alter_info->key_info_buffer,
                                   &ha_alter_info->key_count,
                                   /* select_field_count */ 0))
      DBUG_RETURN(TRUE);
    /* Allocate result buffers. */
    if (! (ha_alter_info->index_drop_buffer=
           (uint*) thd->alloc(sizeof(uint) * table->s->keys)) ||
        ! (ha_alter_info->index_add_buffer=
           (uint*) thd->alloc(sizeof(uint) *
                              tmp_alter_info.key_list.elements)))
      DBUG_RETURN(TRUE);
  }
  /*
    First we setup ha_alter_flags based on what was detected
    by parser
  */
  setup_ha_alter_flags(alter_info, alter_flags);

#ifndef DBUG_OFF
  {
    char dbug_string[HA_MAX_ALTER_FLAGS+1];
    alter_flags->print(dbug_string);
    DBUG_PRINT("info", ("alter_flags:  %s", (char *) dbug_string));
  }
#endif

  /*
    Some very basic checks. If number of fields changes, or the
    handler, we need to run full ALTER TABLE. In the future
    new fields can be added and old dropped without copy, but
    not yet.

    Test also that engine was not given during ALTER TABLE, or
    we are force to run regular alter table (copy).
    E.g. ALTER TABLE tbl_name ENGINE=MyISAM.

    For the following ones we also want to run regular alter table:
    ALTER TABLE tbl_name ORDER BY ..
    ALTER TABLE tbl_name CONVERT TO CHARACTER SET ..

    At the moment we can't handle altering temporary tables without a copy.
    We also test if OPTIMIZE TABLE was given and was mapped to alter table.
    In that case we always do full copy.

    There was a bug prior to mysql-4.0.25. Number of null fields was
    calculated incorrectly. As a result frm and data files gets out of
    sync after fast alter table. There is no way to determine by which
    mysql version (in 4.0 and 4.1 branches) table was created, thus we
    disable fast alter table for all tables created by mysql versions
    prior to 5.0 branch.
    See BUG#6236.
  */
  if (table->s->fields != alter_info->create_list.elements ||
      table->s->db_type() != create_info->db_type ||
      table->s->tmp_table ||
      create_info->used_fields & HA_CREATE_USED_ENGINE ||
      create_info->used_fields & HA_CREATE_USED_CHARSET ||
      create_info->used_fields & HA_CREATE_USED_DEFAULT_CHARSET ||
      (alter_info->flags & (ALTER_RECREATE | ALTER_FOREIGN_KEY)) ||
      order_num ||
      !table->s->mysql_version ||
      (table->s->frm_version < FRM_VER_TRUE_VARCHAR && varchar))
  {
    *table_changes= IS_EQUAL_NO;
    /*
      Check what has changed and set alter_flags
    */
    if (table->s->fields < alter_info->create_list.elements)
      *alter_flags|= HA_ADD_COLUMN;
    else if (table->s->fields > alter_info->create_list.elements)
      *alter_flags|= HA_DROP_COLUMN;
    if (create_info->db_type != table->s->db_type() ||
        create_info->used_fields & HA_CREATE_USED_ENGINE)
      *alter_flags|= HA_ALTER_STORAGE_ENGINE;
    if (create_info->used_fields & HA_CREATE_USED_CHARSET)
      *alter_flags|= HA_CHANGE_CHARACTER_SET;
    if (create_info->used_fields & HA_CREATE_USED_DEFAULT_CHARSET)
      *alter_flags|= HA_SET_DEFAULT_CHARACTER_SET;
    if (alter_info->flags & ALTER_RECREATE)
      *alter_flags|= HA_RECREATE;
    /* TODO check for ADD/DROP FOREIGN KEY */
    if (alter_info->flags & ALTER_FOREIGN_KEY)
      *alter_flags|=  HA_ALTER_FOREIGN_KEY;
    if (!table->s->mysql_version ||
        (table->s->frm_version < FRM_VER_TRUE_VARCHAR && varchar))
      *alter_flags|=  HA_ALTER_COLUMN_TYPE;
  }
  /*
    Go through fields and check if the original ones are compatible
    with new table.
  */
  for (f_ptr= table->field, new_field= new_field_it++;
       (new_field && (field= *f_ptr));
       f_ptr++, new_field= new_field_it++)
  {
    /* Make sure we have at least the default charset in use. */
    if (!new_field->charset)
      new_field->charset= create_info->default_table_charset;

    /* Don't pack rows in old tables if the user has requested this. */
    if (create_info->row_type == ROW_TYPE_DYNAMIC ||
        (new_field->flags & BLOB_FLAG) ||
        new_field->sql_type == MYSQL_TYPE_VARCHAR &&
        create_info->row_type != ROW_TYPE_FIXED)
      create_info->table_options|= HA_OPTION_PACK_RECORD;

    /* Check how fields have been modified */
    if (alter_info->flags & ALTER_CHANGE_COLUMN)
    {
      /* Evaluate changes bitmap and send to check_if_incompatible_data() */
      if (!(table_changes_local= field->is_equal(new_field)))
        *alter_flags|= HA_ALTER_COLUMN_TYPE;

      /* Check if field was renamed */
      field->flags&= ~FIELD_IS_RENAMED;
      if (my_strcasecmp(system_charset_info,
                        field->field_name,
                        new_field->field_name))
      {
        field->flags|= FIELD_IS_RENAMED;
        *alter_flags|= HA_ALTER_COLUMN_NAME;
      }

      *table_changes&= table_changes_local;
      if (table_changes_local == IS_EQUAL_PACK_LENGTH)
        *alter_flags|= HA_ALTER_COLUMN_TYPE;

      /* Check that NULL behavior is same for old and new fields */
      if ((new_field->flags & NOT_NULL_FLAG) !=
          (uint) (field->flags & NOT_NULL_FLAG))
      {
        *table_changes= IS_EQUAL_NO;
        *alter_flags|= HA_ALTER_COLUMN_NULLABLE;
      }
    }

    /* Clear indexed marker */
    field->flags&= ~FIELD_IN_ADD_INDEX;
  }

  /*
    Go through keys and check if the original ones are compatible
    with new table.
  */
  KEY *table_key;
  KEY *table_key_end= table->key_info + table->s->keys;
  KEY *new_key;
  KEY *new_key_end=
       ha_alter_info->key_info_buffer + ha_alter_info->key_count;

  DBUG_PRINT("info", ("index count old: %d  new: %d",
                      table->s->keys, ha_alter_info->key_count));
  /*
    Step through all keys of the old table and search matching new keys.
  */
  ha_alter_info->index_drop_count= 0;
  ha_alter_info->index_add_count= 0;
  for (table_key= table->key_info; table_key < table_key_end; table_key++)
  {
    KEY_PART_INFO *table_part;
    KEY_PART_INFO *table_part_end= table_key->key_part + table_key->key_parts;
    KEY_PART_INFO *new_part;

    /* Search a new key with the same name. */
    for (new_key= ha_alter_info->key_info_buffer;
         new_key < new_key_end;
         new_key++)
    {
      if (! strcmp(table_key->name, new_key->name))
        break;
    }
    if (new_key >= new_key_end)
    {
      /* Key not found. Add the offset of the key to the drop buffer. */
      ha_alter_info->index_drop_buffer
           [ha_alter_info->index_drop_count++]=
           table_key - table->key_info;
      if (table_key->flags & HA_NOSAME)
      {
        /* Unique key. Check for "PRIMARY". */
        if (! my_strcasecmp(system_charset_info,
                            table_key->name, primary_key_name))
          *alter_flags|= HA_DROP_PK_INDEX;
        else
          *alter_flags|= HA_DROP_UNIQUE_INDEX;
      }
      else
        *alter_flags|= HA_DROP_INDEX;
      *table_changes= IS_EQUAL_NO;
      DBUG_PRINT("info", ("index dropped: '%s'", table_key->name));
      continue;
    }

    /* Check that the key types are compatible between old and new tables. */
    if ((table_key->algorithm != new_key->algorithm) ||
        ((table_key->flags & HA_KEYFLAG_MASK) !=
         (new_key->flags & HA_KEYFLAG_MASK)) ||
        (table_key->key_parts != new_key->key_parts))
    {
      if (table_key->flags & HA_NOSAME)
      {
        // Unique key. Check for "PRIMARY".
        if (! my_strcasecmp(system_charset_info,
                            table_key->name, primary_key_name))
          *alter_flags|= HA_ALTER_PK_INDEX;
        else
          *alter_flags|= HA_ALTER_UNIQUE_INDEX;
      }
      else
        *alter_flags|= HA_ALTER_INDEX;
      goto index_changed;
    }

    /*
      Check that the key parts remain compatible between the old and
      new tables.
    */
    for (table_part= table_key->key_part, new_part= new_key->key_part;
         table_part < table_part_end;
         table_part++, new_part++)
    {
      /*
        Key definition has changed if we are using a different field or
	if the used key part length is different. We know that the fields
        did not change. Comparing field numbers is sufficient.
      */
      if ((table_part->length != new_part->length) ||
          (table_part->fieldnr - 1 != new_part->fieldnr))
      {
        if (table_key->flags & HA_NOSAME)
        {
          /* Unique key. Check for "PRIMARY" */
          if (! my_strcasecmp(system_charset_info,
                              table_key->name, primary_key_name))
            *alter_flags|= HA_ALTER_PK_INDEX;
          else
            *alter_flags|= HA_ALTER_UNIQUE_INDEX;
        }
        else
          *alter_flags|= HA_ALTER_INDEX;
        goto index_changed;
      }
    }
    continue;

  index_changed:
    /* Key modified. Add the offset of the key to both buffers. */
    ha_alter_info->index_drop_buffer
         [ha_alter_info->index_drop_count++]=
         table_key - table->key_info;
    ha_alter_info->index_add_buffer
         [ha_alter_info->index_add_count++]=
         new_key - ha_alter_info->key_info_buffer;
    key_part= new_key->key_part;
    end= key_part + new_key->key_parts;
    for(; key_part != end; key_part++)
    {
      /* Mark field to be part of new key */
      if ((field= table->field[key_part->fieldnr]))
        field->flags|= FIELD_IN_ADD_INDEX;
    }
    *table_changes= IS_EQUAL_NO;
    DBUG_PRINT("info", ("index changed: '%s'", table_key->name));
  }
  /*end of for (; table_key < table_key_end;) */

  /*
    Step through all keys of the new table and find matching old keys.
  */
  for (new_key= ha_alter_info->key_info_buffer;
       new_key < new_key_end;
       new_key++)
  {
    /* Search an old key with the same name. */
    for (table_key= table->key_info; table_key < table_key_end; table_key++)
    {
      if (! strcmp(table_key->name, new_key->name))
        break;
    }
    if (table_key >= table_key_end)
    {
      /* Key not found. Add the offset of the key to the add buffer. */
      ha_alter_info->index_add_buffer
           [ha_alter_info->index_add_count++]=
           new_key - ha_alter_info->key_info_buffer;
      key_part= new_key->key_part;
      end= key_part + new_key->key_parts;
      for(; key_part != end; key_part++)
      {
        /* Mark field to be part of new key */
        if ((field= table->field[key_part->fieldnr]))
          field->flags|= FIELD_IN_ADD_INDEX;
      }
      if (new_key->flags & HA_NOSAME)
      {
        /* Unique key. Check for "PRIMARY" */
        if (! my_strcasecmp(system_charset_info,
                            new_key->name, primary_key_name))
          *alter_flags|= HA_ADD_PK_INDEX;
        else
        *alter_flags|= HA_ADD_UNIQUE_INDEX;
      }
      else
        *alter_flags|= HA_ADD_INDEX;
      *table_changes= IS_EQUAL_NO;
      DBUG_PRINT("info", ("index added: '%s'", new_key->name));
    }
  }
#ifndef DBUG_OFF
  {
    char dbug_string[HA_MAX_ALTER_FLAGS+1];
    alter_flags->print(dbug_string);
    DBUG_PRINT("info", ("alter_flags:  %s", (char *) dbug_string));
  }
#endif

  DBUG_RETURN(FALSE);
}


/*
  Manages enabling/disabling of indexes for ALTER TABLE

  SYNOPSIS
    alter_table_manage_keys()
      table                  Target table
      indexes_were_disabled  Whether the indexes of the from table
                             were disabled
      keys_onoff             ENABLE | DISABLE | LEAVE_AS_IS

  RETURN VALUES
    FALSE  OK
    TRUE   Error
*/

static
bool alter_table_manage_keys(TABLE *table, int indexes_were_disabled,
                             enum enum_enable_or_disable keys_onoff)
{
  int error= 0;
  DBUG_ENTER("alter_table_manage_keys");
  DBUG_PRINT("enter", ("table=%p were_disabled=%d on_off=%d",
             table, indexes_were_disabled, keys_onoff));

  switch (keys_onoff) {
  case ENABLE:
    error= table->file->enable_indexes(HA_KEY_SWITCH_NONUNIQ_SAVE);
    break;
  case LEAVE_AS_IS:
    if (!indexes_were_disabled)
      break;
    /* fall-through: disabled indexes */
  case DISABLE:
    error= table->file->disable_indexes(HA_KEY_SWITCH_NONUNIQ_SAVE);
  }

  if (error == HA_ERR_WRONG_COMMAND)
  {
    push_warning_printf(current_thd, MYSQL_ERROR::WARN_LEVEL_NOTE,
                        ER_ILLEGAL_HA, ER(ER_ILLEGAL_HA), table->s->table_name);
    error= 0;
  } else if (error)
    table->file->print_error(error, MYF(0));

  DBUG_RETURN(error);
}

int create_temporary_table(THD *thd,
                           TABLE *table,
                           char *new_db,
                           char *tmp_name,
                           HA_CREATE_INFO *create_info,
                           Alter_info *alter_info,
                           bool db_changed)
{
  int error;
  char index_file[FN_REFLEN], data_file[FN_REFLEN];
  handlerton *old_db_type, *new_db_type;
  DBUG_ENTER("create_temporary_table");
  old_db_type= table->s->db_type();
  new_db_type= create_info->db_type;
  /*
    Handling of symlinked tables:
    If no rename:
      Create new data file and index file on the same disk as the
      old data and index files.
      Copy data.
      Rename new data file over old data file and new index file over
      old index file.
      Symlinks are not changed.

   If rename:
      Create new data file and index file on the same disk as the
      old data and index files.  Create also symlinks to point at
      the new tables.
      Copy data.
      At end, rename intermediate tables, and symlinks to intermediate
      table, to final table name.
      Remove old table and old symlinks

    If rename is made to another database:
      Create new tables in new database.
      Copy data.
      Remove old table and symlinks.
  */
  if (db_changed)		// Ignore symlink if db changed
  {
    if (create_info->index_file_name)
    {
      /* Fix index_file_name to have 'tmp_name' as basename */
      strmov(index_file, tmp_name);
      create_info->index_file_name=fn_same(index_file,
                                           create_info->index_file_name,
                                           1);
    }
    if (create_info->data_file_name)
    {
      /* Fix data_file_name to have 'tmp_name' as basename */
      strmov(data_file, tmp_name);
      create_info->data_file_name=fn_same(data_file,
                                          create_info->data_file_name,
                                          1);
    }
  }
  else
    create_info->data_file_name=create_info->index_file_name=0;

  if (new_db_type == old_db_type)
  {
    /*
       Table has not changed storage engine.
       If STORAGE and TABLESPACE have not been changed than copy them
       from the original table
    */
    if (!create_info->tablespace &&
        table->s->tablespace &&
        create_info->default_storage_media == HA_SM_DEFAULT)
      create_info->tablespace= table->s->tablespace;
    if (create_info->default_storage_media == HA_SM_DEFAULT)
      create_info->default_storage_media= table->s->default_storage_media;
   }

  /*
    Create a table with a temporary name.
    With create_info->frm_only == 1 this creates a .frm file only.
    We don't log the statement, it will be logged later.
  */
  tmp_disable_binlog(thd);
  error= mysql_create_table(thd, new_db, tmp_name,
                            create_info, alter_info, 1, 0);
  reenable_binlog(thd);

  DBUG_RETURN(error);
}

/*
  Create a temporary table that reflects what an alter table operation
  will accomplish.

  SYNOPSIS
    create_altered_table()
      thd              Thread handle
      table            The original table
      create_info      Information from the parsing phase about new
                       table properties.
      alter_info       Lists of fields, keys to be changed, added
                       or dropped.
      db_change        Specifies if the table is moved to another database
  RETURN
    A temporary table with all changes
    NULL if error
  NOTES
    The temporary table is created without storing it in any storage engine
    and is opened only to get the table struct and frm file reference.
*/
TABLE *create_altered_table(THD *thd,
                            TABLE *table,
                            char *new_db,
                            HA_CREATE_INFO *create_info,
                            Alter_info *alter_info,
                            bool db_change)
{
  int error;
  HA_CREATE_INFO altered_create_info(*create_info);
  TABLE *altered_table;
  char tmp_name[80];
  char path[FN_REFLEN];
  DBUG_ENTER("create_altered_table");

  my_snprintf(tmp_name, sizeof(tmp_name), "%s-%lx_%lx",
              tmp_file_prefix, current_pid, thd->thread_id);
  /* Safety fix for InnoDB */
  if (lower_case_table_names)
    my_casedn_str(files_charset_info, tmp_name);
  altered_create_info.options&= ~HA_LEX_CREATE_TMP_TABLE;
  altered_create_info.frm_only= 1;
<<<<<<< HEAD
  error= create_temporary_table(thd, table, new_db, tmp_name,
                                &altered_create_info,
                                alter_info, db_change);

  build_table_filename(path, sizeof(path), new_db, tmp_name, "",
                       FN_IS_TMP);
  altered_table= open_temporary_table(thd, path, new_db, tmp_name, 1,
                                      OTM_ALTER);
  DBUG_RETURN(altered_table);

  DBUG_RETURN(NULL);
}


/*
  Perform a fast or on-line alter table

=======
  if ((error= create_temporary_table(thd, table, new_db, tmp_name,
                                     &altered_create_info,
                                     alter_info, db_change)))
  {
    DBUG_PRINT("info", ("Error %u while creating temporary table", error));
    DBUG_RETURN(NULL);
  };

  build_table_filename(path, sizeof(path), new_db, tmp_name, "",
                       FN_IS_TMP);
  altered_table= open_temporary_table(thd, path, new_db, tmp_name, 1,
                                      OTM_ALTER);
  DBUG_RETURN(altered_table);

  DBUG_RETURN(NULL);
}


/*
  Perform a fast or on-line alter table

>>>>>>> 045ddbf0
  SYNOPSIS
    mysql_fast_or_online_alter_table()
      thd              Thread handle
      table            The original table
      altered_table    A temporary table showing how we will change table
      create_info      Information from the parsing phase about new
                       table properties.
      alter_info       Storage place for data used during different phases
      ha_alter_flags   Bitmask that shows what will be changed
      keys_onoff       Specifies if keys are to be enabled/disabled
  RETURN
     0  OK
    >0  An error occured during the on-line alter table operation
    -1  Error when re-opening table
  NOTES
    If mysql_alter_table does not need to copy the table, it is
    either a fast alter table where the storage engine does not
    need to know about the change, only the frm will change,
    or the storage engine supports performing the alter table
    operation directly, on-line without mysql having to copy
    the table.
*/
int mysql_fast_or_online_alter_table(THD *thd,
                                     TABLE *table,
                                     TABLE *altered_table,
                                     HA_CREATE_INFO *create_info,
                                     HA_ALTER_INFO *alter_info,
                                     HA_ALTER_FLAGS *ha_alter_flags,
                                     enum enum_enable_or_disable keys_onoff)
{
  int error= 0;
  bool online= (table->file->ha_table_flags() & HA_ONLINE_ALTER)?true:false;
  TABLE *t_table;

  DBUG_ENTER(" mysql_fast_or_online_alter_table");
  if (online)
  {
   /*
      Tell the handler to prepare for the online alter
    */
    if ((error= table->file->alter_table_phase1(thd,
                                                altered_table,
                                                create_info,
                                                alter_info,
                                                ha_alter_flags)))
    {
      goto err;
    }

    /*
       Tell the storage engine to perform the online alter table
       TODO: 
       if check_if_supported_alter() returned HA_ALTER_SUPPORTED_WAIT_LOCK
       we need to wrap the next call with a DDL lock.
     */
    if ((error= table->file->alter_table_phase2(thd,
                                                altered_table,
                                                create_info,
                                                alter_info,
                                                ha_alter_flags)))
    {
      goto err;
    }
  }
  /*
    The final .frm file is already created as a temporary file
    and will be renamed to the original table name.
  */
  VOID(pthread_mutex_lock(&LOCK_open));
  wait_while_table_is_used(thd, table, HA_EXTRA_FORCE_REOPEN);
  alter_table_manage_keys(table, table->file->indexes_are_disabled(),
                          keys_onoff);
  close_data_files_and_morph_locks(thd,
                                   table->pos_in_table_list->db,
                                   table->pos_in_table_list->table_name);
  if (mysql_rename_table(NULL,
			 altered_table->s->db.str,
                         altered_table->s->table_name.str,
			 table->s->db.str,
                         table->s->table_name.str, FN_FROM_IS_TMP))
  {
    error= 1;
    VOID(pthread_mutex_unlock(&LOCK_open));
    goto err;
  }
  broadcast_refresh();
  VOID(pthread_mutex_unlock(&LOCK_open));

  /*
    The ALTER TABLE is always in its own transaction.
    Commit must not be called while LOCK_open is locked. It could call
    wait_if_global_read_lock(), which could create a deadlock if called
    with LOCK_open.
  */
  error= ha_commit_stmt(thd);

  if (ha_commit(thd))
    error=1;
  if (error)
    goto err;
  if (online)
  {
    VOID(pthread_mutex_lock(&LOCK_open));
    if (reopen_table(table))
    {
      error= -1;
      goto err;
    }
    VOID(pthread_mutex_unlock(&LOCK_open));
    t_table= table;

   /*
      Tell the handler that the changed frm is on disk and table
      has been re-opened
   */
    if ((error= t_table->file->alter_table_phase3(thd, t_table)))
    {
      goto err;
    }

    /*
      We are going to reopen table down on the road, so we have to restore
      state of the TABLE object which we used for obtaining of handler
      object to make it suitable for reopening.
    */
    DBUG_ASSERT(t_table == table);
    table->open_placeholder= 1;
    VOID(pthread_mutex_lock(&LOCK_open));
    close_handle_and_leave_table_as_lock(table);
    VOID(pthread_mutex_unlock(&LOCK_open));
  }

 err:
  if (error)
    DBUG_PRINT("info", ("Got error %u", error));
  DBUG_RETURN(error);
}


/**
  Prepare column and key definitions for CREATE TABLE in ALTER TABLE.

  This function transforms parse output of ALTER TABLE - lists of
  columns and keys to add, drop or modify into, essentially,
  CREATE TABLE definition - a list of columns and keys of the new
  table. While doing so, it also performs some (bug not all)
  semantic checks.

  This function is invoked when we know that we're going to
  perform ALTER TABLE via a temporary table -- i.e. fast ALTER TABLE
  is not possible, perhaps because the ALTER statement contains
  instructions that require change in table data, not only in
  table definition or indexes.

  @param[in,out]  thd         thread handle. Used as a memory pool
                              and source of environment information.
  @param[in]      table       the source table, open and locked
                              Used as an interface to the storage engine
                              to acquire additional information about
                              the original table.
  @param[in,out]  create_info A blob with CREATE/ALTER TABLE
                              parameters
  @param[in,out]  alter_info  Another blob with ALTER/CREATE parameters.
                              Originally create_info was used only in
                              CREATE TABLE and alter_info only in ALTER TABLE.
                              But since ALTER might end-up doing CREATE,
                              this distinction is gone and we just carry
                              around two structures.

  @return
    Fills various create_info members based on information retrieved
    from the storage engine.
    Sets create_info->varchar if the table has a VARCHAR column.
    Prepares alter_info->create_list and alter_info->key_list with
    columns and keys of the new table.
  @retval TRUE   error, out of memory or a semantical error in ALTER
                 TABLE instructions
  @retval FALSE  success
*/

static bool
mysql_prepare_alter_table(THD *thd, TABLE *table,
                          HA_CREATE_INFO *create_info,
                          Alter_info *alter_info)
{
  /* New column definitions are added here */
  List<Create_field> new_create_list;
  /* New key definitions are added here */
  List<Key> new_key_list;
  List_iterator<Alter_drop> drop_it(alter_info->drop_list);
  List_iterator<Create_field> def_it(alter_info->create_list);
  List_iterator<Alter_column> alter_it(alter_info->alter_list);
  List_iterator<Key> key_it(alter_info->key_list);
  List_iterator<Create_field> find_it(new_create_list);
  List_iterator<Create_field> field_it(new_create_list);
  List<Key_part_spec> key_parts;
  uint db_create_options= (table->s->db_create_options
                           & ~(HA_OPTION_PACK_RECORD));
  uint used_fields= create_info->used_fields;
  KEY *key_info=table->key_info;
  bool rc= TRUE;

  DBUG_ENTER("mysql_prepare_alter_table");

  create_info->varchar= FALSE;
  /* Let new create options override the old ones */
  if (!(used_fields & HA_CREATE_USED_MIN_ROWS))
    create_info->min_rows= table->s->min_rows;
  if (!(used_fields & HA_CREATE_USED_MAX_ROWS))
    create_info->max_rows= table->s->max_rows;
  if (!(used_fields & HA_CREATE_USED_AVG_ROW_LENGTH))
    create_info->avg_row_length= table->s->avg_row_length;
  if (!(used_fields & HA_CREATE_USED_DEFAULT_CHARSET))
    create_info->default_table_charset= table->s->table_charset;
  if (!(used_fields & HA_CREATE_USED_AUTO) && table->found_next_number_field)
  {
    /* Table has an autoincrement, copy value to new table */
    table->file->info(HA_STATUS_AUTO);
    create_info->auto_increment_value= table->file->stats.auto_increment_value;
  }
  if (!(used_fields & HA_CREATE_USED_KEY_BLOCK_SIZE))
    create_info->key_block_size= table->s->key_block_size;
  if (!(used_fields & HA_CREATE_USED_TRANSACTIONAL))
    create_info->transactional= table->s->transactional;

  restore_record(table, s->default_values);     // Empty record for DEFAULT
  Create_field *def;

  /*
    First collect all fields from table which isn't in drop_list
  */
  Field **f_ptr,*field;
  for (f_ptr=table->field ; (field= *f_ptr) ; f_ptr++)
  {
    if (field->type() == MYSQL_TYPE_STRING)
      create_info->varchar= TRUE;
    /* Check if field should be dropped */
    Alter_drop *drop;
    drop_it.rewind();
    while ((drop=drop_it++))
    {
      if (drop->type == Alter_drop::COLUMN &&
	  !my_strcasecmp(system_charset_info,field->field_name, drop->name))
      {
	/* Reset auto_increment value if it was dropped */
	if (MTYP_TYPENR(field->unireg_check) == Field::NEXT_NUMBER &&
	    !(used_fields & HA_CREATE_USED_AUTO))
	{
	  create_info->auto_increment_value=0;
	  create_info->used_fields|=HA_CREATE_USED_AUTO;
	}
	break;
      }
    }
    if (drop)
    {
      drop_it.remove();
      continue;
    }
    /* Check if field is changed */
    def_it.rewind();
    while ((def=def_it++))
    {
      if (def->change &&
	  !my_strcasecmp(system_charset_info,field->field_name, def->change))
	break;
    }
    if (def)
    {						// Field is changed
      def->field=field;
      if (!def->after)
      {
	new_create_list.push_back(def);
	def_it.remove();
      }
    }
    else
    {
      /*
        This field was not dropped and not changed, add it to the list
        for the new table.
      */
      def= new Create_field(field, field);
      new_create_list.push_back(def);
      alter_it.rewind();			// Change default if ALTER
      Alter_column *alter;
      while ((alter=alter_it++))
      {
	if (!my_strcasecmp(system_charset_info,field->field_name, alter->name))
	  break;
      }
      if (alter)
      {
	if (def->sql_type == MYSQL_TYPE_BLOB)
	{
	  my_error(ER_BLOB_CANT_HAVE_DEFAULT, MYF(0), def->change);
          goto err;
	}
	if ((def->def=alter->def))              // Use new default
          def->flags&= ~NO_DEFAULT_VALUE_FLAG;
        else
          def->flags|= NO_DEFAULT_VALUE_FLAG;
	alter_it.remove();
      }
    }
  }
  def_it.rewind();
  while ((def=def_it++))			// Add new columns
  {
    if (def->change && ! def->field)
    {
      my_error(ER_BAD_FIELD_ERROR, MYF(0), def->change, table->s->table_name);
      goto err;
    }
    /*
      Check that the DATE/DATETIME not null field we are going to add is
      either has a default value or the '0000-00-00' is allowed by the
      set sql mode.
      If the '0000-00-00' value isn't allowed then raise the error_if_not_empty
      flag to allow ALTER TABLE only if the table to be altered is empty.
    */
    if ((def->sql_type == MYSQL_TYPE_DATE ||
         def->sql_type == MYSQL_TYPE_NEWDATE ||
         def->sql_type == MYSQL_TYPE_DATETIME) &&
         !alter_info->datetime_field &&
         !(~def->flags & (NO_DEFAULT_VALUE_FLAG | NOT_NULL_FLAG)) &&
         thd->variables.sql_mode & MODE_NO_ZERO_DATE)
    {
        alter_info->datetime_field= def;
        alter_info->error_if_not_empty= TRUE;
    }
    if (!def->after)
      new_create_list.push_back(def);
    else if (def->after == first_keyword)
      new_create_list.push_front(def);
    else
    {
      Create_field *find;
      find_it.rewind();
      while ((find=find_it++))			// Add new columns
      {
	if (!my_strcasecmp(system_charset_info,def->after, find->field_name))
	  break;
      }
      if (!find)
      {
	my_error(ER_BAD_FIELD_ERROR, MYF(0), def->after, table->s->table_name);
        goto err;
      }
      find_it.after(def);			// Put element after this
      /*
        XXX: hack for Bug#28427.
        If column order has changed, force OFFLINE ALTER TABLE
        without querying engine capabilities.  If we ever have an
        engine that supports online ALTER TABLE CHANGE COLUMN
        <name> AFTER <name1> (Falcon?), this fix will effectively
        disable the capability.
        TODO: detect the situation in compare_tables, behave based
        on engine capabilities.
      */
      alter_info->build_method= HA_BUILD_OFFLINE;
    }
  }
  if (alter_info->alter_list.elements)
  {
    my_error(ER_BAD_FIELD_ERROR, MYF(0),
             alter_info->alter_list.head()->name, table->s->table_name);
    goto err;
  }
  if (!new_create_list.elements)
  {
    my_message(ER_CANT_REMOVE_ALL_FIELDS, ER(ER_CANT_REMOVE_ALL_FIELDS),
               MYF(0));
    goto err;
  }

  /*
    Collect all keys which isn't in drop list. Add only those
    for which some fields exists.
  */

  for (uint i=0 ; i < table->s->keys ; i++,key_info++)
  {
    char *key_name= key_info->name;
    Alter_drop *drop;
    drop_it.rewind();
    while ((drop=drop_it++))
    {
      if (drop->type == Alter_drop::KEY &&
	  !my_strcasecmp(system_charset_info,key_name, drop->name))
	break;
    }
    if (drop)
    {
      drop_it.remove();
      continue;
    }

    KEY_PART_INFO *key_part= key_info->key_part;
    key_parts.empty();
    for (uint j=0 ; j < key_info->key_parts ; j++,key_part++)
    {
      if (!key_part->field)
	continue;				// Wrong field (from UNIREG)
      const char *key_part_name=key_part->field->field_name;
      Create_field *cfield;
      field_it.rewind();
      while ((cfield=field_it++))
      {
	if (cfield->change)
	{
	  if (!my_strcasecmp(system_charset_info, key_part_name,
			     cfield->change))
	    break;
	}
	else if (!my_strcasecmp(system_charset_info,
				key_part_name, cfield->field_name))
	  break;
      }
      if (!cfield)
	continue;				// Field is removed
      uint key_part_length=key_part->length;
      if (cfield->field)			// Not new field
      {
        /*
          If the field can't have only a part used in a key according to its
          new type, or should not be used partially according to its
          previous type, or the field length is less than the key part
          length, unset the key part length.

          We also unset the key part length if it is the same as the
          old field's length, so the whole new field will be used.

          BLOBs may have cfield->length == 0, which is why we test it before
          checking whether cfield->length < key_part_length (in chars).
         */
        if (!Field::type_can_have_key_part(cfield->field->type()) ||
            !Field::type_can_have_key_part(cfield->sql_type) ||
            /* spatial keys can't have sub-key length */
            (key_info->flags & HA_SPATIAL) ||
            (cfield->field->field_length == key_part_length &&
             !f_is_blob(key_part->key_type)) ||
	    (cfield->length && (cfield->length < key_part_length /
                                key_part->field->charset()->mbmaxlen)))
	  key_part_length= 0;			// Use whole field
      }
      key_part_length /= key_part->field->charset()->mbmaxlen;
      key_parts.push_back(new Key_part_spec(cfield->field_name,
					    key_part_length));
    }
    if (key_parts.elements)
    {
      KEY_CREATE_INFO key_create_info;
      Key *key;
      enum Key::Keytype key_type;
      bzero((char*) &key_create_info, sizeof(key_create_info));

      key_create_info.algorithm= key_info->algorithm;
      if (key_info->flags & HA_USES_BLOCK_SIZE)
        key_create_info.block_size= key_info->block_size;
      if (key_info->flags & HA_USES_PARSER)
        key_create_info.parser_name= *key_info->parser_name;

      if (key_info->flags & HA_SPATIAL)
        key_type= Key::SPATIAL;
      else if (key_info->flags & HA_NOSAME)
      {
        if (! my_strcasecmp(system_charset_info, key_name, primary_key_name))
          key_type= Key::PRIMARY;
        else
          key_type= Key::UNIQUE;
      }
      else if (key_info->flags & HA_FULLTEXT)
        key_type= Key::FULLTEXT;
      else
        key_type= Key::MULTIPLE;

      key= new Key(key_type, key_name,
                   &key_create_info,
                   test(key_info->flags & HA_GENERATED_KEY),
                   key_parts);
      new_key_list.push_back(key);
    }
  }
  {
    Key *key;
    while ((key=key_it++))			// Add new keys
    {
      if (key->type != Key::FOREIGN_KEY)
        new_key_list.push_back(key);
      if (key->name &&
	  !my_strcasecmp(system_charset_info,key->name,primary_key_name))
      {
	my_error(ER_WRONG_NAME_FOR_INDEX, MYF(0), key->name);
        goto err;
      }
    }
  }

  if (alter_info->drop_list.elements)
  {
    my_error(ER_CANT_DROP_FIELD_OR_KEY, MYF(0),
             alter_info->drop_list.head()->name);
    goto err;
  }
  if (alter_info->alter_list.elements)
  {
    my_error(ER_CANT_DROP_FIELD_OR_KEY, MYF(0),
             alter_info->alter_list.head()->name);
    goto err;
  }

  if (!create_info->comment.str)
  {
    create_info->comment.str= table->s->comment.str;
    create_info->comment.length= table->s->comment.length;
  }

  table->file->update_create_info(create_info);
  if ((create_info->table_options &
       (HA_OPTION_PACK_KEYS | HA_OPTION_NO_PACK_KEYS)) ||
      (used_fields & HA_CREATE_USED_PACK_KEYS))
    db_create_options&= ~(HA_OPTION_PACK_KEYS | HA_OPTION_NO_PACK_KEYS);
  if (create_info->table_options &
      (HA_OPTION_CHECKSUM | HA_OPTION_NO_CHECKSUM))
    db_create_options&= ~(HA_OPTION_CHECKSUM | HA_OPTION_NO_CHECKSUM);
  if (create_info->table_options &
      (HA_OPTION_DELAY_KEY_WRITE | HA_OPTION_NO_DELAY_KEY_WRITE))
    db_create_options&= ~(HA_OPTION_DELAY_KEY_WRITE |
			  HA_OPTION_NO_DELAY_KEY_WRITE);
  create_info->table_options|= db_create_options;

  if (table->s->tmp_table)
    create_info->options|=HA_LEX_CREATE_TMP_TABLE;

  rc= FALSE;
  alter_info->create_list.swap(new_create_list);
  alter_info->key_list.swap(new_key_list);
err:
  DBUG_RETURN(rc);
}


/*
  Alter table
<<<<<<< HEAD

  SYNOPSIS
    mysql_alter_table()
      thd              Thread handle
      new_db           If there is a RENAME clause
      new_name         If there is a RENAME clause
      create_info      Information from the parsing phase about new
                       table properties.
      table_list       The table to change.
      alter_info       Lists of fields, keys to be changed, added
                       or dropped.
      order_num        How many ORDER BY fields has been specified.
      order            List of fields to ORDER BY.
      ignore           Whether we have ALTER IGNORE TABLE

  DESCRIPTION
    This is a veery long function and is everything but the kitchen sink :)
    It is used to alter a table and not only by ALTER TABLE but also
    CREATE|DROP INDEX are mapped on this function.

    When the ALTER TABLE statement just does a RENAME or ENABLE|DISABLE KEYS,
    or both, then this function short cuts its operation by renaming
    the table and/or enabling/disabling the keys. In this case, the FRM is
    not changed, directly by mysql_alter_table. However, if there is a
    RENAME + change of a field, or an index, the short cut is not used.
    See how `create_list` is used to generate the new FRM regarding the
    structure of the fields. The same is done for the indices of the table.

    Important is the fact, that this function tries to do as little work as
    possible, by finding out whether a intermediate table is needed to copy
    data into and when finishing the altering to use it as the original table.
    For this reason the function compare_tables() is called, which decides
    based on all kind of data how similar are the new and the original
    tables.

  RETURN VALUES
    FALSE  OK
    TRUE   Error
*/

bool mysql_alter_table(THD *thd,char *new_db, char *new_name,
                       HA_CREATE_INFO *create_info,
                       TABLE_LIST *table_list,
                       Alter_info *alter_info,
                       uint order_num, ORDER *order, bool ignore)
{
  TABLE *table, *new_table=0, *name_lock= 0;;
  int error= 0;
  char tmp_name[80],old_name[32],new_name_buff[FN_REFLEN];
  char new_alias_buff[FN_REFLEN], *table_name, *db, *new_alias, *alias;
  char path[FN_REFLEN];
  ha_rows copied= 0,deleted= 0;
  handlerton *old_db_type, *new_db_type, *save_old_db_type;
  legacy_db_type table_type;
  frm_type_enum frm_type;
#ifdef WITH_PARTITION_STORAGE_ENGINE
  uint fast_alter_partition= 0;
  bool partition_changed= FALSE;
#endif
  DBUG_ENTER("mysql_alter_table");

  /*
    Check if we attempt to alter mysql.slow_log or
    mysql.general_log table and return an error if
    it is the case.
    TODO: this design is obsolete and will be removed.
  */
  if (table_list && table_list->db && table_list->table_name)
  {
    int table_kind= 0;

    table_kind= check_if_log_table(table_list->db_length, table_list->db,
                                   table_list->table_name_length,
                                   table_list->table_name, 0);

    if (table_kind)
    {
      /* Disable alter of enabled log tables */
      if (logger.is_log_table_enabled(table_kind))
      {
        my_error(ER_BAD_LOG_STATEMENT, MYF(0), "ALTER");
        DBUG_RETURN(TRUE);
      }

      /* Disable alter of log tables to unsupported engine */
      if ((create_info->used_fields & HA_CREATE_USED_ENGINE) &&
          (!create_info->db_type || /* unknown engine */
           !(create_info->db_type->flags & HTON_SUPPORT_LOG_TABLES)))
      {
        my_error(ER_UNSUPORTED_LOG_ENGINE, MYF(0));
        DBUG_RETURN(TRUE);
      }

#ifdef WITH_PARTITION_STORAGE_ENGINE
      if (alter_info->flags & ALTER_PARTITION)
      {
        my_error(ER_WRONG_USAGE, MYF(0), "PARTITION", "log table");
        DBUG_RETURN(TRUE);
      }
#endif
    }
  }

  /*
    Assign variables table_name, new_name, db, new_db, path
    to simplify further comparisons: we want to see if it's a RENAME
    later just by comparing the pointers, avoiding the need for strcmp.
  */
  thd->proc_info="init";
  table_name=table_list->table_name;
  alias= (lower_case_table_names == 2) ? table_list->alias : table_name;
  db=table_list->db;
  if (!new_db || !my_strcasecmp(table_alias_charset, new_db, db))
    new_db= db;
  build_table_filename(path, sizeof(path), db, table_name, "", 0);


  mysql_ha_flush(thd, table_list, MYSQL_HA_CLOSE_FINAL, FALSE);

  /* DISCARD/IMPORT TABLESPACE is always alone in an ALTER TABLE */
  if (alter_info->tablespace_op != NO_TABLESPACE_OP)
    /* Conditionally writes to binlog. */
    DBUG_RETURN(mysql_discard_or_import_tablespace(thd,table_list,
						   alter_info->tablespace_op));
  strxnmov(new_name_buff, sizeof (new_name_buff) - 1, mysql_data_home, "/", db, 
           "/", table_name, reg_ext, NullS);
  (void) unpack_filename(new_name_buff, new_name_buff);
  /*
    If this is just a rename of a view, short cut to the
    following scenario: 1) lock LOCK_open 2) do a RENAME
    2) unlock LOCK_open.
    This is a copy-paste added to make sure
    ALTER (sic:) TABLE .. RENAME works for views. ALTER VIEW is handled
    as an independent branch in mysql_execute_command. The need
    for a copy-paste arose because the main code flow of ALTER TABLE
    ... RENAME tries to use open_ltable, which does not work for views
    (open_ltable was never modified to merge table lists of child tables
    into the main table list, like open_tables does).
    This code is wrong and will be removed, please do not copy.
  */
  frm_type= mysql_frm_type(thd, new_name_buff, &table_type);
  /* Rename a view */
  /* Sic: there is a race here */
  if (frm_type == FRMTYPE_VIEW && !(alter_info->flags & ~ALTER_RENAME))
  {
    /*
      Avoid problems with a rename on a table that we have locked or
      if the user is trying to to do this in a transcation context
    */

    if (thd->locked_tables || thd->active_transaction())
    {
      my_message(ER_LOCK_OR_ACTIVE_TRANSACTION,
                 ER(ER_LOCK_OR_ACTIVE_TRANSACTION), MYF(0));
      DBUG_RETURN(TRUE);
    }

    if (wait_if_global_read_lock(thd,0,1))
      DBUG_RETURN(TRUE);
    VOID(pthread_mutex_lock(&LOCK_open));
    if (lock_table_names(thd, table_list))
    {
      error= 1;
      goto view_err;
    }
    
    if (!do_rename(thd, table_list, new_db, new_name, new_name, 1))
    {
      if (mysql_bin_log.is_open())
      {
        thd->clear_error();
        Query_log_event qinfo(thd, thd->query, thd->query_length, 0, FALSE);
        mysql_bin_log.write(&qinfo);
      }
      send_ok(thd);
    }

    unlock_table_names(thd, table_list, (TABLE_LIST*) 0);

view_err:
    pthread_mutex_unlock(&LOCK_open);
    start_waiting_global_read_lock(thd);
    DBUG_RETURN(error);
=======

  SYNOPSIS
    mysql_alter_table()
      thd              Thread handle
      new_db           If there is a RENAME clause
      new_name         If there is a RENAME clause
      create_info      Information from the parsing phase about new
                       table properties.
      table_list       The table to change.
      alter_info       Lists of fields, keys to be changed, added
                       or dropped.
      order_num        How many ORDER BY fields has been specified.
      order            List of fields to ORDER BY.
      ignore           Whether we have ALTER IGNORE TABLE

  DESCRIPTION
    This is a veery long function and is everything but the kitchen sink :)
    It is used to alter a table and not only by ALTER TABLE but also
    CREATE|DROP INDEX are mapped on this function.

    When the ALTER TABLE statement just does a RENAME or ENABLE|DISABLE KEYS,
    or both, then this function short cuts its operation by renaming
    the table and/or enabling/disabling the keys. In this case, the FRM is
    not changed, directly by mysql_alter_table. However, if there is a
    RENAME + change of a field, or an index, the short cut is not used.
    See how `create_list` is used to generate the new FRM regarding the
    structure of the fields. The same is done for the indices of the table.

    Important is the fact, that this function tries to do as little work as
    possible, by finding out whether a intermediate table is needed to copy
    data into and when finishing the altering to use it as the original table.
    For this reason the function compare_tables() is called, which decides
    based on all kind of data how similar are the new and the original
    tables.

  RETURN VALUES
    FALSE  OK
    TRUE   Error
*/

bool mysql_alter_table(THD *thd,char *new_db, char *new_name,
                       HA_CREATE_INFO *create_info,
                       TABLE_LIST *table_list,
                       Alter_info *alter_info,
                       uint order_num, ORDER *order, bool ignore)
{
  TABLE *table, *new_table=0, *name_lock= 0;;
  int error= 0;
  char tmp_name[80],old_name[32],new_name_buff[FN_REFLEN];
  char new_alias_buff[FN_REFLEN], *table_name, *db, *new_alias, *alias;
  char path[FN_REFLEN];
  ha_rows copied= 0,deleted= 0;
  handlerton *old_db_type, *new_db_type, *save_old_db_type;
  legacy_db_type table_type;
  frm_type_enum frm_type;
#ifdef WITH_PARTITION_STORAGE_ENGINE
  uint fast_alter_partition= 0;
  bool partition_changed= FALSE;
#endif
  DBUG_ENTER("mysql_alter_table");

  /*
    Check if we attempt to alter mysql.slow_log or
    mysql.general_log table and return an error if
    it is the case.
    TODO: this design is obsolete and will be removed.
  */
  if (table_list && table_list->db && table_list->table_name)
  {
    int table_kind= 0;

    table_kind= check_if_log_table(table_list->db_length, table_list->db,
                                   table_list->table_name_length,
                                   table_list->table_name, 0);

    if (table_kind)
    {
      /* Disable alter of enabled log tables */
      if (logger.is_log_table_enabled(table_kind))
      {
        my_error(ER_BAD_LOG_STATEMENT, MYF(0), "ALTER");
        DBUG_RETURN(TRUE);
      }

      /* Disable alter of log tables to unsupported engine */
      if ((create_info->used_fields & HA_CREATE_USED_ENGINE) &&
          (!create_info->db_type || /* unknown engine */
           !(create_info->db_type->flags & HTON_SUPPORT_LOG_TABLES)))
      {
        my_error(ER_UNSUPORTED_LOG_ENGINE, MYF(0));
        DBUG_RETURN(TRUE);
      }

#ifdef WITH_PARTITION_STORAGE_ENGINE
      if (alter_info->flags & ALTER_PARTITION)
      {
        my_error(ER_WRONG_USAGE, MYF(0), "PARTITION", "log table");
        DBUG_RETURN(TRUE);
      }
#endif
    }
  }

  /*
    Assign variables table_name, new_name, db, new_db, path
    to simplify further comparisons: we want to see if it's a RENAME
    later just by comparing the pointers, avoiding the need for strcmp.
  */
  thd->proc_info="init";
  table_name=table_list->table_name;
  alias= (lower_case_table_names == 2) ? table_list->alias : table_name;
  db=table_list->db;
  if (!new_db || !my_strcasecmp(table_alias_charset, new_db, db))
    new_db= db;
  build_table_filename(path, sizeof(path), db, table_name, "", 0);


  mysql_ha_flush(thd, table_list, MYSQL_HA_CLOSE_FINAL, FALSE);

  /* DISCARD/IMPORT TABLESPACE is always alone in an ALTER TABLE */
  if (alter_info->tablespace_op != NO_TABLESPACE_OP)
    /* Conditionally writes to binlog. */
    DBUG_RETURN(mysql_discard_or_import_tablespace(thd,table_list,
						   alter_info->tablespace_op));
  strxnmov(new_name_buff, sizeof (new_name_buff) - 1, mysql_data_home, "/", db, 
           "/", table_name, reg_ext, NullS);
  (void) unpack_filename(new_name_buff, new_name_buff);
  /*
    If this is just a rename of a view, short cut to the
    following scenario: 1) lock LOCK_open 2) do a RENAME
    2) unlock LOCK_open.
    This is a copy-paste added to make sure
    ALTER (sic:) TABLE .. RENAME works for views. ALTER VIEW is handled
    as an independent branch in mysql_execute_command. The need
    for a copy-paste arose because the main code flow of ALTER TABLE
    ... RENAME tries to use open_ltable, which does not work for views
    (open_ltable was never modified to merge table lists of child tables
    into the main table list, like open_tables does).
    This code is wrong and will be removed, please do not copy.
  */
  frm_type= mysql_frm_type(thd, new_name_buff, &table_type);
  /* Rename a view */
  /* Sic: there is a race here */
  if (frm_type == FRMTYPE_VIEW && !(alter_info->flags & ~ALTER_RENAME))
  {
    /*
      Avoid problems with a rename on a table that we have locked or
      if the user is trying to to do this in a transcation context
    */

    if (thd->locked_tables || thd->active_transaction())
    {
      my_message(ER_LOCK_OR_ACTIVE_TRANSACTION,
                 ER(ER_LOCK_OR_ACTIVE_TRANSACTION), MYF(0));
      DBUG_RETURN(TRUE);
    }

    if (wait_if_global_read_lock(thd,0,1))
      DBUG_RETURN(TRUE);
    VOID(pthread_mutex_lock(&LOCK_open));
    if (lock_table_names(thd, table_list))
    {
      error= 1;
      goto view_err;
    }
    
    if (!do_rename(thd, table_list, new_db, new_name, new_name, 1))
    {
      if (mysql_bin_log.is_open())
      {
        thd->clear_error();
        Query_log_event qinfo(thd, thd->query, thd->query_length, 0, FALSE);
        mysql_bin_log.write(&qinfo);
      }
      send_ok(thd);
    }

    unlock_table_names(thd, table_list, (TABLE_LIST*) 0);

view_err:
    pthread_mutex_unlock(&LOCK_open);
    start_waiting_global_read_lock(thd);
    DBUG_RETURN(error);
  }
  if (!(table=open_ltable(thd, table_list, TL_WRITE_ALLOW_READ, 0)))
    DBUG_RETURN(TRUE);
  table->use_all_columns();

  /* Check that we are not trying to rename to an existing table */
  if (new_name)
  {
    DBUG_PRINT("info", ("new_db.new_name: '%s'.'%s'", new_db, new_name));
    strmov(new_name_buff,new_name);
    strmov(new_alias= new_alias_buff, new_name);
    if (lower_case_table_names)
    {
      if (lower_case_table_names != 2)
      {
	my_casedn_str(files_charset_info, new_name_buff);
	new_alias= new_name;			// Create lower case table name
      }
      my_casedn_str(files_charset_info, new_name);
    }
    if (new_db == db &&
	!my_strcasecmp(table_alias_charset, new_name_buff, table_name))
    {
      /*
	Source and destination table names are equal: make later check
	easier.
      */
      new_alias= new_name= table_name;
    }
    else
    {
      if (table->s->tmp_table != NO_TMP_TABLE)
      {
	if (find_temporary_table(thd,new_db,new_name_buff))
	{
	  my_error(ER_TABLE_EXISTS_ERROR, MYF(0), new_name_buff);
	  DBUG_RETURN(TRUE);
	}
      }
      else
      {
        if (lock_table_name_if_not_cached(thd, new_db, new_name, &name_lock))
          DBUG_RETURN(TRUE);
        if (!name_lock)
        {
	  my_error(ER_TABLE_EXISTS_ERROR, MYF(0), new_alias);
	  DBUG_RETURN(TRUE);
        }

        build_table_filename(new_name_buff, sizeof(new_name_buff),
                             new_db, new_name_buff, reg_ext, 0);
        if (!access(new_name_buff, F_OK))
	{
	  /* Table will be closed in do_command() */
	  my_error(ER_TABLE_EXISTS_ERROR, MYF(0), new_alias);
	  goto err;
	}
      }
    }
  }
  else
  {
    new_alias= (lower_case_table_names == 2) ? alias : table_name;
    new_name= table_name;
>>>>>>> 045ddbf0
  }
  if (!(table=open_ltable(thd, table_list, TL_WRITE_ALLOW_READ, 0)))
    DBUG_RETURN(TRUE);
  table->use_all_columns();

<<<<<<< HEAD
  /* Check that we are not trying to rename to an existing table */
  if (new_name)
  {
    DBUG_PRINT("info", ("new_db.new_name: '%s'.'%s'", new_db, new_name));
    strmov(new_name_buff,new_name);
    strmov(new_alias= new_alias_buff, new_name);
    if (lower_case_table_names)
    {
      if (lower_case_table_names != 2)
      {
	my_casedn_str(files_charset_info, new_name_buff);
	new_alias= new_name;			// Create lower case table name
      }
      my_casedn_str(files_charset_info, new_name);
    }
    if (new_db == db &&
	!my_strcasecmp(table_alias_charset, new_name_buff, table_name))
    {
      /*
	Source and destination table names are equal: make later check
	easier.
      */
      new_alias= new_name= table_name;
    }
    else
    {
      if (table->s->tmp_table != NO_TMP_TABLE)
      {
	if (find_temporary_table(thd,new_db,new_name_buff))
	{
	  my_error(ER_TABLE_EXISTS_ERROR, MYF(0), new_name_buff);
	  DBUG_RETURN(TRUE);
	}
      }
      else
      {
        if (lock_table_name_if_not_cached(thd, new_db, new_name, &name_lock))
          DBUG_RETURN(TRUE);
        if (!name_lock)
        {
	  my_error(ER_TABLE_EXISTS_ERROR, MYF(0), new_alias);
	  DBUG_RETURN(TRUE);
        }

        build_table_filename(new_name_buff, sizeof(new_name_buff),
                             new_db, new_name_buff, reg_ext, 0);
        if (!access(new_name_buff, F_OK))
	{
	  /* Table will be closed in do_command() */
	  my_error(ER_TABLE_EXISTS_ERROR, MYF(0), new_alias);
	  goto err;
	}
      }
    }
  }
  else
  {
    new_alias= (lower_case_table_names == 2) ? alias : table_name;
    new_name= table_name;
  }

=======
>>>>>>> 045ddbf0
  old_db_type= table->s->db_type();
  if (!create_info->db_type)
  {
#ifdef WITH_PARTITION_STORAGE_ENGINE
    if (table->part_info &&
        create_info->used_fields & HA_CREATE_USED_ENGINE)
    {
      /*
        This case happens when the user specified
        ENGINE = x where x is a non-existing storage engine
        We set create_info->db_type to default_engine_type
        to ensure we don't change underlying engine type
        due to a erroneously given engine name.
      */
      create_info->db_type= table->part_info->default_engine_type;
    }
    else
#endif
      create_info->db_type= old_db_type;
  }

  if (check_engine(thd, new_name, create_info))
    goto err;
  new_db_type= create_info->db_type;

  if (new_db_type != old_db_type &&
      !table->file->can_switch_engines())
  {
    my_error(ER_ROW_IS_REFERENCED, MYF(0));
    goto err;
  }

  if (create_info->row_type == ROW_TYPE_NOT_USED)
    create_info->row_type= table->s->row_type;

  DBUG_PRINT("info", ("old type: %s  new type: %s",
             ha_resolve_storage_engine_name(old_db_type),
             ha_resolve_storage_engine_name(new_db_type)));
  if (ha_check_storage_engine_flag(old_db_type, HTON_ALTER_NOT_SUPPORTED) ||
      ha_check_storage_engine_flag(new_db_type, HTON_ALTER_NOT_SUPPORTED))
  {
    DBUG_PRINT("info", ("doesn't support alter"));
    my_error(ER_ILLEGAL_HA, MYF(0), table_name);
    goto err;
  }

  thd->proc_info="setup";
  if (!(alter_info->flags & ~(ALTER_RENAME | ALTER_KEYS_ONOFF)) &&
      !table->s->tmp_table) // no need to touch frm
  {
    switch (alter_info->keys_onoff) {
    case LEAVE_AS_IS:
      break;
    case ENABLE:
      /*
        wait_while_table_is_used() ensures that table being altered is
        opened only by this thread and that TABLE::TABLE_SHARE::version
        of TABLE object corresponding to this table is 0.
        The latter guarantees that no DML statement will open this table
        until ALTER TABLE finishes (i.e. until close_thread_tables())
        while the fact that the table is still open gives us protection
        from concurrent DDL statements.
      */
      VOID(pthread_mutex_lock(&LOCK_open));
      wait_while_table_is_used(thd, table, HA_EXTRA_FORCE_REOPEN);
      VOID(pthread_mutex_unlock(&LOCK_open));
      DBUG_EXECUTE_IF("sleep_alter_enable_indexes", my_sleep(6000000););
      error= table->file->enable_indexes(HA_KEY_SWITCH_NONUNIQ_SAVE);
      /* COND_refresh will be signaled in close_thread_tables() */
      break;
    case DISABLE:
      VOID(pthread_mutex_lock(&LOCK_open));
      wait_while_table_is_used(thd, table, HA_EXTRA_FORCE_REOPEN);
      VOID(pthread_mutex_unlock(&LOCK_open));
      error=table->file->disable_indexes(HA_KEY_SWITCH_NONUNIQ_SAVE);
      /* COND_refresh will be signaled in close_thread_tables() */
      break;
    default:
      DBUG_ASSERT(FALSE);
      error= 0;
      break;
    }
    if (error == HA_ERR_WRONG_COMMAND)
    {
      error= 0;
      push_warning_printf(thd, MYSQL_ERROR::WARN_LEVEL_NOTE,
			  ER_ILLEGAL_HA, ER(ER_ILLEGAL_HA),
			  table->alias);
    }

    VOID(pthread_mutex_lock(&LOCK_open));
    /*
      Unlike to the above case close_cached_table() below will remove ALL
      instances of TABLE from table cache (it will also remove table lock
      held by this thread). So to make actual table renaming and writing
      to binlog atomic we have to put them into the same critical section
      protected by LOCK_open mutex. This also removes gap for races between
      access() and mysql_rename_table() calls.
    */

    if (!error && (new_name != table_name || new_db != db))
    {
      thd->proc_info="rename";
      /*
        Then do a 'simple' rename of the table. First we need to close all
        instances of 'source' table.
      */
      close_cached_table(thd, table);
      /*
        Then, we want check once again that target table does not exist.
        Actually the order of these two steps does not matter since
        earlier we took name-lock on the target table, so we do them
        in this particular order only to be consistent with 5.0, in which
        we don't take this name-lock and where this order really matters.
        TODO: Investigate if we need this access() check at all.
      */
      if (!access(new_name_buff,F_OK))
      {
	my_error(ER_TABLE_EXISTS_ERROR, MYF(0), new_name);
	error= -1;
      }
      else
      {
	*fn_ext(new_name)=0;
	if (mysql_rename_table(old_db_type,db,table_name,new_db,new_alias, 0))
	  error= -1;
        else if (Table_triggers_list::change_table_name(thd, db, table_name,
                                                        new_db, new_alias))
        {
          VOID(mysql_rename_table(old_db_type, new_db, new_alias, db,
                                  table_name, 0));
          error= -1;
        }
      }
    }

    if (error == HA_ERR_WRONG_COMMAND)
    {
      error= 0;
      push_warning_printf(thd, MYSQL_ERROR::WARN_LEVEL_NOTE,
			  ER_ILLEGAL_HA, ER(ER_ILLEGAL_HA),
			  table->alias);
    }

    if (!error)
    {
      write_bin_log(thd, TRUE, thd->query, thd->query_length);
      send_ok(thd);
    }
    else if (error > 0)
    {
      table->file->print_error(error, MYF(0));
      error= -1;
    }
    if (name_lock)
      unlink_open_table(thd, name_lock, FALSE);
    VOID(pthread_mutex_unlock(&LOCK_open));
    table_list->table= NULL;                    // For query cache
    query_cache_invalidate3(thd, table_list, 0);
    DBUG_RETURN(error);
  }

  /* We have to do full alter table. */

#ifdef WITH_PARTITION_STORAGE_ENGINE
  if (prep_alter_part_table(thd, table, alter_info, create_info, old_db_type,
                            &partition_changed, &fast_alter_partition))
  {
    goto err;
  }
#endif
  /*
    If the old table had partitions and we are doing ALTER TABLE ...
    engine= <new_engine>, the new table must preserve the original
    partitioning. That means that the new engine is still the
    partitioning engine, not the engine specified in the parser.
    This is discovered  in prep_alter_part_table, which in such case
    updates create_info->db_type.
    Now we need to update the stack copy of create_info->db_type,
    as otherwise we won't be able to correctly move the files of the
    temporary table to the result table files.
  */
  new_db_type= create_info->db_type;

  if (mysql_prepare_alter_table(thd, table, create_info, alter_info))
    goto err;

  set_table_default_charset(thd, create_info, db);


#ifdef WITH_PARTITION_STORAGE_ENGINE
  if (fast_alter_partition)
  {
    DBUG_RETURN(fast_alter_partition_table(thd, table, alter_info,
                                           create_info, table_list,
                                           db, table_name,
                                           fast_alter_partition));
  }
#endif

  if (thd->variables.old_alter_table
      || (table->s->db_type() != create_info->db_type)
#ifdef WITH_PARTITION_STORAGE_ENGINE
      || partition_changed
#endif
     )
    alter_info->build_method= HA_BUILD_OFFLINE;

  if (alter_info->build_method != HA_BUILD_OFFLINE)
  {
    TABLE *altered_table= 0;
    HA_ALTER_INFO ha_alter_info;
    HA_ALTER_FLAGS ha_alter_flags;
    uint table_changes= IS_EQUAL_YES;
    bool need_copy_table= TRUE;
    /* Check how much the tables differ. */
    if (compare_tables(thd, table, alter_info,
                       create_info, order_num,
                       &ha_alter_flags,
                       &ha_alter_info,
                       &table_changes))
    {
      DBUG_RETURN(TRUE);
    }

    /*
      Check if storage engine supports altering the table
      on-line.
    */

#ifndef DBUG_OFF
    {
      char dbug_string[HA_MAX_ALTER_FLAGS+1];
      ha_alter_flags.print(dbug_string);
      DBUG_PRINT("info", ("need_copy_table: %u, table_changes: %u, Real alter_flags:  %s",
                          need_copy_table, table_changes,
                          (char *) dbug_string));
    }
#endif

    /*
      If table is not renamed, changed database and
      some change was detected then check if engine
      can do the change on-line
    */
    if (new_name == table_name && new_db == db &&
        ha_alter_flags.is_set())
    {
      Alter_info tmp_alter_info(*alter_info, thd->mem_root);

      /*
        If no table rename,
        check if table can be altered on-line
      */
      if (!(altered_table= create_altered_table(thd,
                                                table,
                                                new_db,
                                                create_info,
                                                &tmp_alter_info,
                                                !strcmp(db, new_db))))
        goto err;

      switch (table->file->check_if_supported_alter(altered_table,
                                                    create_info,
                                                    &ha_alter_flags,
                                                    table_changes)) {
      case HA_ALTER_SUPPORTED_WAIT_LOCK:
      case HA_ALTER_SUPPORTED_NO_LOCK:
        /*
          @todo: Currently we always acquire an exclusive name
          lock on the table metadata when performing fast or online
          ALTER TABLE. In future we may consider this unnecessary,
          and narrow the scope of the exclusive name lock to only
          cover manipulation with .frms. Storage engine API
          call check_if_supported_alter has provision for this
          already now.
        */
        need_copy_table= FALSE;
        break;
      case HA_ALTER_NOT_SUPPORTED:
        if (alter_info->build_method == HA_BUILD_ONLINE)
        {
          my_error(ER_NOT_SUPPORTED_YET, MYF(0), thd->query);
          goto err;
        }
        need_copy_table= TRUE;
        break;
      case HA_ALTER_ERROR:
      default:
        goto err;
      }
#ifndef DBUG_OFF
      {
        char dbug_string[HA_MAX_ALTER_FLAGS+1];
        ha_alter_flags.print(dbug_string);
        DBUG_PRINT("info", ("need_copy_table: %u, table_changes: %u, Real alter_flags:  %s",
                            need_copy_table, table_changes,
                            (char *) dbug_string));
      }
#endif

    }
    /* TODO need to check if changes can be handled as fast ALTER TABLE */
    if (!altered_table)
      need_copy_table= TRUE;

    if (!need_copy_table)
    {
      error= mysql_fast_or_online_alter_table(thd,
                                              table,
                                              altered_table,
                                              create_info,
                                              &ha_alter_info,
                                              &ha_alter_flags,
                                              alter_info->keys_onoff);
      if (thd->lock)
      {
        mysql_unlock_tables(thd, thd->lock);
        thd->lock=0;
      }
      close_temporary_table(thd, altered_table, 1, 1);

      if (error)
      {
        switch (error) {
        case(-1):
          goto err_with_placeholders;
        default:
          goto err;
        }
      }
      else
      {
        pthread_mutex_lock(&LOCK_open);
        goto end_online;
      }
    }
<<<<<<< HEAD

    if (altered_table)
      close_temporary_table(thd, altered_table, 1, 1);
  }

  my_snprintf(tmp_name, sizeof(tmp_name), "%s-%lx_%lx", tmp_file_prefix,
              current_pid, thd->thread_id);
  /* Safety fix for innodb */
  if (lower_case_table_names)
    my_casedn_str(files_charset_info, tmp_name);


  /* Create a temporary table with the new format */
  error= create_temporary_table(thd, table, new_db, tmp_name, create_info,
                                alter_info, !strcmp(db, new_db));

=======

    if (altered_table)
      close_temporary_table(thd, altered_table, 1, 1);
  }

  my_snprintf(tmp_name, sizeof(tmp_name), "%s-%lx_%lx", tmp_file_prefix,
              current_pid, thd->thread_id);
  /* Safety fix for innodb */
  if (lower_case_table_names)
    my_casedn_str(files_charset_info, tmp_name);


  /* Create a temporary table with the new format */
  if ((error= create_temporary_table(thd, table, new_db, tmp_name, 
                                     create_info, alter_info, 
                                     !strcmp(db, new_db))))
  {
    goto err;
  }

>>>>>>> 045ddbf0
  /* Open the table so we need to copy the data to it. */
  if (table->s->tmp_table)
  {
    TABLE_LIST tbl;
    bzero((void*) &tbl, sizeof(tbl));
    tbl.db= new_db;
    tbl.table_name= tbl.alias= tmp_name;
    /* Table is in thd->temporary_tables */
    new_table= open_table(thd, &tbl, thd->mem_root, (bool*) 0,
                          MYSQL_LOCK_IGNORE_FLUSH);
  }
  else
  {
    char path[FN_REFLEN];
    /* table is a normal table: Create temporary table in same directory */
    build_table_filename(path, sizeof(path), new_db, tmp_name, "",
                         FN_IS_TMP);
    /* Open our intermediate table */
    new_table=open_temporary_table(thd, path, new_db, tmp_name, 0, OTM_OPEN);
  }
  if (!new_table)
    goto err1;

  /* Copy the data if necessary. */
  thd->count_cuted_fields= CHECK_FIELD_WARN;	// calc cuted fields
  thd->cuted_fields=0L;
  thd->proc_info="copy to tmp table";
  copied=deleted=0;
  if (new_table && !(new_table->file->ha_table_flags() & HA_NO_COPY_ON_ALTER))
  {
    /* We don't want update TIMESTAMP fields during ALTER TABLE. */
    new_table->timestamp_field_type= TIMESTAMP_NO_AUTO_SET;
    new_table->next_number_field=new_table->found_next_number_field;
    error= copy_data_between_tables(table, new_table,
                                    alter_info->create_list, ignore,
                                    order_num, order, &copied, &deleted,
                                    alter_info->keys_onoff,
                                    alter_info->error_if_not_empty);
  }
  else
  {
    VOID(pthread_mutex_lock(&LOCK_open));
    wait_while_table_is_used(thd, table, HA_EXTRA_FORCE_REOPEN);
    VOID(pthread_mutex_unlock(&LOCK_open));
    alter_table_manage_keys(table, table->file->indexes_are_disabled(),
                            alter_info->keys_onoff);
    error= ha_commit_stmt(thd);
    if (ha_commit(thd))
      error= 1;
  }
  thd->count_cuted_fields= CHECK_FIELD_IGNORE;

  if (table->s->tmp_table != NO_TMP_TABLE)
  {
    /* We changed a temporary table */
    if (error)
      goto err1;
    /* Close lock if this is a transactional table */
    if (thd->lock)
    {
      mysql_unlock_tables(thd, thd->lock);
      thd->lock=0;
    }
    /* Remove link to old table and rename the new one */
    close_temporary_table(thd, table, 1, 1);
    /* Should pass the 'new_name' as we store table name in the cache */
    if (rename_temporary_table(thd, new_table, new_db, new_name))
      goto err1;
    /* We don't replicate alter table statement on temporary tables */
    if (!thd->current_stmt_binlog_row_based)
      write_bin_log(thd, TRUE, thd->query, thd->query_length);
    goto end_temporary;
  }

  if (new_table)
  {
    /* Close the intermediate table that will be the new table */
    intern_close_table(new_table);
    my_free(new_table,MYF(0));
  }
  VOID(pthread_mutex_lock(&LOCK_open));
  if (error)
  {
    VOID(quick_rm_table(new_db_type, new_db, tmp_name, FN_IS_TMP));
    VOID(pthread_mutex_unlock(&LOCK_open));
    goto err;
  }

  /*
    Data is copied. Now we:
    1) Wait until all other threads close old version of table.
    2) Close instances of table open by this thread and replace them
       with exclusive name-locks.
    3) Rename the old table to a temp name, rename the new one to the
       old name.
    4) If we are under LOCK TABLES and don't do ALTER TABLE ... RENAME
       we reopen new version of table.
    5) Write statement to the binary log.
    6) If we are under LOCK TABLES and do ALTER TABLE ... RENAME we
       remove name-locks from list of open tables and table cache.
    7) If we are not not under LOCK TABLES we rely on close_thread_tables()
       call to remove name-locks from table cache and list of open table.
  */

  thd->proc_info="rename result table";
  my_snprintf(old_name, sizeof(old_name), "%s2-%lx-%lx", tmp_file_prefix,
	      current_pid, thd->thread_id);
  if (lower_case_table_names)
    my_casedn_str(files_charset_info, old_name);

  wait_while_table_is_used(thd, table, HA_EXTRA_PREPARE_FOR_DELETE);
  close_data_files_and_morph_locks(thd, db, table_name);

  error=0;
  save_old_db_type= old_db_type;

  /*
    This leads to the storage engine (SE) not being notified for renames in
    mysql_rename_table(), because we just juggle with the FRM and nothing
    more. If we have an intermediate table, then we notify the SE that
    it should become the actual table. Later, we will recycle the old table.
    However, in case of ALTER TABLE RENAME there might be no intermediate
    table. This is when the old and new tables are compatible, according to
    compare_table(). Then, we need one additional call to
    mysql_rename_table() with flag NO_FRM_RENAME, which does nothing else but
    actual rename in the SE and the FRM is not touched. Note that, if the
    table is renamed and the SE is also changed, then an intermediate table
    is created and the additional call will not take place.
  */
  if (mysql_rename_table(old_db_type, db, table_name, db, old_name,
                         FN_TO_IS_TMP))
  {
    error=1;
    VOID(quick_rm_table(new_db_type, new_db, tmp_name, FN_IS_TMP));
  }
  else if (mysql_rename_table(new_db_type, new_db, tmp_name, new_db,
                              new_alias, FN_FROM_IS_TMP) ||
           (new_name != table_name || new_db != db) && // we also do rename
           Table_triggers_list::change_table_name(thd, db, table_name,
                                                  new_db, new_alias))
  {
    /* Try to get everything back. */
    error=1;
    VOID(quick_rm_table(new_db_type,new_db,new_alias, 0));
    VOID(quick_rm_table(new_db_type, new_db, tmp_name, FN_IS_TMP));
    VOID(mysql_rename_table(old_db_type, db, old_name, db, alias,
                            FN_FROM_IS_TMP));
  }

  if (error)
  {
    /* This shouldn't happen. But let us play it safe. */
    goto err_with_placeholders;
  }

  VOID(quick_rm_table(old_db_type, db, old_name, FN_IS_TMP));

end_online:

  if (thd->locked_tables && new_name == table_name && new_db == db)
  {
    thd->in_lock_tables= 1;
    error= reopen_tables(thd, 1, 0);
    thd->in_lock_tables= 0;
    if (error)
      goto err_with_placeholders;
  }
  VOID(pthread_mutex_unlock(&LOCK_open));

  thd->proc_info="end";

  DBUG_EXECUTE_IF("sleep_alter_before_main_binlog", my_sleep(6000000););

  ha_binlog_log_query(thd, create_info->db_type, LOGCOM_ALTER_TABLE,
                      thd->query, thd->query_length,
                      db, table_name);

  DBUG_ASSERT(!(mysql_bin_log.is_open() &&
                thd->current_stmt_binlog_row_based &&
                (create_info->options & HA_LEX_CREATE_TMP_TABLE)));
  write_bin_log(thd, TRUE, thd->query, thd->query_length);

  if (ha_check_storage_engine_flag(old_db_type, HTON_FLUSH_AFTER_RENAME))
  {
    /*
      For the alter table to be properly flushed to the logs, we
      have to open the new table.  If not, we get a problem on server
      shutdown.
    */
    char path[FN_REFLEN];
    TABLE *t_table;
    build_table_filename(path, sizeof(path), new_db, table_name, "", 0);
    t_table= open_temporary_table(thd, path, new_db, tmp_name, FALSE, OTM_OPEN);
    if (t_table)
    {
      intern_close_table(t_table);
      my_free(t_table, MYF(0));
    }
    else
      sql_print_warning("Could not open table %s.%s after rename\n",
                        new_db,table_name);
    ha_flush_logs(old_db_type);
  }
  table_list->table=0;				// For query cache
  query_cache_invalidate3(thd, table_list, 0);

  if (thd->locked_tables && (new_name != table_name || new_db != db))
  {
    /*
      If are we under LOCK TABLES and did ALTER TABLE with RENAME we need
      to remove placeholders for the old table and for the target table
      from the list of open tables and table cache. If we are not under
      LOCK TABLES we can rely on close_thread_tables() doing this job.
    */
    pthread_mutex_lock(&LOCK_open);
    unlink_open_table(thd, table, FALSE);
    unlink_open_table(thd, name_lock, FALSE);
    pthread_mutex_unlock(&LOCK_open);
  }

end_temporary:
  my_snprintf(tmp_name, sizeof(tmp_name), ER(ER_INSERT_INFO),
	      (ulong) (copied + deleted), (ulong) deleted,
	      (ulong) thd->cuted_fields);
  send_ok(thd, copied + deleted, 0L, tmp_name);
  thd->some_tables_deleted=0;
  DBUG_RETURN(FALSE);

err1:
  if (new_table)
  {
    /* close_temporary_table() frees the new_table pointer. */
    close_temporary_table(thd, new_table, 1, 1);
  }
  else
    VOID(quick_rm_table(new_db_type, new_db, tmp_name, FN_IS_TMP));

err:
  /*
    No default value was provided for a DATE/DATETIME field, the
    current sql_mode doesn't allow the '0000-00-00' value and
    the table to be altered isn't empty.
    Report error here.
  */
  if (alter_info->error_if_not_empty && thd->row_count)
  {
    const char *f_val= 0;
    enum enum_mysql_timestamp_type t_type= MYSQL_TIMESTAMP_DATE;
    switch (alter_info->datetime_field->sql_type)
    {
      case MYSQL_TYPE_DATE:
      case MYSQL_TYPE_NEWDATE:
        f_val= "0000-00-00";
        t_type= MYSQL_TIMESTAMP_DATE;
        break;
      case MYSQL_TYPE_DATETIME:
        f_val= "0000-00-00 00:00:00";
        t_type= MYSQL_TIMESTAMP_DATETIME;
        break;
      default:
        /* Shouldn't get here. */
        DBUG_ASSERT(0);
    }
    bool save_abort_on_warning= thd->abort_on_warning;
    thd->abort_on_warning= TRUE;
    make_truncated_value_warning(thd, MYSQL_ERROR::WARN_LEVEL_ERROR,
                                 f_val, strlength(f_val), t_type,
                                 alter_info->datetime_field->field_name);
    thd->abort_on_warning= save_abort_on_warning;
  }
  if (name_lock)
  {
    pthread_mutex_lock(&LOCK_open);
    unlink_open_table(thd, name_lock, FALSE);
    pthread_mutex_unlock(&LOCK_open);
  }
  DBUG_RETURN(TRUE);

err_with_placeholders:
  /*
    An error happened while we were holding exclusive name-lock on table
    being altered. To be safe under LOCK TABLES we should remove placeholders
    from list of open tables list and table cache.
  */
  unlink_open_table(thd, table, FALSE);
  if (name_lock)
    unlink_open_table(thd, name_lock, FALSE);
  VOID(pthread_mutex_unlock(&LOCK_open));
  DBUG_RETURN(TRUE);
}
/* mysql_alter_table */

static int
copy_data_between_tables(TABLE *from,TABLE *to,
			 List<Create_field> &create,
                         bool ignore,
			 uint order_num, ORDER *order,
			 ha_rows *copied,
			 ha_rows *deleted,
                         enum enum_enable_or_disable keys_onoff,
                         bool error_if_not_empty)
{
  int error;
  Copy_field *copy,*copy_end;
  ulong found_count,delete_count;
  THD *thd= current_thd;
  uint length= 0;
  SORT_FIELD *sortorder;
  READ_RECORD info;
  TABLE_LIST   tables;
  List<Item>   fields;
  List<Item>   all_fields;
  ha_rows examined_rows;
  bool auto_increment_field_copied= 0;
  ulong save_sql_mode;
  ulonglong prev_insert_id;
  DBUG_ENTER("copy_data_between_tables");

  /*
    Turn off recovery logging since rollback of an alter table is to
    delete the new table so there is no need to log the changes to it.
    
    This needs to be done before external_lock
  */
  error= ha_enable_transaction(thd, FALSE);
  if (error)
    DBUG_RETURN(-1);
  
  if (!(copy= new Copy_field[to->s->fields]))
    DBUG_RETURN(-1);				/* purecov: inspected */

  if (to->file->ha_external_lock(thd, F_WRLCK))
    DBUG_RETURN(-1);

  /* We need external lock before we can disable/enable keys */
  alter_table_manage_keys(to, from->file->indexes_are_disabled(), keys_onoff);

  /* We can abort alter table for any table type */
  thd->abort_on_warning= !ignore && test(thd->variables.sql_mode &
                                         (MODE_STRICT_TRANS_TABLES |
                                          MODE_STRICT_ALL_TABLES));

  from->file->info(HA_STATUS_VARIABLE);
  to->file->ha_start_bulk_insert(from->file->stats.records);

  save_sql_mode= thd->variables.sql_mode;

  List_iterator<Create_field> it(create);
  Create_field *def;
  copy_end=copy;
  for (Field **ptr=to->field ; *ptr ; ptr++)
  {
    def=it++;
    if (def->field)
    {
      if (*ptr == to->next_number_field)
      {
        auto_increment_field_copied= TRUE;
        /*
          If we are going to copy contents of one auto_increment column to
          another auto_increment column it is sensible to preserve zeroes.
          This condition also covers case when we are don't actually alter
          auto_increment column.
        */
        if (def->field == from->found_next_number_field)
          thd->variables.sql_mode|= MODE_NO_AUTO_VALUE_ON_ZERO;
      }
      (copy_end++)->set(*ptr,def->field,0);
    }

  }

  found_count=delete_count=0;

  if (order)
  {
    from->sort.io_cache=(IO_CACHE*) my_malloc(sizeof(IO_CACHE),
					      MYF(MY_FAE | MY_ZEROFILL));
    bzero((char*) &tables,sizeof(tables));
    tables.table= from;
    tables.alias= tables.table_name= from->s->table_name.str;
    tables.db=    from->s->db.str;
    error=1;

    if (thd->lex->select_lex.setup_ref_array(thd, order_num) ||
	setup_order(thd, thd->lex->select_lex.ref_pointer_array,
		    &tables, fields, all_fields, order) ||
	!(sortorder=make_unireg_sortorder(order, &length, NULL)) ||
	(from->sort.found_records = filesort(thd, from, sortorder, length,
					     (SQL_SELECT *) 0, HA_POS_ERROR, 1,
					     &examined_rows)) ==
	HA_POS_ERROR)
      goto err;
  };

  /* Tell handler that we have values for all columns in the to table */
  to->use_all_columns();
  init_read_record(&info, thd, from, (SQL_SELECT *) 0, 1,1);
  if (ignore)
    to->file->extra(HA_EXTRA_IGNORE_DUP_KEY);
  thd->row_count= 0;
  restore_record(to, s->default_values);        // Create empty record
  while (!(error=info.read_record(&info)))
  {
    if (thd->killed)
    {
      thd->send_kill_message();
      error= 1;
      break;
    }
    thd->row_count++;
    /* Return error if source table isn't empty. */
    if (error_if_not_empty)
    {
      error= 1;
      break;
    }
    if (to->next_number_field)
    {
      if (auto_increment_field_copied)
        to->auto_increment_field_not_null= TRUE;
      else
        to->next_number_field->reset();
    }
    
    for (Copy_field *copy_ptr=copy ; copy_ptr != copy_end ; copy_ptr++)
    {
      copy_ptr->do_copy(copy_ptr);
    }
    prev_insert_id= to->file->next_insert_id;
    error=to->file->write_row(to->record[0]);
    to->auto_increment_field_not_null= FALSE;
    if (error)
    {
      if (!ignore ||
          to->file->is_fatal_error(error, HA_CHECK_DUP))
      {
         if (!to->file->is_fatal_error(error, HA_CHECK_DUP))
         {
           uint key_nr= to->file->get_dup_key(error);
           if ((int) key_nr >= 0)
           {
             const char *err_msg= ER(ER_DUP_ENTRY_WITH_KEY_NAME);
             if (key_nr == 0 &&
                 (to->key_info[0].key_part[0].field->flags &
                  AUTO_INCREMENT_FLAG))
               err_msg= ER(ER_DUP_ENTRY_AUTOINCREMENT_CASE);
             to->file->print_keydup_error(key_nr, err_msg);
             break;
           }
         }

	to->file->print_error(error,MYF(0));
	break;
      }
      to->file->restore_auto_increment(prev_insert_id);
      delete_count++;
    }
    else
      found_count++;
  }
  end_read_record(&info);
  free_io_cache(from);
  delete [] copy;				// This is never 0

  if (to->file->ha_end_bulk_insert() && error <= 0)
  {
    to->file->print_error(my_errno,MYF(0));
    error=1;
  }
  to->file->extra(HA_EXTRA_NO_IGNORE_DUP_KEY);

  if (ha_enable_transaction(thd, TRUE))
  {
    error= 1;
    goto err;
  }
  
  /*
    Ensure that the new table is saved properly to disk so that we
    can do a rename
  */
  if (ha_commit_stmt(thd))
    error=1;
  if (ha_commit(thd))
    error=1;

 err:
  thd->variables.sql_mode= save_sql_mode;
  thd->abort_on_warning= 0;
  free_io_cache(from);
  *copied= found_count;
  *deleted=delete_count;
  to->file->ha_release_auto_increment();
  if (to->file->ha_external_lock(thd,F_UNLCK))
    error=1;
  DBUG_RETURN(error > 0 ? -1 : 0);
}


/*
  Recreates tables by calling mysql_alter_table().

  SYNOPSIS
    mysql_recreate_table()
    thd			Thread handler
    tables		Tables to recreate

 RETURN
    Like mysql_alter_table().
*/
bool mysql_recreate_table(THD *thd, TABLE_LIST *table_list)
{
  HA_CREATE_INFO create_info;
  Alter_info alter_info;

  DBUG_ENTER("mysql_recreate_table");

  bzero((char*) &create_info, sizeof(create_info));
  create_info.db_type= 0;
  create_info.row_type=ROW_TYPE_NOT_USED;
  create_info.default_table_charset=default_charset_info;
  /* Force alter table to recreate table */
  alter_info.flags= (ALTER_CHANGE_COLUMN | ALTER_RECREATE);
  DBUG_RETURN(mysql_alter_table(thd, NullS, NullS, &create_info,
                                table_list, &alter_info, 0,
                                (ORDER *) 0, 0));
}


bool mysql_checksum_table(THD *thd, TABLE_LIST *tables,
                          HA_CHECK_OPT *check_opt)
{
  TABLE_LIST *table;
  List<Item> field_list;
  Item *item;
  Protocol *protocol= thd->protocol;
  DBUG_ENTER("mysql_checksum_table");

  field_list.push_back(item = new Item_empty_string("Table", NAME_LEN*2));
  item->maybe_null= 1;
  field_list.push_back(item= new Item_int("Checksum", (longlong) 1,
                                          MY_INT64_NUM_DECIMAL_DIGITS));
  item->maybe_null= 1;
  if (protocol->send_fields(&field_list,
                            Protocol::SEND_NUM_ROWS | Protocol::SEND_EOF))
    DBUG_RETURN(TRUE);

  for (table= tables; table; table= table->next_local)
  {
    char table_name[NAME_LEN*2+2];
    TABLE *t;

    strxmov(table_name, table->db ,".", table->table_name, NullS);

    t= table->table= open_ltable(thd, table, TL_READ, 0);
    thd->clear_error();			// these errors shouldn't get client

    protocol->prepare_for_resend();
    protocol->store(table_name, system_charset_info);

    if (!t)
    {
      /* Table didn't exist */
      protocol->store_null();
      thd->clear_error();
    }
    else
    {
      if (t->file->ha_table_flags() & HA_HAS_CHECKSUM &&
	  !(check_opt->flags & T_EXTEND))
	protocol->store((ulonglong)t->file->checksum());
      else if (!(t->file->ha_table_flags() & HA_HAS_CHECKSUM) &&
	       (check_opt->flags & T_QUICK))
	protocol->store_null();
      else
      {
	/* calculating table's checksum */
	ha_checksum crc= 0;
        uchar null_mask=256 -  (1 << t->s->last_null_bit_pos);

        t->use_all_columns();

	if (t->file->ha_rnd_init(1))
	  protocol->store_null();
	else
	{
	  for (;;)
	  {
	    ha_checksum row_crc= 0;
            int error= t->file->rnd_next(t->record[0]);
            if (unlikely(error))
            {
              if (error == HA_ERR_RECORD_DELETED)
                continue;
              break;
            }
	    if (t->s->null_bytes)
            {
              /* fix undefined null bits */
              t->record[0][t->s->null_bytes-1] |= null_mask;
              if (!(t->s->db_create_options & HA_OPTION_PACK_RECORD))
                t->record[0][0] |= 1;

	      row_crc= my_checksum(row_crc, t->record[0], t->s->null_bytes);
            }

	    for (uint i= 0; i < t->s->fields; i++ )
	    {
	      Field *f= t->field[i];
	      if ((f->type() == MYSQL_TYPE_BLOB) ||
                  (f->type() == MYSQL_TYPE_VARCHAR))
	      {
		String tmp;
		f->val_str(&tmp);
		row_crc= my_checksum(row_crc, (uchar*) tmp.ptr(), tmp.length());
	      }
	      else
		row_crc= my_checksum(row_crc, f->ptr,
				     f->pack_length());
	    }

	    crc+= row_crc;
	  }
	  protocol->store((ulonglong)crc);
          t->file->ha_rnd_end();
	}
      }
      thd->clear_error();
      close_thread_tables(thd);
      table->table=0;				// For query cache
    }
    if (protocol->write())
      goto err;
  }

  send_eof(thd);
  DBUG_RETURN(FALSE);

 err:
  close_thread_tables(thd);			// Shouldn't be needed
  if (table)
    table->table=0;
  DBUG_RETURN(TRUE);
}

static bool check_engine(THD *thd, const char *table_name,
                         HA_CREATE_INFO *create_info)
{
  handlerton **new_engine= &create_info->db_type;
  handlerton *req_engine= *new_engine;
  bool no_substitution=
        test(thd->variables.sql_mode & MODE_NO_ENGINE_SUBSTITUTION);
  if (!(*new_engine= ha_checktype(thd, ha_legacy_type(req_engine),
                                  no_substitution, 1)))
    return TRUE;

  if (req_engine && req_engine != *new_engine)
  {
    push_warning_printf(thd, MYSQL_ERROR::WARN_LEVEL_NOTE,
                       ER_WARN_USING_OTHER_HANDLER,
                       ER(ER_WARN_USING_OTHER_HANDLER),
                       ha_resolve_storage_engine_name(*new_engine),
                       table_name);
  }
  if (create_info->options & HA_LEX_CREATE_TMP_TABLE &&
      ha_check_storage_engine_flag(*new_engine, HTON_TEMPORARY_NOT_SUPPORTED))
  {
    if (create_info->used_fields & HA_CREATE_USED_ENGINE)
    {
      my_error(ER_ILLEGAL_HA_CREATE_OPTION, MYF(0),
               ha_resolve_storage_engine_name(*new_engine), "TEMPORARY");
      *new_engine= 0;
      return TRUE;
    }
    *new_engine= myisam_hton;
  }
  return FALSE;
}<|MERGE_RESOLUTION|>--- conflicted
+++ resolved
@@ -5451,10 +5451,13 @@
     my_casedn_str(files_charset_info, tmp_name);
   altered_create_info.options&= ~HA_LEX_CREATE_TMP_TABLE;
   altered_create_info.frm_only= 1;
-<<<<<<< HEAD
-  error= create_temporary_table(thd, table, new_db, tmp_name,
-                                &altered_create_info,
-                                alter_info, db_change);
+  if ((error= create_temporary_table(thd, table, new_db, tmp_name,
+                                     &altered_create_info,
+                                     alter_info, db_change)))
+  {
+    DBUG_PRINT("info", ("Error %u while creating temporary table", error));
+    DBUG_RETURN(NULL);
+  };
 
   build_table_filename(path, sizeof(path), new_db, tmp_name, "",
                        FN_IS_TMP);
@@ -5469,29 +5472,6 @@
 /*
   Perform a fast or on-line alter table
 
-=======
-  if ((error= create_temporary_table(thd, table, new_db, tmp_name,
-                                     &altered_create_info,
-                                     alter_info, db_change)))
-  {
-    DBUG_PRINT("info", ("Error %u while creating temporary table", error));
-    DBUG_RETURN(NULL);
-  };
-
-  build_table_filename(path, sizeof(path), new_db, tmp_name, "",
-                       FN_IS_TMP);
-  altered_table= open_temporary_table(thd, path, new_db, tmp_name, 1,
-                                      OTM_ALTER);
-  DBUG_RETURN(altered_table);
-
-  DBUG_RETURN(NULL);
-}
-
-
-/*
-  Perform a fast or on-line alter table
-
->>>>>>> 045ddbf0
   SYNOPSIS
     mysql_fast_or_online_alter_table()
       thd              Thread handle
@@ -6037,7 +6017,6 @@
 
 /*
   Alter table
-<<<<<<< HEAD
 
   SYNOPSIS
     mysql_alter_table()
@@ -6221,190 +6200,6 @@
     pthread_mutex_unlock(&LOCK_open);
     start_waiting_global_read_lock(thd);
     DBUG_RETURN(error);
-=======
-
-  SYNOPSIS
-    mysql_alter_table()
-      thd              Thread handle
-      new_db           If there is a RENAME clause
-      new_name         If there is a RENAME clause
-      create_info      Information from the parsing phase about new
-                       table properties.
-      table_list       The table to change.
-      alter_info       Lists of fields, keys to be changed, added
-                       or dropped.
-      order_num        How many ORDER BY fields has been specified.
-      order            List of fields to ORDER BY.
-      ignore           Whether we have ALTER IGNORE TABLE
-
-  DESCRIPTION
-    This is a veery long function and is everything but the kitchen sink :)
-    It is used to alter a table and not only by ALTER TABLE but also
-    CREATE|DROP INDEX are mapped on this function.
-
-    When the ALTER TABLE statement just does a RENAME or ENABLE|DISABLE KEYS,
-    or both, then this function short cuts its operation by renaming
-    the table and/or enabling/disabling the keys. In this case, the FRM is
-    not changed, directly by mysql_alter_table. However, if there is a
-    RENAME + change of a field, or an index, the short cut is not used.
-    See how `create_list` is used to generate the new FRM regarding the
-    structure of the fields. The same is done for the indices of the table.
-
-    Important is the fact, that this function tries to do as little work as
-    possible, by finding out whether a intermediate table is needed to copy
-    data into and when finishing the altering to use it as the original table.
-    For this reason the function compare_tables() is called, which decides
-    based on all kind of data how similar are the new and the original
-    tables.
-
-  RETURN VALUES
-    FALSE  OK
-    TRUE   Error
-*/
-
-bool mysql_alter_table(THD *thd,char *new_db, char *new_name,
-                       HA_CREATE_INFO *create_info,
-                       TABLE_LIST *table_list,
-                       Alter_info *alter_info,
-                       uint order_num, ORDER *order, bool ignore)
-{
-  TABLE *table, *new_table=0, *name_lock= 0;;
-  int error= 0;
-  char tmp_name[80],old_name[32],new_name_buff[FN_REFLEN];
-  char new_alias_buff[FN_REFLEN], *table_name, *db, *new_alias, *alias;
-  char path[FN_REFLEN];
-  ha_rows copied= 0,deleted= 0;
-  handlerton *old_db_type, *new_db_type, *save_old_db_type;
-  legacy_db_type table_type;
-  frm_type_enum frm_type;
-#ifdef WITH_PARTITION_STORAGE_ENGINE
-  uint fast_alter_partition= 0;
-  bool partition_changed= FALSE;
-#endif
-  DBUG_ENTER("mysql_alter_table");
-
-  /*
-    Check if we attempt to alter mysql.slow_log or
-    mysql.general_log table and return an error if
-    it is the case.
-    TODO: this design is obsolete and will be removed.
-  */
-  if (table_list && table_list->db && table_list->table_name)
-  {
-    int table_kind= 0;
-
-    table_kind= check_if_log_table(table_list->db_length, table_list->db,
-                                   table_list->table_name_length,
-                                   table_list->table_name, 0);
-
-    if (table_kind)
-    {
-      /* Disable alter of enabled log tables */
-      if (logger.is_log_table_enabled(table_kind))
-      {
-        my_error(ER_BAD_LOG_STATEMENT, MYF(0), "ALTER");
-        DBUG_RETURN(TRUE);
-      }
-
-      /* Disable alter of log tables to unsupported engine */
-      if ((create_info->used_fields & HA_CREATE_USED_ENGINE) &&
-          (!create_info->db_type || /* unknown engine */
-           !(create_info->db_type->flags & HTON_SUPPORT_LOG_TABLES)))
-      {
-        my_error(ER_UNSUPORTED_LOG_ENGINE, MYF(0));
-        DBUG_RETURN(TRUE);
-      }
-
-#ifdef WITH_PARTITION_STORAGE_ENGINE
-      if (alter_info->flags & ALTER_PARTITION)
-      {
-        my_error(ER_WRONG_USAGE, MYF(0), "PARTITION", "log table");
-        DBUG_RETURN(TRUE);
-      }
-#endif
-    }
-  }
-
-  /*
-    Assign variables table_name, new_name, db, new_db, path
-    to simplify further comparisons: we want to see if it's a RENAME
-    later just by comparing the pointers, avoiding the need for strcmp.
-  */
-  thd->proc_info="init";
-  table_name=table_list->table_name;
-  alias= (lower_case_table_names == 2) ? table_list->alias : table_name;
-  db=table_list->db;
-  if (!new_db || !my_strcasecmp(table_alias_charset, new_db, db))
-    new_db= db;
-  build_table_filename(path, sizeof(path), db, table_name, "", 0);
-
-
-  mysql_ha_flush(thd, table_list, MYSQL_HA_CLOSE_FINAL, FALSE);
-
-  /* DISCARD/IMPORT TABLESPACE is always alone in an ALTER TABLE */
-  if (alter_info->tablespace_op != NO_TABLESPACE_OP)
-    /* Conditionally writes to binlog. */
-    DBUG_RETURN(mysql_discard_or_import_tablespace(thd,table_list,
-						   alter_info->tablespace_op));
-  strxnmov(new_name_buff, sizeof (new_name_buff) - 1, mysql_data_home, "/", db, 
-           "/", table_name, reg_ext, NullS);
-  (void) unpack_filename(new_name_buff, new_name_buff);
-  /*
-    If this is just a rename of a view, short cut to the
-    following scenario: 1) lock LOCK_open 2) do a RENAME
-    2) unlock LOCK_open.
-    This is a copy-paste added to make sure
-    ALTER (sic:) TABLE .. RENAME works for views. ALTER VIEW is handled
-    as an independent branch in mysql_execute_command. The need
-    for a copy-paste arose because the main code flow of ALTER TABLE
-    ... RENAME tries to use open_ltable, which does not work for views
-    (open_ltable was never modified to merge table lists of child tables
-    into the main table list, like open_tables does).
-    This code is wrong and will be removed, please do not copy.
-  */
-  frm_type= mysql_frm_type(thd, new_name_buff, &table_type);
-  /* Rename a view */
-  /* Sic: there is a race here */
-  if (frm_type == FRMTYPE_VIEW && !(alter_info->flags & ~ALTER_RENAME))
-  {
-    /*
-      Avoid problems with a rename on a table that we have locked or
-      if the user is trying to to do this in a transcation context
-    */
-
-    if (thd->locked_tables || thd->active_transaction())
-    {
-      my_message(ER_LOCK_OR_ACTIVE_TRANSACTION,
-                 ER(ER_LOCK_OR_ACTIVE_TRANSACTION), MYF(0));
-      DBUG_RETURN(TRUE);
-    }
-
-    if (wait_if_global_read_lock(thd,0,1))
-      DBUG_RETURN(TRUE);
-    VOID(pthread_mutex_lock(&LOCK_open));
-    if (lock_table_names(thd, table_list))
-    {
-      error= 1;
-      goto view_err;
-    }
-    
-    if (!do_rename(thd, table_list, new_db, new_name, new_name, 1))
-    {
-      if (mysql_bin_log.is_open())
-      {
-        thd->clear_error();
-        Query_log_event qinfo(thd, thd->query, thd->query_length, 0, FALSE);
-        mysql_bin_log.write(&qinfo);
-      }
-      send_ok(thd);
-    }
-
-    unlock_table_names(thd, table_list, (TABLE_LIST*) 0);
-
-view_err:
-    pthread_mutex_unlock(&LOCK_open);
-    start_waiting_global_read_lock(thd);
-    DBUG_RETURN(error);
   }
   if (!(table=open_ltable(thd, table_list, TL_WRITE_ALLOW_READ, 0)))
     DBUG_RETURN(TRUE);
@@ -6469,76 +6264,8 @@
   {
     new_alias= (lower_case_table_names == 2) ? alias : table_name;
     new_name= table_name;
->>>>>>> 045ddbf0
-  }
-  if (!(table=open_ltable(thd, table_list, TL_WRITE_ALLOW_READ, 0)))
-    DBUG_RETURN(TRUE);
-  table->use_all_columns();
-
-<<<<<<< HEAD
-  /* Check that we are not trying to rename to an existing table */
-  if (new_name)
-  {
-    DBUG_PRINT("info", ("new_db.new_name: '%s'.'%s'", new_db, new_name));
-    strmov(new_name_buff,new_name);
-    strmov(new_alias= new_alias_buff, new_name);
-    if (lower_case_table_names)
-    {
-      if (lower_case_table_names != 2)
-      {
-	my_casedn_str(files_charset_info, new_name_buff);
-	new_alias= new_name;			// Create lower case table name
-      }
-      my_casedn_str(files_charset_info, new_name);
-    }
-    if (new_db == db &&
-	!my_strcasecmp(table_alias_charset, new_name_buff, table_name))
-    {
-      /*
-	Source and destination table names are equal: make later check
-	easier.
-      */
-      new_alias= new_name= table_name;
-    }
-    else
-    {
-      if (table->s->tmp_table != NO_TMP_TABLE)
-      {
-	if (find_temporary_table(thd,new_db,new_name_buff))
-	{
-	  my_error(ER_TABLE_EXISTS_ERROR, MYF(0), new_name_buff);
-	  DBUG_RETURN(TRUE);
-	}
-      }
-      else
-      {
-        if (lock_table_name_if_not_cached(thd, new_db, new_name, &name_lock))
-          DBUG_RETURN(TRUE);
-        if (!name_lock)
-        {
-	  my_error(ER_TABLE_EXISTS_ERROR, MYF(0), new_alias);
-	  DBUG_RETURN(TRUE);
-        }
-
-        build_table_filename(new_name_buff, sizeof(new_name_buff),
-                             new_db, new_name_buff, reg_ext, 0);
-        if (!access(new_name_buff, F_OK))
-	{
-	  /* Table will be closed in do_command() */
-	  my_error(ER_TABLE_EXISTS_ERROR, MYF(0), new_alias);
-	  goto err;
-	}
-      }
-    }
-  }
-  else
-  {
-    new_alias= (lower_case_table_names == 2) ? alias : table_name;
-    new_name= table_name;
-  }
-
-=======
->>>>>>> 045ddbf0
+  }
+
   old_db_type= table->s->db_type();
   if (!create_info->db_type)
   {
@@ -6876,7 +6603,6 @@
         goto end_online;
       }
     }
-<<<<<<< HEAD
 
     if (altered_table)
       close_temporary_table(thd, altered_table, 1, 1);
@@ -6890,23 +6616,6 @@
 
 
   /* Create a temporary table with the new format */
-  error= create_temporary_table(thd, table, new_db, tmp_name, create_info,
-                                alter_info, !strcmp(db, new_db));
-
-=======
-
-    if (altered_table)
-      close_temporary_table(thd, altered_table, 1, 1);
-  }
-
-  my_snprintf(tmp_name, sizeof(tmp_name), "%s-%lx_%lx", tmp_file_prefix,
-              current_pid, thd->thread_id);
-  /* Safety fix for innodb */
-  if (lower_case_table_names)
-    my_casedn_str(files_charset_info, tmp_name);
-
-
-  /* Create a temporary table with the new format */
   if ((error= create_temporary_table(thd, table, new_db, tmp_name, 
                                      create_info, alter_info, 
                                      !strcmp(db, new_db))))
@@ -6914,7 +6623,6 @@
     goto err;
   }
 
->>>>>>> 045ddbf0
   /* Open the table so we need to copy the data to it. */
   if (table->s->tmp_table)
   {
