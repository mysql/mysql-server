/* Copyright (C) 2000-2003 MySQL AB

   This program is free software; you can redistribute it and/or modify
   it under the terms of the GNU General Public License as published by
   the Free Software Foundation; either version 2 of the License, or
   (at your option) any later version.

   This program is distributed in the hope that it will be useful,
   but WITHOUT ANY WARRANTY; without even the implied warranty of
   MERCHANTABILITY or FITNESS FOR A PARTICULAR PURPOSE.  See the
   GNU General Public License for more details.

   You should have received a copy of the GNU General Public License
   along with this program; if not, write to the Free Software
   Foundation, Inc., 59 Temple Place, Suite 330, Boston, MA  02111-1307  USA */

/*
  Low level functions for storing data to be send to the MySQL client
  The actual communction is handled by the net_xxx functions in net_serv.cc
*/

#ifdef USE_PRAGMA_IMPLEMENTATION
#pragma implementation				// gcc: Class implementation
#endif

#include "mysql_priv.h"
#include "sp_rcontext.h"
#include <stdarg.h>

static const unsigned int PACKET_BUFFER_EXTRA_ALLOC= 1024;
static void write_eof_packet(THD *thd, NET *net);
void net_send_error_packet(THD *thd, uint sql_errno, const char *err);

#ifndef EMBEDDED_LIBRARY
bool Protocol::net_store_data(const char *from, uint length)
#else
bool Protocol_prep::net_store_data(const char *from, uint length)
#endif
{
  ulong packet_length=packet->length();
  /* 
     The +9 comes from that strings of length longer than 16M require
     9 bytes to be stored (see net_store_length).
  */
  if (packet_length+9+length > packet->alloced_length() &&
      packet->realloc(packet_length+9+length))
    return 1;
  char *to=(char*) net_store_length((char*) packet->ptr()+packet_length,
				    length);
  memcpy(to,from,length);
  packet->length((uint) (to+length-packet->ptr()));
  return 0;
}


/*
   Send a error string to client

   Design note:

   net_printf_error and net_send_error are low-level functions
   that shall be used only when a new connection is being
   established or at server startup.
   For SIGNAL/RESIGNAL and GET DIAGNOSTICS functionality it's
   critical that every error that can be intercepted is issued in one
   place only, my_message_sql.
*/
void net_send_error(THD *thd, uint sql_errno, const char *err)
{
  NET *net= &thd->net;
  bool generate_warning= thd->killed != THD::KILL_CONNECTION;
  DBUG_ENTER("net_send_error");
  DBUG_PRINT("enter",("sql_errno: %d  err: %s", sql_errno,
		      err ? err : net->last_error[0] ?
		      net->last_error : "NULL"));

  DBUG_ASSERT(!thd->spcont);

  if (net && net->no_send_error)
  {
    thd->clear_error();
    DBUG_PRINT("info", ("sending error messages prohibited"));
    DBUG_VOID_RETURN;
  }

  thd->query_error=  1; // needed to catch query errors during replication
  if (!err)
  {
    if (sql_errno)
      err=ER(sql_errno);
    else
    {
      if ((err=net->last_error)[0])
      {
	sql_errno=net->last_errno;
        generate_warning= 0;            // This warning has already been given
      }
      else
      {
	sql_errno=ER_UNKNOWN_ERROR;
	err=ER(sql_errno);	 /* purecov: inspected */
      }
    }
  }

  if (generate_warning)
  {
    /* Error that we have not got with my_error() */
    push_warning(thd, MYSQL_ERROR::WARN_LEVEL_ERROR, sql_errno, err);
  }

  net_send_error_packet(thd, sql_errno, err);

  thd->is_fatal_error=0;			// Error message is given
  thd->net.report_error= 0;

  /* Abort multi-result sets */
  thd->server_status&= ~SERVER_MORE_RESULTS_EXISTS;
  DBUG_VOID_RETURN;
}

/*
   Write error package and flush to client
   It's a little too low level, but I don't want to use another buffer for
   this

   Design note:

   net_printf_error and net_send_error are low-level functions
   that shall be used only when a new connection is being
   established or at server startup.
   For SIGNAL/RESIGNAL and GET DIAGNOSTICS functionality it's
   critical that every error that can be intercepted is issued in one
   place only, my_message_sql.
*/

void
net_printf_error(THD *thd, uint errcode, ...)
{
  va_list args;
  uint length,offset;
  const char *format;
#ifndef EMBEDDED_LIBRARY
  const char *text_pos;
  int head_length= NET_HEADER_SIZE;
#else
  char text_pos[1024];
#endif
  NET *net= &thd->net;

  DBUG_ENTER("net_printf_error");
  DBUG_PRINT("enter",("message: %u",errcode));

  DBUG_ASSERT(!thd->spcont);

  if (net && net->no_send_error)
  {
    thd->clear_error();
    DBUG_PRINT("info", ("sending error messages prohibited"));
    DBUG_VOID_RETURN;
  }

  thd->query_error=  1; // needed to catch query errors during replication
#ifndef EMBEDDED_LIBRARY
  query_cache_abort(net);	// Safety
#endif
  va_start(args,errcode);
  /*
    The following is needed to make net_printf_error() work with 0 argument
    for errorcode and use the argument after that as the format string. This
    is useful for rare errors that are not worth the hassle to put in
    errmsg.sys, but at the same time, the message is not fixed text
  */
  if (errcode)
    format= ER(errcode);
  else
  {
    format=va_arg(args,char*);
    errcode= ER_UNKNOWN_ERROR;
  }
  offset= (net->return_errno ?
	   ((thd->client_capabilities & CLIENT_PROTOCOL_41) ?
	    2+SQLSTATE_LENGTH+1 : 2) : 0);
#ifndef EMBEDDED_LIBRARY
  text_pos=(char*) net->buff + head_length + offset + 1;
  length= (uint) ((char*)net->buff_end - text_pos);
#else
  length=sizeof(text_pos)-1;
#endif
  length=my_vsnprintf(my_const_cast(char*) (text_pos),
                      min(length, sizeof(net->last_error)),
                      format,args);
  va_end(args);

  /* Replication slave relies on net->last_* to see if there was error */
  net->last_errno= errcode;
  strmake(net->last_error, text_pos, sizeof(net->last_error)-1);

#ifndef EMBEDDED_LIBRARY
  if (net->vio == 0)
  {
    if (thd->bootstrap)
    {
      /*
	In bootstrap it's ok to print on stderr
	This may also happen when we get an error from a slave thread
      */
      fprintf(stderr,"ERROR: %d  %s\n",errcode,text_pos);
      thd->fatal_error();
    }
    DBUG_VOID_RETURN;
  }

  int3store(net->buff,length+1+offset);
  net->buff[3]= (net->compress) ? 0 : (uchar) (net->pkt_nr++);
  net->buff[head_length]=(uchar) 255;		// Error package
  if (offset)
  {
    uchar *pos= net->buff+head_length+1;
    int2store(pos, errcode);
    if (thd->client_capabilities & CLIENT_PROTOCOL_41)
    {
      pos[2]= '#';      /* To make the protocol backward compatible */
      memcpy(pos+3, mysql_errno_to_sqlstate(errcode), SQLSTATE_LENGTH);
    }
  }
  VOID(net_real_write(net,(char*) net->buff,length+head_length+1+offset));
#else
  net->last_errno= errcode;
  strmake(net->last_error, text_pos, length);
  strmake(net->sqlstate, mysql_errno_to_sqlstate(errcode), SQLSTATE_LENGTH);
#endif
  if (thd->killed != THD::KILL_CONNECTION)
    push_warning(thd, MYSQL_ERROR::WARN_LEVEL_ERROR, errcode,
                 text_pos ? text_pos : ER(errcode));
  thd->is_fatal_error=0;			// Error message is given
  DBUG_VOID_RETURN;
}

/*
  Return ok to the client.

  SYNOPSIS
    send_ok()
    thd			Thread handler
    affected_rows	Number of rows changed by statement
    id			Auto_increment id for first row (if used)
    message		Message to send to the client (Used by mysql_status)

  DESCRIPTION
    The ok packet has the following structure

    0			Marker (1 byte)
    affected_rows	Stored in 1-9 bytes
    id			Stored in 1-9 bytes
    server_status	Copy of thd->server_status;  Can be used by client
			to check if we are inside an transaction
			New in 4.0 protocol
    warning_count	Stored in 2 bytes; New in 4.1 protocol
    message		Stored as packed length (1-9 bytes) + message
			Is not stored if no message

   If net->no_send_ok return without sending packet
*/    

#ifndef EMBEDDED_LIBRARY
void
send_ok(THD *thd, ha_rows affected_rows, ulonglong id, const char *message)
{
  NET *net= &thd->net;
  char buff[MYSQL_ERRMSG_SIZE+10],*pos;
  DBUG_ENTER("send_ok");

  if (net->no_send_ok || !net->vio)	// hack for re-parsing queries
  {
    DBUG_PRINT("info", ("no send ok: %s, vio present: %s",
                        (net->no_send_ok ? "YES" : "NO"),
                        (net->vio ? "YES" : "NO")));
    DBUG_VOID_RETURN;
  }

  buff[0]=0;					// No fields
  pos=net_store_length(buff+1,affected_rows);
  pos=net_store_length(pos, id);
  if (thd->client_capabilities & CLIENT_PROTOCOL_41)
  {
    DBUG_PRINT("info",
	       ("affected_rows: %lu  id: %lu  status: %u  warning_count: %u",
		(ulong) affected_rows,		
		(ulong) id,
		(uint) (thd->server_status & 0xffff),
		(uint) thd->total_warn_count));
    int2store(pos,thd->server_status);
    pos+=2;

    /* We can only return up to 65535 warnings in two bytes */
    uint tmp= min(thd->total_warn_count, 65535);
    int2store(pos, tmp);
    pos+= 2;
  }
  else if (net->return_status)			// For 4.0 protocol
  {
    int2store(pos,thd->server_status);
    pos+=2;
  }
  if (message)
    pos=net_store_data((char*) pos, message, strlen(message));
  VOID(my_net_write(net,buff,(uint) (pos-buff)));
  VOID(net_flush(net));
  /* We can't anymore send an error to the client */
  thd->net.report_error= 0;
  thd->net.no_send_error= 1;
  DBUG_PRINT("info", ("OK sent, so no more error sending allowed"));

  DBUG_VOID_RETURN;
}

static char eof_buff[1]= { (char) 254 };        /* Marker for end of fields */

/*
  Send eof (= end of result set) to the client

  SYNOPSIS
    send_eof()
    thd			Thread handler
    no_flush		Set to 1 if there will be more data to the client,
			like in send_fields().

  DESCRIPTION
    The eof packet has the following structure

    254			Marker (1 byte)
    warning_count	Stored in 2 bytes; New in 4.1 protocol
    status_flag		Stored in 2 bytes;
			For flags like SERVER_MORE_RESULTS_EXISTS

    Note that the warning count will not be sent if 'no_flush' is set as
    we don't want to report the warning count until all data is sent to the
    client.
*/    

void
send_eof(THD *thd)
{
  NET *net= &thd->net;
  DBUG_ENTER("send_eof");
  if (net->vio != 0 && !net->no_send_eof)
  {
    write_eof_packet(thd, net);
    VOID(net_flush(net));
    thd->net.no_send_error= 1;
    DBUG_PRINT("info", ("EOF sent, so no more error sending allowed"));
  }
  DBUG_VOID_RETURN;
}


/*
  Format EOF packet according to the current protocol and
  write it to the network output buffer.
*/

static void write_eof_packet(THD *thd, NET *net)
{
  if (thd->client_capabilities & CLIENT_PROTOCOL_41)
  {
    uchar buff[5];
    /*
      Don't send warn count during SP execution, as the warn_list
      is cleared between substatements, and mysqltest gets confused
    */
    uint tmp= (thd->spcont ? 0 : min(thd->total_warn_count, 65535));
    buff[0]= 254;
    int2store(buff+1, tmp);
    /*
      The following test should never be true, but it's better to do it
      because if 'is_fatal_error' is set the server is not going to execute
      other queries (see the if test in dispatch_command / COM_QUERY)
    */
    if (thd->is_fatal_error)
      thd->server_status&= ~SERVER_MORE_RESULTS_EXISTS;
    int2store(buff+3, thd->server_status);
    VOID(my_net_write(net, (char*) buff, 5));
  }
  else
    VOID(my_net_write(net, eof_buff, 1));
}

/*
    Please client to send scrambled_password in old format.
  SYNOPSYS
    send_old_password_request()
    thd thread handle
     
  RETURN VALUE
    0  ok
   !0  error
*/

bool send_old_password_request(THD *thd)
{
  NET *net= &thd->net;
  return my_net_write(net, eof_buff, 1) || net_flush(net);
}


void net_send_error_packet(THD *thd, uint sql_errno, const char *err)
{
  NET *net= &thd->net;
  uint length;
  char buff[MYSQL_ERRMSG_SIZE+2], *pos;

  DBUG_ENTER("send_error_packet");

  if (net->vio == 0)
  {
    if (thd->bootstrap)
    {
      /* In bootstrap it's ok to print on stderr */
      fprintf(stderr,"ERROR: %d  %s\n",sql_errno,err);
    }
    DBUG_VOID_RETURN;
  }

  if (net->return_errno)
  {				// new client code; Add errno before message
    int2store(buff,sql_errno);
    pos= buff+2;
    if (thd->client_capabilities & CLIENT_PROTOCOL_41)
    {
      /* The first # is to make the protocol backward compatible */
      buff[2]= '#';
      pos= strmov(buff+3, mysql_errno_to_sqlstate(sql_errno));
    }
    length= (uint) (strmake(pos, err, MYSQL_ERRMSG_SIZE-1) - buff);
    err=buff;
  }
  else
  {
    length=(uint) strlen(err);
    set_if_smaller(length,MYSQL_ERRMSG_SIZE-1);
  }
  VOID(net_write_command(net,(uchar) 255, "", 0, (char*) err,length));
  DBUG_VOID_RETURN;
}

#endif /* EMBEDDED_LIBRARY */

/*
  Faster net_store_length when we know that length is less than 65536.
  We keep a separate version for that range because it's widely used in
  libmysql.
  uint is used as agrument type because of MySQL type conventions:
  uint for 0..65536
  ulong for 0..4294967296
  ulonglong for bigger numbers.
*/

static char *net_store_length_fast(char *pkg, uint length)
{
  uchar *packet=(uchar*) pkg;
  if (length < 251)
  {
    *packet=(uchar) length;
    return (char*) packet+1;
  }
  *packet++=252;
  int2store(packet,(uint) length);
  return (char*) packet+2;
}


/****************************************************************************
  Functions used by the protocol functions (like send_ok) to store strings
  and numbers in the header result packet.
****************************************************************************/

/* The following will only be used for short strings < 65K */

char *net_store_data(char *to,const char *from, uint length)
{
  to=net_store_length_fast(to,length);
  memcpy(to,from,length);
  return to+length;
}

char *net_store_data(char *to,int32 from)
{
  char buff[20];
  uint length=(uint) (int10_to_str(from,buff,10)-buff);
  to=net_store_length_fast(to,length);
  memcpy(to,buff,length);
  return to+length;
}

char *net_store_data(char *to,longlong from)
{
  char buff[22];
  uint length=(uint) (longlong10_to_str(from,buff,10)-buff);
  to=net_store_length_fast(to,length);
  memcpy(to,buff,length);
  return to+length;
}


/*****************************************************************************
  Default Protocol functions
*****************************************************************************/

void Protocol::init(THD *thd_arg)
{
  thd=thd_arg;
  packet= &thd->packet;
  convert= &thd->convert_buffer;
#ifndef DBUG_OFF
  field_types= 0;
#endif
}


bool Protocol::flush()
{
#ifndef EMBEDDED_LIBRARY
  return net_flush(&thd->net);
#else
  return 0;
#endif
}

/*
  Send name and type of result to client.

  SYNOPSIS
    send_fields()
    THD		Thread data object
    list	List of items to send to client
    flag	Bit mask with the following functions:
		1 send number of rows
		2 send default values
                4 don't write eof packet

  DESCRIPTION
    Sum fields has table name empty and field_name.

  RETURN VALUES
    0	ok
    1	Error  (Note that in this case the error is not sent to the client)
*/

#ifndef EMBEDDED_LIBRARY
bool Protocol::send_fields(List<Item> *list, uint flags)
{
  List_iterator_fast<Item> it(*list);
  Item *item;
  char buff[80];
  String tmp((char*) buff,sizeof(buff),&my_charset_bin);
  Protocol_simple prot(thd);
  String *local_packet= prot.storage_packet();
  CHARSET_INFO *thd_charset= thd->variables.character_set_results;
  DBUG_ENTER("send_fields");

  if (flags & SEND_NUM_ROWS)
  {				// Packet with number of elements
    char *pos=net_store_length(buff, list->elements);
    (void) my_net_write(&thd->net, buff,(uint) (pos-buff));
  }

#ifndef DBUG_OFF
  field_types= (enum_field_types*) thd->alloc(sizeof(field_types) *
					      list->elements);
  uint count= 0;
#endif

  while ((item=it++))
  {
    char *pos;
    CHARSET_INFO *cs= system_charset_info;
    Send_field field;
    item->make_field(&field);

    /* Keep things compatible for old clients */
    if (field.type == MYSQL_TYPE_VARCHAR)
      field.type= MYSQL_TYPE_VAR_STRING;

    prot.prepare_for_resend();

    if (thd->client_capabilities & CLIENT_PROTOCOL_41)
    {
      if (prot.store(STRING_WITH_LEN("def"), cs, thd_charset) ||
	  prot.store(field.db_name, (uint) strlen(field.db_name),
		     cs, thd_charset) ||
	  prot.store(field.table_name, (uint) strlen(field.table_name),
		     cs, thd_charset) ||
	  prot.store(field.org_table_name, (uint) strlen(field.org_table_name),
		     cs, thd_charset) ||
	  prot.store(field.col_name, (uint) strlen(field.col_name),
		     cs, thd_charset) ||
	  prot.store(field.org_col_name, (uint) strlen(field.org_col_name),
		     cs, thd_charset) ||
	  local_packet->realloc(local_packet->length()+12))
	goto err;
      /* Store fixed length fields */
      pos= (char*) local_packet->ptr()+local_packet->length();
      *pos++= 12;				// Length of packed fields
      if (item->collation.collation == &my_charset_bin || thd_charset == NULL)
      {
        /* No conversion */
        int2store(pos, field.charsetnr);
        int4store(pos+2, field.length);
      }
      else
      {
        /* With conversion */
        uint max_char_len;
        int2store(pos, thd_charset->number);
        /*
          For TEXT/BLOB columns, field_length describes the maximum data
          length in bytes. There is no limit to the number of characters
          that a TEXT column can store, as long as the data fits into
          the designated space.
          For the rest of textual columns, field_length is evaluated as
          char_count * mbmaxlen, where character count is taken from the
          definition of the column. In other words, the maximum number
          of characters here is limited by the column definition.
        */
        max_char_len= (field.type >= (int) MYSQL_TYPE_TINY_BLOB &&
                      field.type <= (int) MYSQL_TYPE_BLOB) ?
                      field.length / item->collation.collation->mbminlen :
                      field.length / item->collation.collation->mbmaxlen;
        int4store(pos+2, max_char_len * thd_charset->mbmaxlen);
      }
      pos[6]= field.type;
      int2store(pos+7,field.flags);
      pos[9]= (char) field.decimals;
      pos[10]= 0;				// For the future
      pos[11]= 0;				// For the future
      pos+= 12;
    }
    else
    {
      if (prot.store(field.table_name, (uint) strlen(field.table_name),
		     cs, thd_charset) ||
	  prot.store(field.col_name, (uint) strlen(field.col_name),
		     cs, thd_charset) ||
	  local_packet->realloc(local_packet->length()+10))
	goto err;
      pos= (char*) local_packet->ptr()+local_packet->length();

#ifdef TO_BE_DELETED_IN_6
      if (!(thd->client_capabilities & CLIENT_LONG_FLAG))
      {
	pos[0]=3;
	int3store(pos+1,field.length);
	pos[4]=1;
	pos[5]=field.type;
	pos[6]=2;
	pos[7]= (char) field.flags;
	pos[8]= (char) field.decimals;
	pos+= 9;
      }
      else
#endif
      {
	pos[0]=3;
	int3store(pos+1,field.length);
	pos[4]=1;
	pos[5]=field.type;
	pos[6]=3;
	int2store(pos+7,field.flags);
	pos[9]= (char) field.decimals;
	pos+= 10;
      }
    }
    local_packet->length((uint) (pos - local_packet->ptr()));
    if (flags & SEND_DEFAULTS)
      item->send(&prot, &tmp);			// Send default value
    if (prot.write())
      break;					/* purecov: inspected */
#ifndef DBUG_OFF
    field_types[count++]= field.type;
#endif
  }

  if (flags & SEND_EOF)
    write_eof_packet(thd, &thd->net);
  DBUG_RETURN(prepare_for_send(list));

err:
  my_message(ER_OUT_OF_RESOURCES, ER(ER_OUT_OF_RESOURCES),
             MYF(0));	/* purecov: inspected */
  DBUG_RETURN(1);				/* purecov: inspected */
}


<<<<<<< HEAD
=======
bool Protocol::send_records_num(List<Item> *list, ulonglong records)
{
  char *pos;
  char buff[20];
  pos=net_store_length(buff, list->elements);
  pos=net_store_length(pos, records);
  return my_net_write(&thd->net, buff,(uint) (pos-buff));
}


>>>>>>> f53af7b8
bool Protocol::write()
{
  DBUG_ENTER("Protocol::write");
  DBUG_RETURN(my_net_write(&thd->net, packet->ptr(), packet->length()));
}
#endif /* EMBEDDED_LIBRARY */


/*
  Send \0 end terminated string

  SYNOPSIS
    store()
    from	NullS or \0 terminated string

  NOTES
    In most cases one should use store(from, length) instead of this function

  RETURN VALUES
    0		ok
    1		error
*/

bool Protocol::store(const char *from, CHARSET_INFO *cs)
{
  if (!from)
    return store_null();
  uint length= strlen(from);
  return store(from, length, cs);
}


/*
  Send a set of strings as one long string with ',' in between
*/

bool Protocol::store(I_List<i_string>* str_list)
{
  char buf[256];
  String tmp(buf, sizeof(buf), &my_charset_bin);
  uint32 len;
  I_List_iterator<i_string> it(*str_list);
  i_string* s;

  tmp.length(0);
  while ((s=it++))
  {
    tmp.append(s->ptr);
    tmp.append(',');
  }
  if ((len= tmp.length()))
    len--;					// Remove last ','
  return store((char*) tmp.ptr(), len,  tmp.charset());
}


/****************************************************************************
  Functions to handle the simple (default) protocol where everything is
  This protocol is the one that is used by default between the MySQL server
  and client when you are not using prepared statements.

  All data are sent as 'packed-string-length' followed by 'string-data'
****************************************************************************/

#ifndef EMBEDDED_LIBRARY
void Protocol_simple::prepare_for_resend()
{
  packet->length(0);
#ifndef DBUG_OFF
  field_pos= 0;
#endif
}

bool Protocol_simple::store_null()
{
#ifndef DBUG_OFF
  field_pos++;
#endif
  char buff[1];
  buff[0]= (char)251;
  return packet->append(buff, sizeof(buff), PACKET_BUFFER_EXTRA_ALLOC);
}
#endif


/*
  Auxilary function to convert string to the given character set
  and store in network buffer.
*/

bool Protocol::store_string_aux(const char *from, uint length,
                                CHARSET_INFO *fromcs, CHARSET_INFO *tocs)
{
  /* 'tocs' is set 0 when client issues SET character_set_results=NULL */
  if (tocs && !my_charset_same(fromcs, tocs) &&
      fromcs != &my_charset_bin &&
      tocs != &my_charset_bin)
  {
    uint dummy_errors;
    return convert->copy(from, length, fromcs, tocs, &dummy_errors) ||
           net_store_data(convert->ptr(), convert->length());
  }
  return net_store_data(from, length);
}


bool Protocol_simple::store(const char *from, uint length,
			    CHARSET_INFO *fromcs, CHARSET_INFO *tocs)
{
#ifndef DBUG_OFF
  DBUG_ASSERT(field_types == 0 ||
	      field_types[field_pos] == MYSQL_TYPE_DECIMAL ||
              field_types[field_pos] == MYSQL_TYPE_BIT ||
              field_types[field_pos] == MYSQL_TYPE_NEWDECIMAL ||
	      (field_types[field_pos] >= MYSQL_TYPE_ENUM &&
	       field_types[field_pos] <= MYSQL_TYPE_GEOMETRY));
  field_pos++;
#endif
  return store_string_aux(from, length, fromcs, tocs);
}


bool Protocol_simple::store(const char *from, uint length,
			    CHARSET_INFO *fromcs)
{
  CHARSET_INFO *tocs= this->thd->variables.character_set_results;
#ifndef DBUG_OFF
  DBUG_ASSERT(field_types == 0 ||
	      field_types[field_pos] == MYSQL_TYPE_DECIMAL ||
              field_types[field_pos] == MYSQL_TYPE_BIT ||
              field_types[field_pos] == MYSQL_TYPE_NEWDECIMAL ||
	      (field_types[field_pos] >= MYSQL_TYPE_ENUM &&
	       field_types[field_pos] <= MYSQL_TYPE_GEOMETRY));
  field_pos++;
#endif
  return store_string_aux(from, length, fromcs, tocs);
}


bool Protocol_simple::store_tiny(longlong from)
{
#ifndef DBUG_OFF
  DBUG_ASSERT(field_types == 0 || field_types[field_pos] == MYSQL_TYPE_TINY);
  field_pos++;
#endif
  char buff[20];
  return net_store_data((char*) buff,
			(uint) (int10_to_str((int) from,buff, -10)-buff));
}


bool Protocol_simple::store_short(longlong from)
{
#ifndef DBUG_OFF
  DBUG_ASSERT(field_types == 0 ||
	      field_types[field_pos] == MYSQL_TYPE_YEAR ||
	      field_types[field_pos] == MYSQL_TYPE_SHORT);
  field_pos++;
#endif
  char buff[20];
  return net_store_data((char*) buff,
			(uint) (int10_to_str((int) from,buff, -10)-buff));
}


bool Protocol_simple::store_long(longlong from)
{
#ifndef DBUG_OFF
  DBUG_ASSERT(field_types == 0 ||
              field_types[field_pos] == MYSQL_TYPE_INT24 ||
              field_types[field_pos] == MYSQL_TYPE_LONG);
  field_pos++;
#endif
  char buff[20];
  return net_store_data((char*) buff,
			(uint) (int10_to_str((long int)from,buff, (from <0)?-10:10)-buff));
}


bool Protocol_simple::store_longlong(longlong from, bool unsigned_flag)
{
#ifndef DBUG_OFF
  DBUG_ASSERT(field_types == 0 ||
	      field_types[field_pos] == MYSQL_TYPE_LONGLONG);
  field_pos++;
#endif
  char buff[22];
  return net_store_data((char*) buff,
			(uint) (longlong10_to_str(from,buff,
						  unsigned_flag ? 10 : -10)-
				buff));
}


bool Protocol_simple::store_decimal(const my_decimal *d)
{
#ifndef DBUG_OFF
  DBUG_ASSERT(field_types == 0 ||
              field_types[field_pos] == MYSQL_TYPE_NEWDECIMAL);
  field_pos++;
#endif
  char buff[DECIMAL_MAX_STR_LENGTH];
  String str(buff, sizeof(buff), &my_charset_bin);
  (void) my_decimal2string(E_DEC_FATAL_ERROR, d, 0, 0, 0, &str);
  return net_store_data(str.ptr(), str.length());
}


bool Protocol_simple::store(float from, uint32 decimals, String *buffer)
{
#ifndef DBUG_OFF
  DBUG_ASSERT(field_types == 0 ||
	      field_types[field_pos] == MYSQL_TYPE_FLOAT);
  field_pos++;
#endif
  buffer->set((double) from, decimals, thd->charset());
  return net_store_data((char*) buffer->ptr(), buffer->length());
}


bool Protocol_simple::store(double from, uint32 decimals, String *buffer)
{
#ifndef DBUG_OFF
  DBUG_ASSERT(field_types == 0 ||
	      field_types[field_pos] == MYSQL_TYPE_DOUBLE);
  field_pos++;
#endif
  buffer->set(from, decimals, thd->charset());
  return net_store_data((char*) buffer->ptr(), buffer->length());
}


bool Protocol_simple::store(Field *field)
{
  if (field->is_null())
    return store_null();
#ifndef DBUG_OFF
  field_pos++;
#endif
  char buff[MAX_FIELD_WIDTH];
  String str(buff,sizeof(buff), &my_charset_bin);
  CHARSET_INFO *tocs= this->thd->variables.character_set_results;

  field->val_str(&str);
  return store_string_aux(str.ptr(), str.length(), str.charset(), tocs);
}


/*
   TODO:
        Second_part format ("%06") needs to change when 
        we support 0-6 decimals for time.
*/


bool Protocol_simple::store(TIME *tm)
{
#ifndef DBUG_OFF
  DBUG_ASSERT(field_types == 0 ||
	      field_types[field_pos] == MYSQL_TYPE_DATETIME ||
	      field_types[field_pos] == MYSQL_TYPE_TIMESTAMP);
  field_pos++;
#endif
  char buff[40];
  uint length;
  length= my_sprintf(buff,(buff, "%04d-%02d-%02d %02d:%02d:%02d",
			   (int) tm->year,
			   (int) tm->month,
			   (int) tm->day,
			   (int) tm->hour,
			   (int) tm->minute,
			   (int) tm->second));
  if (tm->second_part)
    length+= my_sprintf(buff+length,(buff+length, ".%06d", (int)tm->second_part));
  return net_store_data((char*) buff, length);
}


bool Protocol_simple::store_date(TIME *tm)
{
#ifndef DBUG_OFF
  DBUG_ASSERT(field_types == 0 ||
	      field_types[field_pos] == MYSQL_TYPE_DATE);
  field_pos++;
#endif
  char buff[MAX_DATE_STRING_REP_LENGTH];
  int length= my_date_to_str(tm, buff);
  return net_store_data(buff, (uint) length);
}


/*
   TODO:
        Second_part format ("%06") needs to change when 
        we support 0-6 decimals for time.
*/

bool Protocol_simple::store_time(TIME *tm)
{
#ifndef DBUG_OFF
  DBUG_ASSERT(field_types == 0 ||
	      field_types[field_pos] == MYSQL_TYPE_TIME);
  field_pos++;
#endif
  char buff[40];
  uint length;
  uint day= (tm->year || tm->month) ? 0 : tm->day;
  length= my_sprintf(buff,(buff, "%s%02ld:%02d:%02d",
			   tm->neg ? "-" : "",
			   (long) day*24L+(long) tm->hour,
			   (int) tm->minute,
			   (int) tm->second));
  if (tm->second_part)
    length+= my_sprintf(buff+length,(buff+length, ".%06d", (int)tm->second_part));
  return net_store_data((char*) buff, length);
}


/****************************************************************************
  Functions to handle the binary protocol used with prepared statements

  Data format:

   [ok:1]                            reserved ok packet
   [null_field:(field_count+7+2)/8]  reserved to send null data. The size is
                                     calculated using:
                                     bit_fields= (field_count+7+2)/8; 
                                     2 bits are reserved for identifying type
				     of package.
   [[length]data]                    data field (the length applies only for 
                                     string/binary/time/timestamp fields and 
                                     rest of them are not sent as they have 
                                     the default length that client understands
                                     based on the field type
   [..]..[[length]data]              data
****************************************************************************/

bool Protocol_prep::prepare_for_send(List<Item> *item_list)
{
  Protocol::prepare_for_send(item_list);
  bit_fields= (field_count+9)/8;
  if (packet->alloc(bit_fields+1))
    return 1;
  /* prepare_for_resend will be called after this one */
  return 0;
}


void Protocol_prep::prepare_for_resend()
{
  packet->length(bit_fields+1);
  bzero((char*) packet->ptr(), 1+bit_fields);
  field_pos=0;
}


bool Protocol_prep::store(const char *from, uint length, CHARSET_INFO *fromcs)
{
  CHARSET_INFO *tocs= thd->variables.character_set_results;
  field_pos++;
  return store_string_aux(from, length, fromcs, tocs);
}

bool Protocol_prep::store(const char *from,uint length,
			  CHARSET_INFO *fromcs, CHARSET_INFO *tocs)
{
  field_pos++;
  return store_string_aux(from, length, fromcs, tocs);
}

bool Protocol_prep::store_null()
{
  uint offset= (field_pos+2)/8+1, bit= (1 << ((field_pos+2) & 7));
  /* Room for this as it's allocated in prepare_for_send */
  char *to= (char*) packet->ptr()+offset;
  *to= (char) ((uchar) *to | (uchar) bit);
  field_pos++;
  return 0;
}


bool Protocol_prep::store_tiny(longlong from)
{
  char buff[1];
  field_pos++;
  buff[0]= (uchar) from;
  return packet->append(buff, sizeof(buff), PACKET_BUFFER_EXTRA_ALLOC);
}


bool Protocol_prep::store_short(longlong from)
{
  field_pos++;
  char *to= packet->prep_append(2, PACKET_BUFFER_EXTRA_ALLOC);
  if (!to)
    return 1;
  int2store(to, (int) from);
  return 0;
}


bool Protocol_prep::store_long(longlong from)
{
  field_pos++;
  char *to= packet->prep_append(4, PACKET_BUFFER_EXTRA_ALLOC);
  if (!to)
    return 1;
  int4store(to, from);
  return 0;
}


bool Protocol_prep::store_longlong(longlong from, bool unsigned_flag)
{
  field_pos++;
  char *to= packet->prep_append(8, PACKET_BUFFER_EXTRA_ALLOC);
  if (!to)
    return 1;
  int8store(to, from);
  return 0;
}

bool Protocol_prep::store_decimal(const my_decimal *d)
{
#ifndef DBUG_OFF
  DBUG_ASSERT(field_types == 0 ||
              field_types[field_pos] == MYSQL_TYPE_NEWDECIMAL);
  field_pos++;
#endif
  char buff[DECIMAL_MAX_STR_LENGTH];
  String str(buff, sizeof(buff), &my_charset_bin);
  (void) my_decimal2string(E_DEC_FATAL_ERROR, d, 0, 0, 0, &str);
  return store(str.ptr(), str.length(), str.charset());
}

bool Protocol_prep::store(float from, uint32 decimals, String *buffer)
{
  field_pos++;
  char *to= packet->prep_append(4, PACKET_BUFFER_EXTRA_ALLOC);
  if (!to)
    return 1;
  float4store(to, from);
  return 0;
}


bool Protocol_prep::store(double from, uint32 decimals, String *buffer)
{
  field_pos++;
  char *to= packet->prep_append(8, PACKET_BUFFER_EXTRA_ALLOC);
  if (!to)
    return 1;
  float8store(to, from);
  return 0;
}


bool Protocol_prep::store(Field *field)
{
  /*
    We should not increment field_pos here as send_binary() will call another
    protocol function to do this for us
  */
  if (field->is_null())
    return store_null();
  return field->send_binary(this);
}


bool Protocol_prep::store(TIME *tm)
{
  char buff[12],*pos;
  uint length;
  field_pos++;
  pos= buff+1;

  int2store(pos, tm->year);
  pos[2]= (uchar) tm->month;
  pos[3]= (uchar) tm->day;
  pos[4]= (uchar) tm->hour;
  pos[5]= (uchar) tm->minute;
  pos[6]= (uchar) tm->second;
  int4store(pos+7, tm->second_part);
  if (tm->second_part)
    length=11;
  else if (tm->hour || tm->minute || tm->second)
    length=7;
  else if (tm->year || tm->month || tm->day)
    length=4;
  else
    length=0;
  buff[0]=(char) length;			// Length is stored first
  return packet->append(buff, length+1, PACKET_BUFFER_EXTRA_ALLOC);
}

bool Protocol_prep::store_date(TIME *tm)
{
  tm->hour= tm->minute= tm->second=0;
  tm->second_part= 0;
  return Protocol_prep::store(tm);
}


bool Protocol_prep::store_time(TIME *tm)
{
  char buff[13], *pos;
  uint length;
  field_pos++;
  pos= buff+1;
  pos[0]= tm->neg ? 1 : 0;
  if (tm->hour >= 24)
  {
    /* Fix if we come from Item::send */
    uint days= tm->hour/24;
    tm->hour-= days*24;
    tm->day+= days;
  }
  int4store(pos+1, tm->day);
  pos[5]= (uchar) tm->hour;
  pos[6]= (uchar) tm->minute;
  pos[7]= (uchar) tm->second;
  int4store(pos+8, tm->second_part);
  if (tm->second_part)
    length=12;
  else if (tm->hour || tm->minute || tm->second || tm->day)
    length=8;
  else
    length=0;
  buff[0]=(char) length;			// Length is stored first
  return packet->append(buff, length+1, PACKET_BUFFER_EXTRA_ALLOC);
}<|MERGE_RESOLUTION|>--- conflicted
+++ resolved
@@ -692,19 +692,6 @@
 }
 
 
-<<<<<<< HEAD
-=======
-bool Protocol::send_records_num(List<Item> *list, ulonglong records)
-{
-  char *pos;
-  char buff[20];
-  pos=net_store_length(buff, list->elements);
-  pos=net_store_length(pos, records);
-  return my_net_write(&thd->net, buff,(uint) (pos-buff));
-}
-
-
->>>>>>> f53af7b8
 bool Protocol::write()
 {
   DBUG_ENTER("Protocol::write");
