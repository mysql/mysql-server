--- conflicted
+++ resolved
@@ -44,10 +44,7 @@
 #include <m_string.h>
 #include <my_dir.h>
 #include <mysql/psi/mysql_file.h>
-<<<<<<< HEAD
-=======
 #include "debug_sync.h"
->>>>>>> 53d17a2f
 
 using std::min;
 
