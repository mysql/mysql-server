--- conflicted
+++ resolved
@@ -40,11 +40,11 @@
 #include <sys/types.h>
 #include <time.h>
 
-#include "guard.h"
 #include "lex_string.h"
 #include "m_ctype.h"
 #include "m_string.h"  // strmake
 #include "map_helpers.h"
+#include "mutex_lock.h"  // MUTEX_LOCK
 #include "my_alloc.h"
 #include "my_base.h"
 #include "my_compiler.h"
@@ -57,12 +57,8 @@
 #include "my_pointer_arithmetic.h"
 #include "my_psi_config.h"
 #include "my_sys.h"
-<<<<<<< HEAD
-#include "my_time.h"  // MY_TIME_T_MIN
-=======
 #include "my_time.h"
 #include "mysql/components/services/bits/mysql_mutex_bits.h"
->>>>>>> fbdaa4de
 #include "mysql/components/services/bits/psi_bits.h"
 #include "mysql/components/services/bits/psi_memory_bits.h"
 #include "mysql/components/services/bits/psi_mutex_bits.h"
@@ -190,11 +186,11 @@
 }
 
 /*
-  Find time range wich contains given my_time_t value
+  Find time range which contains given time value
 
   SYNOPSIS
     find_time_range()
-      t                - my_time_t value for which we looking for range
+      t                - time value for which we looking for containing range
       range_boundaries - sorted array of range starts.
       higher_bound     - number of ranges
 
@@ -202,7 +198,7 @@
     Performs binary search for range which contains given my_time_t value.
     It has sense if number of ranges is greater than zero and my_time_t value
     is greater or equal than beginning of first range. It also assumes that
-    t belongs to some range specified or end of last is MY_TIME_T_MAX.
+    t belongs to some range specified or end of last is MYTIME_MAX_VALUE.
 
     With this localtime_r on real data may takes less time than with linear
     search (I've seen 30% speed up).
@@ -335,64 +331,55 @@
   tmp->second += hit;
 }
 
+/*
+  Converts local time in broken down representation to local
+  time zone analog of my_time_t representation.
+
+  SYNOPSIS
+    sec_since_epoch()
+      year, mon, mday, hour, min, sec - broken down representation.
+
+  DESCRIPTION
+    Converts time in broken down representation to my_time_t representation
+    ignoring time zone.
+
+  RETURN VALUE
+    Seconds since epoch time representation.
+*/
+static my_time_t sec_since_epoch(int year, int mon, int mday, int hour, int min,
+                                 int sec) {
+  /*
+    It turns out that only whenever month is normalized or unnormalized
+    plays role.
+  */
+  assert(mon > 0 && mon < 13 && year <= 9999);
+  my_time_t days = year * DAYS_PER_NYEAR - EPOCH_YEAR * DAYS_PER_NYEAR +
+                   LEAPS_THRU_END_OF(year - 1) -
+                   LEAPS_THRU_END_OF(EPOCH_YEAR - 1);
+  days += mon_starts[isleap(year)][mon - 1];
+  days += mday - 1;
+
+  my_time_t result =
+      ((days * HOURS_PER_DAY + hour) * MINS_PER_HOUR + min) * SECS_PER_MIN +
+      sec;
+  return result;
+}
+
 /**
-  Converts time from a MYSQL_TIME struct to a unix timestamp-like 64 bit
-  integer. The function is guaranteed to use 64 bits on any platform.
-
-  @todo Make sec_since_epoch() call this function instead of duplicating the
-  code.
-
-  @param mt The time to convert.
-  @return A value compatible with a 64 bit Unix timestamp.
+ Converts time from a MYSQL_TIME struct to a unix timestamp-like 64 bit
+ integer. The function is guaranteed to use 64 bits on any platform.
+
+ @todo Make sec_since_epoch() call this function instead of duplicating the
+ code.
+
+ @param mt The time to convert.
+ @return A value compatible with a 64 bit Unix timestamp.
 */
 static int64_t sec_since_epoch64(const MYSQL_TIME &mt) {
   assert(mt.month > 0 && mt.month < 13);
   // The year can be negative wrt to the epoch, hence the cast to signed.
   auto year = static_cast<int64_t>(mt.year);
-  int64_t days = year * DAYS_PER_NYEAR - EPOCH_YEAR * DAYS_PER_NYEAR +
-                 LEAPS_THRU_END_OF(year - 1) -
-                 LEAPS_THRU_END_OF(EPOCH_YEAR - 1);
-  days += mon_starts[isleap(year)][mt.month - 1];
-  days += mt.day - 1;
-
-  return ((days * HOURS_PER_DAY + mt.hour) * MINS_PER_HOUR + mt.minute) *
-             SECS_PER_MIN +
-         mt.second;
-}
-
-/*
-  Converts local time in broken down representation to local
-  time zone analog of my_time_t representation.
-
-  SYNOPSIS
-    sec_since_epoch()
-      year, mon, mday, hour, min, sec - broken down representation.
-
-  DESCRIPTION
-    Converts time in broken down representation to my_time_t representation
-    ignoring time zone. Note that we cannot convert back some valid _local_
-    times near ends of my_time_t range because of my_time_t  overflow. But we
-    ignore this fact now since MySQL will never pass such argument.
-
-  RETURN VALUE
-    Seconds since epoch time representation.
-*/
-static my_time_t sec_since_epoch(int year, int mon, int mday, int hour, int min,
-                                 int sec) {
-  /* Guard against my_time_t overflow(on system with 32 bit my_time_t) */
-  assert(!(year == TIMESTAMP_MAX_YEAR && mon == 1 && mday > 17));
-  /*
-    It turns out that only whenever month is normalized or unnormalized
-    plays role.
-  */
-  assert(mon > 0 && mon < 13);
-  long days = year * DAYS_PER_NYEAR - EPOCH_YEAR * DAYS_PER_NYEAR +
-              LEAPS_THRU_END_OF(year - 1) - LEAPS_THRU_END_OF(EPOCH_YEAR - 1);
-  days += mon_starts[isleap(year)][mon - 1];
-  days += mday - 1;
-
-  return ((days * HOURS_PER_DAY + hour) * MINS_PER_HOUR + min) * SECS_PER_MIN +
-         sec;
+  return sec_since_epoch(year, mt.month, mt.day, mt.hour, mt.minute, mt.second);
 }
 
 static my_time_t sec_since_epoch(const MYSQL_TIME &mt) {
@@ -408,7 +395,7 @@
 
   SYNOPSIS
     TIME_to_gmt_sec()
-      t               - pointer to structure for broken down represenatation
+      t               - pointer to structure for broken down representation
       sp              - pointer to struct with time zone description
       in_dst_time_gap - pointer to bool which is set to true if datetime
                         value passed doesn't really exist (i.e. falls into
@@ -424,7 +411,8 @@
     - It can give wrong results near the ends of my_time_t due to
       overflows, but we are safe since in MySQL we will never
       call this function for such dates (its restriction for year
-      between 1970 and 2038 gives us several days of reserve).
+      between 1970 and 2038 gives us several days of reserve for 32 bit
+      time platforms).
     - By default it doesn't support un-normalized input. But if
       sec_since_epoch() function supports un-normalized dates
       then this function should handle un-normalized input right,
@@ -476,14 +464,14 @@
 */
 static my_time_t TIME_to_gmt_sec(const MYSQL_TIME *t, const TIME_ZONE_INFO *sp,
                                  bool *in_dst_time_gap) {
-  longlong local_t;
+  my_time_t local_t;
   uint saved_seconds;
   uint i;
   int shift = 0;
 
   DBUG_TRACE;
 
-  if (!validate_timestamp_range(*t)) return 0;
+  if (!validate_my_time(*t)) return 0;
 
   /* We need this for correct leap seconds handling */
   if (t->second < SECS_PER_MIN)
@@ -503,11 +491,11 @@
     => we negative values of local_t are ok.
   */
 
-  if ((t->year == TIMESTAMP_MAX_YEAR) && (t->month == 1) && t->day > 4) {
+  if ((t->year == MYTIME_MAX_YEAR) && (t->month == 1) && t->day > 4) {
     /*
       We will pass (t->day - shift) to sec_since_epoch(), and
       want this value to be a positive number, so we shift
-      only dates > 4.01.2038 (to avoid owerflow).
+      only dates > 2038-01-04 (to avoid overflow).
     */
     shift = 2;
   }
@@ -530,13 +518,13 @@
   i = find_time_range(local_t, sp->revts, sp->revcnt);
 
   /*
-    As there are no offset switches at the end of TIMESTAMP range,
+    As there are no offset switches at the end of my_time_t range,
     we could simply check for overflow here (and don't need to bother
     about DST gaps etc)
   */
   if (shift) {
-    if (local_t > (my_time_t)(TIMESTAMP_MAX_VALUE - shift * SECS_PER_DAY +
-                              sp->revtis[i].rt_offset - saved_seconds)) {
+    if (local_t > MYTIME_MAX_VALUE - shift * SECS_PER_DAY +
+                      sp->revtis[i].rt_offset - saved_seconds) {
       return 0; /* my_time_t overflow */
     }
     local_t += shift * SECS_PER_DAY;
@@ -554,10 +542,10 @@
   } else
     local_t = local_t + saved_seconds - sp->revtis[i].rt_offset;
 
-  /* check for TIMESTAMP_MAX_VALUE was already done above */
-  if (local_t < TIMESTAMP_MIN_VALUE) local_t = 0;
-
-  return static_cast<my_time_t>(local_t);
+  if (is_time_t_valid_for_timestamp(local_t))
+    return static_cast<my_time_t>(local_t);
+  else
+    return 0;
 }
 
 /*
@@ -696,7 +684,7 @@
   if (mt->time_type == MYSQL_TIMESTAMP_DATETIME_TZ)
     return sec_since_epoch(*mt) - mt->time_zone_displacement;
 
-  long not_used;
+  my_time_t not_used;
   return my_system_gmt_sec(*mt, &not_used, in_dst_time_gap);
 }
 
@@ -721,6 +709,17 @@
   time_t tmp_t = (time_t)t;
 
   localtime_r(&tmp_t, &tmp_tm);
+  if (tmp_tm.tm_year <= 0) {  // Windows sets -1 if timestamp is too high.
+    tmp->year = 0;
+    tmp->month = 0;
+    tmp->day = 0;
+    tmp->hour = 0;
+    tmp->minute = 0;
+    tmp->second = 0;
+    tmp->second_part = 0;
+    tmp->time_type = MYSQL_TIMESTAMP_DATETIME;
+    return;
+  }
   localtime_to_TIME(tmp, &tmp_tm);
   tmp->time_type = MYSQL_TIMESTAMP_DATETIME;
   adjust_leap_second(tmp);
@@ -773,8 +772,9 @@
   RETURN VALUE
     Corresponding my_time_t value, or 0 in case of error.
 */
-my_time_t Time_zone_utc::TIME_to_gmt_sec(
-    const MYSQL_TIME *mt, bool *in_dst_time_gap MY_ATTRIBUTE((unused))) const {
+my_time_t Time_zone_utc::TIME_to_gmt_sec(const MYSQL_TIME *mt,
+                                         bool *in_dst_time_gap
+                                         [[maybe_unused]]) const {
   return sec_since_epoch(*mt);
 }
 
@@ -794,6 +794,18 @@
   struct tm tmp_tm;
   time_t tmp_t = (time_t)t;
   gmtime_r(&tmp_t, &tmp_tm);
+
+  if (tmp_tm.tm_year <= 0) {  // Windows sets -1 if timestamp is too high.
+    tmp->year = 0;
+    tmp->month = 0;
+    tmp->day = 0;
+    tmp->hour = 0;
+    tmp->minute = 0;
+    tmp->second = 0;
+    tmp->second_part = 0;
+    tmp->time_type = MYSQL_TIMESTAMP_DATETIME;
+    return;
+  }
   localtime_to_TIME(tmp, &tmp_tm);
   tmp->time_type = MYSQL_TIMESTAMP_DATETIME;
   adjust_leap_second(tmp);
@@ -957,25 +969,21 @@
 
   @return Corresponding my_time_t value or 0 for invalid datetime values.
 */
-my_time_t Time_zone_offset::TIME_to_gmt_sec(
-    const MYSQL_TIME *t, bool *in_dst_time_gap MY_ATTRIBUTE((unused))) const {
-  /*
-    Check timestamp range. We have to do this as the caller relies on
-    us to make all validation checks here.
-  */
-  if (!validate_timestamp_range(*t)) return 0;
+my_time_t Time_zone_offset::TIME_to_gmt_sec(const MYSQL_TIME *t,
+                                            bool *in_dst_time_gap
+                                            [[maybe_unused]]) const {
+  if (!validate_my_time(*t)) return 0;
 
   /*
     Do a temporary shift of the boundary dates to avoid
     overflow of my_time_t if the time value is near its
     maximum range
   */
-  int shift = ((t->year == TIMESTAMP_MAX_YEAR) && (t->month == 1) && t->day > 4)
-                  ? 2
-                  : 0;
-
-  longlong local_t = sec_since_epoch(t->year, t->month, (t->day - shift),
-                                     t->hour, t->minute, t->second);
+  int shift =
+      ((t->year == MYTIME_MAX_YEAR) && (t->month == 1) && t->day > 4) ? 2 : 0;
+
+  my_time_t local_t = sec_since_epoch(t->year, t->month, (t->day - shift),
+                                      t->hour, t->minute, t->second);
 
   if (t->time_type == MYSQL_TIMESTAMP_DATETIME_TZ)
     local_t -= t->time_zone_displacement;
@@ -987,8 +995,8 @@
     local_t += shift * SECS_PER_DAY;
   }
 
-  if (local_t >= TIMESTAMP_MIN_VALUE && local_t <= TIMESTAMP_MAX_VALUE)
-    return static_cast<my_time_t>(local_t);
+  if (local_t >= MYTIME_MIN_VALUE && local_t <= MYTIME_MAX_VALUE)
+    return local_t;
 
   /* range error*/
   return 0;
@@ -1350,7 +1358,7 @@
     mysql_mutex_destroy(&tz_LOCK);
     offset_tzs.clear();
     tz_names.clear();
-    free_root(&tz_storage, MYF(0));
+    tz_storage.Clear();
   }
 }
 
@@ -1797,7 +1805,7 @@
 
   if (!name || name->is_empty()) return nullptr;
 
-  Mutex_guard guard(&tz_LOCK);
+  MUTEX_LOCK(guard, &tz_LOCK);
 
   int displacement;
   if (!str_to_offset(name->ptr(), name->length(), &displacement)) {
