/* Copyright (c) 2012, 2022, Oracle and/or its affiliates.

   This program is free software; you can redistribute it and/or modify
   it under the terms of the GNU General Public License, version 2.0,
   as published by the Free Software Foundation.

   This program is also distributed with certain software (including
   but not limited to OpenSSL) that is licensed under separate terms,
   as designated in a particular file or component or in included license
   documentation.  The authors of MySQL hereby grant you an additional
   permission to link the program and your derivative works with the
   separately licensed software that they have included with MySQL.

   This program is distributed in the hope that it will be useful,
   but WITHOUT ANY WARRANTY; without even the implied warranty of
   MERCHANTABILITY or FITNESS FOR A PARTICULAR PURPOSE.  See the
   GNU General Public License, version 2.0, for more details.

   You should have received a copy of the GNU General Public License
   along with this program; if not, write to the Free Software
   Foundation, Inc., 51 Franklin St, Fifth Floor, Boston, MA 02110-1301  USA */

#include "sql/sp_instr.h"

#include "my_config.h"

#include <algorithm>
#include <atomic>
#include <functional>

#include "debug_sync.h"  // DEBUG_SYNC
#include "m_ctype.h"
#include "my_command.h"
#include "my_compiler.h"
#include "my_dbug.h"
#include "my_sqlcommand.h"
#include "mysql/components/services/bits/psi_bits.h"
#include "mysql/components/services/log_shared.h"
#include "mysql/plugin.h"
#include "mysql/psi/mysql_statement.h"
#include "mysql_com.h"
#include "mysqld_error.h"
#include "prealloced_array.h"  // Prealloced_array
#include "sql/auth/auth_acls.h"
#include "sql/auth/auth_common.h"  // check_table_access
#include "sql/binlog.h"            // mysql_bin_log
#include "sql/enum_query_type.h"
#include "sql/error_handler.h"  // Strict_error_handler
#include "sql/field.h"
#include "sql/item.h"          // Item_splocal
#include "sql/item_cmpfunc.h"  // Item_func_eq
#include "sql/log.h"           // Query_logger
#include "sql/mdl.h"
#include "sql/mysqld.h"     // next_query_id
#include "sql/opt_trace.h"  // Opt_trace_start
#include "sql/protocol.h"
#include "sql/query_options.h"
#include "sql/session_tracker.h"
#include "sql/sp.h"           // sp_get_item_value
#include "sql/sp_head.h"      // sp_head
#include "sql/sp_pcontext.h"  // sp_pcontext
#include "sql/sp_rcontext.h"  // sp_rcontext
#include "sql/sql_base.h"     // open_temporary_tables
#include "sql/sql_const.h"
#include "sql/sql_digest_stream.h"
#include "sql/sql_parse.h"    // parse_sql
#include "sql/sql_prepare.h"  // Reprepare_observer
#include "sql/sql_profile.h"
#include "sql/system_variables.h"
#include "sql/table_trigger_dispatcher.h"  // Table_trigger_dispatcher
#include "sql/thr_malloc.h"
#include "sql/transaction.h"  // trans_commit_stmt
#include "sql/transaction_info.h"
#include "sql/trigger.h"  // Trigger
#include "sql/trigger_def.h"
#include "unsafe_string_append.h"

class Cmp_splocal_locations {
 public:
  bool operator()(const Item_splocal *a, const Item_splocal *b) {
    assert(a == b || a->pos_in_query != b->pos_in_query);
    return a->pos_in_query < b->pos_in_query;
  }
};

/*
  StoredRoutinesBinlogging
  This paragraph applies only to statement-based binlogging. Row-based
  binlogging does not need anything special like this except for a special
  case that is mentioned below in section 2.1

  Top-down overview:

  1. Statements

  Statements that have is_update_query(stmt) == true are written into the
  binary log verbatim.
  Examples:
    UPDATE tbl SET tbl.x = spfunc_w_side_effects()
    UPDATE tbl SET tbl.x=1 WHERE spfunc_w_side_effect_that_returns_false(tbl.y)

  Statements that have is_update_query(stmt) == false (e.g. SELECTs) are not
  written into binary log. Instead we catch function calls the statement
  makes and write it into binary log separately (see #3).

  2. PROCEDURE calls

  CALL statements are not written into binary log. Instead
  * Any FUNCTION invocation (in SET, IF, WHILE, OPEN CURSOR and other SP
    instructions) is written into binlog separately.

  * Each statement executed in SP is binlogged separately, according to rules
    in #1, with the exception that we modify query string: we replace uses
    of SP local variables with NAME_CONST('spvar_name', <spvar-value>) calls.
    This substitution is done in subst_spvars().

  2.1 Miscellaneous case: DDLs (Eg: ALTER EVENT) in StoredProcedure(SP) uses
      its local variables

  * Irrespective of binlog format, DDLs are always binlogged in statement mode.
    Hence if there are any DDLs, in stored procedure, that uses SP local
    variables,  those should be replaced with NAME_CONST('spvar_name',
  <spvar-value>) even if binlog format is 'row'.

  3. FUNCTION calls

  In sp_head::execute_function(), we check
   * If this function invocation is done from a statement that is written
     into the binary log.
   * If there were any attempts to write events to the binary log during
     function execution (grep for start_union_events and stop_union_events)

   If the answers are No and Yes, we write the function call into the binary
   log as "SELECT spfunc(<param1value>, <param2value>, ...)"


  4. Miscellaneous issues.

  4.1 User variables.

  When we call mysql_bin_log.write() for an SP statement, thd->user_var_events
  must hold set<{var_name, value}> pairs for all user variables used during
  the statement execution.
  This set is produced by tracking user variable reads during statement
  execution.

  For SPs, this has the following implications:
  1) thd->user_var_events may contain events from several SP statements and
     needs to be valid after execution of these statements was finished. In
     order to achieve that, we
     * Allocate user_var_events array elements on appropriate mem_root (grep
       for user_var_events_alloc).
     * Use is_query_in_union() to determine if user_var_event is created.

  2) We need to empty thd->user_var_events after we have wrote a function
     call. This is currently done by making
     thd->user_var_events.clear()
     calls in several different places. (TODO consider moving this into
     mysql_bin_log.write() function)

  4.2 Auto_increment storage in binlog

  As we may write two statements to binlog from one single logical statement
  (case of "SELECT func1(),func2()": it is binlogged as "SELECT func1()" and
  then "SELECT func2()"), we need to reset auto_increment binlog variables
  after each binlogged SELECT. Otherwise, the auto_increment value of the
  first SELECT would be used for the second too.
*/

/**
  Replace thd->query{_length} with a string that one can write to
  the binlog.

  The binlog-suitable string is produced by replacing references to SP local
  variables with NAME_CONST('sp_var_name', value) calls.

  @param thd        Current thread.
  @param instr      Instruction (we look for Item_splocal instances in
                    instr->item_list)
  @param query_str  Original query string

  @retval false on success.
  thd->query{_length} either has been appropriately replaced or there
  is no need for replacements.

  @retval true in case of out of memory error.
*/
static bool subst_spvars(THD *thd, sp_instr *instr, LEX_CSTRING query_str) {
  // Stack-local array, does not need instrumentation.
  Prealloced_array<Item_splocal *, 16> sp_vars_uses(PSI_NOT_INSTRUMENTED);

  /* Find all instances of Item_splocal used in this statement */
  for (Item *item = instr->m_arena.item_list(); item; item = item->next_free) {
    if (item->is_splocal()) {
      Item_splocal *item_spl = (Item_splocal *)item;
      if (item_spl->pos_in_query) sp_vars_uses.push_back(item_spl);
    }
  }

  if (sp_vars_uses.empty()) return false;

  /* Sort SP var refs by their occurrences in the query */
  std::sort(sp_vars_uses.begin(), sp_vars_uses.end(), Cmp_splocal_locations());

  /*
    Construct a statement string where SP local var refs are replaced
    with "NAME_CONST(name, value)"
  */
  char buffer[512];
  String qbuf(buffer, sizeof(buffer), &my_charset_bin);
  qbuf.length(0);
  const char *cur = query_str.str;
  int prev_pos = 0;
  bool res = 0;
  thd->query_name_consts = 0;

  for (Item_splocal **splocal = sp_vars_uses.begin();
       splocal != sp_vars_uses.end(); splocal++) {
    Item *val;

    char str_buffer[STRING_BUFFER_USUAL_SIZE];
    String str_value_holder(str_buffer, sizeof(str_buffer), &my_charset_latin1);
    String *str_value;

    /* append the text between sp ref occurrences */
    res |= qbuf.append(cur + prev_pos, (*splocal)->pos_in_query - prev_pos);
    prev_pos = (*splocal)->pos_in_query + (*splocal)->len_in_query;

    res |= (*splocal)->fix_fields(thd, (Item **)splocal);
    if (res) break;

    if ((*splocal)->limit_clause_param) {
      res |= qbuf.append_ulonglong((*splocal)->val_uint());
      if (res) break;
      continue;
    }

    /* append the spvar substitute */
    res |= qbuf.append(STRING_WITH_LEN(" NAME_CONST('"));
    res |= qbuf.append((*splocal)->m_name);
    res |= qbuf.append(STRING_WITH_LEN("',"));

    if (res) break;

    val = (*splocal)->this_item();
    str_value = sp_get_item_value(thd, val, &str_value_holder);
    if (str_value)
      res |= qbuf.append(*str_value);
    else
      res |= qbuf.append(STRING_WITH_LEN("NULL"));
    res |= qbuf.append(')');
    if (res) break;

    thd->query_name_consts++;
  }
  if (res || qbuf.append(cur + prev_pos, query_str.length - prev_pos))
    return true;

  char *pbuf;
  if ((pbuf = static_cast<char *>(thd->alloc(qbuf.length() + 1)))) {
    memcpy(pbuf, qbuf.ptr(), qbuf.length());
    pbuf[qbuf.length()] = 0;
  } else
    return true;

  thd->set_query(pbuf, qbuf.length());

  return false;
}

///////////////////////////////////////////////////////////////////////////
// Sufficient max length of printed destinations and frame offsets (all
// uints).
///////////////////////////////////////////////////////////////////////////

#define SP_INSTR_UINT_MAXLEN 8
#define SP_STMT_PRINT_MAXLEN 40

///////////////////////////////////////////////////////////////////////////
// sp_lex_instr implementation.
///////////////////////////////////////////////////////////////////////////

class SP_instr_error_handler : public Internal_error_handler {
 public:
  bool handle_condition(THD *thd, uint sql_errno, const char *,
                        Sql_condition::enum_severity_level *,
                        const char *) override {
    /*
      Check if the "table exists" error or warning reported for the
      CREATE TABLE ... SELECT statement.
    */
    if (thd->lex && thd->lex->sql_command == SQLCOM_CREATE_TABLE &&
        thd->lex->query_block &&
        !thd->lex->query_block->field_list_is_empty() &&
        sql_errno == ER_TABLE_EXISTS_ERROR)
      cts_table_exists_error = true;

    return false;
  }

  bool cts_table_exists_error = false;
};

bool sp_lex_instr::reset_lex_and_exec_core(THD *thd, uint *nextp,
                                           bool open_tables) {
  /*
    The flag is saved at the entry to the following substatement.
    It's reset further in the common code part.
    It's merged with the saved parent's value at the exit of this func.
  */

  unsigned int parent_unsafe_rollback_flags =
      thd->get_transaction()->get_unsafe_rollback_flags(Transaction_ctx::STMT);
  thd->get_transaction()->reset_unsafe_rollback_flags(Transaction_ctx::STMT);

  /* Check pre-conditions. */

  assert(thd->change_list.is_empty());

  /*
    Use our own lex.

    Although it is saved/restored in sp_head::execute() when we are
    entering/leaving routine, it's still should be saved/restored here,
    in order to properly behave in case of ER_NEED_REPREPARE error
    (when ER_NEED_REPREPARE happened, and we failed to re-parse the query).
  */

  LEX *lex_saved = thd->lex;
  thd->lex = m_lex;
  m_lex->thd = thd;

  /* Set new query id. */

  thd->set_query_id(next_query_id());

  if (thd->locked_tables_mode <= LTM_LOCK_TABLES) {
    /*
      This statement will enter/leave prelocked mode on its own.
      Entering prelocked mode changes table list and related members
      of LEX, so we'll need to restore them.
    */
    if (m_lex_query_tables_own_last) {
      /*
        We've already entered/left prelocked mode with this statement.
        Attach the list of tables that need to be prelocked and mark m_lex
        as having such list attached.
      */
      *m_lex_query_tables_own_last = m_prelocking_tables;
      m_lex->mark_as_requiring_prelocking(m_lex_query_tables_own_last);
    }
  }

  bool error = m_lex->check_preparation_invalid(thd);

  m_lex->clear_execution();

  /*
    In case a session state exists do not cache the SELECT stmt. If we
    cache SELECT statement when session state information exists, then
    the result sets of this SELECT are cached which contains changed
    session information. Next time when same query is executed when there
    is no change in session state, then result sets are picked from cache
    which is wrong as the result sets picked from cache have changed
    state information.
  */

  if (thd->get_protocol()->has_client_capability(CLIENT_SESSION_TRACK) &&
      thd->session_tracker.enabled_any() && thd->session_tracker.changed_any())
    thd->lex->safe_to_cache_query = false;

  SP_instr_error_handler sp_instr_error_handler;
  thd->push_internal_handler(&sp_instr_error_handler);

  /* Open tables if needed. */

  if (!error) {
    if (open_tables) {
      // todo: break this block out into a separate function.
      /*
        IF, CASE, DECLARE, SET, RETURN, have 'open_tables' true; they may
        have a subquery in parameter and are worth tracing. They don't
        correspond to a SQL command so we pretend that they are SQLCOM_SELECT.
      */
      Opt_trace_start ots(thd, m_lex->query_tables, SQLCOM_SELECT,
                          &m_lex->var_list, nullptr, 0, this,
                          thd->variables.character_set_client);
      Opt_trace_object trace_command(&thd->opt_trace);
      Opt_trace_array trace_command_steps(&thd->opt_trace, "steps");

      /*
        Check whenever we have access to tables for this statement
        and open and lock them before executing instructions core function.
        If we are not opening any tables, we don't need to check permissions
        either.
      */
      if (m_lex->query_tables)
        error = (open_temporary_tables(thd, m_lex->query_tables) ||
                 check_table_access(thd, SELECT_ACL, m_lex->query_tables, false,
                                    UINT_MAX, false));

      if (!error) error = open_and_lock_tables(thd, m_lex->query_tables, 0);

      if (!error) {
        m_lex->restore_cmd_properties();
        bind_fields(m_arena.item_list());

        error = exec_core(thd, nextp);
        DBUG_PRINT("info", ("exec_core returned: %d", error));
      }

      /*
        Call after unit->cleanup() to close open table
        key read.
      */

      m_lex->cleanup(thd, true);

      /* Here we also commit or rollback the current statement. */

      if (!thd->in_sub_stmt) {
        thd->get_stmt_da()->set_overwrite_status(true);
        thd->is_error() ? trans_rollback_stmt(thd) : trans_commit_stmt(thd);
        thd->get_stmt_da()->set_overwrite_status(false);
      }
      thd_proc_info(thd, "closing tables");
      close_thread_tables(thd);
      thd_proc_info(thd, nullptr);

      if (!thd->in_sub_stmt) {
        if (thd->transaction_rollback_request) {
          trans_rollback_implicit(thd);
          thd->mdl_context.release_transactional_locks();
        } else if (!thd->in_multi_stmt_transaction_mode())
          thd->mdl_context.release_transactional_locks();
        else
          thd->mdl_context.release_statement_locks();
      }
    } else {
      DEBUG_SYNC(thd, "sp_lex_instr_before_exec_core");
      error = exec_core(thd, nextp);
      DBUG_PRINT("info", ("exec_core returned: %d", error));
    }
  }

  // Pop SP_instr_error_handler error handler.
  thd->pop_internal_handler();

  if (m_lex->query_tables_own_last) {
    /*
      We've entered and left prelocking mode when executing statement
      stored in m_lex.
      m_lex->query_tables(->next_global)* list now has a 'tail' - a list
      of tables that are added for prelocking. (If this is the first
      execution, the 'tail' was added by open_tables(), otherwise we've
      attached it above in this function).
      Now we'll save the 'tail', and detach it.
    */
    m_lex_query_tables_own_last = m_lex->query_tables_own_last;
    m_prelocking_tables = *m_lex_query_tables_own_last;
    *m_lex_query_tables_own_last = nullptr;
    m_lex->mark_as_requiring_prelocking(nullptr);
  }

  /* Rollback changes to the item tree during execution. */

  thd->rollback_item_tree_changes();

  /*
    Change state of current arena according to outcome of execution.

    When entering this function, state is STMT_INITIALIZED_FOR_SP if this is
    the first execution, otherwise it is STMT_EXECUTED.

    When a re-prepare error is raised, the next execution will re-prepare the
    statement. To make sure that items are created in the statement mem_root,
    change state to STMT_INITIALIZED_FOR_SP.

    When a "table exists" error occurs for CREATE TABLE ... SELECT change state
    to STMT_INITIALIZED_FOR_SP, as if statement must be reprepared.

      Why is this necessary? A useful pointer would be to note how
      PREPARE/EXECUTE uses functions like select_like_stmt_test to implement
      CREATE TABLE .... SELECT. The SELECT part of the DDL is resolved first.
      Then there is an attempt to create the table. So in the execution phase,
      if "table exists" error occurs or flush table precedes the execute, the
      item tree of the select is re-created and followed by an attempt to create
      the table.

      But SP uses mysql_execute_command (which is used by the conventional
      execute) after doing a parse. This creates a problem for SP since it
      tries to preserve the item tree from the previous execution.

    When execution of the statement was started (completed), change state to
    STMT_EXECUTED.

    When an error occurs before statement execution starts (m_exec_started is
    false at this stage of execution), state is not changed.
    (STMT_INITIALIZED_FOR_SP means the statement was never prepared,
    STMT_EXECUTED means the statement has been prepared and executed before,
    but some error occurred during table open or execution).
  */
  bool reprepare_error = error && thd->is_error() &&
                         thd->get_stmt_da()->mysql_errno() == ER_NEED_REPREPARE;

  // Unless there is an error, execution must have started (and completed)
  assert(error || m_lex->is_exec_started());

  if (reprepare_error || sp_instr_error_handler.cts_table_exists_error)
    thd->stmt_arena->set_state(Query_arena::STMT_INITIALIZED_FOR_SP);
  else if (m_lex->is_exec_started())
    thd->stmt_arena->set_state(Query_arena::STMT_EXECUTED);

  /*
    Merge here with the saved parent's values
    what is needed from the substatement gained
  */

  thd->get_transaction()->add_unsafe_rollback_flags(
      Transaction_ctx::STMT, parent_unsafe_rollback_flags);

  if (thd->variables.session_track_transaction_info > TX_TRACK_NONE) {
    TX_TRACKER_GET(tst);
    tst->add_trx_state_from_thd(thd);
  }

  /* Restore original lex. */

  thd->lex = lex_saved;

  /*
    Unlike for PS we should not call Item's destructors for newly created
    items after execution of each instruction in stored routine. This is
    because SP often create Item (like Item_int, Item_string etc...) when
    they want to store some value in local variable, pass return value and
    etc... So their life time should be longer than one instruction.

    cleanup_items() is called in sp_head::execute()
  */

  return error || thd->is_error();
}

LEX *sp_lex_instr::parse_expr(THD *thd, sp_head *sp) {
  String sql_query;
  sql_digest_state *parent_digest = thd->m_digest;
  PSI_statement_locker *parent_locker = thd->m_statement_psi;
  SQL_I_List<Item_trigger_field> *next_trig_list_bkp = nullptr;
  sql_query.set_charset(system_charset_info);

  get_query(&sql_query);

  if (sql_query.length() == 0) {
    // The instruction has returned zero-length query string. That means, the
    // re-preparation of the instruction is not possible. We should not come
    // here in the normal life.
    assert(false);
    my_error(ER_UNKNOWN_ERROR, MYF(0));
    return nullptr;
  }

  if (m_trig_field_list.elements)
    next_trig_list_bkp = m_trig_field_list.first->next_trig_field_list;
  // Cleanup current THD from previously held objects before new parsing.
  cleanup_before_parsing(thd);

  // Cleanup and re-init the lex mem_root for re-parse.
<<<<<<< HEAD
  free_root(&m_lex_mem_root, MYF(0));
  init_sql_alloc(PSI_NOT_INSTRUMENTED, &m_lex_mem_root, MEM_ROOT_BLOCK_SIZE,
                 MEM_ROOT_PREALLOC);
=======
  m_lex_mem_root.ClearForReuse();
>>>>>>> fbdaa4de

  /*
    Switch mem-roots. We store the new LEX and its Items in the
    m_lex_mem_root since it is freed before reparse triggered due to
    invalidation. This avoids the memory leak in case re-parse is
    initiated. Also set the statement query arena to the lex mem_root.
  */
  MEM_ROOT *execution_mem_root = thd->mem_root;
  Query_arena parse_arena(&m_lex_mem_root, thd->stmt_arena->get_state());

  thd->mem_root = &m_lex_mem_root;
  thd->stmt_arena->set_query_arena(parse_arena);

  // Prepare parser state. It can be done just before parse_sql(), do it here
  // only to simplify exit in case of failure (out-of-memory error).

  Parser_state parser_state;

  if (parser_state.init(thd, sql_query.c_ptr(), sql_query.length()))
    return nullptr;

  // Switch THD's item list. It is used to remember the newly created set
  // of Items during parsing. We should clean those items after each execution.

  Item *execution_item_list = thd->item_list();
  thd->reset_item_list();

  // Create a new LEX and initialize it.

  LEX *lex_saved = thd->lex;

  thd->lex = new (thd->mem_root) st_lex_local;
  lex_start(thd);

  thd->lex->sphead = sp;
  thd->lex->set_sp_current_parsing_ctx(get_parsing_ctx());
  sp->m_parser_data.set_current_stmt_start_ptr(sql_query.c_ptr());

  // Parse the just constructed SELECT-statement.

  thd->m_digest = nullptr;
  thd->m_statement_psi = nullptr;
  bool parsing_failed = parse_sql(thd, &parser_state, nullptr);
  thd->m_digest = parent_digest;
  thd->m_statement_psi = parent_locker;

  if (!parsing_failed) {
    adjust_sql_command(thd->lex);
    thd->lex->set_trg_event_type_for_tables();

    // Mark statement as belonging to a stored procedure:
    if (thd->lex->m_sql_cmd != nullptr)
      thd->lex->m_sql_cmd->set_as_part_of_sp();

    // Call after-parsing callback.
    parsing_failed = on_after_expr_parsing(thd);

    if (sp->m_type == enum_sp_type::TRIGGER) {
      /*
        Also let us bind these objects to Field objects in table being opened.

        We ignore errors of setup_field() here, because if even something is
        wrong we still will be willing to open table to perform some operations
        (e.g.  SELECT)... Anyway some things can be checked only during trigger
        execution.
      */

      Trigger *t = sp->m_trg_list->find_trigger(thd->lex->sphead->m_name);

      assert(t);

      if (!t) return nullptr;  // Don't take chances in production.

      for (Item_trigger_field *trg_fld = sp->m_cur_instr_trig_field_items.first;
           trg_fld; trg_fld = trg_fld->next_trg_field) {
        trg_fld->setup_field(sp->m_trg_list, t->get_subject_table_grant());
      }

      /**
        Move Item_trigger_field's list to instruction's Item_trigger_field
        list.
      */
      if (sp->m_cur_instr_trig_field_items.elements) {
        sp->m_cur_instr_trig_field_items.save_and_clear(&m_trig_field_list);
        m_trig_field_list.first->next_trig_field_list = next_trig_list_bkp;
      }
    }

    // Append newly created Items to the list of Items, owned by this
    // instruction.
    m_arena.set_item_list(thd->item_list());
  }

  // Restore THD::lex.

  thd->lex->sphead = nullptr;
  thd->lex->set_sp_current_parsing_ctx(nullptr);

  LEX *expr_lex = thd->lex;
  thd->lex = lex_saved;

  // Restore execution mem-root and item list.

  thd->mem_root = execution_mem_root;
  thd->set_item_list(execution_item_list);

  // That's it.

  return parsing_failed ? nullptr : expr_lex;
}

bool sp_lex_instr::validate_lex_and_execute_core(THD *thd, uint *nextp,
                                                 bool open_tables) {
  Reprepare_observer reprepare_observer;
  int reprepare_attempt = 0;
  const int MAX_REPREPARE_ATTEMPTS = 3;

  while (true) {
    DBUG_EXECUTE_IF("simulate_bug18831513", { invalidate(); });
    if (is_invalid() || (m_lex->has_udf() && !m_first_execution)) {
      free_lex();
      LEX *lex = parse_expr(thd, thd->sp_runtime_ctx->sp);

      if (!lex) return true;

      set_lex(lex, true);

      m_first_execution = true;
    }

    /*
      Install the metadata observer. If some metadata version is
      different from prepare time and an observer is installed,
      the observer method will be invoked to push an error into
      the error stack.
    */
    Reprepare_observer *stmt_reprepare_observer = nullptr;

    /*
      Meta-data versions are stored in the LEX-object on the first execution.
      Thus, the reprepare observer should not be installed for the first
      execution, because it will always be triggered.

      Then, the reprepare observer should be installed for the statements, which
      are marked by CF_REEXECUTION_FRAGILE (@sa CF_REEXECUTION_FRAGILE) or if
      the SQL-command is SQLCOM_END, which means that the LEX-object is
      representing an expression, so the exact SQL-command does not matter.
    */

    if (!m_first_execution &&
        (sql_command_flags[m_lex->sql_command] & CF_REEXECUTION_FRAGILE ||
         m_lex->sql_command == SQLCOM_END)) {
      reprepare_observer.reset_reprepare_observer();
      stmt_reprepare_observer = &reprepare_observer;
    }

    thd->push_reprepare_observer(stmt_reprepare_observer);

    bool rc = reset_lex_and_exec_core(thd, nextp, open_tables);

    thd->pop_reprepare_observer();

    m_first_execution = false;

    if (!rc) return false;

    /*
      Here is why we need all the checks below:
        - if the reprepare observer is not set, we've got an error, which should
          be raised to the user;
        - if we've got fatal error, it should be raised to the user;
        - if our thread got killed during execution, the error should be raised
          to the user;
        - if we've got an error, different from ER_NEED_REPREPARE, we need to
          raise it to the user;
    */
    if (stmt_reprepare_observer == nullptr || thd->is_fatal_error() ||
        thd->killed || thd->get_stmt_da()->mysql_errno() != ER_NEED_REPREPARE) {
      /*
        If an error occurred before execution, make sure next execution is
        started with a clean statement:
      */
      if (m_lex->is_metadata_used() && !m_lex->is_exec_started()) {
        invalidate();
      }
      return true;
    }
    /*
      We take only 3 attempts to reprepare the query, otherwise we might end
      up in the endless loop.
    */
    assert(stmt_reprepare_observer->is_invalidated());
    if ((reprepare_attempt++ >= MAX_REPREPARE_ATTEMPTS) ||
        DBUG_EVALUATE_IF("simulate_max_reprepare_attempts_hit_case", true,
                         false)) {
      /*
        Reprepare_observer sets error status in DA but Sql_condition is not
        added. Please check Reprepare_observer::report_error(). Pushing
        Sql_condition for ER_NEED_REPREPARE here.
      */
      Diagnostics_area *da = thd->get_stmt_da();
      da->push_warning(thd, da->mysql_errno(), da->returned_sqlstate(),
                       Sql_condition::SL_ERROR, da->message_text());
      return true;
    }

    thd->clear_error();
    invalidate();
  }
}

void sp_lex_instr::set_lex(LEX *lex, bool is_lex_owner) {
  free_lex();

  m_lex = lex;
  m_is_lex_owner = is_lex_owner;
  m_lex_query_tables_own_last = nullptr;

  if (m_lex) m_lex->sp_lex_in_use = true;
}

void sp_lex_instr::free_lex() {
  if (!m_is_lex_owner || !m_lex) return;

  /* Prevent endless recursion. */
  m_lex->sphead = nullptr;
  lex_end(m_lex);
  destroy(m_lex->result);
  m_lex->destroy();
  delete (st_lex_local *)m_lex;

  m_lex = nullptr;
  m_is_lex_owner = false;
  m_lex_query_tables_own_last = nullptr;
}

void sp_lex_instr::cleanup_before_parsing(THD *thd) {
  /*
    Destroy items in the instruction's free list before re-parsing the
    statement query string (and thus, creating new items).
  */
  m_arena.free_items();

  // Remove previously stored trigger-field items.
  sp_head *sp = thd->sp_runtime_ctx->sp;

  if (sp->m_type == enum_sp_type::TRIGGER) m_trig_field_list.clear();
}

void sp_lex_instr::get_query(String *sql_query) const {
  LEX_CSTRING expr_query = get_expr_query();

  if (!expr_query.str) {
    sql_query->length(0);
    return;
  }

  sql_query->append("SELECT ");
  sql_query->append(expr_query.str, expr_query.length);
}

///////////////////////////////////////////////////////////////////////////
// sp_instr_stmt implementation.
///////////////////////////////////////////////////////////////////////////

#ifdef HAVE_PSI_INTERFACE
PSI_statement_info sp_instr_stmt::psi_info = {0, "stmt", 0, PSI_DOCUMENT_ME};
#endif

bool sp_instr_stmt::execute(THD *thd, uint *nextp) {
  bool need_subst = false;
  bool rc = false;

  DBUG_PRINT("info", ("query: '%.*s'", (int)m_query.length, m_query.str));

  thd->set_query_for_display(m_query.str, m_query.length);

  const LEX_CSTRING query_backup = thd->query();

#if defined(ENABLED_PROFILING)
  /* This SP-instr is profilable and will be captured. */
  thd->profiling->set_query_source(m_query.str, m_query.length);
#endif

  /*
    If we can't set thd->query_string at all, we give up on this statement.
  */
  if (alloc_query(thd, m_query.str, m_query.length)) return true;

  /*
    Check whether we actually need a substitution of SP variables with
    NAME_CONST(...) (using subst_spvars()).
    If both of the following apply, we won't need to substitute:

    - general log is off

    - binary logging is off

    - if the query generates row events in binlog row format mode
    (DDLs are always written in statement format irrespective of binlog_format
    and they can have SP variables in it. For example, 'ALTER EVENT' is allowed
    inside a procedure and can contain SP variables in it. Those too need to be
    substituted with NAME_CONST(...))

    query_name_consts is used elsewhere in a special case concerning
    CREATE TABLE, but we do not need to do anything about that here.

    The slow query log is another special case: we won't know whether a
    query qualifies for the slow query log until after it's been
    executed. We assume that most queries are not slow, so we do not
    pre-emptively substitute just for the slow query log. If a query
    ends up being slow after all and we haven't done the substitution
    already for any of the above (general log etc.), we'll do the
    substitution immediately before writing to the log.
  */

  need_subst = !((thd->variables.option_bits & OPTION_LOG_OFF) &&
                 (!(thd->variables.option_bits & OPTION_BIN_LOG) ||
                  !mysql_bin_log.is_open() ||
                  (thd->is_current_stmt_binlog_format_row() &&
                   sqlcom_can_generate_row_events(m_lex->sql_command))));

  /*
    If we need to do a substitution but can't (OOM), give up.
  */

  if (need_subst && subst_spvars(thd, this, m_query)) return true;

  if (unlikely((thd->variables.option_bits & OPTION_LOG_OFF) == 0))
    query_logger.general_log_write(thd, COM_QUERY, thd->query().str,
                                   thd->query().length);

  rc = validate_lex_and_execute_core(thd, nextp, false);

  if (thd->get_stmt_da()->is_eof()) {
    /* Finalize server status flags after executing a statement. */
    thd->update_slow_query_status();

    thd->send_statement_status();
  }

  if (!rc && unlikely(log_slow_applicable(thd))) {
    /*
      We actually need to write the slow log. Check whether we already
      called subst_spvars() above, otherwise, do it now.  In the highly
      unlikely event of subst_spvars() failing (OOM), we'll try to log
      the unmodified statement instead.
    */
    if (!need_subst) rc = subst_spvars(thd, this, m_query);
    /*
      We currently do not support --log-slow-extra for this case,
      and therefore pass in a null-pointer instead of a pointer to
      state at the beginning of execution.
    */
    log_slow_do(thd);
  }

  /*
    With the current setup, a subst_spvars() and a mysql_rewrite_query()
    (rewriting passwords etc.) will not both happen to a query.
    If this ever changes, we give the engineer pause here so they will
    double-check whether the potential conflict they created is a
    problem.
  */
  assert((thd->query_name_consts == 0) ||
         (thd->rewritten_query().length() == 0));

  thd->set_query(query_backup);
  thd->query_name_consts = 0;

  return rc || thd->is_error();
}

void sp_instr_stmt::print(const THD *, String *str) {
  /* stmt CMD "..." */
  if (str->reserve(SP_STMT_PRINT_MAXLEN + SP_INSTR_UINT_MAXLEN + 8)) return;
  qs_append(STRING_WITH_LEN("stmt"), str);
  qs_append(STRING_WITH_LEN(" \""), str);

  /*
    Print the query string (but not too much of it), just to indicate which
    statement it is.
  */
  size_t len = m_query.length;
  if (len > SP_STMT_PRINT_MAXLEN) len = SP_STMT_PRINT_MAXLEN - 3;

  /* Copy the query string and replace '\n' with ' ' in the process */
  for (size_t i = 0; i < len; i++) {
    char c = m_query.str[i];
    if (c == '\n') c = ' ';
    qs_append(c, str);
  }
  if (m_query.length > SP_STMT_PRINT_MAXLEN)
    qs_append(STRING_WITH_LEN("..."), str); /* Indicate truncated string */
  qs_append(STRING_WITH_LEN("\""), str);
}

bool sp_instr_stmt::exec_core(THD *thd, uint *nextp) {
  LEX *const lex = thd->lex;
  lex->set_sp_current_parsing_ctx(get_parsing_ctx());
  lex->sphead = thd->sp_runtime_ctx->sp;

  PSI_statement_locker *statement_psi_saved = thd->m_statement_psi;

  assert(lex->m_sql_cmd == nullptr || lex->m_sql_cmd->is_part_of_sp());

  bool rc = mysql_execute_command(thd);

  lex->set_sp_current_parsing_ctx(nullptr);
  lex->sphead = nullptr;
  thd->m_statement_psi = statement_psi_saved;

  *nextp = get_ip() + 1;

  return rc;
}

///////////////////////////////////////////////////////////////////////////
// sp_instr_set implementation.
///////////////////////////////////////////////////////////////////////////

#ifdef HAVE_PSI_INTERFACE
PSI_statement_info sp_instr_set::psi_info = {0, "set", 0, PSI_DOCUMENT_ME};
#endif

bool sp_instr_set::exec_core(THD *thd, uint *nextp) {
  *nextp = get_ip() + 1;

  if (!thd->sp_runtime_ctx->set_variable(thd, m_offset, &m_value_item))
    return false;

  /* Failed to evaluate the value. Reset the variable to NULL. */

  if (thd->sp_runtime_ctx->set_variable(thd, m_offset, nullptr)) {
    /* If this also failed, let's abort. */
    my_error(ER_OUT_OF_RESOURCES, MYF(ME_FATALERROR));
  }

  return true;
}

void sp_instr_set::print(const THD *thd, String *str) {
  /* set name@offset ... */
  size_t rsrv = SP_INSTR_UINT_MAXLEN + 6;
  sp_variable *var = m_parsing_ctx->find_variable(m_offset);

  /* 'var' should always be non-null, but just in case... */
  if (var) rsrv += var->name.length;
  if (str->reserve(rsrv)) return;
  qs_append(STRING_WITH_LEN("set "), str);
  if (var) {
    qs_append(var->name.str, var->name.length, str);
    qs_append('@', str);
  }
  qs_append(m_offset, str);
  qs_append(' ', str);
  m_value_item->print(thd, str, QT_TO_ARGUMENT_CHARSET);
}

///////////////////////////////////////////////////////////////////////////
// sp_instr_set_trigger_field implementation.
///////////////////////////////////////////////////////////////////////////

#ifdef HAVE_PSI_INTERFACE
PSI_statement_info sp_instr_set_trigger_field::psi_info = {
    0, "set_trigger_field", 0, PSI_DOCUMENT_ME};
#endif

bool sp_instr_set_trigger_field::exec_core(THD *thd, uint *nextp) {
  *nextp = get_ip() + 1;
  thd->check_for_truncated_fields = CHECK_FIELD_ERROR_FOR_NULL;
  Strict_error_handler strict_handler(
      Strict_error_handler::ENABLE_SET_SELECT_STRICT_ERROR_HANDLER);
  /*
    Before Triggers are executed after the 'data' is assigned
    to the Field objects. If triggers wants to SET invalid value
    to the Field objects (NEW.<variable_name>= <Invalid value>),
    it should not be allowed.
  */
  if (thd->is_strict_mode() && !thd->lex->is_ignore())
    thd->push_internal_handler(&strict_handler);
  bool error = m_trigger_field->set_value(thd, &m_value_item);
  if (thd->is_strict_mode() && !thd->lex->is_ignore())
    thd->pop_internal_handler();
  return error;
}

void sp_instr_set_trigger_field::print(const THD *thd, String *str) {
  str->append(STRING_WITH_LEN("set_trigger_field "));
  m_trigger_field->print(thd, str, QT_ORDINARY);
  str->append(STRING_WITH_LEN(":="));
  m_value_item->print(thd, str, QT_TO_ARGUMENT_CHARSET);
}

bool sp_instr_set_trigger_field::on_after_expr_parsing(THD *thd) {
  m_value_item = thd->lex->query_block->single_visible_field();
  assert(m_value_item != nullptr);

  assert(!m_trigger_field);

  m_trigger_field = new (thd->mem_root)
      Item_trigger_field(thd->lex->current_context(), TRG_NEW_ROW,
                         m_trigger_field_name.str, UPDATE_ACL, false);

  if (m_trigger_field) {
    /* Adding m_trigger_field to the list of all Item_trigger_field objects */
    sp_head *sp = thd->sp_runtime_ctx->sp;
    sp->m_cur_instr_trig_field_items.link_in_list(
        m_trigger_field, &m_trigger_field->next_trg_field);
  }

  return m_value_item == nullptr || m_trigger_field == nullptr;
}

void sp_instr_set_trigger_field::cleanup_before_parsing(THD *thd) {
  sp_lex_instr::cleanup_before_parsing(thd);

  m_trigger_field = nullptr;
}

///////////////////////////////////////////////////////////////////////////
// sp_instr_jump implementation.
///////////////////////////////////////////////////////////////////////////

#ifdef HAVE_PSI_INTERFACE
PSI_statement_info sp_instr_jump::psi_info = {0, "jump", 0, PSI_DOCUMENT_ME};
#endif

void sp_instr_jump::print(const THD *, String *str) {
  /* jump dest */
  if (str->reserve(SP_INSTR_UINT_MAXLEN + 5)) return;
  qs_append(STRING_WITH_LEN("jump "), str);
  qs_append(m_dest, str);
}

uint sp_instr_jump::opt_mark(sp_head *sp, List<sp_instr> *) {
  m_dest = opt_shortcut_jump(sp, this);
  if (m_dest != get_ip() + 1) /* Jumping to following instruction? */
    m_marked = true;
  m_optdest = sp->get_instr(m_dest);
  return m_dest;
}

uint sp_instr_jump::opt_shortcut_jump(sp_head *sp, sp_instr *start) {
  uint dest = m_dest;
  sp_instr *i;

  while ((i = sp->get_instr(dest))) {
    uint ndest;

    if (start == i || this == i) break;
    ndest = i->opt_shortcut_jump(sp, start);
    if (ndest == dest) break;
    dest = ndest;
  }
  return dest;
}

void sp_instr_jump::opt_move(uint dst, List<sp_branch_instr> *bp) {
  if (m_dest > get_ip())
    bp->push_back(this);  // Forward
  else if (m_optdest)
    m_dest = m_optdest->get_ip();  // Backward
  m_ip = dst;
}

///////////////////////////////////////////////////////////////////////////
// sp_instr_jump_if_not class implementation
///////////////////////////////////////////////////////////////////////////

#ifdef HAVE_PSI_INTERFACE
PSI_statement_info sp_instr_jump_if_not::psi_info = {0, "jump_if_not", 0,
                                                     PSI_DOCUMENT_ME};
#endif

bool sp_instr_jump_if_not::exec_core(THD *thd, uint *nextp) {
  assert(m_expr_item);

  Item *item = sp_prepare_func_item(thd, &m_expr_item);

  if (!item) return true;

  *nextp = item->val_bool() ? get_ip() + 1 : m_dest;

  return false;
}

void sp_instr_jump_if_not::print(const THD *thd, String *str) {
  /* jump_if_not dest(cont) ... */
  if (str->reserve(2 * SP_INSTR_UINT_MAXLEN + 14 +
                   32))  // Add some for the expr. too
    return;
  qs_append(STRING_WITH_LEN("jump_if_not "), str);
  qs_append(m_dest, str);
  qs_append('(', str);
  qs_append(m_cont_dest, str);
  qs_append(STRING_WITH_LEN(") "), str);
  m_expr_item->print(thd, str, QT_ORDINARY);
}

///////////////////////////////////////////////////////////////////////////
// sp_lex_branch_instr implementation.
///////////////////////////////////////////////////////////////////////////

uint sp_lex_branch_instr::opt_mark(sp_head *sp, List<sp_instr> *leads) {
  m_marked = true;

  sp_instr *i = sp->get_instr(m_dest);

  if (i) {
    m_dest = i->opt_shortcut_jump(sp, this);
    m_optdest = sp->get_instr(m_dest);
  }

  sp->add_mark_lead(m_dest, leads);

  i = sp->get_instr(m_cont_dest);

  if (i) {
    m_cont_dest = i->opt_shortcut_jump(sp, this);
    m_cont_optdest = sp->get_instr(m_cont_dest);
  }

  sp->add_mark_lead(m_cont_dest, leads);

  return get_ip() + 1;
}

void sp_lex_branch_instr::opt_move(uint dst, List<sp_branch_instr> *bp) {
  /*
    cont. destinations may point backwards after shortcutting jumps
    during the mark phase. If it's still pointing forwards, only
    push this for backpatching if sp_instr_jump::opt_move() will not
    do it (i.e. if the m_dest points backwards).
   */
  if (m_cont_dest > get_ip()) {  // Forward
    if (m_dest < get_ip()) bp->push_back(this);
  } else if (m_cont_optdest)
    m_cont_dest = m_cont_optdest->get_ip();  // Backward

  /* This will take care of m_dest and m_ip */
  if (m_dest > get_ip())
    bp->push_back(this);  // Forward
  else if (m_optdest)
    m_dest = m_optdest->get_ip();  // Backward
  m_ip = dst;
}

///////////////////////////////////////////////////////////////////////////
// sp_instr_jump_case_when implementation.
///////////////////////////////////////////////////////////////////////////

#ifdef HAVE_PSI_INTERFACE
PSI_statement_info sp_instr_jump_case_when::psi_info = {0, "jump_case_when", 0,
                                                        PSI_DOCUMENT_ME};
#endif

bool sp_instr_jump_case_when::exec_core(THD *thd, uint *nextp) {
  assert(m_eq_item);

  Item *item = sp_prepare_func_item(thd, &m_eq_item);

  if (!item) return true;

  *nextp = item->val_bool() ? get_ip() + 1 : m_dest;

  return false;
}

void sp_instr_jump_case_when::print(const THD *thd, String *str) {
  /* jump_if_not dest(cont) ... */
  if (str->reserve(2 * SP_INSTR_UINT_MAXLEN + 14 +
                   32))  // Add some for the expr. too
    return;
  qs_append(STRING_WITH_LEN("jump_if_not_case_when "), str);
  qs_append(m_dest, str);
  qs_append('(', str);
  qs_append(m_cont_dest, str);
  qs_append(STRING_WITH_LEN(") "), str);
  m_eq_item->print(thd, str, QT_ORDINARY);
}

bool sp_instr_jump_case_when::on_after_expr_parsing(THD *thd) {
  // Setup CASE-expression item (m_case_expr_item).

  m_case_expr_item = new Item_case_expr(m_case_expr_id);

  if (!m_case_expr_item) return true;

#ifndef NDEBUG
  m_case_expr_item->m_sp = thd->lex->sphead;
#endif

  // Setup WHEN-expression item (m_expr_item) if it is not already set.
  //
  // This function can be called in two cases:
  //
  //   - during initial (regular) parsing of SP. In this case we don't have
  //     lex->query_block (because it's not a SELECT statement), but
  //     m_expr_item is already set in constructor.
  //
  //   - during re-parsing after meta-data change. In this case we've just
  //     parsed aux-SELECT statement, so we need to take 1st (and the only one)
  //     item from its list.

  if (!m_expr_item) {
    m_expr_item = thd->lex->query_block->single_visible_field();
    assert(m_expr_item != nullptr);
  }

  // Setup main expression item (m_expr_item).

  m_eq_item = new Item_func_eq(m_case_expr_item, m_expr_item);

  if (!m_eq_item) return true;

  return false;
}

///////////////////////////////////////////////////////////////////////////
// sp_instr_freturn implementation.
///////////////////////////////////////////////////////////////////////////

#ifdef HAVE_PSI_INTERFACE
PSI_statement_info sp_instr_freturn::psi_info = {0, "freturn", 0,
                                                 PSI_DOCUMENT_ME};
#endif

bool sp_instr_freturn::exec_core(THD *thd, uint *nextp) {
  /*
    Change <next instruction pointer>, so that this will be the last
    instruction in the stored function.
  */

  *nextp = UINT_MAX;

  /*
    Evaluate the value of return expression and store it in current runtime
    context.

    NOTE: It's necessary to evaluate result item right here, because we must
    do it in scope of execution the current context/block.
  */

  return thd->sp_runtime_ctx->set_return_value(thd, &m_expr_item);
}

void sp_instr_freturn::print(const THD *thd, String *str) {
  /* freturn type expr... */
  if (str->reserve(1024 + 8 + 32))  // Add some for the expr. too
    return;
  qs_append(STRING_WITH_LEN("freturn "), str);
  qs_append((uint)m_return_field_type, str);
  qs_append(' ', str);
  m_expr_item->print(thd, str, QT_ORDINARY);
}

///////////////////////////////////////////////////////////////////////////
// sp_instr_hpush_jump implementation.
///////////////////////////////////////////////////////////////////////////

#ifdef HAVE_PSI_INTERFACE
PSI_statement_info sp_instr_hpush_jump::psi_info = {0, "hpush_jump", 0,
                                                    PSI_DOCUMENT_ME};
#endif

sp_instr_hpush_jump::sp_instr_hpush_jump(uint ip, sp_pcontext *ctx,
                                         sp_handler *handler)
    : sp_instr_jump(ip, ctx),
      m_handler(handler),
      m_opt_hpop(0),
      m_frame(ctx->current_var_count()) {
  assert(m_handler->condition_values.elements == 0);
}

sp_instr_hpush_jump::~sp_instr_hpush_jump() {
  m_handler->condition_values.clear();
  m_handler = nullptr;
}

void sp_instr_hpush_jump::add_condition(sp_condition_value *condition_value) {
  m_handler->condition_values.push_back(condition_value);
}

bool sp_instr_hpush_jump::execute(THD *thd, uint *nextp) {
  *nextp = m_dest;

  return thd->sp_runtime_ctx->push_handler(m_handler, get_ip() + 1);
}

void sp_instr_hpush_jump::print(const THD *, String *str) {
  /* hpush_jump dest fsize type */
  if (str->reserve(SP_INSTR_UINT_MAXLEN * 2 + 21)) return;

  qs_append(STRING_WITH_LEN("hpush_jump "), str);
  qs_append(m_dest, str);
  qs_append(' ', str);
  qs_append(m_frame, str);

  m_handler->print(str);
}

uint sp_instr_hpush_jump::opt_mark(sp_head *sp, List<sp_instr> *leads) {
  m_marked = true;

  sp_instr *i = sp->get_instr(m_dest);

  if (i) {
    m_dest = i->opt_shortcut_jump(sp, this);
    m_optdest = sp->get_instr(m_dest);
  }

  sp->add_mark_lead(m_dest, leads);

  /*
    For continue handlers, all instructions in the scope of the handler
    are possible leads. For example, the instruction after freturn might
    be executed if the freturn triggers the condition handled by the
    continue handler.

    m_dest marks the start of the handler scope. It's added as a lead
    above, so we start on m_dest+1 here.
    m_opt_hpop is the hpop marking the end of the handler scope.
  */
  if (m_handler->type == sp_handler::CONTINUE) {
    for (uint scope_ip = m_dest + 1; scope_ip <= m_opt_hpop; scope_ip++)
      sp->add_mark_lead(scope_ip, leads);
  }

  return get_ip() + 1;
}

///////////////////////////////////////////////////////////////////////////
// sp_instr_hpop implementation.
///////////////////////////////////////////////////////////////////////////

#ifdef HAVE_PSI_INTERFACE
PSI_statement_info sp_instr_hpop::psi_info = {0, "hpop", 0, PSI_DOCUMENT_ME};
#endif

bool sp_instr_hpop::execute(THD *thd, uint *nextp) {
  thd->sp_runtime_ctx->pop_handlers(m_parsing_ctx);
  *nextp = get_ip() + 1;
  return false;
}

///////////////////////////////////////////////////////////////////////////
// sp_instr_hreturn implementation.
///////////////////////////////////////////////////////////////////////////

#ifdef HAVE_PSI_INTERFACE
PSI_statement_info sp_instr_hreturn::psi_info = {0, "hreturn", 0,
                                                 PSI_DOCUMENT_ME};
#endif

sp_instr_hreturn::sp_instr_hreturn(uint ip, sp_pcontext *ctx)
    : sp_instr_jump(ip, ctx), m_frame(ctx->current_var_count()) {}

bool sp_instr_hreturn::execute(THD *thd, uint *nextp) {
  /*
    Obtain next instruction pointer (m_dest is set for EXIT handlers, retrieve
    the instruction pointer from runtime context for CONTINUE handlers).
  */

  sp_rcontext *rctx = thd->sp_runtime_ctx;

  *nextp = m_dest ? m_dest : rctx->get_last_handler_continue_ip();

  /*
    Remove call frames for handlers, which are "below" the BEGIN..END block of
    the next instruction.
  */

  sp_instr *next_instr = rctx->sp->get_instr(*nextp);
  rctx->exit_handler(thd, next_instr->get_parsing_ctx());

  return false;
}

void sp_instr_hreturn::print(const THD *, String *str) {
  /* hreturn framesize dest */
  if (str->reserve(SP_INSTR_UINT_MAXLEN * 2 + 9)) return;
  qs_append(STRING_WITH_LEN("hreturn "), str);
  if (m_dest) {
    // NOTE: this is legacy: hreturn instruction for EXIT handler
    // should print out 0 as frame index.
    qs_append(STRING_WITH_LEN("0 "), str);
    qs_append(m_dest, str);
  } else {
    qs_append(m_frame, str);
  }
}

uint sp_instr_hreturn::opt_mark(sp_head *, List<sp_instr> *) {
  m_marked = true;

  if (m_dest) {
    /*
      This is an EXIT handler; next instruction step is in m_dest.
     */
    return m_dest;
  }

  /*
    This is a CONTINUE handler; next instruction step will come from
    the handler stack and not from opt_mark.
   */
  return UINT_MAX;
}

///////////////////////////////////////////////////////////////////////////
// sp_instr_cpush implementation.
///////////////////////////////////////////////////////////////////////////

#ifdef HAVE_PSI_INTERFACE
PSI_statement_info sp_instr_cpush::psi_info = {0, "cpush", 0, PSI_DOCUMENT_ME};
#endif

bool sp_instr_cpush::execute(THD *thd, uint *nextp) {
  *nextp = get_ip() + 1;

  // sp_instr_cpush::execute() just registers the cursor in the runtime context.

  return thd->sp_runtime_ctx->push_cursor(this);
}

bool sp_instr_cpush::exec_core(THD *thd, uint *) {
  sp_cursor *c = thd->sp_runtime_ctx->get_cursor(m_cursor_idx);

  // sp_instr_cpush::exec_core() opens the cursor (it's called from
  // sp_instr_copen::execute().

  return c ? c->open(thd) : true;
}

void sp_instr_cpush::print(const THD *, String *str) {
  const LEX_STRING *cursor_name = m_parsing_ctx->find_cursor(m_cursor_idx);

  size_t rsrv = SP_INSTR_UINT_MAXLEN + 7 + m_cursor_query.length + 1;

  if (cursor_name) rsrv += cursor_name->length;
  if (str->reserve(rsrv)) return;
  qs_append(STRING_WITH_LEN("cpush "), str);
  if (cursor_name) {
    qs_append(cursor_name->str, cursor_name->length, str);
    qs_append('@', str);
  }
  qs_append(m_cursor_idx, str);

  qs_append(':', str);
  qs_append(m_cursor_query.str, m_cursor_query.length, str);
}

///////////////////////////////////////////////////////////////////////////
// sp_instr_cpop implementation.
///////////////////////////////////////////////////////////////////////////

#ifdef HAVE_PSI_INTERFACE
PSI_statement_info sp_instr_cpop::psi_info = {0, "cpop", 0, PSI_DOCUMENT_ME};
#endif

bool sp_instr_cpop::execute(THD *thd, uint *nextp) {
  thd->sp_runtime_ctx->pop_cursors(m_count);
  *nextp = get_ip() + 1;

  return false;
}

void sp_instr_cpop::print(const THD *, String *str) {
  /* cpop count */
  if (str->reserve(SP_INSTR_UINT_MAXLEN + 5)) return;
  qs_append(STRING_WITH_LEN("cpop "), str);
  qs_append(m_count, str);
}

///////////////////////////////////////////////////////////////////////////
// sp_instr_copen implementation.
///////////////////////////////////////////////////////////////////////////

#ifdef HAVE_PSI_INTERFACE
PSI_statement_info sp_instr_copen::psi_info = {0, "copen", 0, PSI_DOCUMENT_ME};
#endif

bool sp_instr_copen::execute(THD *thd, uint *nextp) {
  // Manipulating a CURSOR with an expression should clear DA.
  clear_da(thd);

  *nextp = get_ip() + 1;

  // Get the cursor pointer.

  sp_cursor *c = thd->sp_runtime_ctx->get_cursor(m_cursor_idx);

  if (!c) return true;

  // Retrieve sp_instr_cpush instance.

  sp_instr_cpush *push_instr = c->get_push_instr();

  // Switch Statement Arena to the sp_instr_cpush object. It contains the
  // item list of the query, so new items (if any) are stored in the right
  // item list, and we can cleanup after each open.

  Query_arena *stmt_arena_saved = thd->stmt_arena;
  thd->stmt_arena = &push_instr->m_arena;

  // Switch to the cursor's lex and execute sp_instr_cpush::exec_core().
  // sp_instr_cpush::exec_core() is *not* executed during
  // sp_instr_cpush::execute(). sp_instr_cpush::exec_core() is intended to be
  // executed on cursor opening.

  bool rc = push_instr->validate_lex_and_execute_core(thd, nextp, false);

  // Cleanup the query's items.

  cleanup_items(push_instr->m_arena.item_list());

  // Restore Statement Arena.

  thd->stmt_arena = stmt_arena_saved;

  return rc;
}

void sp_instr_copen::print(const THD *, String *str) {
  const LEX_STRING *cursor_name = m_parsing_ctx->find_cursor(m_cursor_idx);

  /* copen name@offset */
  size_t rsrv = SP_INSTR_UINT_MAXLEN + 7;

  if (cursor_name) rsrv += cursor_name->length;
  if (str->reserve(rsrv)) return;
  qs_append(STRING_WITH_LEN("copen "), str);
  if (cursor_name) {
    qs_append(cursor_name->str, cursor_name->length, str);
    qs_append('@', str);
  }
  qs_append(m_cursor_idx, str);
}

///////////////////////////////////////////////////////////////////////////
// sp_instr_cclose implementation.
///////////////////////////////////////////////////////////////////////////

#ifdef HAVE_PSI_INTERFACE
PSI_statement_info sp_instr_cclose::psi_info = {0, "cclose", 0,
                                                PSI_DOCUMENT_ME};
#endif

bool sp_instr_cclose::execute(THD *thd, uint *nextp) {
  // Manipulating a CURSOR with an expression should clear DA.
  clear_da(thd);

  *nextp = get_ip() + 1;

  sp_cursor *c = thd->sp_runtime_ctx->get_cursor(m_cursor_idx);

  return c ? c->close() : true;
}

void sp_instr_cclose::print(const THD *, String *str) {
  const LEX_STRING *cursor_name = m_parsing_ctx->find_cursor(m_cursor_idx);

  /* cclose name@offset */
  size_t rsrv = SP_INSTR_UINT_MAXLEN + 8;

  if (cursor_name) rsrv += cursor_name->length;
  if (str->reserve(rsrv)) return;
  qs_append(STRING_WITH_LEN("cclose "), str);
  if (cursor_name) {
    qs_append(cursor_name->str, cursor_name->length, str);
    qs_append('@', str);
  }
  qs_append(m_cursor_idx, str);
}

///////////////////////////////////////////////////////////////////////////
// sp_instr_cfetch implementation.
///////////////////////////////////////////////////////////////////////////

#ifdef HAVE_PSI_INTERFACE
PSI_statement_info sp_instr_cfetch::psi_info = {0, "cfetch", 0,
                                                PSI_DOCUMENT_ME};
#endif

bool sp_instr_cfetch::execute(THD *thd, uint *nextp) {
  // Manipulating a CURSOR with an expression should clear DA.
  clear_da(thd);

  *nextp = get_ip() + 1;

  sp_cursor *c = thd->sp_runtime_ctx->get_cursor(m_cursor_idx);

  return c ? c->fetch(&m_varlist) : true;
}

void sp_instr_cfetch::print(const THD *, String *str) {
  List_iterator_fast<sp_variable> li(m_varlist);
  sp_variable *pv;
  const LEX_STRING *cursor_name = m_parsing_ctx->find_cursor(m_cursor_idx);

  /* cfetch name@offset vars... */
  size_t rsrv = SP_INSTR_UINT_MAXLEN + 8;

  if (cursor_name) rsrv += cursor_name->length;
  if (str->reserve(rsrv)) return;
  qs_append(STRING_WITH_LEN("cfetch "), str);
  if (cursor_name) {
    qs_append(cursor_name->str, cursor_name->length, str);
    qs_append('@', str);
  }
  qs_append(m_cursor_idx, str);
  while ((pv = li++)) {
    if (str->reserve(pv->name.length + SP_INSTR_UINT_MAXLEN + 2)) return;
    qs_append(' ', str);
    qs_append(pv->name.str, pv->name.length, str);
    qs_append('@', str);
    qs_append(pv->offset, str);
  }
}

///////////////////////////////////////////////////////////////////////////
// sp_instr_error implementation.
///////////////////////////////////////////////////////////////////////////

#ifdef HAVE_PSI_INTERFACE
PSI_statement_info sp_instr_error::psi_info = {0, "error", 0, PSI_DOCUMENT_ME};
#endif

void sp_instr_error::print(const THD *, String *str) {
  /* error code */
  if (str->reserve(SP_INSTR_UINT_MAXLEN + 6)) return;
  qs_append(STRING_WITH_LEN("error "), str);
  qs_append(m_errcode, str);
}

///////////////////////////////////////////////////////////////////////////
// sp_instr_set_case_expr implementation.
///////////////////////////////////////////////////////////////////////////

#ifdef HAVE_PSI_INTERFACE
PSI_statement_info sp_instr_set_case_expr::psi_info = {0, "set_case_expr", 0,
                                                       PSI_DOCUMENT_ME};
#endif

bool sp_instr_set_case_expr::exec_core(THD *thd, uint *nextp) {
  *nextp = get_ip() + 1;

  sp_rcontext *rctx = thd->sp_runtime_ctx;

  if (rctx->set_case_expr(thd, m_case_expr_id, &m_expr_item) &&
      !rctx->get_case_expr(m_case_expr_id)) {
    // Failed to evaluate the value, the case expression is still not
    // initialized. Set to NULL so we can continue.

    Item *null_item = new Item_null();

    if (!null_item || rctx->set_case_expr(thd, m_case_expr_id, &null_item)) {
      // If this also failed, we have to abort.
      my_error(ER_OUT_OF_RESOURCES, MYF(ME_FATALERROR));
    }

    return true;
  }

  return false;
}

void sp_instr_set_case_expr::print(const THD *thd, String *str) {
  /* set_case_expr (cont) id ... */
  str->reserve(2 * SP_INSTR_UINT_MAXLEN + 18 +
               32);  // Add some extra for expr too
  qs_append(STRING_WITH_LEN("set_case_expr ("), str);
  qs_append(m_cont_dest, str);
  qs_append(STRING_WITH_LEN(") "), str);
  qs_append(m_case_expr_id, str);
  qs_append(' ', str);
  m_expr_item->print(thd, str, QT_ORDINARY);
}

uint sp_instr_set_case_expr::opt_mark(sp_head *sp, List<sp_instr> *leads) {
  m_marked = true;

  sp_instr *i = sp->get_instr(m_cont_dest);

  if (i) {
    m_cont_dest = i->opt_shortcut_jump(sp, this);
    m_cont_optdest = sp->get_instr(m_cont_dest);
  }

  sp->add_mark_lead(m_cont_dest, leads);
  return get_ip() + 1;
}

void sp_instr_set_case_expr::opt_move(uint dst, List<sp_branch_instr> *bp) {
  if (m_cont_dest > get_ip())
    bp->push_back(this);  // Forward
  else if (m_cont_optdest)
    m_cont_dest = m_cont_optdest->get_ip();  // Backward
  m_ip = dst;
}<|MERGE_RESOLUTION|>--- conflicted
+++ resolved
@@ -211,7 +211,7 @@
   qbuf.length(0);
   const char *cur = query_str.str;
   int prev_pos = 0;
-  bool res = 0;
+  bool res = false;
   thd->query_name_consts = 0;
 
   for (Item_splocal **splocal = sp_vars_uses.begin();
@@ -565,13 +565,7 @@
   cleanup_before_parsing(thd);
 
   // Cleanup and re-init the lex mem_root for re-parse.
-<<<<<<< HEAD
-  free_root(&m_lex_mem_root, MYF(0));
-  init_sql_alloc(PSI_NOT_INSTRUMENTED, &m_lex_mem_root, MEM_ROOT_BLOCK_SIZE,
-                 MEM_ROOT_PREALLOC);
-=======
   m_lex_mem_root.ClearForReuse();
->>>>>>> fbdaa4de
 
   /*
     Switch mem-roots. We store the new LEX and its Items in the
@@ -686,8 +680,6 @@
 bool sp_lex_instr::validate_lex_and_execute_core(THD *thd, uint *nextp,
                                                  bool open_tables) {
   Reprepare_observer reprepare_observer;
-  int reprepare_attempt = 0;
-  const int MAX_REPREPARE_ATTEMPTS = 3;
 
   while (true) {
     DBUG_EXECUTE_IF("simulate_bug18831513", { invalidate(); });
@@ -760,13 +752,11 @@
       return true;
     }
     /*
-      We take only 3 attempts to reprepare the query, otherwise we might end
-      up in the endless loop.
+      Reprepare_observer ensures that the statement is retried a maximum number
+      of times, to avoid an endless loop.
     */
     assert(stmt_reprepare_observer->is_invalidated());
-    if ((reprepare_attempt++ >= MAX_REPREPARE_ATTEMPTS) ||
-        DBUG_EVALUATE_IF("simulate_max_reprepare_attempts_hit_case", true,
-                         false)) {
+    if (!stmt_reprepare_observer->can_retry()) {
       /*
         Reprepare_observer sets error status in DA but Sql_condition is not
         added. Please check Reprepare_observer::report_error(). Pushing
@@ -1722,16 +1712,16 @@
 
   sp_rcontext *rctx = thd->sp_runtime_ctx;
 
-  if (rctx->set_case_expr(thd, m_case_expr_id, &m_expr_item) &&
-      !rctx->get_case_expr(m_case_expr_id)) {
-    // Failed to evaluate the value, the case expression is still not
-    // initialized. Set to NULL so we can continue.
-
-    Item *null_item = new Item_null();
-
-    if (!null_item || rctx->set_case_expr(thd, m_case_expr_id, &null_item)) {
-      // If this also failed, we have to abort.
-      my_error(ER_OUT_OF_RESOURCES, MYF(ME_FATALERROR));
+  if (rctx->set_case_expr(thd, m_case_expr_id, &m_expr_item)) {
+    if (!rctx->get_case_expr(m_case_expr_id)) {
+      // Failed to evaluate the value, the case expression is still not
+      // initialized. Set to NULL so we can continue.
+      Item *null_item = new Item_null();
+
+      if (!null_item || rctx->set_case_expr(thd, m_case_expr_id, &null_item)) {
+        // If this also failed, we have to abort.
+        my_error(ER_OUT_OF_RESOURCES, MYF(ME_FATALERROR));
+      }
     }
 
     return true;
