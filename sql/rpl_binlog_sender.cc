--- conflicted
+++ resolved
@@ -21,6 +21,7 @@
    Foundation, Inc., 51 Franklin St, Fifth Floor, Boston, MA 02110-1301  USA */
 
 #include "sql/rpl_binlog_sender.h"
+#include "libbinlogevents/include/codecs/factory.h"
 
 #include <stdio.h>
 #include <algorithm>
@@ -39,11 +40,8 @@
 #include "my_pointer_arithmetic.h"
 #include "my_sys.h"
 #include "my_thread.h"
-<<<<<<< HEAD
-=======
 #include "mysql.h"
 #include "mysql/components/services/bits/psi_stage_bits.h"
->>>>>>> fbdaa4de
 #include "mysql/components/services/log_builtins.h"
 #include "mysql/psi/mysql_file.h"
 #include "mysql/psi/mysql_mutex.h"
@@ -60,8 +58,8 @@
 #include "sql/rpl_constants.h"  // BINLOG_DUMP_NON_BLOCK
 #include "sql/rpl_gtid.h"
 #include "sql/rpl_handler.h"    // RUN_HOOK
-#include "sql/rpl_master.h"     // opt_sporadic_binlog_dump_fail
 #include "sql/rpl_reporting.h"  // MAX_SLAVE_ERRMSG
+#include "sql/rpl_source.h"     // opt_sporadic_binlog_dump_fail
 #include "sql/sql_class.h"      // THD
 #include "sql/system_variables.h"
 #include "sql_string.h"
@@ -225,7 +223,7 @@
                                          event_offset);
   }
 
-  void deallocate(unsigned char *ptr MY_ATTRIBUTE((unused))) {}
+  void deallocate(unsigned char *ptr [[maybe_unused]]) {}
 
  private:
   Binlog_sender *m_sender = nullptr;
@@ -386,7 +384,7 @@
   unsigned int max_event_size =
       std::max(m_thd->variables.max_allowed_packet,
                binlog_row_event_max_size + MAX_LOG_EVENT_HEADER);
-  File_reader reader(opt_master_verify_checksum, max_event_size);
+  File_reader reader(opt_source_verify_checksum, max_event_size);
   my_off_t start_pos = m_start_pos;
   const char *log_file = m_linfo.log_file_name;
   bool is_index_file_reopened_on_binlog_disable = false;
@@ -410,7 +408,7 @@
       break;
     }
 
-    THD_STAGE_INFO(m_thd, stage_sending_binlog_event_to_slave);
+    THD_STAGE_INFO(m_thd, stage_sending_binlog_event_to_replica);
     if (send_binlog(&reader, start_pos)) break;
 
     /* Will go to next file, need to copy log file name */
@@ -562,6 +560,12 @@
   return 1;
 }
 
+int Binlog_sender::send_heartbeat_event(my_off_t log_pos) {
+  uint32 hb_version_flag = m_flag & USE_HEARTBEAT_EVENT_V2;
+  DBUG_EXECUTE_IF("use_old_heartbeat_version", { hb_version_flag = 0; });
+  return (hb_version_flag ? send_heartbeat_event_v2(log_pos)
+                          : send_heartbeat_event_v1(log_pos));
+}
 int Binlog_sender::send_events(File_reader *reader, my_off_t end_pos) {
   DBUG_TRACE;
 
@@ -633,7 +637,7 @@
 
       // if enough time has elapsed so that we should send another heartbeat
       if ((now - m_last_event_sent_ts) >= m_heartbeat_period) {
-        if (unlikely(send_heartbeat_event(log_pos))) return 1;
+        if (send_heartbeat_event(log_pos)) return 1;
         exclude_group_end_pos = 0;
       } else {
         exclude_group_end_pos = log_pos;
@@ -652,7 +656,7 @@
         tmp.copy(m_packet);
         tmp.length(m_packet.length());
 
-        if (unlikely(send_heartbeat_event(exclude_group_end_pos))) return 1;
+        if (send_heartbeat_event(exclude_group_end_pos)) return 1;
         exclude_group_end_pos = 0;
 
         /* Restore the copy back. */
@@ -774,7 +778,7 @@
 
   m_thd->ENTER_COND(mysql_bin_log.get_log_cond(),
                     mysql_bin_log.get_binlog_end_pos_lock(),
-                    &stage_master_has_sent_all_binlog_to_slave, &old_stage);
+                    &stage_source_has_sent_all_binlog_to_replica, &old_stage);
 
   if (m_heartbeat_period.count() > 0)
     ret = wait_with_heartbeat(log_pos);
@@ -818,15 +822,16 @@
 }
 
 void Binlog_sender::init_heartbeat_period() {
-  bool null_value;
-  LEX_CSTRING name = {STRING_WITH_LEN("master_heartbeat_period")};
-
   /* Protects m_thd->user_vars. */
   mysql_mutex_lock(&m_thd->LOCK_thd_data);
 
-  const auto it = m_thd->user_vars.find(to_string(name));
-  m_heartbeat_period = std::chrono::nanoseconds(
-      it == m_thd->user_vars.end() ? 0 : it->second->val_int(&null_value));
+  // Get user_var.
+  const auto &uv = get_user_var_from_alternatives(
+      m_thd, "source_heartbeat_period", "master_heartbeat_period");
+  // Get value of user_var.
+  bool null_value;
+  m_heartbeat_period =
+      std::chrono::nanoseconds(uv ? uv->val_int(&null_value) : 0);
 
   mysql_mutex_unlock(&m_thd->LOCK_thd_data);
 }
@@ -834,7 +839,7 @@
 int Binlog_sender::check_start_file() {
   char index_entry_name[FN_REFLEN];
   char *name_ptr = nullptr;
-  const char *errmsg;
+  std::string errmsg;
 
   if (m_start_file[0] != '\0') {
     mysql_bin_log.make_log_name(index_entry_name, m_start_file);
@@ -872,9 +877,8 @@
     if (!m_exclude_gtid->is_subset_for_sid(&gtid_executed_and_owned,
                                            gtid_state->get_server_sidno(),
                                            subset_sidno)) {
-      errmsg = ER_THD(m_thd, ER_SLAVE_HAS_MORE_GTIDS_THAN_MASTER);
       global_sid_lock->unlock();
-      set_fatal_error(errmsg);
+      set_fatal_error(ER_THD(m_thd, ER_SLAVE_HAS_MORE_GTIDS_THAN_MASTER));
       return 1;
     }
     /*
@@ -904,16 +908,16 @@
       is thrown from there.
     */
     if (!gtid_state->get_lost_gtids()->is_subset(m_exclude_gtid)) {
-      mysql_bin_log.report_missing_purged_gtids(m_exclude_gtid, &errmsg);
+      mysql_bin_log.report_missing_purged_gtids(m_exclude_gtid, errmsg);
       global_sid_lock->unlock();
-      set_fatal_error(errmsg);
+      set_fatal_error(errmsg.c_str());
       return 1;
     }
     global_sid_lock->unlock();
     Gtid first_gtid = {0, 0};
     if (mysql_bin_log.find_first_log_not_in_gtid_set(
-            index_entry_name, m_exclude_gtid, &first_gtid, &errmsg)) {
-      set_fatal_error(errmsg);
+            index_entry_name, m_exclude_gtid, &first_gtid, errmsg)) {
+      set_fatal_error(errmsg.c_str());
       return 1;
     }
     name_ptr = index_entry_name;
@@ -979,18 +983,13 @@
   /* Protects m_thd->user_vars. */
   mysql_mutex_lock(&m_thd->LOCK_thd_data);
 
-<<<<<<< HEAD
-  const auto it = m_thd->user_vars.find("master_binlog_checksum");
-  if (it != m_thd->user_vars.end()) {
-=======
   // Get user_var.
   const auto &uv = get_user_var_from_alternatives(
       m_thd, "source_binlog_checksum", "master_binlog_checksum");
   // Get value of user_var.
   if (uv && uv->ptr()) {
->>>>>>> fbdaa4de
     m_slave_checksum_alg = static_cast<enum_binlog_checksum_alg>(
-        find_type(it->second->ptr(), &binlog_checksum_typelib, 1) - 1);
+        find_type(uv->ptr(), &binlog_checksum_typelib, 1) - 1);
     assert(m_slave_checksum_alg < binary_log::BINLOG_CHECKSUM_ALG_ENUM_END);
   }
 
@@ -1240,7 +1239,7 @@
   return 0;
 }
 
-int Binlog_sender::send_heartbeat_event(my_off_t log_pos) {
+int Binlog_sender::send_heartbeat_event_v1(my_off_t log_pos) {
   DBUG_TRACE;
   const char *filename = m_linfo.log_file_name;
   const char *p = filename + dirname_length(filename);
@@ -1249,7 +1248,6 @@
                      (event_checksum_on() ? BINLOG_CHECKSUM_LEN : 0);
 
   DBUG_PRINT("info", ("log_file_name %s, log_pos %llu", p, log_pos));
-
   if (reset_transmit_packet(0, event_len)) return 1;
 
   size_t event_offset = m_packet.length();
@@ -1264,6 +1262,48 @@
   int4store(header + LOG_POS_OFFSET, static_cast<uint32>(log_pos));
   int2store(header + FLAGS_OFFSET, 0);
   memcpy(header + LOG_EVENT_HEADER_LEN, p, ident_len);
+  if (event_checksum_on()) calc_event_checksum(header, event_len);
+  return send_packet_and_flush();
+}
+int Binlog_sender::send_heartbeat_event_v2(my_off_t log_pos) {
+  DBUG_TRACE;
+  auto codec = binary_log::codecs::Factory::build_codec(
+      binary_log::HEARTBEAT_LOG_EVENT_V2);
+  const char *filename = m_linfo.log_file_name;
+  const char *p = filename + dirname_length(filename);
+  const std::string log_filename{p, strlen(p)};
+  binary_log::Heartbeat_event_v2 hb{};
+  const size_t binlog_checksum_size =
+      (event_checksum_on() ? BINLOG_CHECKSUM_LEN : 0);
+  const size_t max_event_len =
+      LOG_EVENT_HEADER_LEN + hb.max_encoding_length() + binlog_checksum_size;
+
+  DBUG_PRINT("info", ("log_file_name %s, log_pos %llu", p, log_pos));
+  if (reset_transmit_packet(0, max_event_len)) return 1;
+
+  size_t packet_header_len = m_packet.length();
+  uchar *header = pointer_cast<uchar *>(m_packet.ptr()) + packet_header_len;
+  uchar *payload = header + LOG_EVENT_HEADER_LEN;
+
+  // encode the payload of the HB event
+  hb.set_log_filename(log_filename);
+  hb.set_log_position(log_pos);
+  auto result = codec->encode(hb, payload, hb.max_encoding_length());
+  if (result.second) return 1;
+
+  auto event_len{LOG_EVENT_HEADER_LEN + result.first + binlog_checksum_size};
+
+  // craft the header by hand
+  /* Timestamp field */
+  int4store(header, 0);
+  header[EVENT_TYPE_OFFSET] = binary_log::HEARTBEAT_LOG_EVENT_V2;
+  int4store(header + SERVER_ID_OFFSET, server_id);
+  int4store(header + EVENT_LEN_OFFSET, event_len);
+  int4store(header + LOG_POS_OFFSET, static_cast<uint32>(log_pos));
+  int2store(header + FLAGS_OFFSET, 0);
+
+  // set the effective length
+  m_packet.length(event_len + packet_header_len);
 
   if (event_checksum_on()) calc_event_checksum(header, event_len);
 
