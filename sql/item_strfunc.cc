--- conflicted
+++ resolved
@@ -2683,10 +2683,7 @@
   used_tables_cache|=item->used_tables();
   const_item_cache&=item->const_item();
   with_subselect= item->has_subquery();
-<<<<<<< HEAD
-=======
   with_stored_program= item->has_stored_program();
->>>>>>> 53d17a2f
 }
 
 
@@ -3432,11 +3429,7 @@
   if (field)
   {
     frm_length= field->pack_length();
-<<<<<<< HEAD
-    field->sort_string((uchar *) tmp_value.ptr(), tmp_length);
-=======
     field->make_sort_key((uchar *) tmp_value.ptr(), tmp_length);
->>>>>>> 53d17a2f
   }
   else
     frm_length= cs->coll->strnxfrm(cs,
@@ -3864,7 +3857,6 @@
   const ulonglong max_total_length=
     num_set_values * max(yes->length(), no->length()) +
     num_separators * sep->length();
-<<<<<<< HEAD
 
   if (unlikely(max_total_length > max_allowed_packet))
   {
@@ -3876,19 +3868,6 @@
     return NULL;
   }
 
-=======
-
-  if (unlikely(max_total_length > max_allowed_packet))
-  {
-    push_warning_printf(current_thd, Sql_condition::WARN_LEVEL_WARN,
-                        ER_WARN_ALLOWED_PACKET_OVERFLOWED,
-                        ER(ER_WARN_ALLOWED_PACKET_OVERFLOWED),
-                        func_name(), max_allowed_packet);
-    null_value= true;
-    return NULL;
-  }
-
->>>>>>> 53d17a2f
   uint ix;
   ulonglong mask;
   for (ix= 0, mask=0x1; ix < num_set_values; ++ix, mask = (mask << 1))
