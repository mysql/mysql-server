--- conflicted
+++ resolved
@@ -54,32 +54,26 @@
   when joining a row from some other table against this one, 25% of the records
   will match (equal distribution, zero correlation).
 
+  If there are multiple ones, we choose the one with the largest
+  selectivity (least selective). There are two main reasons for this:
+
+   - Databases generally tend to underestimate join cardinality
+     (due to assuming uncorrelated relations); if we're wrong, it would
+     better be towards overestimation to try to compensate.
+   - Overestimating the number of rows generally leads to safer choices
+     that are a little slower for few rows (e.g., hash join).
+     Underestimating, however, leads to choices that can be catastrophic
+     for many rows (e.g., nested loop against table scans). We should
+     clearly prefer the least risky choice here.
+
   Returns -1.0 if no index was found. Lifted from
   Item_equal::get_filtering_effect.
  */
-<<<<<<< HEAD
-static double EstimateFieldSelectivity(Field *field) {
-=======
 static double EstimateFieldSelectivity(Field *field, double *selectivity_cap,
                                        string *trace) {
->>>>>>> fbdaa4de
   const TABLE *table = field->table;
+  double selectivity = -1.0;
   for (uint j = 0; j < table->s->keys; j++) {
-<<<<<<< HEAD
-    if (field->key_start.is_set(j) &&
-        table->key_info[j].has_records_per_key(0)) {
-      double selectivity =
-          table->key_info[j].records_per_key(0) / table->file->stats.records;
-
-      /*
-        Since rec_per_key and rows_per_table are calculated at
-        different times, their values may not be in synch and thus
-        it is possible that cur_filter is greater than 1.0 if
-        rec_per_key is outdated. Force the filter to 1.0 in such
-        cases.
-       */
-      return std::min(selectivity, 1.0);
-=======
     KEY *key = &table->key_info[j];
 
     if (field->key_start.is_set(j)) {
@@ -118,15 +112,25 @@
         *selectivity_cap =
             std::min(*selectivity_cap, 1.0 / table->file->stats.records);
       }
->>>>>>> fbdaa4de
-    }
-  }
-  return -1.0;
+    }
+  }
+
+  /*
+    Since rec_per_key and rows_per_table are calculated at
+    different times, their values may not be in synch and thus
+    it is possible that selectivity is greater than 1.0 if
+    rec_per_key is outdated. Force the filter to 1.0 in such
+    cases.
+   */
+  return std::min(selectivity, 1.0);
 }
 
 /**
   For the given condition, to try estimate its filtering selectivity,
   on a 0..1 scale (where 1.0 lets all records through).
+
+  TODO(sgunders): In some cases, composite indexes might allow us to do better
+  for joins with multiple predicates.
  */
 double EstimateSelectivity(THD *thd, Item *condition, string *trace) {
   // If the item is a true constant, we can say immediately whether it passes
@@ -138,35 +142,6 @@
 
   // For field = field (e.g. t1.x = t2.y), we try to use index information
   // to find a better selectivity estimate. We look for indexes on both
-<<<<<<< HEAD
-  // fields. If there are multiple ones, we arbitrarily choose the first one;
-  // we have no reason to believe that one is better than the other.
-  // (This means that t1.x = t2.y might get a different estimate from
-  // t2.y = t1.x, but at least we call EstimateSelectivity() only once per
-  // is only called once per join edge.)
-  //
-  // For get_filtering_effect(), there is similar code in Item_func_equal,
-  // but as we currently don't support multiple equalities in the hypergraph
-  // join optimizer, it will never be called.
-  if (condition->type() == Item::FUNC_ITEM &&
-      down_cast<Item_func *>(condition)->functype() == Item_func::EQ_FUNC) {
-    Item_func_eq *eq = down_cast<Item_func_eq *>(condition);
-    Item *left = eq->arguments()[0];
-    Item *right = eq->arguments()[1];
-    if (left->type() == Item::FIELD_ITEM && right->type() == Item::FIELD_ITEM) {
-      for (Field *field : {down_cast<Item_field *>(left)->field,
-                           down_cast<Item_field *>(right)->field}) {
-        double field_selectivity = EstimateFieldSelectivity(field);
-        if (field_selectivity >= 0.0) {
-          if (trace != nullptr) {
-            *trace += StringPrintf(
-                " - found an index in %s.%s for %s, selectivity = %.3f\n",
-                field->table->alias, field->field_name,
-                ItemToString(condition).c_str(), field_selectivity);
-          }
-          return field_selectivity;
-        }
-=======
   // fields, and pick the least selective (see EstimateFieldSelectivity()
   // for why).
   double selectivity_cap = 1.0;
@@ -267,12 +242,12 @@
       if (trace != nullptr) {
         *trace += StringPrintf(" - used an index for %s, selectivity = %.3f\n",
                                ItemToString(condition).c_str(), selectivity);
->>>>>>> fbdaa4de
-      }
-    }
-  }
-
-  // No such thing, so use Item::get_filtering_effect().
+      }
+      return selectivity;
+    }
+  }
+
+  // Index information did not help us, so use Item::get_filtering_effect().
   //
   // There is a challenge in that the Item::get_filtering_effect() API
   // is intrinsically locked to the old join optimizer's way of thinking,
