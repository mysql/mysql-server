/* Copyright (c) 2020, 2022, Oracle and/or its affiliates.

   This program is free software; you can redistribute it and/or modify
   it under the terms of the GNU General Public License, version 2.0,
   as published by the Free Software Foundation.

   This program is also distributed with certain software (including
   but not limited to OpenSSL) that is licensed under separate terms,
   as designated in a particular file or component or in included license
   documentation.  The authors of MySQL hereby grant you an additional
   permission to link the program and your derivative works with the
   separately licensed software that they have included with MySQL.

   This program is distributed in the hope that it will be useful,
   but WITHOUT ANY WARRANTY; without even the implied warranty of
   MERCHANTABILITY or FITNESS FOR A PARTICULAR PURPOSE.  See the
   GNU General Public License, version 2.0, for more details.

   You should have received a copy of the GNU General Public License
   along with this program; if not, write to the Free Software
   Foundation, Inc., 51 Franklin St, Fifth Floor, Boston, MA 02110-1301  USA */

#ifndef SQL_JOIN_OPTIMIZER_JOIN_OPTIMIZER_H
#define SQL_JOIN_OPTIMIZER_JOIN_OPTIMIZER_H

/**
  @file

  The hypergraph join optimizer takes a query block and decides how to
  execute it as fast as possible (within a given cost model), based on
  the idea of expressing the join relations as edges in a hypergraph.
  (See subgraph_enumeration.h for more details on the core algorithm,
  or FindBestQueryPlan() for more information on overall execution.)

  It is intended to eventually take over completely from the older join
  optimizer based on prefix search (sql_planner.cc and related code),
  but is currently in early alpha stage with a very simplistic cost model
  and a large number of limitations: The most notable ones are that
  we do not support:

    - Many SQL features: DISTINCT, recursive CTE, windowing functions,
      LATERAL, JSON_TABLE.
    - Secondary engine.
    - Hints.
    - TRADITIONAL and JSON formats for EXPLAIN (use FORMAT=tree).
<<<<<<< HEAD

  For unsupported queries, we will return an error; every valid SQL
  query should either give such an error a correct result set.
=======
    - UPDATE.
>>>>>>> fbdaa4de

  There are also have many optimization features it does not yet support;
  among them:

    - Reordering of non-inner joins; outer joins work as an optimization
      barrier, pretty much like the existing join optimizer.
    - Indexes of any kind (and thus, no understanding of interesting
      orders); table scans only.
    - Multiple equalities; they are simplified to simple equalities
      before optimization (so some legal join orderings will be missed).
    - Aggregation through a temporary table.
    - Some range optimizer features (notably MIN/MAX optimization).
    - Materialization of arbitrary access paths (note that nested loop
      joins against these can enable a limited form of hash join
      that preserves ordering on the left side).
 */

#include <string>

struct AccessPath;
<<<<<<< HEAD
class THD;
class Query_block;
=======
struct JoinHypergraph;
>>>>>>> fbdaa4de

/**
  The main entry point for the hypergraph join optimizer; takes in a query
  block and returns an access path to execute it (or nullptr, for error).
  It works as follows:

    1. Convert the query block from MySQL's TABLE_LIST structures into
       a hypergraph (see make_join_hypergraph.h).
    2. Find all legal subplans in the hypergraph, calculate costs for
       them and create access paths -- if there are multiple ways to make a
       given subplan (e.g. multiple join types, or joining {t1,t2,t3} can be
       made through either {t1}-{t2,t3} or {t1,t2}-{t3}), keep only the cheapest
       one. Filter predicates (from WHERE and pushed-down join conditions)
       are added as soon down as it is legal, which is usually (but not
       universally) optimal. The algorithm works so that we always see smaller
       subplans first and then end at the complete join plan containing all the
       tables in the query block.
    3. Add an access path for non-pushable filter predicates.
    4. Add extra access paths for operations done after the joining,
       such as ORDER BY, GROUP BY, LIMIT, etc..
    5. Make access paths for the filters in nodes made by #2
       (see ExpandFilterAccessPaths()).

  @param thd Thread handle.
  @param query_block The query block to find a plan for.
  @param trace If not nullptr, will be filled with human-readable optimizer
    trace showing some of the inner workings of the code.
 */
AccessPath *FindBestQueryPlan(THD *thd, Query_block *query_block,
                              std::string *trace);

<<<<<<< HEAD
void EstimateMaterializeCost(AccessPath *path);
=======
// See comment in .cc file.
bool FinalizePlanForQueryBlock(THD *thd, Query_block *query_block);

// Exposed for unit testing only.
void FindSargablePredicates(THD *thd, std::string *trace,
                            JoinHypergraph *graph);

void EstimateAggregateCost(AccessPath *path);
void EstimateMaterializeCost(THD *thd, AccessPath *path);
>>>>>>> fbdaa4de

#endif  // SQL_JOIN_OPTIMIZER_JOIN_OPTIMIZER_H<|MERGE_RESOLUTION|>--- conflicted
+++ resolved
@@ -34,32 +34,17 @@
 
   It is intended to eventually take over completely from the older join
   optimizer based on prefix search (sql_planner.cc and related code),
-  but is currently in early alpha stage with a very simplistic cost model
-  and a large number of limitations: The most notable ones are that
-  we do not support:
+  and is nearly feature complete, but is currently in the early stages
+  with a very simplistic cost model and certain limitations.
+  The most notable ones are that we do not support:
 
-    - Many SQL features: DISTINCT, recursive CTE, windowing functions,
-      LATERAL, JSON_TABLE.
-    - Secondary engine.
-    - Hints.
+    - Hints (except STRAIGHT_JOIN).
     - TRADITIONAL and JSON formats for EXPLAIN (use FORMAT=tree).
-<<<<<<< HEAD
-
-  For unsupported queries, we will return an error; every valid SQL
-  query should either give such an error a correct result set.
-=======
     - UPDATE.
->>>>>>> fbdaa4de
 
   There are also have many optimization features it does not yet support;
   among them:
 
-    - Reordering of non-inner joins; outer joins work as an optimization
-      barrier, pretty much like the existing join optimizer.
-    - Indexes of any kind (and thus, no understanding of interesting
-      orders); table scans only.
-    - Multiple equalities; they are simplified to simple equalities
-      before optimization (so some legal join orderings will be missed).
     - Aggregation through a temporary table.
     - Some range optimizer features (notably MIN/MAX optimization).
     - Materialization of arbitrary access paths (note that nested loop
@@ -69,13 +54,10 @@
 
 #include <string>
 
+class Query_block;
+class THD;
 struct AccessPath;
-<<<<<<< HEAD
-class THD;
-class Query_block;
-=======
 struct JoinHypergraph;
->>>>>>> fbdaa4de
 
 /**
   The main entry point for the hypergraph join optimizer; takes in a query
@@ -99,6 +81,57 @@
     5. Make access paths for the filters in nodes made by #2
        (see ExpandFilterAccessPaths()).
 
+  Materializing subqueries need some extra care. (These are typically IN
+  subqueries that for whatever reason could not be rewritten to semijoin,
+  e.g. because they have GROUP BY.) The decision on whether to materialize
+  or not needs to be done cost-based, and depends both on the inner and outer
+  query block, so it needs to be done cost-based. (Materializiation gives
+  a high up-front cost, but each execution is cheaper, so it will depend on
+  how many times we expect to execute the subquery and now expensive it is
+  to run unmaterialized.) Following the flow through the different steps:
+
+  First of all, these go through a stage known as in2exists, rewriting them
+  from e.g.
+
+    WHERE t1_outer.x IN ( SELECT t2.y FROM t2 GROUP BY ... )
+
+  to
+
+    WHERE EXISTS ( SELECT 1 FROM t2 GROUP BY ... HAVING t2.y = t1_outer.x )
+
+  This happens before the join optimizer, and the idea is that the HAVING
+  condition (known as a “created_by_in2exists condition”, possibly in WHERE
+  instead of HAVING) can be attempted pushed down into an index or similar,
+  giving more efficient execution. However, if we want to materialize the
+  subquery, these extra conditions need to be removed before materialization;
+  not only do they give the wrong result, but they can also need to wrong
+  costs and a suboptimal join order.
+
+  Thus, whenever we plan such a subquery, we plan it twice; once as usual,
+  and then a second time with all in2exists conditions removed. This gives
+  EstimateFilterCost() precise cost information for both cases, or at least
+  as precise as the cost model itself is. In the outer query block, we can
+  then weigh the two alternatives against each other when we add a filter
+  with such a subquery; we can choose to materialize it or not, and propose
+  both alternatives as with any other subplan. When we've decided on the
+  final plan, we go through all access paths and actually materialize the
+  subqueries it says to materialize.
+
+  There are lots of places these conditions can show up; to reduce complexity,
+  we only consider materialization in the most common places (filters on
+  base tables, filters after joins, filters from HAVING) -- in particular,
+  we don't bother checking on join conditions. It is never wrong to not
+  materialize a subquery, though it may be suboptimal.
+
+
+  Note that the access path returned by FindBestQueryPlan() is not ready
+  for immediate conversion to iterators; see FinalizePlanForQueryBlock().
+  You may call FindBestQueryPlan() any number of times for a query block,
+  but FinalizePlanForQueryBlock() only once, as finalization generates
+  temporary tables and may rewrite expressions in ways that are incompatible
+  with future planning. The difference is most striking with the planning
+  done twice by in2exists (see above).
+
   @param thd Thread handle.
   @param query_block The query block to find a plan for.
   @param trace If not nullptr, will be filled with human-readable optimizer
@@ -107,9 +140,6 @@
 AccessPath *FindBestQueryPlan(THD *thd, Query_block *query_block,
                               std::string *trace);
 
-<<<<<<< HEAD
-void EstimateMaterializeCost(AccessPath *path);
-=======
 // See comment in .cc file.
 bool FinalizePlanForQueryBlock(THD *thd, Query_block *query_block);
 
@@ -119,6 +149,5 @@
 
 void EstimateAggregateCost(AccessPath *path);
 void EstimateMaterializeCost(THD *thd, AccessPath *path);
->>>>>>> fbdaa4de
 
 #endif  // SQL_JOIN_OPTIMIZER_JOIN_OPTIMIZER_H