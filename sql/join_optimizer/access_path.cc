/* Copyright (c) 2020, 2022, Oracle and/or its affiliates.

   This program is free software; you can redistribute it and/or modify
   it under the terms of the GNU General Public License, version 2.0,
   as published by the Free Software Foundation.

   This program is also distributed with certain software (including
   but not limited to OpenSSL) that is licensed under separate terms,
   as designated in a particular file or component or in included license
   documentation.  The authors of MySQL hereby grant you an additional
   permission to link the program and your derivative works with the
   separately licensed software that they have included with MySQL.

   This program is distributed in the hope that it will be useful,
   but WITHOUT ANY WARRANTY; without even the implied warranty of
   MERCHANTABILITY or FITNESS FOR A PARTICULAR PURPOSE.  See the
   GNU General Public License, version 2.0, for more details.

   You should have received a copy of the GNU General Public License
   along with this program; if not, write to the Free Software
   Foundation, Inc., 51 Franklin St, Fifth Floor, Boston, MA 02110-1301  USA */

#include "sql/join_optimizer/access_path.h"

#include "sql/basic_row_iterators.h"
#include "sql/bka_iterator.h"
#include "sql/composite_iterators.h"
#include "sql/filesort.h"
#include "sql/hash_join_iterator.h"
#include "sql/item_sum.h"
<<<<<<< HEAD
=======
#include "sql/iterators/basic_row_iterators.h"
#include "sql/iterators/bka_iterator.h"
#include "sql/iterators/composite_iterators.h"
#include "sql/iterators/delete_rows_iterator.h"
#include "sql/iterators/hash_join_iterator.h"
#include "sql/iterators/ref_row_iterators.h"
#include "sql/iterators/sorting_iterator.h"
#include "sql/iterators/timing_iterator.h"
#include "sql/iterators/window_iterators.h"
>>>>>>> fbdaa4de
#include "sql/join_optimizer/bit_utils.h"
#include "sql/join_optimizer/walk_access_paths.h"
#include "sql/ref_row_iterators.h"
#include "sql/sorting_iterator.h"
#include "sql/sql_optimizer.h"
#include "sql/sql_update.h"
#include "sql/table.h"
#include "sql/timing_iterator.h"

#include <vector>

using pack_rows::TableCollection;
using std::vector;

AccessPath *NewSortAccessPath(THD *thd, AccessPath *child, Filesort *filesort,
                              bool count_examined_rows) {
  AccessPath *path = new (thd->mem_root) AccessPath;
  path->type = AccessPath::SORT;
  path->count_examined_rows = count_examined_rows;
  path->sort().child = child;
  path->sort().filesort = filesort;

  if (filesort->using_addon_fields()) {
    path->sort().tables_to_get_rowid_for = 0;
  } else {
    if (filesort->tables.size() == 1 &&
        filesort->tables[0]->pos_in_table_list == nullptr) {
      // This can happen if we sort a single temporary table
      // which is not in the table list (e.g., one that was
      // specifically created for us). Filesort has special-casing
      // to always get the row ID in this case.
      path->sort().tables_to_get_rowid_for = 0;
    } else {
      FindTablesToGetRowidFor(path);
    }
  }

  return path;
}

<<<<<<< HEAD
=======
AccessPath *NewDeleteRowsAccessPath(THD *thd, AccessPath *child,
                                    table_map delete_tables,
                                    table_map immediate_tables) {
  assert(IsSubset(immediate_tables, delete_tables));
  AccessPath *path = new (thd->mem_root) AccessPath;
  path->type = AccessPath::DELETE_ROWS;
  path->delete_rows().child = child;
  path->delete_rows().tables_to_delete_from = delete_tables;
  path->delete_rows().immediate_tables = immediate_tables;
  return path;
}

AccessPath *NewUpdateRowsAccessPath(THD *thd, AccessPath *child,
                                    table_map update_tables,
                                    table_map immediate_tables) {
  assert(IsSubset(immediate_tables, update_tables));
  AccessPath *path = new (thd->mem_root) AccessPath;
  path->type = AccessPath::UPDATE_ROWS;
  path->update_rows().child = child;
  path->update_rows().tables_to_update = update_tables;
  path->update_rows().immediate_tables = immediate_tables;
  return path;
}

>>>>>>> fbdaa4de
static AccessPath *FindSingleAccessPathOfType(AccessPath *path,
                                              AccessPath::Type type) {
  AccessPath *found_path = nullptr;

  auto func = [type, &found_path](AccessPath *subpath, const JOIN *) {
#ifdef NDEBUG
    constexpr bool fast_exit = true;
#else
    constexpr bool fast_exit = false;
#endif
    if (subpath->type == type) {
      assert(found_path == nullptr);
      found_path = subpath;
      // If not in debug mode, stop as soon as we find the first one.
      if (fast_exit) {
        return true;
      }
    }
    return false;
  };
  // Our users generally want to stop at STREAM or MATERIALIZE nodes,
  // since they are table-oriented and those nodes have their own tables.
  WalkAccessPaths(path, /*join=*/nullptr,
                  WalkAccessPathPolicy::STOP_AT_MATERIALIZATION, func);
  return found_path;
}

static RowIterator *FindSingleIteratorOfType(AccessPath *path,
                                             AccessPath::Type type) {
  AccessPath *found_path = FindSingleAccessPathOfType(path, type);
  if (found_path == nullptr) {
    return nullptr;
  } else {
    return found_path->iterator->real_iterator();
  }
}

<<<<<<< HEAD
table_map GetUsedTables(const AccessPath *path) {
  switch (path->type) {
    case AccessPath::TABLE_SCAN:
      return path->table_scan().table->pos_in_table_list->map();
    case AccessPath::INDEX_SCAN:
      return path->index_scan().table->pos_in_table_list->map();
    case AccessPath::REF:
      return path->ref().table->pos_in_table_list->map();
    case AccessPath::REF_OR_NULL:
      return path->ref_or_null().table->pos_in_table_list->map();
    case AccessPath::EQ_REF:
      return path->eq_ref().table->pos_in_table_list->map();
    case AccessPath::PUSHED_JOIN_REF:
      return path->pushed_join_ref().table->pos_in_table_list->map();
    case AccessPath::FULL_TEXT_SEARCH:
      return path->full_text_search().table->pos_in_table_list->map();
    case AccessPath::CONST_TABLE:
      return path->const_table().table->pos_in_table_list->map();
    case AccessPath::MRR:
      return path->mrr().table->pos_in_table_list->map();
    case AccessPath::FOLLOW_TAIL:
      return path->follow_tail().table->pos_in_table_list->map();
    case AccessPath::INDEX_RANGE_SCAN:
      return path->index_range_scan().table->pos_in_table_list->map();
    case AccessPath::DYNAMIC_INDEX_RANGE_SCAN:
      return path->dynamic_index_range_scan().table->pos_in_table_list->map();
=======
TABLE *GetBasicTable(const AccessPath *path) {
  switch (path->type) {
    // Basic access paths (those with no children, at least nominally).
    case AccessPath::TABLE_SCAN:
      return path->table_scan().table;
    case AccessPath::INDEX_SCAN:
      return path->index_scan().table;
    case AccessPath::REF:
      return path->ref().table;
    case AccessPath::REF_OR_NULL:
      return path->ref_or_null().table;
    case AccessPath::EQ_REF:
      return path->eq_ref().table;
    case AccessPath::PUSHED_JOIN_REF:
      return path->pushed_join_ref().table;
    case AccessPath::FULL_TEXT_SEARCH:
      return path->full_text_search().table;
    case AccessPath::CONST_TABLE:
      return path->const_table().table;
    case AccessPath::MRR:
      return path->mrr().table;
    case AccessPath::FOLLOW_TAIL:
      return path->follow_tail().table;
    case AccessPath::INDEX_RANGE_SCAN:
      return path->index_range_scan().used_key_part[0].field->table;
    case AccessPath::DYNAMIC_INDEX_RANGE_SCAN:
      return path->dynamic_index_range_scan().table;

    case AccessPath::INDEX_MERGE:
      return path->index_merge().table;

    // Basic access paths that don't correspond to a specific table.
>>>>>>> fbdaa4de
    case AccessPath::TABLE_VALUE_CONSTRUCTOR:
    case AccessPath::FAKE_SINGLE_ROW:
    case AccessPath::ZERO_ROWS:
    case AccessPath::ZERO_ROWS_AGGREGATED:
<<<<<<< HEAD
      return 0;
    case AccessPath::MATERIALIZED_TABLE_FUNCTION:
      return path->materialized_table_function()
          .table->pos_in_table_list->map();
    case AccessPath::UNQUALIFIED_COUNT:
      // Should never be below anything that needs GetUsedTables().
      assert(false);
      return 0;
    case AccessPath::NESTED_LOOP_JOIN:
      return GetUsedTables(path->nested_loop_join().outer) |
             GetUsedTables(path->nested_loop_join().inner);
    case AccessPath::NESTED_LOOP_SEMIJOIN_WITH_DUPLICATE_REMOVAL:
      return GetUsedTables(
                 path->nested_loop_semijoin_with_duplicate_removal().outer) |
             GetUsedTables(
                 path->nested_loop_semijoin_with_duplicate_removal().inner);
    case AccessPath::BKA_JOIN:
      return GetUsedTables(path->bka_join().outer) |
             GetUsedTables(path->bka_join().inner);
    case AccessPath::HASH_JOIN:
      return GetUsedTables(path->hash_join().outer) |
             GetUsedTables(path->hash_join().inner);
    case AccessPath::FILTER:
      return GetUsedTables(path->filter().child);
    case AccessPath::SORT:
      return GetUsedTables(path->sort().child);
    case AccessPath::AGGREGATE:
      return GetUsedTables(path->aggregate().child);
    case AccessPath::TEMPTABLE_AGGREGATE:
      return path->temptable_aggregate().table->pos_in_table_list->map();
    case AccessPath::LIMIT_OFFSET:
      return GetUsedTables(path->limit_offset().child);
    case AccessPath::STREAM:
      if (path->stream().table->pos_in_table_list != nullptr) {
        // A derived table.
        return path->stream().table->pos_in_table_list->map();
      } else {
        // Streaming within a JOIN (e.g., for sorting).
        // The table won't have a map, so the caller will need to
        // find the table manually.
        return RAND_TABLE_BIT;
      }
    case AccessPath::MATERIALIZE:
      if (path->materialize().param->table->pos_in_table_list != nullptr) {
        // A derived table.
        return path->materialize().param->table->pos_in_table_list->map();
      } else {
        // Materialization within a JOIN (e.g., for sorting).
        // The table won't have a map, so the caller will need to
        // find the table manually.
        return RAND_TABLE_BIT;
      }
    case AccessPath::MATERIALIZE_INFORMATION_SCHEMA_TABLE:
      return GetUsedTables(
          path->materialize_information_schema_table().table_path);
    case AccessPath::APPEND: {
      table_map used_tables = 0;
      for (const AppendPathParameters &child : *path->append().children) {
        used_tables |= GetUsedTables(child.path);
      }
      return used_tables;
    }
    case AccessPath::WINDOWING:
      return GetUsedTables(path->windowing().child);
    case AccessPath::WEEDOUT:
      return GetUsedTables(path->weedout().child);
    case AccessPath::REMOVE_DUPLICATES:
      return GetUsedTables(path->remove_duplicates().child);
    case AccessPath::ALTERNATIVE:
      assert(GetUsedTables(path->alternative().child) ==
             path->alternative()
                 .table_scan_path->table_scan()
                 .table->pos_in_table_list->map());
      return path->alternative()
          .table_scan_path->table_scan()
          .table->pos_in_table_list->map();
    case AccessPath::CACHE_INVALIDATOR:
      return GetUsedTables(path->cache_invalidator().child);
  }
  assert(false);
  return 0;
=======
    case AccessPath::MATERIALIZED_TABLE_FUNCTION:
    case AccessPath::UNQUALIFIED_COUNT:

    // Note, some other AccessPaths may use its own temporary (derived) table.
    // We intentionally do not return such TABLEs.
    default:
      return nullptr;
  }
}

table_map GetUsedTableMap(const AccessPath *path, bool include_pruned_tables) {
  table_map tmap = 0;
  WalkTablesUnderAccessPath(
      const_cast<AccessPath *>(path),
      [&tmap](TABLE *table) {
        if (table->pos_in_table_list == nullptr) {
          // Materialization within a JOIN (e.g., for sorting). The table won't
          // have a map, so the caller will need to find the table manually.
          tmap |= RAND_TABLE_BIT;
        } else {
          tmap |= table->pos_in_table_list->map();
        }
        return false;
      },
      include_pruned_tables);
  return tmap;
}

static Prealloced_array<TABLE *, 4> GetUsedTables(AccessPath *child,
                                                  bool include_pruned_tables) {
  Prealloced_array<TABLE *, 4> tables{PSI_NOT_INSTRUMENTED};
  WalkTablesUnderAccessPath(
      child,
      [&tables](TABLE *table) {
        tables.push_back(table);
        return false;
      },
      include_pruned_tables);
  return tables;
}

Mem_root_array<TABLE *> CollectTables(THD *thd, AccessPath *root_path) {
  Mem_root_array<TABLE *> tables(thd->mem_root);
  WalkTablesUnderAccessPath(
      root_path, [&tables](TABLE *table) { return tables.push_back(table); },
      /*include_pruned_tables=*/true);
  return tables;
>>>>>>> fbdaa4de
}

// Mirrors QEP_TAB::pfs_batch_update(), with one addition:
// If there is more than one table, batch mode will be handled by the join
// iterators on the probe side, so joins will return false.
bool ShouldEnableBatchMode(AccessPath *path) {
  switch (path->type) {
    case AccessPath::TABLE_SCAN:
    case AccessPath::INDEX_SCAN:
    case AccessPath::REF:
    case AccessPath::REF_OR_NULL:
    case AccessPath::PUSHED_JOIN_REF:
    case AccessPath::FULL_TEXT_SEARCH:
    case AccessPath::INDEX_RANGE_SCAN:
    case AccessPath::DYNAMIC_INDEX_RANGE_SCAN:
      return true;
    case AccessPath::FILTER:
      if (path->filter().condition->has_subquery()) {
        return false;
      } else {
        return ShouldEnableBatchMode(path->filter().child);
      }
    case AccessPath::SORT:
      return ShouldEnableBatchMode(path->sort().child);
    case AccessPath::EQ_REF:
    case AccessPath::CONST_TABLE:
      // These can read only one row per scan, so batch mode will never be a
      // win (fall through).
    default:
      // All others, in particular joins.
      return false;
  }
}

/**
  Finds the set of tables used by an AGGREGATE access path.

  This needs some special logic, since one such table may be a temporary table
  internal to the query block, with no table map; see the documentation for
  GetUsedTables().
 */
static TableCollection GetUsedTablesForAggregate(JOIN *join,
                                                 AccessPath *child) {
  TableCollection tables;
  table_map used_tables = GetUsedTables(child);
  if (used_tables == RAND_TABLE_BIT) {
    AccessPath *stream_path =
        FindSingleAccessPathOfType(child, AccessPath::STREAM);
    if (stream_path != nullptr) {
      tables = TableCollection(stream_path->stream().table);
    } else {
      AccessPath *materialize_path =
          FindSingleAccessPathOfType(child, AccessPath::MATERIALIZE);
      assert(materialize_path != nullptr);
      assert(materialize_path->materialize().param->query_blocks.size() == 1);
      tables = TableCollection(materialize_path->materialize().param->table);
    }

  } else {
    tables = TableCollection(join, used_tables, /*store_rowids=*/false,
                             /*tables_to_get_rowid_for=*/0);
  }
  return tables;
}

<<<<<<< HEAD
unique_ptr_destroy_only<RowIterator> CreateIteratorFromAccessPath(
    THD *thd, AccessPath *path, JOIN *join, bool eligible_for_batch_mode) {
  unique_ptr_destroy_only<RowIterator> iterator;
=======
namespace {

struct IteratorToBeCreated {
  AccessPath *path;
  JOIN *join;
  bool eligible_for_batch_mode;
  unique_ptr_destroy_only<RowIterator> *destination;
  Bounds_checked_array<unique_ptr_destroy_only<RowIterator>> children;
>>>>>>> fbdaa4de

  void AllocChildren(MEM_ROOT *mem_root, int num_children) {
    children =
        Bounds_checked_array<unique_ptr_destroy_only<RowIterator>>::Alloc(
            mem_root, num_children);
  }
};

<<<<<<< HEAD
  switch (path->type) {
    case AccessPath::TABLE_SCAN: {
      const auto &param = path->table_scan();
      iterator = NewIterator<TableScanIterator>(
          thd, param.table, path->num_output_rows, examined_rows);
      break;
    }
    case AccessPath::INDEX_SCAN: {
      const auto &param = path->index_scan();
      if (param.reverse) {
        iterator = NewIterator<IndexScanIterator<true>>(
            thd, param.table, param.idx, param.use_order, path->num_output_rows,
            examined_rows);
      } else {
        iterator = NewIterator<IndexScanIterator<false>>(
            thd, param.table, param.idx, param.use_order, path->num_output_rows,
            examined_rows);
      }
      break;
    }
    case AccessPath::REF: {
      const auto &param = path->ref();
      if (param.reverse) {
        iterator = NewIterator<RefIterator<true>>(
            thd, param.table, param.ref, param.use_order, path->num_output_rows,
            examined_rows);
      } else {
        iterator = NewIterator<RefIterator<false>>(
            thd, param.table, param.ref, param.use_order, path->num_output_rows,
            examined_rows);
      }
      break;
    }
    case AccessPath::REF_OR_NULL: {
      const auto &param = path->ref_or_null();
      iterator = NewIterator<RefOrNullIterator>(
          thd, param.table, param.ref, param.use_order, path->num_output_rows,
          examined_rows);
      break;
    }
    case AccessPath::EQ_REF: {
      const auto &param = path->eq_ref();
      iterator = NewIterator<EQRefIterator>(thd, param.table, param.ref,
                                            param.use_order, examined_rows);
      break;
    }
    case AccessPath::PUSHED_JOIN_REF: {
      const auto &param = path->pushed_join_ref();
      iterator = NewIterator<PushedJoinRefIterator>(
          thd, param.table, param.ref, param.use_order, param.is_unique,
          examined_rows);
      break;
    }
    case AccessPath::FULL_TEXT_SEARCH: {
      const auto &param = path->full_text_search();
      iterator = NewIterator<FullTextSearchIterator>(
          thd, param.table, param.ref, param.use_order, examined_rows);
      break;
    }
    case AccessPath::CONST_TABLE: {
      const auto &param = path->const_table();
      iterator = NewIterator<ConstIterator>(thd, param.table, param.ref,
                                            examined_rows);
      break;
    }
    case AccessPath::MRR: {
      const auto &param = path->mrr();
      const auto &bka_param = param.bka_path->bka_join();
      iterator = NewIterator<MultiRangeRowIterator>(
          thd, param.cache_idx_cond, param.table, param.ref, param.mrr_flags,
          bka_param.join_type, join, GetUsedTables(bka_param.outer),
          bka_param.store_rowids, bka_param.tables_to_get_rowid_for);
      break;
    }
    case AccessPath::FOLLOW_TAIL: {
      const auto &param = path->follow_tail();
      iterator = NewIterator<FollowTailIterator>(
          thd, param.table, path->num_output_rows, examined_rows);
      break;
    }
    case AccessPath::INDEX_RANGE_SCAN: {
      const auto &param = path->index_range_scan();
      iterator = NewIterator<IndexRangeScanIterator>(
          thd, param.table, param.quick, path->num_output_rows, examined_rows);
      break;
    }
    case AccessPath::DYNAMIC_INDEX_RANGE_SCAN: {
      const auto &param = path->dynamic_index_range_scan();
      iterator = NewIterator<DynamicRangeIterator>(
          thd, param.table, param.qep_tab, examined_rows);
      break;
    }
    case AccessPath::TABLE_VALUE_CONSTRUCTOR: {
      assert(join != nullptr);
      Query_block *query_block = join->query_block;
      iterator = NewIterator<TableValueConstructorIterator>(
          thd, examined_rows, *query_block->row_value_list,
          query_block->join->fields);
      break;
    }
    case AccessPath::FAKE_SINGLE_ROW:
      iterator = NewIterator<FakeSingleRowIterator>(thd, examined_rows);
      break;
    case AccessPath::ZERO_ROWS: {
      const auto &param = path->zero_rows();
      unique_ptr_destroy_only<RowIterator> child =
          param.child != nullptr
              ? CreateIteratorFromAccessPath(thd, param.child, join,
                                             /*eligible_for_batch_mode=*/false)
              : nullptr;
      iterator = NewIterator<ZeroRowsIterator>(thd, move(child));
      break;
    }
    case AccessPath::ZERO_ROWS_AGGREGATED:
      iterator =
          NewIterator<ZeroRowsAggregatedIterator>(thd, join, examined_rows);
      break;
    case AccessPath::MATERIALIZED_TABLE_FUNCTION: {
      const auto &param = path->materialized_table_function();
      unique_ptr_destroy_only<RowIterator> table_iterator =
          CreateIteratorFromAccessPath(thd, param.table_path, join,
                                       eligible_for_batch_mode);
      iterator = NewIterator<MaterializedTableFunctionIterator>(
          thd, param.table_function, param.table, move(table_iterator));
      break;
    }
    case AccessPath::UNQUALIFIED_COUNT:
      iterator = NewIterator<UnqualifiedCountIterator>(thd, join);
      break;
    case AccessPath::NESTED_LOOP_JOIN: {
      const auto &param = path->nested_loop_join();
      unique_ptr_destroy_only<RowIterator> outer = CreateIteratorFromAccessPath(
          thd, param.outer, join, /*eligible_for_batch_mode=*/false);
      unique_ptr_destroy_only<RowIterator> inner = CreateIteratorFromAccessPath(
          thd, param.inner, join, eligible_for_batch_mode);
      iterator = NewIterator<NestedLoopIterator>(
          thd, move(outer), move(inner), param.join_type, param.pfs_batch_mode);
      break;
    }
    case AccessPath::NESTED_LOOP_SEMIJOIN_WITH_DUPLICATE_REMOVAL: {
      const auto &param = path->nested_loop_semijoin_with_duplicate_removal();
      unique_ptr_destroy_only<RowIterator> outer = CreateIteratorFromAccessPath(
          thd, param.outer, join, /*eligible_for_batch_mode=*/false);
      unique_ptr_destroy_only<RowIterator> inner = CreateIteratorFromAccessPath(
          thd, param.inner, join, eligible_for_batch_mode);
      iterator = NewIterator<NestedLoopSemiJoinWithDuplicateRemovalIterator>(
          thd, move(outer), move(inner), param.table, param.key, param.key_len);
      break;
    }
    case AccessPath::BKA_JOIN: {
      const auto &param = path->bka_join();
      AccessPath *mrr_path =
          FindSingleAccessPathOfType(param.inner, AccessPath::MRR);
      mrr_path->mrr().bka_path = path;

      unique_ptr_destroy_only<RowIterator> outer = CreateIteratorFromAccessPath(
          thd, param.outer, join, /*eligible_for_batch_mode=*/false);
      unique_ptr_destroy_only<RowIterator> inner = CreateIteratorFromAccessPath(
          thd, param.inner, join, /*eligible_for_batch_mode=*/false);
      MultiRangeRowIterator *mrr_iterator = down_cast<MultiRangeRowIterator *>(
          mrr_path->iterator->real_iterator());
      iterator = NewIterator<BKAIterator>(
          thd, join, move(outer), GetUsedTables(param.outer), move(inner),
          thd->variables.join_buff_size, param.mrr_length_per_rec,
          param.rec_per_key, param.store_rowids, param.tables_to_get_rowid_for,
          mrr_iterator, param.join_type);
      break;
    }
    case AccessPath::HASH_JOIN: {
      const auto &param = path->hash_join();
      const JoinPredicate *join_predicate = param.join_predicate;
      unique_ptr_destroy_only<RowIterator> outer = CreateIteratorFromAccessPath(
          thd, param.outer, join, eligible_for_batch_mode);
      unique_ptr_destroy_only<RowIterator> inner = CreateIteratorFromAccessPath(
          thd, param.inner, join, /*eligible_for_batch_mode=*/true);
      vector<HashJoinCondition> conditions;
      for (Item_func_eq *cond : join_predicate->expr->equijoin_conditions) {
        conditions.emplace_back(HashJoinCondition(cond, thd->mem_root));
=======
void SetupJobsForChildren(MEM_ROOT *mem_root, AccessPath *child, JOIN *join,
                          bool eligible_for_batch_mode,
                          IteratorToBeCreated *job,
                          Mem_root_array<IteratorToBeCreated> *todo) {
  // Make jobs for the child, and we'll return to this job later.
  job->AllocChildren(mem_root, 1);
  todo->push_back(*job);
  todo->push_back(
      {child, join, eligible_for_batch_mode, &job->children[0], {}});
}

void SetupJobsForChildren(MEM_ROOT *mem_root, AccessPath *outer,
                          AccessPath *inner, JOIN *join,
                          bool inner_eligible_for_batch_mode,
                          IteratorToBeCreated *job,
                          Mem_root_array<IteratorToBeCreated> *todo) {
  // Make jobs for the children, and we'll return to this job later.
  // Note that we push the inner before the outer job, so that we get
  // left created before right (invalidators in materialization access paths,
  // used in the old join optimizer, depend on this).
  job->AllocChildren(mem_root, 2);
  todo->push_back(*job);
  todo->push_back(
      {inner, join, inner_eligible_for_batch_mode, &job->children[1], {}});
  todo->push_back({outer, join, false, &job->children[0], {}});
}

}  // namespace

unique_ptr_destroy_only<RowIterator> CreateIteratorFromAccessPath(
    THD *thd, MEM_ROOT *mem_root, AccessPath *top_path, JOIN *top_join,
    bool top_eligible_for_batch_mode) {
  unique_ptr_destroy_only<RowIterator> ret;
  Mem_root_array<IteratorToBeCreated> todo(mem_root);
  todo.push_back({top_path, top_join, top_eligible_for_batch_mode, &ret, {}});

  // The access path trees can be pretty deep, and the stack frames can be big
  // on certain compilers/setups, so instead of explicit recursion, we push jobs
  // onto a MEM_ROOT-backed stack. This uses a little more RAM (the MEM_ROOT
  // typically lives to the end of the query), but reduces the stack usage
  // greatly.
  //
  // The general rule is that if an iterator requires any children, it will push
  // jobs for their access paths at the end of the stack and then re-push
  // itself. When the children are instantiated and we get back to the original
  // iterator, we'll actually instantiate it. (We distinguish between the two
  // cases on basis of whether job.children has been allocated or not; the child
  // iterator's destination will point into this array. The child list needs
  // to be allocated in a way that doesn't move around if the TODO job list
  // is reallocated, which we do by means of allocating it directly on the
  // MEM_ROOT.)
  while (!todo.empty()) {
    IteratorToBeCreated job = todo.back();
    todo.pop_back();

    AccessPath *path = job.path;
    JOIN *join = job.join;
    bool eligible_for_batch_mode = job.eligible_for_batch_mode;

    if (job.join != nullptr) {
      assert(!job.join->needs_finalize);
    }

    unique_ptr_destroy_only<RowIterator> iterator;

    ha_rows *examined_rows = nullptr;
    if (path->count_examined_rows && join != nullptr) {
      examined_rows = &join->examined_rows;
    }

    switch (path->type) {
      case AccessPath::TABLE_SCAN: {
        const auto &param = path->table_scan();
        iterator = NewIterator<TableScanIterator>(
            thd, mem_root, param.table, path->num_output_rows, examined_rows);
        break;
      }
      case AccessPath::INDEX_SCAN: {
        const auto &param = path->index_scan();
        if (param.reverse) {
          iterator = NewIterator<IndexScanIterator<true>>(
              thd, mem_root, param.table, param.idx, param.use_order,
              path->num_output_rows, examined_rows);
        } else {
          iterator = NewIterator<IndexScanIterator<false>>(
              thd, mem_root, param.table, param.idx, param.use_order,
              path->num_output_rows, examined_rows);
        }
        break;
      }
      case AccessPath::REF: {
        const auto &param = path->ref();
        if (param.reverse) {
          iterator = NewIterator<RefIterator<true>>(
              thd, mem_root, param.table, param.ref, param.use_order,
              path->num_output_rows, examined_rows);
        } else {
          iterator = NewIterator<RefIterator<false>>(
              thd, mem_root, param.table, param.ref, param.use_order,
              path->num_output_rows, examined_rows);
        }
        break;
      }
      case AccessPath::REF_OR_NULL: {
        const auto &param = path->ref_or_null();
        iterator = NewIterator<RefOrNullIterator>(
            thd, mem_root, param.table, param.ref, param.use_order,
            path->num_output_rows, examined_rows);
        break;
      }
      case AccessPath::EQ_REF: {
        const auto &param = path->eq_ref();
        iterator =
            NewIterator<EQRefIterator>(thd, mem_root, param.table, param.ref,
                                       param.use_order, examined_rows);
        break;
      }
      case AccessPath::PUSHED_JOIN_REF: {
        const auto &param = path->pushed_join_ref();
        iterator = NewIterator<PushedJoinRefIterator>(
            thd, mem_root, param.table, param.ref, param.use_order,
            param.is_unique, examined_rows);
        break;
      }
      case AccessPath::FULL_TEXT_SEARCH: {
        const auto &param = path->full_text_search();
        iterator = NewIterator<FullTextSearchIterator>(
            thd, mem_root, param.table, param.ref, param.ft_func,
            param.use_order, param.use_limit, examined_rows);
        break;
      }
      case AccessPath::CONST_TABLE: {
        const auto &param = path->const_table();
        iterator = NewIterator<ConstIterator>(thd, mem_root, param.table,
                                              param.ref, examined_rows);
        break;
      }
      case AccessPath::MRR: {
        const auto &param = path->mrr();
        const auto &bka_param = param.bka_path->bka_join();
        iterator = NewIterator<MultiRangeRowIterator>(
            thd, mem_root, param.table, param.ref, param.mrr_flags,
            bka_param.join_type,
            GetUsedTables(bka_param.outer, /*include_pruned_tables=*/true),
            bka_param.store_rowids, bka_param.tables_to_get_rowid_for);
        break;
      }
      case AccessPath::FOLLOW_TAIL: {
        const auto &param = path->follow_tail();
        iterator = NewIterator<FollowTailIterator>(
            thd, mem_root, param.table, path->num_output_rows, examined_rows);
        break;
      }
      case AccessPath::INDEX_RANGE_SCAN: {
        const auto &param = path->index_range_scan();
        TABLE *table = param.used_key_part[0].field->table;
        if (param.geometry) {
          iterator = NewIterator<GeometryIndexRangeScanIterator>(
              thd, mem_root, table, examined_rows, path->num_output_rows,
              param.index, param.need_rows_in_rowid_order, param.reuse_handler,
              mem_root, param.mrr_flags, param.mrr_buf_size,
              Bounds_checked_array{param.ranges, param.num_ranges});
        } else if (param.reverse) {
          iterator = NewIterator<ReverseIndexRangeScanIterator>(
              thd, mem_root, table, examined_rows, path->num_output_rows,
              param.index, mem_root, param.mrr_flags,
              Bounds_checked_array{param.ranges, param.num_ranges},
              param.using_extended_key_parts);
        } else {
          iterator = NewIterator<IndexRangeScanIterator>(
              thd, mem_root, table, examined_rows, path->num_output_rows,
              param.index, param.need_rows_in_rowid_order, param.reuse_handler,
              mem_root, param.mrr_flags, param.mrr_buf_size,
              Bounds_checked_array{param.ranges, param.num_ranges});
        }
        break;
      }
      case AccessPath::INDEX_MERGE: {
        const auto &param = path->index_merge();
        unique_ptr_destroy_only<RowIterator> pk_quick_select;
        if (job.children.is_null()) {
          job.AllocChildren(mem_root, param.children->size());
          todo.push_back(job);
          for (size_t child_idx = 0; child_idx < param.children->size();
               ++child_idx) {
            todo.push_back({(*param.children)[child_idx],
                            join,
                            /*eligible_for_batch_mode=*/false,
                            &job.children[child_idx],
                            {}});
          }
          continue;
        }
        Mem_root_array<unique_ptr_destroy_only<RowIterator>> children(mem_root);
        children.reserve(param.children->size());
        for (size_t child_idx = 0; child_idx < param.children->size();
             ++child_idx) {
          AccessPath *range_scan = (*param.children)[child_idx];
          if (param.allow_clustered_primary_key_scan &&
              param.table->file->primary_key_is_clustered() &&
              range_scan->index_range_scan().index ==
                  param.table->s->primary_key) {
            assert(pk_quick_select == nullptr);
            pk_quick_select = std::move(job.children[child_idx]);
          } else {
            children.push_back(std::move(job.children[child_idx]));
          }
        }

        iterator = NewIterator<IndexMergeIterator>(
            thd, mem_root, mem_root, param.table, std::move(pk_quick_select),
            std::move(children));
        break;
      }
      case AccessPath::ROWID_INTERSECTION: {
        const auto &param = path->rowid_intersection();
        if (job.children.is_null()) {
          job.AllocChildren(mem_root, param.children->size() +
                                          (param.cpk_child != nullptr ? 1 : 0));
          todo.push_back(job);
          for (size_t child_idx = 0; child_idx < param.children->size();
               ++child_idx) {
            todo.push_back({(*param.children)[child_idx],
                            join,
                            /*eligible_for_batch_mode=*/false,
                            &job.children[child_idx],
                            {}});
          }
          if (param.cpk_child != nullptr) {
            todo.push_back({param.cpk_child,
                            join,
                            /*eligible_for_batch_mode=*/false,
                            &job.children[param.children->size()],
                            {}});
          }
          continue;
        }

        // TODO(sgunders): Consider just sending in the array here,
        // changing types in the constructor.
        Mem_root_array<unique_ptr_destroy_only<RowIterator>> children(mem_root);
        children.reserve(param.children->size());
        for (size_t child_idx = 0; child_idx < param.children->size();
             ++child_idx) {
          children.push_back(move(job.children[child_idx]));
        }

        unique_ptr_destroy_only<RowIterator> cpk_child;
        if (param.cpk_child != nullptr) {
          cpk_child = move(job.children[param.children->size()]);
        }
        iterator = NewIterator<RowIDIntersectionIterator>(
            thd, mem_root, mem_root, param.table, param.retrieve_full_rows,
            param.need_rows_in_rowid_order, std::move(children),
            std::move(cpk_child));
        break;
      }
      case AccessPath::ROWID_UNION: {
        const auto &param = path->rowid_union();
        if (job.children.is_null()) {
          job.AllocChildren(mem_root, param.children->size());
          todo.push_back(job);
          for (size_t child_idx = 0; child_idx < param.children->size();
               ++child_idx) {
            todo.push_back({(*param.children)[child_idx],
                            join,
                            /*eligible_for_batch_mode=*/false,
                            &job.children[child_idx],
                            {}});
          }
          continue;
        }
        // TODO(sgunders): Consider just sending in the array here,
        // changing types in the constructor.
        Mem_root_array<unique_ptr_destroy_only<RowIterator>> children(mem_root);
        children.reserve(param.children->size());
        for (unique_ptr_destroy_only<RowIterator> &child : job.children) {
          children.push_back(move(child));
        }
        iterator = NewIterator<RowIDUnionIterator>(
            thd, mem_root, mem_root, param.table, std::move(children));
        break;
      }
      case AccessPath::INDEX_SKIP_SCAN: {
        const IndexSkipScanParameters *param = path->index_skip_scan().param;
        iterator = NewIterator<IndexSkipScanIterator>(
            thd, mem_root, path->index_skip_scan().table, param->index_info,
            path->index_skip_scan().index, param->eq_prefix_len,
            param->eq_prefix_key_parts, param->eq_prefixes,
            path->index_skip_scan().num_used_key_parts, mem_root,
            param->has_aggregate_function, param->min_range_key,
            param->max_range_key, param->min_search_key, param->max_search_key,
            param->range_cond_flag, param->range_key_len);
        break;
      }
      case AccessPath::GROUP_INDEX_SKIP_SCAN: {
        const GroupIndexSkipScanParameters *param =
            path->group_index_skip_scan().param;
        iterator = NewIterator<GroupIndexSkipScanIterator>(
            thd, mem_root, path->group_index_skip_scan().table,
            &param->min_functions, &param->max_functions,
            param->have_agg_distinct, param->min_max_arg_part,
            param->group_prefix_len, param->group_key_parts,
            param->real_key_parts, param->max_used_key_length,
            param->index_info, path->group_index_skip_scan().index,
            param->key_infix_len, mem_root, param->is_index_scan,
            &param->prefix_ranges, &param->key_infix_ranges,
            &param->min_max_ranges);
        break;
>>>>>>> fbdaa4de
      }
      case AccessPath::DYNAMIC_INDEX_RANGE_SCAN: {
        const auto &param = path->dynamic_index_range_scan();
        iterator = NewIterator<DynamicRangeIterator>(
            thd, mem_root, param.table, param.qep_tab, examined_rows);
        break;
      }
<<<<<<< HEAD
      JoinType join_type{JoinType::INNER};
      switch (join_predicate->expr->type) {
        case RelationalExpression::INNER_JOIN:
        case RelationalExpression::CARTESIAN_PRODUCT:
          join_type = JoinType::INNER;
          break;
        case RelationalExpression::LEFT_JOIN:
          join_type = JoinType::OUTER;
          break;
        case RelationalExpression::ANTIJOIN:
          join_type = JoinType::ANTI;
          break;
        case RelationalExpression::SEMIJOIN:
          join_type = JoinType::SEMI;
          break;
        case RelationalExpression::TABLE:
        default:
          assert(false);
      }
      iterator = NewIterator<HashJoinIterator>(
          thd, move(inner), GetUsedTables(param.inner), estimated_build_rows,
          move(outer), GetUsedTables(param.outer), param.store_rowids,
          param.tables_to_get_rowid_for, thd->variables.join_buff_size,
          move(conditions), param.allow_spill_to_disk, join_type, join,
          join_predicate->expr->join_conditions, probe_input_batch_mode);
      break;
    }
    case AccessPath::FILTER: {
      const auto &param = path->filter();
      unique_ptr_destroy_only<RowIterator> child = CreateIteratorFromAccessPath(
          thd, param.child, join, eligible_for_batch_mode);
      iterator = NewIterator<FilterIterator>(thd, move(child), param.condition);
      break;
    }
    case AccessPath::SORT: {
      const auto &param = path->sort();
      unique_ptr_destroy_only<RowIterator> child = CreateIteratorFromAccessPath(
          thd, param.child, join, /*eligible_for_batch_mode=*/true);
      ha_rows num_rows_estimate = param.child->num_output_rows < 0.0
                                      ? HA_POS_ERROR
                                      : lrint(param.child->num_output_rows);
      Filesort *filesort = param.filesort;
      iterator = NewIterator<SortingIterator>(
          thd, filesort, move(child), num_rows_estimate,
          param.tables_to_get_rowid_for, examined_rows);
      if (filesort->m_remove_duplicates) {
        filesort->tables[0]->duplicate_removal_iterator =
            down_cast<SortingIterator *>(iterator->real_iterator());
      } else {
        filesort->tables[0]->sorting_iterator =
            down_cast<SortingIterator *>(iterator->real_iterator());
      }
      break;
    }
    case AccessPath::AGGREGATE: {
      const auto &param = path->aggregate();
      unique_ptr_destroy_only<RowIterator> child = CreateIteratorFromAccessPath(
          thd, param.child, join, eligible_for_batch_mode);
      iterator = NewIterator<AggregateIterator>(
          thd, move(child), join, GetUsedTablesForAggregate(join, param.child),
          param.rollup);
      break;
    }
    case AccessPath::TEMPTABLE_AGGREGATE: {
      const auto &param = path->temptable_aggregate();
      unique_ptr_destroy_only<RowIterator> subquery_iterator =
          CreateIteratorFromAccessPath(thd, param.subquery_path, join,
                                       /*eligible_for_batch_mode=*/true);
      unique_ptr_destroy_only<RowIterator> table_iterator =
          CreateIteratorFromAccessPath(thd, param.table_path, join,
                                       eligible_for_batch_mode);
      iterator = NewIterator<TemptableAggregateIterator>(
          thd, move(subquery_iterator), param.temp_table_param, param.table,
          move(table_iterator), join, param.ref_slice);
      break;
    }
    case AccessPath::LIMIT_OFFSET: {
      const auto &param = path->limit_offset();
      unique_ptr_destroy_only<RowIterator> child = CreateIteratorFromAccessPath(
          thd, param.child, join, eligible_for_batch_mode);
      ha_rows *send_records = nullptr;
      if (param.send_records_override != nullptr) {
        send_records = param.send_records_override;
      } else if (join != nullptr) {
        send_records = &join->send_records;
      }
      iterator = NewIterator<LimitOffsetIterator>(
          thd, move(child), param.limit, param.offset, param.count_all_rows,
          param.reject_multiple_rows, send_records);
      break;
    }
    case AccessPath::STREAM: {
      const auto &param = path->stream();
      unique_ptr_destroy_only<RowIterator> child = CreateIteratorFromAccessPath(
          thd, param.child, param.join, eligible_for_batch_mode);
      iterator = NewIterator<StreamingIterator>(
          thd, move(child), param.temp_table_param, param.table,
          param.provide_rowid, param.join, param.ref_slice);
      break;
    }
    case AccessPath::MATERIALIZE: {
      unique_ptr_destroy_only<RowIterator> table_iterator =
          CreateIteratorFromAccessPath(thd, path->materialize().table_path,
                                       join, eligible_for_batch_mode);
      MaterializePathParameters *param = path->materialize().param;

      Mem_root_array<MaterializeIterator::QueryBlock> query_blocks(
          thd->mem_root, param->query_blocks.size());
      for (size_t i = 0; i < param->query_blocks.size(); ++i) {
        const MaterializePathParameters::QueryBlock &from =
            param->query_blocks[i];
        MaterializeIterator::QueryBlock &to = query_blocks[i];
        to.subquery_iterator =
            CreateIteratorFromAccessPath(thd, from.subquery_path, from.join,
                                         /*eligible_for_batch_mode=*/true);
        to.select_number = from.select_number;
        to.join = from.join;
        to.disable_deduplication_by_hash_field =
            from.disable_deduplication_by_hash_field;
        to.copy_fields_and_items = from.copy_fields_and_items;
        to.temp_table_param = from.temp_table_param;
        to.is_recursive_reference = from.is_recursive_reference;

        if (to.is_recursive_reference) {
          // Find the recursive reference to ourselves; there should be
          // exactly one, as per the standard.
          RowIterator *recursive_reader = FindSingleIteratorOfType(
              from.subquery_path, AccessPath::FOLLOW_TAIL);
          if (recursive_reader == nullptr) {
            // The recursive reference was optimized away, e.g. due to an
            // impossible WHERE condition, so we're not a recursive
            // reference after all.
            to.is_recursive_reference = false;
          } else {
            to.recursive_reader =
                down_cast<FollowTailIterator *>(recursive_reader);
          }
=======
      case AccessPath::TABLE_VALUE_CONSTRUCTOR: {
        assert(join != nullptr);
        Query_block *query_block = join->query_block;
        iterator = NewIterator<TableValueConstructorIterator>(
            thd, mem_root, examined_rows, *query_block->row_value_list,
            query_block->join->fields);
        break;
      }
      case AccessPath::FAKE_SINGLE_ROW:
        iterator =
            NewIterator<FakeSingleRowIterator>(thd, mem_root, examined_rows);
        break;
      case AccessPath::ZERO_ROWS: {
        iterator = NewIterator<ZeroRowsIterator>(thd, mem_root,
                                                 CollectTables(thd, path));
        break;
      }
      case AccessPath::ZERO_ROWS_AGGREGATED:
        iterator = NewIterator<ZeroRowsAggregatedIterator>(thd, mem_root, join,
                                                           examined_rows);
        break;
      case AccessPath::MATERIALIZED_TABLE_FUNCTION: {
        const auto &param = path->materialized_table_function();
        if (job.children.is_null()) {
          SetupJobsForChildren(mem_root, param.table_path, join,
                               eligible_for_batch_mode, &job, &todo);
          continue;
        }
        iterator = NewIterator<MaterializedTableFunctionIterator>(
            thd, mem_root, param.table_function, param.table,
            move(job.children[0]));
        break;
      }
      case AccessPath::UNQUALIFIED_COUNT:
        iterator = NewIterator<UnqualifiedCountIterator>(thd, mem_root, join);
        break;
      case AccessPath::NESTED_LOOP_JOIN: {
        const auto &param = path->nested_loop_join();
        if (job.children.is_null()) {
          SetupJobsForChildren(mem_root, param.outer, param.inner, join,
                               eligible_for_batch_mode, &job, &todo);
          continue;
        }

        iterator = NewIterator<NestedLoopIterator>(
            thd, mem_root, move(job.children[0]), move(job.children[1]),
            param.join_type, param.pfs_batch_mode);
        break;
      }
      case AccessPath::NESTED_LOOP_SEMIJOIN_WITH_DUPLICATE_REMOVAL: {
        const auto &param = path->nested_loop_semijoin_with_duplicate_removal();
        if (job.children.is_null()) {
          SetupJobsForChildren(mem_root, param.outer, param.inner, join,
                               eligible_for_batch_mode, &job, &todo);
          continue;
        }
        iterator = NewIterator<NestedLoopSemiJoinWithDuplicateRemovalIterator>(
            thd, mem_root, move(job.children[0]), move(job.children[1]),
            param.table, param.key, param.key_len);
        break;
      }
      case AccessPath::BKA_JOIN: {
        const auto &param = path->bka_join();
        AccessPath *mrr_path =
            FindSingleAccessPathOfType(param.inner, AccessPath::MRR);
        if (job.children.is_null()) {
          mrr_path->mrr().bka_path = path;
          SetupJobsForChildren(mem_root, param.outer, param.inner, join,
                               /*inner_eligible_for_batch_mode=*/false, &job,
                               &todo);
          continue;
        }

        MultiRangeRowIterator *mrr_iterator =
            down_cast<MultiRangeRowIterator *>(
                mrr_path->iterator->real_iterator());
        iterator = NewIterator<BKAIterator>(
            thd, mem_root, move(job.children[0]),
            GetUsedTables(param.outer, /*include_pruned_tables=*/true),
            move(job.children[1]), thd->variables.join_buff_size,
            param.mrr_length_per_rec, param.rec_per_key, param.store_rowids,
            param.tables_to_get_rowid_for, mrr_iterator, param.join_type);
        break;
      }
      case AccessPath::HASH_JOIN: {
        const auto &param = path->hash_join();
        if (job.children.is_null()) {
          SetupJobsForChildren(mem_root, param.outer, param.inner, join,
                               /*inner_eligible_for_batch_mode=*/true, &job,
                               &todo);
          continue;
        }
        const JoinPredicate *join_predicate = param.join_predicate;
        vector<HashJoinCondition> conditions;
        for (Item_func_eq *cond : join_predicate->expr->equijoin_conditions) {
          conditions.emplace_back(HashJoinCondition(cond, thd->mem_root));
        }
        const bool probe_input_batch_mode =
            eligible_for_batch_mode && ShouldEnableBatchMode(param.outer);
        double estimated_build_rows = param.inner->num_output_rows;
        if (param.inner->num_output_rows < 0.0) {
          // Not all access paths may propagate their costs properly.
          // Choose a fairly safe estimate (it's better to be too large
          // than too small).
          estimated_build_rows = 1048576.0;
        }
        JoinType join_type{JoinType::INNER};
        switch (join_predicate->expr->type) {
          case RelationalExpression::INNER_JOIN:
          case RelationalExpression::STRAIGHT_INNER_JOIN:
            join_type = JoinType::INNER;
            break;
          case RelationalExpression::LEFT_JOIN:
            join_type = JoinType::OUTER;
            break;
          case RelationalExpression::ANTIJOIN:
            join_type = JoinType::ANTI;
            break;
          case RelationalExpression::SEMIJOIN:
            join_type =
                param.rewrite_semi_to_inner ? JoinType::INNER : JoinType::SEMI;
            break;
          case RelationalExpression::TABLE:
          default:
            assert(false);
        }
        // See if we can allow the hash table to keep its contents across Init()
        // calls.
        //
        // The old optimizer will sometimes push join conditions referring
        // to outer tables (in the same query block) down in under the hash
        // operation, so without analysis of each filter and join condition, we
        // cannot say for sure, and thus have to turn it off. But the hypergraph
        // optimizer sets parameter_tables properly, so we're safe if we just
        // check that.
        //
        // Regardless of optimizer, we can push outer references down in under
        // the hash, but join->hash_table_generation will increase whenever we
        // need to recompute the query block (in JOIN::clear_hash_tables()).
        //
        // TODO(sgunders): The old optimizer had a concept of _when_ to clear
        // derived tables (invalidators), and this is somehow similar. If it
        // becomes a performance issue, consider reintroducing them.
        //
        // TODO(sgunders): Should this perhaps be set as a flag on the access
        // path instead of being computed here? We do make the same checks in
        // the cost model, so perhaps it should set the flag as well.
        uint64_t *hash_table_generation =
            (thd->lex->using_hypergraph_optimizer &&
             path->parameter_tables == 0)
                ? &join->hash_table_generation
                : nullptr;

        iterator = NewIterator<HashJoinIterator>(
            thd, mem_root, move(job.children[1]),
            GetUsedTables(param.inner, /*include_pruned_tables=*/true),
            estimated_build_rows, move(job.children[0]),
            GetUsedTables(param.outer, /*include_pruned_tables=*/true),
            param.store_rowids, param.tables_to_get_rowid_for,
            thd->variables.join_buff_size, move(conditions),
            param.allow_spill_to_disk, join_type,
            join_predicate->expr->join_conditions, probe_input_batch_mode,
            hash_table_generation);
        break;
      }
      case AccessPath::FILTER: {
        const auto &param = path->filter();
        if (job.children.is_null()) {
          SetupJobsForChildren(mem_root, param.child, join,
                               eligible_for_batch_mode, &job, &todo);
          continue;
        }
        if (FinalizeMaterializedSubqueries(thd, join, path)) {
          return nullptr;
        }
        iterator = NewIterator<FilterIterator>(
            thd, mem_root, move(job.children[0]), param.condition);
        break;
      }
      case AccessPath::SORT: {
        const auto &param = path->sort();
        if (job.children.is_null()) {
          SetupJobsForChildren(mem_root, param.child, join,
                               eligible_for_batch_mode, &job, &todo);
          continue;
        }
        ha_rows num_rows_estimate = param.child->num_output_rows < 0.0
                                        ? HA_POS_ERROR
                                        : lrint(param.child->num_output_rows);
        Filesort *filesort = param.filesort;
        iterator = NewIterator<SortingIterator>(
            thd, mem_root, filesort, move(job.children[0]), num_rows_estimate,
            param.tables_to_get_rowid_for, examined_rows);
        if (filesort->m_remove_duplicates) {
          filesort->tables[0]->duplicate_removal_iterator =
              down_cast<SortingIterator *>(iterator->real_iterator());
        } else {
          filesort->tables[0]->sorting_iterator =
              down_cast<SortingIterator *>(iterator->real_iterator());
        }
        break;
      }
      case AccessPath::AGGREGATE: {
        const auto &param = path->aggregate();
        if (job.children.is_null()) {
          SetupJobsForChildren(mem_root, param.child, join,
                               eligible_for_batch_mode, &job, &todo);
          continue;
        }
        Prealloced_array<TABLE *, 4> tables =
            GetUsedTables(param.child, /*include_pruned_tables=*/true);
        iterator = NewIterator<AggregateIterator>(
            thd, mem_root, move(job.children[0]), join,
            TableCollection(tables, /*store_rowids=*/false,
                            /*tables_to_get_rowid_for=*/0),
            param.rollup);
        break;
      }
      case AccessPath::TEMPTABLE_AGGREGATE: {
        const auto &param = path->temptable_aggregate();
        if (job.children.is_null()) {
          job.AllocChildren(mem_root, 2);
          todo.push_back(job);
          todo.push_back({param.subquery_path,
                          join,
                          /*eligible_for_batch_mode=*/true,
                          &job.children[0],
                          {}});
          todo.push_back({param.table_path,
                          join,
                          eligible_for_batch_mode,
                          &job.children[1],
                          {}});
          continue;
        }

        iterator = unique_ptr_destroy_only<RowIterator>(
            temptable_aggregate_iterator::CreateIterator(
                thd, move(job.children[0]), param.temp_table_param, param.table,
                move(job.children[1]), join, param.ref_slice));

        break;
      }
      case AccessPath::LIMIT_OFFSET: {
        const auto &param = path->limit_offset();
        if (job.children.is_null()) {
          SetupJobsForChildren(mem_root, param.child, join,
                               eligible_for_batch_mode, &job, &todo);
          continue;
        }
        ha_rows *send_records = nullptr;
        if (param.send_records_override != nullptr) {
          send_records = param.send_records_override;
        } else if (join != nullptr) {
          send_records = &join->send_records;
>>>>>>> fbdaa4de
        }
        iterator = NewIterator<LimitOffsetIterator>(
            thd, mem_root, move(job.children[0]), param.limit, param.offset,
            param.count_all_rows, param.reject_multiple_rows, send_records);
        break;
      }
<<<<<<< HEAD
      JOIN *subjoin = param->ref_slice == -1 ? nullptr : query_blocks[0].join;
      iterator = NewIterator<MaterializeIterator>(
          thd, std::move(query_blocks), param->table, move(table_iterator),
          param->cte, param->unit, subjoin, param->ref_slice,
          param->rematerialize, param->limit_rows, param->reject_multiple_rows);

      if (param->invalidators != nullptr) {
        MaterializeIterator *materialize =
            down_cast<MaterializeIterator *>(iterator->real_iterator());
        for (const AccessPath *invalidator_path : *param->invalidators) {
          // We create iterators left-to-right, so we should have created the
          // invalidators before this.
          assert(invalidator_path->iterator != nullptr);

          materialize->AddInvalidator(down_cast<CacheInvalidatorIterator *>(
              invalidator_path->iterator->real_iterator()));
=======
      case AccessPath::STREAM: {
        const auto &param = path->stream();
        if (job.children.is_null()) {
          SetupJobsForChildren(mem_root, param.child, param.join,
                               eligible_for_batch_mode, &job, &todo);
          continue;
>>>>>>> fbdaa4de
        }
        iterator = NewIterator<StreamingIterator>(
            thd, mem_root, move(job.children[0]), param.temp_table_param,
            param.table, param.provide_rowid, param.join, param.ref_slice);
        break;
      }
      case AccessPath::MATERIALIZE: {
        // The table access path should be a single iterator, not a tree.
        // (ALTERNATIVE counts as a single iterator in this regard.)
        assert(
            path->materialize().table_path->type == AccessPath::TABLE_SCAN ||
            path->materialize().table_path->type == AccessPath::REF ||
            path->materialize().table_path->type == AccessPath::REF_OR_NULL ||
            path->materialize().table_path->type == AccessPath::EQ_REF ||
            path->materialize().table_path->type == AccessPath::ALTERNATIVE ||
            path->materialize().table_path->type == AccessPath::CONST_TABLE ||
            path->materialize().table_path->type == AccessPath::INDEX_SCAN ||
            path->materialize().table_path->type ==
                AccessPath::INDEX_RANGE_SCAN);

<<<<<<< HEAD
      break;
    }
    case AccessPath::MATERIALIZE_INFORMATION_SCHEMA_TABLE: {
      const auto &param = path->materialize_information_schema_table();
      unique_ptr_destroy_only<RowIterator> table_iterator =
          CreateIteratorFromAccessPath(thd, param.table_path, join,
                                       eligible_for_batch_mode);
      iterator = NewIterator<MaterializeInformationSchemaTableIterator>(
          thd, move(table_iterator), param.table_list, param.condition);
      break;
    }
    case AccessPath::APPEND: {
      const auto &param = path->append();
      vector<unique_ptr_destroy_only<RowIterator>> children;
      children.reserve(param.children->size());
      for (const AppendPathParameters &child : *param.children) {
        children.push_back(CreateIteratorFromAccessPath(
            thd, child.path, child.join, /*eligible_for_batch_mode=*/true));
      }
      iterator = NewIterator<AppendIterator>(thd, move(children));
      break;
    }
    case AccessPath::WINDOWING: {
      const auto &param = path->windowing();
      unique_ptr_destroy_only<RowIterator> child = CreateIteratorFromAccessPath(
          thd, param.child, join, eligible_for_batch_mode);
      if (param.needs_buffering) {
        iterator = NewIterator<BufferingWindowingIterator>(
            thd, move(child), param.temp_table_param, join, param.ref_slice);
      } else {
        iterator = NewIterator<WindowingIterator>(
            thd, move(child), param.temp_table_param, join, param.ref_slice);
      }
      break;
    }
    case AccessPath::WEEDOUT: {
      const auto &param = path->weedout();
      unique_ptr_destroy_only<RowIterator> child = CreateIteratorFromAccessPath(
          thd, param.child, join, eligible_for_batch_mode);
      iterator = NewIterator<WeedoutIterator>(
          thd, move(child), param.weedout_table, param.tables_to_get_rowid_for);
      break;
    }
    case AccessPath::REMOVE_DUPLICATES: {
      const auto &param = path->remove_duplicates();
      unique_ptr_destroy_only<RowIterator> child = CreateIteratorFromAccessPath(
          thd, param.child, join, eligible_for_batch_mode);
      iterator = NewIterator<RemoveDuplicatesIterator>(
          thd, move(child), param.table, param.key, param.loosescan_key_len);
      break;
    }
    case AccessPath::ALTERNATIVE: {
      const auto &param = path->alternative();
      unique_ptr_destroy_only<RowIterator> child = CreateIteratorFromAccessPath(
          thd, param.child, join, eligible_for_batch_mode);
      unique_ptr_destroy_only<RowIterator> table_scan_iterator =
          CreateIteratorFromAccessPath(thd, param.table_scan_path, join,
                                       eligible_for_batch_mode);
      iterator = NewIterator<AlternativeIterator>(
          thd, param.table_scan_path->table_scan().table, move(child),
          move(table_scan_iterator), param.used_ref);
      break;
    }
    case AccessPath::CACHE_INVALIDATOR: {
      const auto &param = path->cache_invalidator();
      unique_ptr_destroy_only<RowIterator> child = CreateIteratorFromAccessPath(
          thd, param.child, join, eligible_for_batch_mode);
      iterator =
          NewIterator<CacheInvalidatorIterator>(thd, move(child), param.name);
      break;
    }
  }
=======
        MaterializePathParameters *param = path->materialize().param;
        if (job.children.is_null()) {
          job.AllocChildren(mem_root, param->query_blocks.size() + 1);
          todo.push_back(job);
          todo.push_back({path->materialize().table_path,
                          join,
                          eligible_for_batch_mode,
                          &job.children[0],
                          {}});
          for (size_t i = 0; i < param->query_blocks.size(); ++i) {
            const MaterializePathParameters::QueryBlock &from =
                param->query_blocks[i];
            todo.push_back({from.subquery_path,
                            from.join,
                            /*eligible_for_batch_mode=*/true,
                            &job.children[i + 1],
                            {}});
          }
          continue;
        }
        unique_ptr_destroy_only<RowIterator> table_iterator =
            move(job.children[0]);
        Mem_root_array<materialize_iterator::QueryBlock> query_blocks(
            thd->mem_root, param->query_blocks.size());
        for (size_t i = 0; i < param->query_blocks.size(); ++i) {
          const MaterializePathParameters::QueryBlock &from =
              param->query_blocks[i];
          materialize_iterator::QueryBlock &to = query_blocks[i];
          to.subquery_iterator = move(job.children[i + 1]);
          to.select_number = from.select_number;
          to.join = from.join;
          to.disable_deduplication_by_hash_field =
              from.disable_deduplication_by_hash_field;
          to.copy_items = from.copy_items;
          to.temp_table_param = from.temp_table_param;
          to.is_recursive_reference = from.is_recursive_reference;

          if (to.is_recursive_reference) {
            // Find the recursive reference to ourselves; there should be
            // exactly one, as per the standard.
            RowIterator *recursive_reader = FindSingleIteratorOfType(
                from.subquery_path, AccessPath::FOLLOW_TAIL);
            if (recursive_reader == nullptr) {
              // The recursive reference was optimized away, e.g. due to an
              // impossible WHERE condition, so we're not a recursive
              // reference after all.
              to.is_recursive_reference = false;
            } else {
              to.recursive_reader =
                  down_cast<FollowTailIterator *>(recursive_reader);
            }
          }
        }
        JOIN *subjoin = param->ref_slice == -1 ? nullptr : query_blocks[0].join;

        iterator = unique_ptr_destroy_only<RowIterator>(
            materialize_iterator::CreateIterator(thd, std::move(query_blocks),
                                                 param, move(table_iterator),
                                                 subjoin));

        break;
      }
      case AccessPath::MATERIALIZE_INFORMATION_SCHEMA_TABLE: {
        const auto &param = path->materialize_information_schema_table();
        if (job.children.is_null()) {
          SetupJobsForChildren(mem_root, param.table_path, join,
                               eligible_for_batch_mode, &job, &todo);
          continue;
        }
        iterator = NewIterator<MaterializeInformationSchemaTableIterator>(
            thd, mem_root, move(job.children[0]), param.table_list,
            param.condition);
        break;
      }
      case AccessPath::APPEND: {
        const auto &param = path->append();
        if (job.children.is_null()) {
          job.AllocChildren(mem_root, param.children->size());
          todo.push_back(job);
          for (size_t child_idx = 0; child_idx < param.children->size();
               ++child_idx) {
            const AppendPathParameters &child_param =
                (*param.children)[child_idx];
            todo.push_back({child_param.path,
                            child_param.join,
                            /*eligible_for_batch_mode=*/true,
                            &job.children[child_idx],
                            {}});
          }
          continue;
        }
        // TODO(sgunders): Consider just sending in the array here,
        // changing types in the constructor.
        vector<unique_ptr_destroy_only<RowIterator>> children;
        children.reserve(param.children->size());
        for (unique_ptr_destroy_only<RowIterator> &child : job.children) {
          children.push_back(move(child));
        }
        iterator = NewIterator<AppendIterator>(thd, mem_root, move(children));
        break;
      }
      case AccessPath::WINDOW: {
        const auto &param = path->window();
        if (job.children.is_null()) {
          SetupJobsForChildren(mem_root, param.child, join,
                               eligible_for_batch_mode, &job, &todo);
          continue;
        }
        if (param.needs_buffering) {
          iterator = NewIterator<BufferingWindowIterator>(
              thd, mem_root, move(job.children[0]), param.temp_table_param,
              join, param.ref_slice);
        } else {
          iterator = NewIterator<WindowIterator>(
              thd, mem_root, move(job.children[0]), param.temp_table_param,
              join, param.ref_slice);
        }
        break;
      }
      case AccessPath::WEEDOUT: {
        const auto &param = path->weedout();
        if (job.children.is_null()) {
          SetupJobsForChildren(mem_root, param.child, join,
                               eligible_for_batch_mode, &job, &todo);
          continue;
        }
        iterator = NewIterator<WeedoutIterator>(
            thd, mem_root, move(job.children[0]), param.weedout_table,
            param.tables_to_get_rowid_for);
        break;
      }
      case AccessPath::REMOVE_DUPLICATES: {
        const auto &param = path->remove_duplicates();
        if (job.children.is_null()) {
          SetupJobsForChildren(mem_root, param.child, join,
                               eligible_for_batch_mode, &job, &todo);
          continue;
        }
        iterator = NewIterator<RemoveDuplicatesIterator>(
            thd, mem_root, move(job.children[0]), join, param.group_items,
            param.group_items_size);
        break;
      }
      case AccessPath::REMOVE_DUPLICATES_ON_INDEX: {
        const auto &param = path->remove_duplicates_on_index();
        if (job.children.is_null()) {
          SetupJobsForChildren(mem_root, param.child, join,
                               eligible_for_batch_mode, &job, &todo);
          continue;
        }
        iterator = NewIterator<RemoveDuplicatesOnIndexIterator>(
            thd, mem_root, move(job.children[0]), param.table, param.key,
            param.loosescan_key_len);
        break;
      }
      case AccessPath::ALTERNATIVE: {
        const auto &param = path->alternative();
        if (job.children.is_null()) {
          job.AllocChildren(mem_root, 2);
          todo.push_back(job);
          todo.push_back({param.child,
                          join,
                          eligible_for_batch_mode,
                          &job.children[0],
                          {}});
          todo.push_back({param.table_scan_path,
                          join,
                          eligible_for_batch_mode,
                          &job.children[1],
                          {}});
          continue;
        }
        iterator = NewIterator<AlternativeIterator>(
            thd, mem_root, param.table_scan_path->table_scan().table,
            move(job.children[0]), move(job.children[1]), param.used_ref);
        break;
      }
      case AccessPath::CACHE_INVALIDATOR: {
        const auto &param = path->cache_invalidator();
        if (job.children.is_null()) {
          SetupJobsForChildren(mem_root, param.child, join,
                               eligible_for_batch_mode, &job, &todo);
          continue;
        }
        iterator = NewIterator<CacheInvalidatorIterator>(
            thd, mem_root, move(job.children[0]), param.name);
        break;
      }
      case AccessPath::DELETE_ROWS: {
        const auto &param = path->delete_rows();
        if (job.children.is_null()) {
          // Setting up tables for delete must be done before the child
          // iterators are created, as some of the child iterators need to see
          // the final read set when they are constructed, so doing it in
          // DeleteRowsIterator's constructor or Init() is too late.
          SetUpTablesForDelete(thd, join);
          SetupJobsForChildren(mem_root, param.child, join,
                               eligible_for_batch_mode, &job, &todo);
          continue;
        }
        iterator = NewIterator<DeleteRowsIterator>(
            thd, mem_root, move(job.children[0]), join,
            param.tables_to_delete_from, param.immediate_tables);
        break;
      }
      case AccessPath::UPDATE_ROWS: {
        const auto &param = path->update_rows();
        if (job.children.is_null()) {
          // Do the final setup for UPDATE before the child iterators are
          // created.
          if (FinalizeOptimizationForUpdate(join)) {
            return nullptr;
          }
          SetupJobsForChildren(mem_root, param.child, join,
                               eligible_for_batch_mode, &job, &todo);
          continue;
        }
        iterator = CreateUpdateRowsIterator(thd, mem_root, join,
                                            std::move(job.children[0]));
        break;
      }
    }

    if (iterator == nullptr) {
      return nullptr;
    }
>>>>>>> fbdaa4de

    path->iterator = iterator.get();
    *job.destination = std::move(iterator);
  }
  return ret;
}

void FindTablesToGetRowidFor(AccessPath *path) {
  table_map handled_by_others = 0;

  auto add_tables_handled_by_others = [path, &handled_by_others](
                                          AccessPath *subpath, const JOIN *) {
    if (path == subpath) return false;  // Skip ourselves.
    switch (subpath->type) {
      case AccessPath::HASH_JOIN:
        handled_by_others |= GetUsedTables(subpath);
        FindTablesToGetRowidFor(subpath);
        return true;  // Don't double-traverse.
      case AccessPath::BKA_JOIN:
        handled_by_others |= GetUsedTables(subpath->bka_join().outer);
        FindTablesToGetRowidFor(subpath);
        return true;  // Don't double-traverse.
      case AccessPath::STREAM: {
        subpath->stream().provide_rowid = true;
        TABLE *table = subpath->stream().table;
        if (table->pos_in_table_list == nullptr) {
          // Don't need to set anything; see comment on the similar
          // test in NewSortAccessPath().
        } else {
          handled_by_others |= table->pos_in_table_list->map();
        }
        // Doesn't really matter, we don't cross query blocks anyway.
        return true;
      }
      default:
        return false;
    }
  };

  // We stop at MATERIALIZE and STREAM (they supply row IDs for us without
  // having to ask the tables below).
  switch (path->type) {
    case AccessPath::HASH_JOIN:
      WalkAccessPaths(path, /*join=*/nullptr,
                      WalkAccessPathPolicy::STOP_AT_MATERIALIZATION,
                      add_tables_handled_by_others);
      path->hash_join().store_rowids = true;
      path->hash_join().tables_to_get_rowid_for =
          GetUsedTables(path) & ~handled_by_others;
      break;
    case AccessPath::BKA_JOIN:
      WalkAccessPaths(path->bka_join().outer, /*join=*/nullptr,
                      WalkAccessPathPolicy::STOP_AT_MATERIALIZATION,
                      add_tables_handled_by_others);
      path->bka_join().store_rowids = true;
      path->bka_join().tables_to_get_rowid_for =
          GetUsedTables(path->bka_join().outer) & ~handled_by_others;
      break;
    case AccessPath::WEEDOUT:
      WalkAccessPaths(path, /*join=*/nullptr,
                      WalkAccessPathPolicy::STOP_AT_MATERIALIZATION,
                      add_tables_handled_by_others);
      path->weedout().tables_to_get_rowid_for =
          GetUsedTables(path) & ~handled_by_others;
      break;
    case AccessPath::SORT:
      WalkAccessPaths(path, /*join=*/nullptr,
                      WalkAccessPathPolicy::STOP_AT_MATERIALIZATION,
                      add_tables_handled_by_others);
      path->sort().tables_to_get_rowid_for =
          GetUsedTables(path) & ~handled_by_others;
      break;
    default:
      abort();
  }
}

static Item *ConditionFromFilterPredicates(
    const Mem_root_array<Predicate> &predicates, uint64_t mask) {
  if (IsSingleBitSet(mask)) {
    return predicates[FindLowestBitSet(mask)].condition;
  } else {
    List<Item> items;
    for (int pred_idx : BitsSetIn(mask)) {
      items.push_back(predicates[pred_idx].condition);
    }
    Item *condition = new Item_cond_and(items);
    condition->quick_fix_field();
    condition->update_used_tables();
    condition->apply_is_true();
    return condition;
  }
}

void ExpandFilterAccessPaths(THD *thd, AccessPath *path_arg, const JOIN *join,
<<<<<<< HEAD
                             const Mem_root_array<Predicate> &predicates) {
  WalkAccessPaths(
      path_arg, join, WalkAccessPathPolicy::ENTIRE_QUERY_BLOCK,
      [thd, &predicates](AccessPath *path, const JOIN *) {
        if (path->filter_predicates != 0) {
          Item *condition = ConditionFromFilterPredicates(
              predicates, path->filter_predicates);
          AccessPath *new_path = new (thd->mem_root) AccessPath(*path);
          new_path->filter_predicates = 0;
          new_path->num_output_rows = path->num_output_rows_before_filter;
          new_path->cost = path->cost_before_filter;

          path->type = AccessPath::FILTER;
          path->filter().condition = condition;
          path->filter().child = new_path;
          path->filter_predicates = 0;
        }
        return false;
      });
=======
                             const Mem_root_array<Predicate> &predicates,
                             unsigned num_where_predicates) {
  WalkAccessPaths(path_arg, join, WalkAccessPathPolicy::ENTIRE_QUERY_BLOCK,
                  [thd, &predicates, num_where_predicates](
                      AccessPath *path, const JOIN *sub_join) {
                    ExpandSingleFilterAccessPath(
                        thd, path, sub_join, predicates, num_where_predicates);
                    return false;
                  });
}

table_map GetHashJoinTables(AccessPath *path) {
  table_map tables = 0;
  WalkAccessPaths(
      path, /*join=*/nullptr, WalkAccessPathPolicy::STOP_AT_MATERIALIZATION,
      [&tables](AccessPath *subpath, const JOIN *) {
        if (subpath->type == AccessPath::HASH_JOIN) {
          tables |= GetUsedTableMap(subpath, /*include_pruned_tables=*/true);
          return true;
        }
        return false;
      });
  return tables;
>>>>>>> fbdaa4de
}<|MERGE_RESOLUTION|>--- conflicted
+++ resolved
@@ -22,14 +22,8 @@
 
 #include "sql/join_optimizer/access_path.h"
 
-#include "sql/basic_row_iterators.h"
-#include "sql/bka_iterator.h"
-#include "sql/composite_iterators.h"
 #include "sql/filesort.h"
-#include "sql/hash_join_iterator.h"
 #include "sql/item_sum.h"
-<<<<<<< HEAD
-=======
 #include "sql/iterators/basic_row_iterators.h"
 #include "sql/iterators/bka_iterator.h"
 #include "sql/iterators/composite_iterators.h"
@@ -39,15 +33,24 @@
 #include "sql/iterators/sorting_iterator.h"
 #include "sql/iterators/timing_iterator.h"
 #include "sql/iterators/window_iterators.h"
->>>>>>> fbdaa4de
 #include "sql/join_optimizer/bit_utils.h"
+#include "sql/join_optimizer/cost_model.h"
+#include "sql/join_optimizer/estimate_selectivity.h"
+#include "sql/join_optimizer/relational_expression.h"
 #include "sql/join_optimizer/walk_access_paths.h"
-#include "sql/ref_row_iterators.h"
-#include "sql/sorting_iterator.h"
+#include "sql/range_optimizer/geometry_index_range_scan.h"
+#include "sql/range_optimizer/group_index_skip_scan.h"
+#include "sql/range_optimizer/group_index_skip_scan_plan.h"
+#include "sql/range_optimizer/index_merge.h"
+#include "sql/range_optimizer/index_range_scan.h"
+#include "sql/range_optimizer/index_skip_scan.h"
+#include "sql/range_optimizer/index_skip_scan_plan.h"
+#include "sql/range_optimizer/range_optimizer.h"
+#include "sql/range_optimizer/reverse_index_range_scan.h"
+#include "sql/range_optimizer/rowid_ordered_retrieval.h"
 #include "sql/sql_optimizer.h"
 #include "sql/sql_update.h"
 #include "sql/table.h"
-#include "sql/timing_iterator.h"
 
 #include <vector>
 
@@ -80,8 +83,6 @@
   return path;
 }
 
-<<<<<<< HEAD
-=======
 AccessPath *NewDeleteRowsAccessPath(THD *thd, AccessPath *child,
                                     table_map delete_tables,
                                     table_map immediate_tables) {
@@ -106,7 +107,6 @@
   return path;
 }
 
->>>>>>> fbdaa4de
 static AccessPath *FindSingleAccessPathOfType(AccessPath *path,
                                               AccessPath::Type type) {
   AccessPath *found_path = nullptr;
@@ -144,34 +144,6 @@
   }
 }
 
-<<<<<<< HEAD
-table_map GetUsedTables(const AccessPath *path) {
-  switch (path->type) {
-    case AccessPath::TABLE_SCAN:
-      return path->table_scan().table->pos_in_table_list->map();
-    case AccessPath::INDEX_SCAN:
-      return path->index_scan().table->pos_in_table_list->map();
-    case AccessPath::REF:
-      return path->ref().table->pos_in_table_list->map();
-    case AccessPath::REF_OR_NULL:
-      return path->ref_or_null().table->pos_in_table_list->map();
-    case AccessPath::EQ_REF:
-      return path->eq_ref().table->pos_in_table_list->map();
-    case AccessPath::PUSHED_JOIN_REF:
-      return path->pushed_join_ref().table->pos_in_table_list->map();
-    case AccessPath::FULL_TEXT_SEARCH:
-      return path->full_text_search().table->pos_in_table_list->map();
-    case AccessPath::CONST_TABLE:
-      return path->const_table().table->pos_in_table_list->map();
-    case AccessPath::MRR:
-      return path->mrr().table->pos_in_table_list->map();
-    case AccessPath::FOLLOW_TAIL:
-      return path->follow_tail().table->pos_in_table_list->map();
-    case AccessPath::INDEX_RANGE_SCAN:
-      return path->index_range_scan().table->pos_in_table_list->map();
-    case AccessPath::DYNAMIC_INDEX_RANGE_SCAN:
-      return path->dynamic_index_range_scan().table->pos_in_table_list->map();
-=======
 TABLE *GetBasicTable(const AccessPath *path) {
   switch (path->type) {
     // Basic access paths (those with no children, at least nominally).
@@ -204,94 +176,10 @@
       return path->index_merge().table;
 
     // Basic access paths that don't correspond to a specific table.
->>>>>>> fbdaa4de
     case AccessPath::TABLE_VALUE_CONSTRUCTOR:
     case AccessPath::FAKE_SINGLE_ROW:
     case AccessPath::ZERO_ROWS:
     case AccessPath::ZERO_ROWS_AGGREGATED:
-<<<<<<< HEAD
-      return 0;
-    case AccessPath::MATERIALIZED_TABLE_FUNCTION:
-      return path->materialized_table_function()
-          .table->pos_in_table_list->map();
-    case AccessPath::UNQUALIFIED_COUNT:
-      // Should never be below anything that needs GetUsedTables().
-      assert(false);
-      return 0;
-    case AccessPath::NESTED_LOOP_JOIN:
-      return GetUsedTables(path->nested_loop_join().outer) |
-             GetUsedTables(path->nested_loop_join().inner);
-    case AccessPath::NESTED_LOOP_SEMIJOIN_WITH_DUPLICATE_REMOVAL:
-      return GetUsedTables(
-                 path->nested_loop_semijoin_with_duplicate_removal().outer) |
-             GetUsedTables(
-                 path->nested_loop_semijoin_with_duplicate_removal().inner);
-    case AccessPath::BKA_JOIN:
-      return GetUsedTables(path->bka_join().outer) |
-             GetUsedTables(path->bka_join().inner);
-    case AccessPath::HASH_JOIN:
-      return GetUsedTables(path->hash_join().outer) |
-             GetUsedTables(path->hash_join().inner);
-    case AccessPath::FILTER:
-      return GetUsedTables(path->filter().child);
-    case AccessPath::SORT:
-      return GetUsedTables(path->sort().child);
-    case AccessPath::AGGREGATE:
-      return GetUsedTables(path->aggregate().child);
-    case AccessPath::TEMPTABLE_AGGREGATE:
-      return path->temptable_aggregate().table->pos_in_table_list->map();
-    case AccessPath::LIMIT_OFFSET:
-      return GetUsedTables(path->limit_offset().child);
-    case AccessPath::STREAM:
-      if (path->stream().table->pos_in_table_list != nullptr) {
-        // A derived table.
-        return path->stream().table->pos_in_table_list->map();
-      } else {
-        // Streaming within a JOIN (e.g., for sorting).
-        // The table won't have a map, so the caller will need to
-        // find the table manually.
-        return RAND_TABLE_BIT;
-      }
-    case AccessPath::MATERIALIZE:
-      if (path->materialize().param->table->pos_in_table_list != nullptr) {
-        // A derived table.
-        return path->materialize().param->table->pos_in_table_list->map();
-      } else {
-        // Materialization within a JOIN (e.g., for sorting).
-        // The table won't have a map, so the caller will need to
-        // find the table manually.
-        return RAND_TABLE_BIT;
-      }
-    case AccessPath::MATERIALIZE_INFORMATION_SCHEMA_TABLE:
-      return GetUsedTables(
-          path->materialize_information_schema_table().table_path);
-    case AccessPath::APPEND: {
-      table_map used_tables = 0;
-      for (const AppendPathParameters &child : *path->append().children) {
-        used_tables |= GetUsedTables(child.path);
-      }
-      return used_tables;
-    }
-    case AccessPath::WINDOWING:
-      return GetUsedTables(path->windowing().child);
-    case AccessPath::WEEDOUT:
-      return GetUsedTables(path->weedout().child);
-    case AccessPath::REMOVE_DUPLICATES:
-      return GetUsedTables(path->remove_duplicates().child);
-    case AccessPath::ALTERNATIVE:
-      assert(GetUsedTables(path->alternative().child) ==
-             path->alternative()
-                 .table_scan_path->table_scan()
-                 .table->pos_in_table_list->map());
-      return path->alternative()
-          .table_scan_path->table_scan()
-          .table->pos_in_table_list->map();
-    case AccessPath::CACHE_INVALIDATOR:
-      return GetUsedTables(path->cache_invalidator().child);
-  }
-  assert(false);
-  return 0;
-=======
     case AccessPath::MATERIALIZED_TABLE_FUNCTION:
     case AccessPath::UNQUALIFIED_COUNT:
 
@@ -339,7 +227,6 @@
       root_path, [&tables](TABLE *table) { return tables.push_back(table); },
       /*include_pruned_tables=*/true);
   return tables;
->>>>>>> fbdaa4de
 }
 
 // Mirrors QEP_TAB::pfs_batch_update(), with one addition:
@@ -353,7 +240,6 @@
     case AccessPath::REF_OR_NULL:
     case AccessPath::PUSHED_JOIN_REF:
     case AccessPath::FULL_TEXT_SEARCH:
-    case AccessPath::INDEX_RANGE_SCAN:
     case AccessPath::DYNAMIC_INDEX_RANGE_SCAN:
       return true;
     case AccessPath::FILTER:
@@ -374,42 +260,31 @@
   }
 }
 
-/**
-  Finds the set of tables used by an AGGREGATE access path.
-
-  This needs some special logic, since one such table may be a temporary table
-  internal to the query block, with no table map; see the documentation for
-  GetUsedTables().
- */
-static TableCollection GetUsedTablesForAggregate(JOIN *join,
-                                                 AccessPath *child) {
-  TableCollection tables;
-  table_map used_tables = GetUsedTables(child);
-  if (used_tables == RAND_TABLE_BIT) {
-    AccessPath *stream_path =
-        FindSingleAccessPathOfType(child, AccessPath::STREAM);
-    if (stream_path != nullptr) {
-      tables = TableCollection(stream_path->stream().table);
-    } else {
-      AccessPath *materialize_path =
-          FindSingleAccessPathOfType(child, AccessPath::MATERIALIZE);
-      assert(materialize_path != nullptr);
-      assert(materialize_path->materialize().param->query_blocks.size() == 1);
-      tables = TableCollection(materialize_path->materialize().param->table);
-    }
-
-  } else {
-    tables = TableCollection(join, used_tables, /*store_rowids=*/false,
-                             /*tables_to_get_rowid_for=*/0);
+bool FinalizeMaterializedSubqueries(THD *thd, JOIN *join, AccessPath *path) {
+  if (path->type != AccessPath::FILTER ||
+      !path->filter().materialize_subqueries) {
+    return false;
   }
-  return tables;
-}
-
-<<<<<<< HEAD
-unique_ptr_destroy_only<RowIterator> CreateIteratorFromAccessPath(
-    THD *thd, AccessPath *path, JOIN *join, bool eligible_for_batch_mode) {
-  unique_ptr_destroy_only<RowIterator> iterator;
-=======
+  return WalkItem(
+      path->filter().condition, enum_walk::POSTFIX, [thd, join](Item *item) {
+        if (!IsItemInSubSelect(item)) {
+          return false;
+        }
+        Item_in_subselect *item_subs = down_cast<Item_in_subselect *>(item);
+        Query_block *subquery_block = item_subs->unit->first_query_block();
+        if (!item_subs->subquery_allows_materialization(thd, subquery_block,
+                                                        join->query_block)) {
+          return false;
+        }
+        if (item_subs->finalize_materialization_transform(
+                thd, subquery_block->join)) {
+          return true;
+        }
+        item_subs->create_iterators(thd);
+        return false;
+      });
+}
+
 namespace {
 
 struct IteratorToBeCreated {
@@ -418,7 +293,6 @@
   bool eligible_for_batch_mode;
   unique_ptr_destroy_only<RowIterator> *destination;
   Bounds_checked_array<unique_ptr_destroy_only<RowIterator>> children;
->>>>>>> fbdaa4de
 
   void AllocChildren(MEM_ROOT *mem_root, int num_children) {
     children =
@@ -427,186 +301,6 @@
   }
 };
 
-<<<<<<< HEAD
-  switch (path->type) {
-    case AccessPath::TABLE_SCAN: {
-      const auto &param = path->table_scan();
-      iterator = NewIterator<TableScanIterator>(
-          thd, param.table, path->num_output_rows, examined_rows);
-      break;
-    }
-    case AccessPath::INDEX_SCAN: {
-      const auto &param = path->index_scan();
-      if (param.reverse) {
-        iterator = NewIterator<IndexScanIterator<true>>(
-            thd, param.table, param.idx, param.use_order, path->num_output_rows,
-            examined_rows);
-      } else {
-        iterator = NewIterator<IndexScanIterator<false>>(
-            thd, param.table, param.idx, param.use_order, path->num_output_rows,
-            examined_rows);
-      }
-      break;
-    }
-    case AccessPath::REF: {
-      const auto &param = path->ref();
-      if (param.reverse) {
-        iterator = NewIterator<RefIterator<true>>(
-            thd, param.table, param.ref, param.use_order, path->num_output_rows,
-            examined_rows);
-      } else {
-        iterator = NewIterator<RefIterator<false>>(
-            thd, param.table, param.ref, param.use_order, path->num_output_rows,
-            examined_rows);
-      }
-      break;
-    }
-    case AccessPath::REF_OR_NULL: {
-      const auto &param = path->ref_or_null();
-      iterator = NewIterator<RefOrNullIterator>(
-          thd, param.table, param.ref, param.use_order, path->num_output_rows,
-          examined_rows);
-      break;
-    }
-    case AccessPath::EQ_REF: {
-      const auto &param = path->eq_ref();
-      iterator = NewIterator<EQRefIterator>(thd, param.table, param.ref,
-                                            param.use_order, examined_rows);
-      break;
-    }
-    case AccessPath::PUSHED_JOIN_REF: {
-      const auto &param = path->pushed_join_ref();
-      iterator = NewIterator<PushedJoinRefIterator>(
-          thd, param.table, param.ref, param.use_order, param.is_unique,
-          examined_rows);
-      break;
-    }
-    case AccessPath::FULL_TEXT_SEARCH: {
-      const auto &param = path->full_text_search();
-      iterator = NewIterator<FullTextSearchIterator>(
-          thd, param.table, param.ref, param.use_order, examined_rows);
-      break;
-    }
-    case AccessPath::CONST_TABLE: {
-      const auto &param = path->const_table();
-      iterator = NewIterator<ConstIterator>(thd, param.table, param.ref,
-                                            examined_rows);
-      break;
-    }
-    case AccessPath::MRR: {
-      const auto &param = path->mrr();
-      const auto &bka_param = param.bka_path->bka_join();
-      iterator = NewIterator<MultiRangeRowIterator>(
-          thd, param.cache_idx_cond, param.table, param.ref, param.mrr_flags,
-          bka_param.join_type, join, GetUsedTables(bka_param.outer),
-          bka_param.store_rowids, bka_param.tables_to_get_rowid_for);
-      break;
-    }
-    case AccessPath::FOLLOW_TAIL: {
-      const auto &param = path->follow_tail();
-      iterator = NewIterator<FollowTailIterator>(
-          thd, param.table, path->num_output_rows, examined_rows);
-      break;
-    }
-    case AccessPath::INDEX_RANGE_SCAN: {
-      const auto &param = path->index_range_scan();
-      iterator = NewIterator<IndexRangeScanIterator>(
-          thd, param.table, param.quick, path->num_output_rows, examined_rows);
-      break;
-    }
-    case AccessPath::DYNAMIC_INDEX_RANGE_SCAN: {
-      const auto &param = path->dynamic_index_range_scan();
-      iterator = NewIterator<DynamicRangeIterator>(
-          thd, param.table, param.qep_tab, examined_rows);
-      break;
-    }
-    case AccessPath::TABLE_VALUE_CONSTRUCTOR: {
-      assert(join != nullptr);
-      Query_block *query_block = join->query_block;
-      iterator = NewIterator<TableValueConstructorIterator>(
-          thd, examined_rows, *query_block->row_value_list,
-          query_block->join->fields);
-      break;
-    }
-    case AccessPath::FAKE_SINGLE_ROW:
-      iterator = NewIterator<FakeSingleRowIterator>(thd, examined_rows);
-      break;
-    case AccessPath::ZERO_ROWS: {
-      const auto &param = path->zero_rows();
-      unique_ptr_destroy_only<RowIterator> child =
-          param.child != nullptr
-              ? CreateIteratorFromAccessPath(thd, param.child, join,
-                                             /*eligible_for_batch_mode=*/false)
-              : nullptr;
-      iterator = NewIterator<ZeroRowsIterator>(thd, move(child));
-      break;
-    }
-    case AccessPath::ZERO_ROWS_AGGREGATED:
-      iterator =
-          NewIterator<ZeroRowsAggregatedIterator>(thd, join, examined_rows);
-      break;
-    case AccessPath::MATERIALIZED_TABLE_FUNCTION: {
-      const auto &param = path->materialized_table_function();
-      unique_ptr_destroy_only<RowIterator> table_iterator =
-          CreateIteratorFromAccessPath(thd, param.table_path, join,
-                                       eligible_for_batch_mode);
-      iterator = NewIterator<MaterializedTableFunctionIterator>(
-          thd, param.table_function, param.table, move(table_iterator));
-      break;
-    }
-    case AccessPath::UNQUALIFIED_COUNT:
-      iterator = NewIterator<UnqualifiedCountIterator>(thd, join);
-      break;
-    case AccessPath::NESTED_LOOP_JOIN: {
-      const auto &param = path->nested_loop_join();
-      unique_ptr_destroy_only<RowIterator> outer = CreateIteratorFromAccessPath(
-          thd, param.outer, join, /*eligible_for_batch_mode=*/false);
-      unique_ptr_destroy_only<RowIterator> inner = CreateIteratorFromAccessPath(
-          thd, param.inner, join, eligible_for_batch_mode);
-      iterator = NewIterator<NestedLoopIterator>(
-          thd, move(outer), move(inner), param.join_type, param.pfs_batch_mode);
-      break;
-    }
-    case AccessPath::NESTED_LOOP_SEMIJOIN_WITH_DUPLICATE_REMOVAL: {
-      const auto &param = path->nested_loop_semijoin_with_duplicate_removal();
-      unique_ptr_destroy_only<RowIterator> outer = CreateIteratorFromAccessPath(
-          thd, param.outer, join, /*eligible_for_batch_mode=*/false);
-      unique_ptr_destroy_only<RowIterator> inner = CreateIteratorFromAccessPath(
-          thd, param.inner, join, eligible_for_batch_mode);
-      iterator = NewIterator<NestedLoopSemiJoinWithDuplicateRemovalIterator>(
-          thd, move(outer), move(inner), param.table, param.key, param.key_len);
-      break;
-    }
-    case AccessPath::BKA_JOIN: {
-      const auto &param = path->bka_join();
-      AccessPath *mrr_path =
-          FindSingleAccessPathOfType(param.inner, AccessPath::MRR);
-      mrr_path->mrr().bka_path = path;
-
-      unique_ptr_destroy_only<RowIterator> outer = CreateIteratorFromAccessPath(
-          thd, param.outer, join, /*eligible_for_batch_mode=*/false);
-      unique_ptr_destroy_only<RowIterator> inner = CreateIteratorFromAccessPath(
-          thd, param.inner, join, /*eligible_for_batch_mode=*/false);
-      MultiRangeRowIterator *mrr_iterator = down_cast<MultiRangeRowIterator *>(
-          mrr_path->iterator->real_iterator());
-      iterator = NewIterator<BKAIterator>(
-          thd, join, move(outer), GetUsedTables(param.outer), move(inner),
-          thd->variables.join_buff_size, param.mrr_length_per_rec,
-          param.rec_per_key, param.store_rowids, param.tables_to_get_rowid_for,
-          mrr_iterator, param.join_type);
-      break;
-    }
-    case AccessPath::HASH_JOIN: {
-      const auto &param = path->hash_join();
-      const JoinPredicate *join_predicate = param.join_predicate;
-      unique_ptr_destroy_only<RowIterator> outer = CreateIteratorFromAccessPath(
-          thd, param.outer, join, eligible_for_batch_mode);
-      unique_ptr_destroy_only<RowIterator> inner = CreateIteratorFromAccessPath(
-          thd, param.inner, join, /*eligible_for_batch_mode=*/true);
-      vector<HashJoinCondition> conditions;
-      for (Item_func_eq *cond : join_predicate->expr->equijoin_conditions) {
-        conditions.emplace_back(HashJoinCondition(cond, thd->mem_root));
-=======
 void SetupJobsForChildren(MEM_ROOT *mem_root, AccessPath *child, JOIN *join,
                           bool eligible_for_batch_mode,
                           IteratorToBeCreated *job,
@@ -916,7 +610,6 @@
             &param->prefix_ranges, &param->key_infix_ranges,
             &param->min_max_ranges);
         break;
->>>>>>> fbdaa4de
       }
       case AccessPath::DYNAMIC_INDEX_RANGE_SCAN: {
         const auto &param = path->dynamic_index_range_scan();
@@ -924,145 +617,6 @@
             thd, mem_root, param.table, param.qep_tab, examined_rows);
         break;
       }
-<<<<<<< HEAD
-      JoinType join_type{JoinType::INNER};
-      switch (join_predicate->expr->type) {
-        case RelationalExpression::INNER_JOIN:
-        case RelationalExpression::CARTESIAN_PRODUCT:
-          join_type = JoinType::INNER;
-          break;
-        case RelationalExpression::LEFT_JOIN:
-          join_type = JoinType::OUTER;
-          break;
-        case RelationalExpression::ANTIJOIN:
-          join_type = JoinType::ANTI;
-          break;
-        case RelationalExpression::SEMIJOIN:
-          join_type = JoinType::SEMI;
-          break;
-        case RelationalExpression::TABLE:
-        default:
-          assert(false);
-      }
-      iterator = NewIterator<HashJoinIterator>(
-          thd, move(inner), GetUsedTables(param.inner), estimated_build_rows,
-          move(outer), GetUsedTables(param.outer), param.store_rowids,
-          param.tables_to_get_rowid_for, thd->variables.join_buff_size,
-          move(conditions), param.allow_spill_to_disk, join_type, join,
-          join_predicate->expr->join_conditions, probe_input_batch_mode);
-      break;
-    }
-    case AccessPath::FILTER: {
-      const auto &param = path->filter();
-      unique_ptr_destroy_only<RowIterator> child = CreateIteratorFromAccessPath(
-          thd, param.child, join, eligible_for_batch_mode);
-      iterator = NewIterator<FilterIterator>(thd, move(child), param.condition);
-      break;
-    }
-    case AccessPath::SORT: {
-      const auto &param = path->sort();
-      unique_ptr_destroy_only<RowIterator> child = CreateIteratorFromAccessPath(
-          thd, param.child, join, /*eligible_for_batch_mode=*/true);
-      ha_rows num_rows_estimate = param.child->num_output_rows < 0.0
-                                      ? HA_POS_ERROR
-                                      : lrint(param.child->num_output_rows);
-      Filesort *filesort = param.filesort;
-      iterator = NewIterator<SortingIterator>(
-          thd, filesort, move(child), num_rows_estimate,
-          param.tables_to_get_rowid_for, examined_rows);
-      if (filesort->m_remove_duplicates) {
-        filesort->tables[0]->duplicate_removal_iterator =
-            down_cast<SortingIterator *>(iterator->real_iterator());
-      } else {
-        filesort->tables[0]->sorting_iterator =
-            down_cast<SortingIterator *>(iterator->real_iterator());
-      }
-      break;
-    }
-    case AccessPath::AGGREGATE: {
-      const auto &param = path->aggregate();
-      unique_ptr_destroy_only<RowIterator> child = CreateIteratorFromAccessPath(
-          thd, param.child, join, eligible_for_batch_mode);
-      iterator = NewIterator<AggregateIterator>(
-          thd, move(child), join, GetUsedTablesForAggregate(join, param.child),
-          param.rollup);
-      break;
-    }
-    case AccessPath::TEMPTABLE_AGGREGATE: {
-      const auto &param = path->temptable_aggregate();
-      unique_ptr_destroy_only<RowIterator> subquery_iterator =
-          CreateIteratorFromAccessPath(thd, param.subquery_path, join,
-                                       /*eligible_for_batch_mode=*/true);
-      unique_ptr_destroy_only<RowIterator> table_iterator =
-          CreateIteratorFromAccessPath(thd, param.table_path, join,
-                                       eligible_for_batch_mode);
-      iterator = NewIterator<TemptableAggregateIterator>(
-          thd, move(subquery_iterator), param.temp_table_param, param.table,
-          move(table_iterator), join, param.ref_slice);
-      break;
-    }
-    case AccessPath::LIMIT_OFFSET: {
-      const auto &param = path->limit_offset();
-      unique_ptr_destroy_only<RowIterator> child = CreateIteratorFromAccessPath(
-          thd, param.child, join, eligible_for_batch_mode);
-      ha_rows *send_records = nullptr;
-      if (param.send_records_override != nullptr) {
-        send_records = param.send_records_override;
-      } else if (join != nullptr) {
-        send_records = &join->send_records;
-      }
-      iterator = NewIterator<LimitOffsetIterator>(
-          thd, move(child), param.limit, param.offset, param.count_all_rows,
-          param.reject_multiple_rows, send_records);
-      break;
-    }
-    case AccessPath::STREAM: {
-      const auto &param = path->stream();
-      unique_ptr_destroy_only<RowIterator> child = CreateIteratorFromAccessPath(
-          thd, param.child, param.join, eligible_for_batch_mode);
-      iterator = NewIterator<StreamingIterator>(
-          thd, move(child), param.temp_table_param, param.table,
-          param.provide_rowid, param.join, param.ref_slice);
-      break;
-    }
-    case AccessPath::MATERIALIZE: {
-      unique_ptr_destroy_only<RowIterator> table_iterator =
-          CreateIteratorFromAccessPath(thd, path->materialize().table_path,
-                                       join, eligible_for_batch_mode);
-      MaterializePathParameters *param = path->materialize().param;
-
-      Mem_root_array<MaterializeIterator::QueryBlock> query_blocks(
-          thd->mem_root, param->query_blocks.size());
-      for (size_t i = 0; i < param->query_blocks.size(); ++i) {
-        const MaterializePathParameters::QueryBlock &from =
-            param->query_blocks[i];
-        MaterializeIterator::QueryBlock &to = query_blocks[i];
-        to.subquery_iterator =
-            CreateIteratorFromAccessPath(thd, from.subquery_path, from.join,
-                                         /*eligible_for_batch_mode=*/true);
-        to.select_number = from.select_number;
-        to.join = from.join;
-        to.disable_deduplication_by_hash_field =
-            from.disable_deduplication_by_hash_field;
-        to.copy_fields_and_items = from.copy_fields_and_items;
-        to.temp_table_param = from.temp_table_param;
-        to.is_recursive_reference = from.is_recursive_reference;
-
-        if (to.is_recursive_reference) {
-          // Find the recursive reference to ourselves; there should be
-          // exactly one, as per the standard.
-          RowIterator *recursive_reader = FindSingleIteratorOfType(
-              from.subquery_path, AccessPath::FOLLOW_TAIL);
-          if (recursive_reader == nullptr) {
-            // The recursive reference was optimized away, e.g. due to an
-            // impossible WHERE condition, so we're not a recursive
-            // reference after all.
-            to.is_recursive_reference = false;
-          } else {
-            to.recursive_reader =
-                down_cast<FollowTailIterator *>(recursive_reader);
-          }
-=======
       case AccessPath::TABLE_VALUE_CONSTRUCTOR: {
         assert(join != nullptr);
         Query_block *query_block = join->query_block;
@@ -1318,38 +872,18 @@
           send_records = param.send_records_override;
         } else if (join != nullptr) {
           send_records = &join->send_records;
->>>>>>> fbdaa4de
         }
         iterator = NewIterator<LimitOffsetIterator>(
             thd, mem_root, move(job.children[0]), param.limit, param.offset,
             param.count_all_rows, param.reject_multiple_rows, send_records);
         break;
       }
-<<<<<<< HEAD
-      JOIN *subjoin = param->ref_slice == -1 ? nullptr : query_blocks[0].join;
-      iterator = NewIterator<MaterializeIterator>(
-          thd, std::move(query_blocks), param->table, move(table_iterator),
-          param->cte, param->unit, subjoin, param->ref_slice,
-          param->rematerialize, param->limit_rows, param->reject_multiple_rows);
-
-      if (param->invalidators != nullptr) {
-        MaterializeIterator *materialize =
-            down_cast<MaterializeIterator *>(iterator->real_iterator());
-        for (const AccessPath *invalidator_path : *param->invalidators) {
-          // We create iterators left-to-right, so we should have created the
-          // invalidators before this.
-          assert(invalidator_path->iterator != nullptr);
-
-          materialize->AddInvalidator(down_cast<CacheInvalidatorIterator *>(
-              invalidator_path->iterator->real_iterator()));
-=======
       case AccessPath::STREAM: {
         const auto &param = path->stream();
         if (job.children.is_null()) {
           SetupJobsForChildren(mem_root, param.child, param.join,
                                eligible_for_batch_mode, &job, &todo);
           continue;
->>>>>>> fbdaa4de
         }
         iterator = NewIterator<StreamingIterator>(
             thd, mem_root, move(job.children[0]), param.temp_table_param,
@@ -1370,80 +904,6 @@
             path->materialize().table_path->type ==
                 AccessPath::INDEX_RANGE_SCAN);
 
-<<<<<<< HEAD
-      break;
-    }
-    case AccessPath::MATERIALIZE_INFORMATION_SCHEMA_TABLE: {
-      const auto &param = path->materialize_information_schema_table();
-      unique_ptr_destroy_only<RowIterator> table_iterator =
-          CreateIteratorFromAccessPath(thd, param.table_path, join,
-                                       eligible_for_batch_mode);
-      iterator = NewIterator<MaterializeInformationSchemaTableIterator>(
-          thd, move(table_iterator), param.table_list, param.condition);
-      break;
-    }
-    case AccessPath::APPEND: {
-      const auto &param = path->append();
-      vector<unique_ptr_destroy_only<RowIterator>> children;
-      children.reserve(param.children->size());
-      for (const AppendPathParameters &child : *param.children) {
-        children.push_back(CreateIteratorFromAccessPath(
-            thd, child.path, child.join, /*eligible_for_batch_mode=*/true));
-      }
-      iterator = NewIterator<AppendIterator>(thd, move(children));
-      break;
-    }
-    case AccessPath::WINDOWING: {
-      const auto &param = path->windowing();
-      unique_ptr_destroy_only<RowIterator> child = CreateIteratorFromAccessPath(
-          thd, param.child, join, eligible_for_batch_mode);
-      if (param.needs_buffering) {
-        iterator = NewIterator<BufferingWindowingIterator>(
-            thd, move(child), param.temp_table_param, join, param.ref_slice);
-      } else {
-        iterator = NewIterator<WindowingIterator>(
-            thd, move(child), param.temp_table_param, join, param.ref_slice);
-      }
-      break;
-    }
-    case AccessPath::WEEDOUT: {
-      const auto &param = path->weedout();
-      unique_ptr_destroy_only<RowIterator> child = CreateIteratorFromAccessPath(
-          thd, param.child, join, eligible_for_batch_mode);
-      iterator = NewIterator<WeedoutIterator>(
-          thd, move(child), param.weedout_table, param.tables_to_get_rowid_for);
-      break;
-    }
-    case AccessPath::REMOVE_DUPLICATES: {
-      const auto &param = path->remove_duplicates();
-      unique_ptr_destroy_only<RowIterator> child = CreateIteratorFromAccessPath(
-          thd, param.child, join, eligible_for_batch_mode);
-      iterator = NewIterator<RemoveDuplicatesIterator>(
-          thd, move(child), param.table, param.key, param.loosescan_key_len);
-      break;
-    }
-    case AccessPath::ALTERNATIVE: {
-      const auto &param = path->alternative();
-      unique_ptr_destroy_only<RowIterator> child = CreateIteratorFromAccessPath(
-          thd, param.child, join, eligible_for_batch_mode);
-      unique_ptr_destroy_only<RowIterator> table_scan_iterator =
-          CreateIteratorFromAccessPath(thd, param.table_scan_path, join,
-                                       eligible_for_batch_mode);
-      iterator = NewIterator<AlternativeIterator>(
-          thd, param.table_scan_path->table_scan().table, move(child),
-          move(table_scan_iterator), param.used_ref);
-      break;
-    }
-    case AccessPath::CACHE_INVALIDATOR: {
-      const auto &param = path->cache_invalidator();
-      unique_ptr_destroy_only<RowIterator> child = CreateIteratorFromAccessPath(
-          thd, param.child, join, eligible_for_batch_mode);
-      iterator =
-          NewIterator<CacheInvalidatorIterator>(thd, move(child), param.name);
-      break;
-    }
-  }
-=======
         MaterializePathParameters *param = path->materialize().param;
         if (job.children.is_null()) {
           job.AllocChildren(mem_root, param->query_blocks.size() + 1);
@@ -1670,7 +1130,6 @@
     if (iterator == nullptr) {
       return nullptr;
     }
->>>>>>> fbdaa4de
 
     path->iterator = iterator.get();
     *job.destination = std::move(iterator);
@@ -1686,11 +1145,13 @@
     if (path == subpath) return false;  // Skip ourselves.
     switch (subpath->type) {
       case AccessPath::HASH_JOIN:
-        handled_by_others |= GetUsedTables(subpath);
+        handled_by_others |=
+            GetUsedTableMap(subpath, /*include_pruned_tables=*/true);
         FindTablesToGetRowidFor(subpath);
         return true;  // Don't double-traverse.
       case AccessPath::BKA_JOIN:
-        handled_by_others |= GetUsedTables(subpath->bka_join().outer);
+        handled_by_others |= GetUsedTableMap(subpath->bka_join().outer,
+                                             /*include_pruned_tables=*/true);
         FindTablesToGetRowidFor(subpath);
         return true;  // Don't double-traverse.
       case AccessPath::STREAM: {
@@ -1719,7 +1180,8 @@
                       add_tables_handled_by_others);
       path->hash_join().store_rowids = true;
       path->hash_join().tables_to_get_rowid_for =
-          GetUsedTables(path) & ~handled_by_others;
+          GetUsedTableMap(path, /*include_pruned_tables=*/true) &
+          ~handled_by_others;
       break;
     case AccessPath::BKA_JOIN:
       WalkAccessPaths(path->bka_join().outer, /*join=*/nullptr,
@@ -1727,66 +1189,140 @@
                       add_tables_handled_by_others);
       path->bka_join().store_rowids = true;
       path->bka_join().tables_to_get_rowid_for =
-          GetUsedTables(path->bka_join().outer) & ~handled_by_others;
+          GetUsedTableMap(path->bka_join().outer,
+                          /*include_pruned_tables=*/true) &
+          ~handled_by_others;
       break;
     case AccessPath::WEEDOUT:
       WalkAccessPaths(path, /*join=*/nullptr,
                       WalkAccessPathPolicy::STOP_AT_MATERIALIZATION,
                       add_tables_handled_by_others);
       path->weedout().tables_to_get_rowid_for =
-          GetUsedTables(path) & ~handled_by_others;
+          GetUsedTableMap(path, /*include_pruned_tables=*/true) &
+          ~handled_by_others;
       break;
     case AccessPath::SORT:
       WalkAccessPaths(path, /*join=*/nullptr,
                       WalkAccessPathPolicy::STOP_AT_MATERIALIZATION,
                       add_tables_handled_by_others);
       path->sort().tables_to_get_rowid_for =
-          GetUsedTables(path) & ~handled_by_others;
+          GetUsedTableMap(path, /*include_pruned_tables=*/true) &
+          ~handled_by_others;
       break;
     default:
-      abort();
+      my_abort();
   }
 }
 
 static Item *ConditionFromFilterPredicates(
-    const Mem_root_array<Predicate> &predicates, uint64_t mask) {
-  if (IsSingleBitSet(mask)) {
-    return predicates[FindLowestBitSet(mask)].condition;
-  } else {
+    const Mem_root_array<Predicate> &predicates, OverflowBitset mask,
+    int num_where_predicates) {
+  List<Item> items;
+  for (int pred_idx : BitsSetIn(mask)) {
+    if (pred_idx >= num_where_predicates) break;
+    items.push_back(predicates[pred_idx].condition);
+  }
+  return CreateConjunction(&items);
+}
+
+void ExpandSingleFilterAccessPath(THD *thd, AccessPath *path, const JOIN *join,
+                                  const Mem_root_array<Predicate> &predicates,
+                                  unsigned num_where_predicates) {
+  // Expand join filters for nested loop joins.
+  if (path->type == AccessPath::NESTED_LOOP_JOIN &&
+      !path->nested_loop_join().already_expanded_predicates &&
+      !(path->nested_loop_join().equijoin_predicates.empty() &&
+        path->nested_loop_join()
+            .join_predicate->expr->join_conditions.empty()) &&
+      path->nested_loop_join().inner->type != AccessPath::ZERO_ROWS) {
+    AccessPath *right_path = path->nested_loop_join().inner;
+    const RelationalExpression *expr =
+        path->nested_loop_join().join_predicate->expr;
+
+    // While we're collecting the join conditions, calculate cost and output
+    // rows (purely for display purposes). Note that this mirrors the
+    // calculation we are doing in CostingReceiver::ProposeNestedLoopJoin();
+    // we don't have space in the AccessPath to store it there.
+    double filter_cost = right_path->cost;
+    double filter_rows = right_path->num_output_rows;
+
     List<Item> items;
-    for (int pred_idx : BitsSetIn(mask)) {
-      items.push_back(predicates[pred_idx].condition);
+    for (size_t filter_idx :
+         BitsSetIn(path->nested_loop_join().equijoin_predicates)) {
+      Item *condition = expr->equijoin_conditions[filter_idx];
+      items.push_back(condition);
+      filter_cost +=
+          EstimateFilterCost(thd, filter_rows, condition, join->query_block)
+              .cost_if_not_materialized;
+      filter_rows *= EstimateSelectivity(thd, condition, /*trace=*/nullptr);
     }
-    Item *condition = new Item_cond_and(items);
-    condition->quick_fix_field();
-    condition->update_used_tables();
-    condition->apply_is_true();
-    return condition;
+    for (Item *condition : expr->join_conditions) {
+      items.push_back(condition);
+      filter_cost +=
+          EstimateFilterCost(thd, filter_rows, condition, join->query_block)
+              .cost_if_not_materialized;
+      filter_rows *= EstimateSelectivity(thd, condition, /*trace=*/nullptr);
+    }
+    assert(!items.is_empty());
+
+    AccessPath *filter_path = new (thd->mem_root) AccessPath;
+    filter_path->type = AccessPath::FILTER;
+    filter_path->filter().child = right_path;
+
+    // We don't bother trying to materialize subqueries in join conditions,
+    // since they should be very rare.
+    filter_path->filter().materialize_subqueries = false;
+
+    CopyBasicProperties(*right_path, filter_path);
+    filter_path->filter().condition = CreateConjunction(&items);
+    filter_path->cost = filter_cost;
+    filter_path->num_output_rows = filter_rows;
+
+    path->nested_loop_join().inner = filter_path;
+
+    // Since multiple root paths may have their filters expanded,
+    // and the same nested loop may be a subpath in several
+    // of them, we need to make sure we don't add the join predicates
+    // more than once, so mark them as done here.
+    path->nested_loop_join().already_expanded_predicates = true;
   }
+
+  // Expand filters _after_ the access path (these are much more common).
+  Item *condition = ConditionFromFilterPredicates(
+      predicates, path->filter_predicates, num_where_predicates);
+  if (condition == nullptr) {
+    return;
+  }
+  AccessPath *new_path = new (thd->mem_root) AccessPath(*path);
+  new_path->filter_predicates.Clear();
+  new_path->num_output_rows = path->num_output_rows_before_filter;
+  new_path->cost = path->cost_before_filter;
+
+  // We don't really know how much of init_cost comes from the filter,
+  // but we need to heed the invariant that cost >= init_cost
+  // also for the new (non-filter) path we're creating, even if it's
+  // just for display. Heuristically allocate as much as possible to
+  // the filter.
+  double filter_only_cost = path->cost - path->cost_before_filter;
+  new_path->init_cost = std::max(new_path->init_cost - filter_only_cost, 0.0);
+  new_path->init_once_cost =
+      std::max(new_path->init_once_cost - filter_only_cost, 0.0);
+  assert(new_path->cost >= new_path->init_cost);
+  assert(new_path->init_cost >= new_path->init_once_cost);
+
+  path->type = AccessPath::FILTER;
+  path->filter().condition = condition;
+  path->filter().child = new_path;
+  path->filter().materialize_subqueries = false;
+
+  // Clear filter_predicates, but keep applied_sargable_join_predicates.
+  MutableOverflowBitset applied_sargable_join_predicates =
+      path->applied_sargable_join_predicates().Clone(thd->mem_root);
+  applied_sargable_join_predicates.ClearBits(0, num_where_predicates);
+  path->filter_predicates = std::move(applied_sargable_join_predicates);
 }
 
 void ExpandFilterAccessPaths(THD *thd, AccessPath *path_arg, const JOIN *join,
-<<<<<<< HEAD
-                             const Mem_root_array<Predicate> &predicates) {
-  WalkAccessPaths(
-      path_arg, join, WalkAccessPathPolicy::ENTIRE_QUERY_BLOCK,
-      [thd, &predicates](AccessPath *path, const JOIN *) {
-        if (path->filter_predicates != 0) {
-          Item *condition = ConditionFromFilterPredicates(
-              predicates, path->filter_predicates);
-          AccessPath *new_path = new (thd->mem_root) AccessPath(*path);
-          new_path->filter_predicates = 0;
-          new_path->num_output_rows = path->num_output_rows_before_filter;
-          new_path->cost = path->cost_before_filter;
-
-          path->type = AccessPath::FILTER;
-          path->filter().condition = condition;
-          path->filter().child = new_path;
-          path->filter_predicates = 0;
-        }
-        return false;
-      });
-=======
                              const Mem_root_array<Predicate> &predicates,
                              unsigned num_where_predicates) {
   WalkAccessPaths(path_arg, join, WalkAccessPathPolicy::ENTIRE_QUERY_BLOCK,
@@ -1810,5 +1346,4 @@
         return false;
       });
   return tables;
->>>>>>> fbdaa4de
 }