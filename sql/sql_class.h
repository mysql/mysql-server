--- conflicted
+++ resolved
@@ -2675,16 +2675,13 @@
   void set_query_and_id(char *query_arg, uint32 query_length_arg,
                         query_id_t new_query_id);
   void set_query_id(query_id_t new_query_id);
-<<<<<<< HEAD
   void set_open_tables(TABLE *open_tables_arg)
   {
     mysql_mutex_lock(&LOCK_thd_data);
     open_tables= open_tables_arg;
     mysql_mutex_unlock(&LOCK_thd_data);
   }
-=======
   void set_mysys_var(struct st_my_thread_var *new_mysys_var);
->>>>>>> 71553c2c
   void enter_locked_tables_mode(enum_locked_tables_mode mode_arg)
   {
     DBUG_ASSERT(locked_tables_mode == LTM_NONE);
