--- conflicted
+++ resolved
@@ -1,10 +1,6 @@
-<<<<<<< HEAD
 /*
-   Copyright (c) 2000, 2013, Oracle and/or its affiliates.
-   Copyright (c) 2009, 2013, Monty Program Ab
-=======
-/* Copyright (c) 2000, 2015, Oracle and/or its affiliates. All rights reserved.
->>>>>>> e02fe87f
+   Copyright (c) 2000, 2015, Oracle and/or its affiliates.
+   Copyright (c) 2009, 2014, MariaDB
 
    This program is free software; you can redistribute it and/or modify
    it under the terms of the GNU General Public License as published by
@@ -699,16 +695,11 @@
 
 #define last_system_status_var questions
 
-<<<<<<< HEAD
 void add_to_status(STATUS_VAR *to_var, STATUS_VAR *from_var);
 
 void add_diff_to_status(STATUS_VAR *to_var, STATUS_VAR *from_var,
                         STATUS_VAR *dec_var);
 
-void mark_transaction_to_rollback(THD *thd, bool all);
-
-=======
->>>>>>> e02fe87f
 #ifdef MYSQL_SERVER
 
 void free_tmp_table(THD *thd, TABLE *entry);
@@ -3079,7 +3070,6 @@
   LEX_STRING get_invoker_user() { return invoker_user; }
   LEX_STRING get_invoker_host() { return invoker_host; }
   bool has_invoker() { return invoker_user.length > 0; }
-<<<<<<< HEAD
 
   void print_aborted_warning(uint threshold, const char *reason)
   {
@@ -3129,9 +3119,7 @@
     mysql_mutex_unlock(&LOCK_status);
   }
 
-=======
   void mark_transaction_to_rollback(bool all);
->>>>>>> e02fe87f
 private:
 
   /** The current internal error handler for this thread, or NULL. */
@@ -4174,15 +4162,6 @@
 */
 #define CF_SKIP_QUESTIONS       (1U << 1)
 
-<<<<<<< HEAD
-void mark_transaction_to_rollback(THD *thd, bool all);
-=======
-void add_to_status(STATUS_VAR *to_var, STATUS_VAR *from_var);
-
-void add_diff_to_status(STATUS_VAR *to_var, STATUS_VAR *from_var,
-                        STATUS_VAR *dec_var);
->>>>>>> e02fe87f
-
 /* Inline functions */
 
 inline bool add_item_to_list(THD *thd, Item *item)
