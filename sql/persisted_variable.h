/* Copyright (c) 2016, 2022, Oracle and/or its affiliates.

   This program is free software; you can redistribute it and/or modify
   it under the terms of the GNU General Public License, version 2.0,
   as published by the Free Software Foundation.

   This program is also distributed with certain software (including
   but not limited to OpenSSL) that is licensed under separate terms,
   as designated in a particular file or component or in included license
   documentation.  The authors of MySQL hereby grant you an additional
   permission to link the program and your derivative works with the
   separately licensed software that they have included with MySQL.

   This program is distributed in the hope that it will be useful,
   but WITHOUT ANY WARRANTY; without even the implied warranty of
   MERCHANTABILITY or FITNESS FOR A PARTICULAR PURPOSE.  See the
   GNU General Public License, version 2.0, for more details.

   You should have received a copy of the GNU General Public License
   along with this program; if not, write to the Free Software
   Foundation, Inc., 51 Franklin St, Fifth Floor, Boston, MA 02110-1301  USA */

#ifndef PERSISTED_VARIABLE_H_INCLUDED
#define PERSISTED_VARIABLE_H_INCLUDED

#include <stddef.h>
#include <map>
#include <string>
#include <vector>

#include "map_helpers.h"
#include "my_alloc.h"
#include "my_inttypes.h"
#include "my_psi_config.h"
#include "mysql/components/services/bits/mysql_mutex_bits.h"
#include "mysql/components/services/bits/psi_bits.h"
#include "mysql/psi/mysql_mutex.h"
#include "sql/psi_memory_key.h"
#include "sql_string.h"

class Json_dom;
class Json_object;
class THD;
class set_var;
class sys_var;
struct MYSQL_FILE;

/**
  STRUCT st_persist_var

  This structure represents information of a variable which is to
  be persisted in mysql-auto.cnf file.
*/
struct st_persist_var final {
  std::string key;
  std::string value;
  ulonglong timestamp;
  std::string user;
  std::string host;
  bool is_null;
  st_persist_var();
  st_persist_var(THD *thd);
  st_persist_var(const std::string key, const std::string value,
                 const ulonglong timestamp, const std::string user,
                 const std::string host, const bool is_null);
<<<<<<< HEAD
=======
  /* This is custom comparison function used to make the unordered_set
     work with the default std::hash for user defined types. */
  bool operator==(const st_persist_var &persist_var) const {
    return key == persist_var.key;
  }
};

/**
  STRUCT st_persist_var_hash

  This structure has a custom hasher function used to make the unordered_set
  to work with the default std::hash for userdefined types.
*/
struct st_persist_var_hash {
  size_t operator()(const st_persist_var &pv) const { return pv.key.length(); }
>>>>>>> fbdaa4de
};

/**
  CLASS Persisted_variables_cache
    Holds <name,value> pair of all options which needs to be persisted
    to a file.

  OVERVIEW
  --------
  When first SET PERSIST statement is executed we instantiate
  Persisted_variables_cache which loads the config file if present into
<<<<<<< HEAD
  m_persist_variables vector. This is a singleton operation. m_persist_variables
  is an in-memory copy of config file itself. If the SET statement passes then
  this in-memory is updated and flushed to file as an atomic operation.
=======
  m_persisted_dynamic_variables set. This is a singleton operation.
  m_persisted_dynamic_variables is an in-memory copy of config file itself. If
  the SET statement passes then this in-memory is updated and flushed to file as
  an atomic operation.
>>>>>>> fbdaa4de

  Next SET PERSIST statement would only update the in-memory copy and sync
  to config file instead of loading the file again.
*/

#ifdef HAVE_PSI_INTERFACE
void my_init_persist_psi_keys(void);
#endif /* HAVE_PSI_INTERFACE */

using Persisted_variables_umap =
    malloc_unordered_map<std::string, st_persist_var>;
using Persisted_variables_uset =
    malloc_unordered_set<st_persist_var, st_persist_var_hash>;

class Persisted_variables_cache final {
 protected:
  enum class File_version {
    VERSION_V1 = 1,
    VERSION_V2,
  };

 public:
  explicit Persisted_variables_cache();
  int init(int *argc, char ***argv);
  static Persisted_variables_cache *get_instance();
  /**
    Update in-memory copy for every SET PERSIST statement
  */
  bool set_variable(THD *thd, set_var *system_var);
  /**
    Driver: Flush in-memory copy to persistent file
  */
  bool flush_to_file();
  /**
    Write v2 persistent file
  */
  bool write_persist_file_v2(String &dest, bool &do_cleanup);
  /**
    Driver function: Read options from persistent file
  */
  int read_persist_file();
  /**
    Read v1 persistent file
  */
  int read_persist_file_v1(const Json_object *json_object);
  /**
    Read v2 persistent file
  */
  int read_persist_file_v2(const Json_object *json_object);
  /**
    Search for persisted config file and if found read persistent options
  */
  bool load_persist_file();
  /**
    Set persisted options
  */
<<<<<<< HEAD
  bool set_persist_options(bool plugin_options = false);
=======
  bool set_persisted_options(bool plugin_options);
>>>>>>> fbdaa4de
  /**
    Reset persisted options
  */
  bool reset_persisted_variables(THD *thd, const char *name, bool if_exists);

  /**
    Get persisted variables
  */
<<<<<<< HEAD
  std::vector<st_persist_var> *get_persisted_variables();
=======
  Persisted_variables_uset *get_persisted_dynamic_variables();
  /**
    Get persisted parse-early variables
  */
  Persisted_variables_uset *get_persisted_dynamic_parse_early_variables();
  /**
    Get SENSITIVE persisted variables
  */
  Persisted_variables_uset *get_persisted_dynamic_sensitive_variables(THD *thd);

>>>>>>> fbdaa4de
  /**
    Get persisted static variables
  */
  Persisted_variables_umap *get_persisted_static_variables();
  /**
    Get persisted parse-early static variables
  */
  Persisted_variables_umap *get_persisted_static_parse_early_variables();
  /**
    Get SENSITIVE persisted static variables
  */
  Persisted_variables_umap *get_persisted_static_sensitive_variables(THD *thd);

  /**
    append read only persisted variables to command line options with a
    separator.
  */
  bool append_read_only_variables(int *argc, char ***argv,
                                  bool arg_separator_added = false,
                                  bool plugin_options = false);

  /**
    append PARSE EARLY read only persisted variables to command
    line options with a separator.
  */
  bool append_parse_early_variables(int *argc, char ***argv,
                                    bool &arg_separator_added);

  void cleanup();

  /**
    Acquire lock on m_persisted_dynamic_variables/m_persisted_static_variables
  */
  void lock() { mysql_mutex_lock(&m_LOCK_persist_variables); }
  /**
    Release lock on m_persisted_dynamic_variables/m_persisted_static_variables
  */
  void unlock() { mysql_mutex_unlock(&m_LOCK_persist_variables); }
  /**
    Assert caller that owns lock on
    m_persisted_dynamic_variables/m_persisted_static_variables
  */
  void assert_lock_owner() {
    mysql_mutex_assert_owner(&m_LOCK_persist_variables);
  }
  /**
    Set internal state to reflect keyring support status
  */
  void keyring_support_available();

  std::string to_hex(const std::string &value);
  std::string from_hex(const std::string &value);

 private:
  /* Helper function to get variable value */
  static String *get_variable_value(THD *thd, sys_var *system_var, String *str,
                                    bool *is_null);
<<<<<<< HEAD
  /* Helper function to get variable name */
  static const char *get_variable_name(sys_var *system_var);
  /* Helper function to construct json formatted string */
  static String *construct_json_string(std::string name, std::string value,
                                       ulonglong timestamp, std::string user,
                                       std::string host, bool is_null,
                                       String *dest);
=======
  /**
    If the variable has an alias, return the name for the alias.
  */
  static const char *get_variable_alias(const sys_var *system_var);
  static std::string get_variable_alias(const char *name);
>>>>>>> fbdaa4de
  /* Helper function to extract variables from json formatted string */
  bool extract_variables_from_json(const Json_dom *dom,
                                   bool is_read_only = false);

  enum class return_status { NOT_REQUIRED, SUCCESS, ERROR };
  bool get_file_encryption_key(std::unique_ptr<unsigned char[]> &file_key,
                               size_t &file_key_length, bool generate = false);
  return_status encrypt_sensitive_variables();
  return_status decrypt_sensitive_variables();

  /** Helper to set source information for PARSE_EARLY variables */
  void set_parse_early_sources();

 private:
  /* Helper functions for file IO */
  void clear_sensitive_blob_and_iv();
  bool open_persist_file(int flag);
  bool open_persist_backup_file(int flag);
  void close_persist_file();

 private:
<<<<<<< HEAD
  /* In memory copy of persistent config file */
  std::vector<st_persist_var> m_persist_variables;
  /* copy of plugin variables whose plugin is not yet installed */
  std::vector<st_persist_var> m_persist_plugin_variables;
  /* In memory copy of read only persistent variables */
  std::map<std::string, st_persist_var> m_persist_ro_variables;
=======
  /*
    There are two main types of variables:
    1. Static variables: Those which cannot be set at runtime
    2. Dynamic variables: Those which can be set on a running server

    Each of these types is further divided in 3 sub-types:
    A. PARSE_EARLY variables - This set of variables require to be set very
                               early in server start-up sequence
    B. SENSITIVE variables   - This set of variables may be stored in
                               encrypted format if a suitable keyring
                               component is available
    C. All other variables   - These are the variables that do not have
                               none of the mentioned properties

    Two of the above mentioned sub-types exist because we treat
    variables with certain properties in special manner for reasons mentioned
    above for each of the In future, more categories may need special
    treatment and if so, above mentioned sub-categories will increase.

    These gives us total of 6 categories (3 each for static and dynamic
    types of variables). Each of these categories of variables are processed
    and/or loaded at different point of time in start-up sequence:

    - 1A and 2A variables are added to command line argument at the very
      beginning of the start-up
    - 1B and 2B are decrypted once keyring component is loaded.
    - 1B and 1C are added to command line
    - 2B and 2C are set at a later point in start-up cycle when THD
      initialization is possible. Some of the variables of types 2B and 2C
      are not processed until corresponding component or plugin is loaded.
      These subsets of variables are moved to special in-memory containers
      reserved for them.

    The persisted options file contains 6 JSON objects - one each for
    above mentioned categories. When file is read, data from each JSON object
    is loaded in different in-memory containers.
  */

  /* In memory copy of Persisted PARSE EARLY static variables' values */
  Persisted_variables_umap m_persisted_static_sensitive_variables;
  /* In memory copy of Persisted SENSITIVE static variables' values */
  Persisted_variables_umap m_persisted_static_parse_early_variables;
  /* In memory copy of all other Persisted static variables' values */
  Persisted_variables_umap m_persisted_static_variables;

  /* In memory copy of Persisted PARSE EARLY dynamic variables' values */
  Persisted_variables_uset m_persisted_dynamic_parse_early_variables;
  /* In memory copy of Persisted SENSITIVE dynamic variables' values */
  Persisted_variables_uset m_persisted_dynamic_sensitive_variables;
  /* In memory copy of all other Persisted dynamic variables' values */
  Persisted_variables_uset m_persisted_dynamic_variables;

  /*
    In memory copy of Persisted SENSITIVE dynamic
    variables whose plugin is not yet installed
  */
  Persisted_variables_uset m_persisted_dynamic_sensitive_plugin_variables;
  /*
    In memory copy of all other Persisted dynamic
    variables whose plugin is not yet installed
  */
  Persisted_variables_uset m_persisted_dynamic_plugin_variables;

  struct Key_info {
    std::string m_master_key_name{"persisted_variables_key"};
    std::string m_master_key_type{"AES"};
    const size_t m_master_key_size{32};

    std::string m_file_key{};
    std::string m_file_key_iv{};
  };

  /* Key */
  Key_info m_key_info;

  /* Status of keyring support */
  bool m_keyring_support_available{false};
  /* Sensitive variables blob - HEX representation */
  std::string m_sensitive_variables_blob{};
  /* IV - HEX representation */
  std::string m_iv{};
>>>>>>> fbdaa4de

  mysql_mutex_t m_LOCK_persist_variables;
  static Persisted_variables_cache *m_instance;

  /* File handler members */
  MYSQL_FILE *m_fd;
  std::string m_persist_filename;
  std::string m_persist_backup_filename;
  mysql_mutex_t m_LOCK_persist_file;
  /* Memory for parse early read only persisted options */
  MEM_ROOT parse_early_persisted_argv_alloc{
      key_memory_persisted_variables_memroot, 512};
  /* Memory for read only persisted options */
  MEM_ROOT ro_persisted_argv_alloc{key_memory_persisted_variables_memroot, 512};
  /* Memory for read only persisted plugin options */
  MEM_ROOT ro_persisted_plugin_argv_alloc{
      key_memory_persisted_variables_memroot, 512};

  /* default version */
  File_version m_default_version = File_version::VERSION_V2;
};

#endif /* PERSISTED_VARIABLE_H_INCLUDED */<|MERGE_RESOLUTION|>--- conflicted
+++ resolved
@@ -26,7 +26,7 @@
 #include <stddef.h>
 #include <map>
 #include <string>
-#include <vector>
+#include <unordered_set>
 
 #include "map_helpers.h"
 #include "my_alloc.h"
@@ -63,8 +63,6 @@
   st_persist_var(const std::string key, const std::string value,
                  const ulonglong timestamp, const std::string user,
                  const std::string host, const bool is_null);
-<<<<<<< HEAD
-=======
   /* This is custom comparison function used to make the unordered_set
      work with the default std::hash for user defined types. */
   bool operator==(const st_persist_var &persist_var) const {
@@ -80,7 +78,6 @@
 */
 struct st_persist_var_hash {
   size_t operator()(const st_persist_var &pv) const { return pv.key.length(); }
->>>>>>> fbdaa4de
 };
 
 /**
@@ -92,16 +89,10 @@
   --------
   When first SET PERSIST statement is executed we instantiate
   Persisted_variables_cache which loads the config file if present into
-<<<<<<< HEAD
-  m_persist_variables vector. This is a singleton operation. m_persist_variables
-  is an in-memory copy of config file itself. If the SET statement passes then
-  this in-memory is updated and flushed to file as an atomic operation.
-=======
   m_persisted_dynamic_variables set. This is a singleton operation.
   m_persisted_dynamic_variables is an in-memory copy of config file itself. If
   the SET statement passes then this in-memory is updated and flushed to file as
   an atomic operation.
->>>>>>> fbdaa4de
 
   Next SET PERSIST statement would only update the in-memory copy and sync
   to config file instead of loading the file again.
@@ -158,11 +149,7 @@
   /**
     Set persisted options
   */
-<<<<<<< HEAD
-  bool set_persist_options(bool plugin_options = false);
-=======
   bool set_persisted_options(bool plugin_options);
->>>>>>> fbdaa4de
   /**
     Reset persisted options
   */
@@ -171,9 +158,6 @@
   /**
     Get persisted variables
   */
-<<<<<<< HEAD
-  std::vector<st_persist_var> *get_persisted_variables();
-=======
   Persisted_variables_uset *get_persisted_dynamic_variables();
   /**
     Get persisted parse-early variables
@@ -184,7 +168,6 @@
   */
   Persisted_variables_uset *get_persisted_dynamic_sensitive_variables(THD *thd);
 
->>>>>>> fbdaa4de
   /**
     Get persisted static variables
   */
@@ -242,24 +225,19 @@
   /* Helper function to get variable value */
   static String *get_variable_value(THD *thd, sys_var *system_var, String *str,
                                     bool *is_null);
-<<<<<<< HEAD
-  /* Helper function to get variable name */
-  static const char *get_variable_name(sys_var *system_var);
-  /* Helper function to construct json formatted string */
-  static String *construct_json_string(std::string name, std::string value,
-                                       ulonglong timestamp, std::string user,
-                                       std::string host, bool is_null,
-                                       String *dest);
-=======
   /**
     If the variable has an alias, return the name for the alias.
   */
   static const char *get_variable_alias(const sys_var *system_var);
   static std::string get_variable_alias(const char *name);
->>>>>>> fbdaa4de
   /* Helper function to extract variables from json formatted string */
   bool extract_variables_from_json(const Json_dom *dom,
                                    bool is_read_only = false);
+  /**
+    After extracting the variables from the JSON, we duplicate any
+    variable definition that relates to an alias.
+  */
+  void load_aliases();
 
   enum class return_status { NOT_REQUIRED, SUCCESS, ERROR };
   bool get_file_encryption_key(std::unique_ptr<unsigned char[]> &file_key,
@@ -278,14 +256,6 @@
   void close_persist_file();
 
  private:
-<<<<<<< HEAD
-  /* In memory copy of persistent config file */
-  std::vector<st_persist_var> m_persist_variables;
-  /* copy of plugin variables whose plugin is not yet installed */
-  std::vector<st_persist_var> m_persist_plugin_variables;
-  /* In memory copy of read only persistent variables */
-  std::map<std::string, st_persist_var> m_persist_ro_variables;
-=======
   /*
     There are two main types of variables:
     1. Static variables: Those which cannot be set at runtime
@@ -367,7 +337,6 @@
   std::string m_sensitive_variables_blob{};
   /* IV - HEX representation */
   std::string m_iv{};
->>>>>>> fbdaa4de
 
   mysql_mutex_t m_LOCK_persist_variables;
   static Persisted_variables_cache *m_instance;
