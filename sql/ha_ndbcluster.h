--- conflicted
+++ resolved
@@ -31,21 +31,13 @@
 #include <ndbapi_limits.h>
 
 #define NDB_HIDDEN_PRIMARY_KEY_LENGTH 8
-<<<<<<< HEAD
+#define NDB_DEFAULT_AUTO_PREFETCH 32
+
 
 class Ndb;             // Forward declaration
 class NdbOperation;    // Forward declaration
 class NdbTransaction;  // Forward declaration
 class NdbRecAttr;      // Forward declaration
-=======
-#define NDB_DEFAULT_AUTO_PREFETCH 32
-
-/* Forward declarations */
-class Ndb;             
-class NdbOperation;    
-class NdbTransaction;  
-class NdbRecAttr;      
->>>>>>> f7ee8825
 class NdbScanOperation; 
 class NdbIndexScanOperation; 
 class NdbBlob;
@@ -456,18 +448,11 @@
                                       uint errcode);
   int peek_indexed_rows(const uchar *record, NDB_WRITE_OP write_op);
   int fetch_next(NdbScanOperation* op);
-<<<<<<< HEAD
+  int set_auto_inc(Field *field);
   int next_result(uchar *buf); 
   int define_read_attrs(uchar* buf, NdbOperation* op);
   int filtered_scan(const uchar *key, uint key_len, 
                     uchar *buf,
-=======
-  int next_result(byte *buf); 
-  int set_auto_inc(Field *field);
-  int define_read_attrs(byte* buf, NdbOperation* op);
-  int filtered_scan(const byte *key, uint key_len, 
-                    byte *buf,
->>>>>>> f7ee8825
                     enum ha_rkey_function find_flag);
   int close_scan();
   void unpack_record(uchar *buf);
