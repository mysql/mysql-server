#ifndef FIELD_INCLUDED
#define FIELD_INCLUDED

/* Copyright (c) 2000, 2022, Oracle and/or its affiliates.

   This program is free software; you can redistribute it and/or modify
   it under the terms of the GNU General Public License, version 2.0,
   as published by the Free Software Foundation.

   This program is also distributed with certain software (including
   but not limited to OpenSSL) that is licensed under separate terms,
   as designated in a particular file or component or in included license
   documentation.  The authors of MySQL hereby grant you an additional
   permission to link the program and your derivative works with the
   separately licensed software that they have included with MySQL.

   This program is distributed in the hope that it will be useful,
   but WITHOUT ANY WARRANTY; without even the implied warranty of
   MERCHANTABILITY or FITNESS FOR A PARTICULAR PURPOSE.  See the
   GNU General Public License, version 2.0, for more details.

   You should have received a copy of the GNU General Public License
   along with this program; if not, write to the Free Software
   Foundation, Inc., 51 Franklin St, Fifth Floor, Boston, MA 02110-1301  USA */

#include <limits.h>
#include <stddef.h>
#include <stdio.h>
#include <stdlib.h>
#include <string.h>
#include <sys/types.h>

#include <algorithm>

#include "decimal.h"      // E_DEC_OOM
#include "field_types.h"  // enum_field_types
#include "lex_string.h"
#include "libbinlogevents/export/binary_log_funcs.h"  // my_time_binary_length
#include "m_ctype.h"
#include "my_alloc.h"
#include "my_base.h"  // ha_storage_media
#include "my_bitmap.h"
#include "my_compiler.h"
#include "my_dbug.h"
#include "my_inttypes.h"
#include "my_sys.h"
#include "my_time.h"  // MYSQL_TIME_NOTE_TRUNCATED
#include "mysql/udf_registration_types.h"
#include "mysql_com.h"
#include "mysql_time.h"
#include "mysqld_error.h"  // ER_*
#include "nullable.h"
#include "sql/dd/types/column.h"
#include "sql/field_common_properties.h"
#include "sql/gis/srid.h"
#include "sql/sql_bitmap.h"
#include "sql/sql_const.h"
#include "sql/sql_error.h"  // Sql_condition
#include "sql/table.h"
#include "sql_string.h"  // String
#include "template_utils.h"

class Create_field;
class Field;
class Field_bit;
class Field_bit_as_char;
class Field_blob;
class Field_datetime;
class Field_decimal;
class Field_double;
class Field_enum;
class Field_float;
class Field_json;
class Field_long;
class Field_longlong;
class Field_medium;
class Field_new_decimal;
class Field_newdate;
class Field_num;
class Field_real;
class Field_set;
class Field_short;
class Field_str;
class Field_string;
class Field_temporal;
class Field_temporal_with_date;
class Field_temporal_with_date_and_time;
class Field_temporal_with_date_and_timef;
class Field_time;
class Field_time_common;
class Field_timef;
class Field_timestamp;
class Field_tiny;
class Field_varstring;
class Field_year;
class Item;
class Item_field;
class Json_array;
class Json_diff_vector;
class Json_wrapper;
class KEY;
class Protocol;
class Relay_log_info;
class Send_field;
class THD;
class Time_zone;
class my_decimal;
struct TYPELIB;
struct timeval;

using Mysql::Nullable;

/*
  Inside an in-memory data record, memory pointers to pieces of the
  record (like BLOBs) are stored in their native byte order and in
  this amount of bytes.
*/
#define portable_sizeof_char_ptr 8

/*

Field class hierarchy


Field (abstract)
|
+--Field_bit
|  +--Field_bit_as_char
|
+--Field_num (abstract)
|  |  +--Field_real (abstract)
|  |     +--Field_decimal
|  |     +--Field_float
|  |     +--Field_double
|  |
|  +--Field_new_decimal
|  +--Field_short
|  +--Field_medium
|  +--Field_long
|  +--Field_longlong
|  +--Field_tiny
|     +--Field_year
|
+--Field_str (abstract)
|  +--Field_longstr
|  |  +--Field_string
|  |  +--Field_varstring
|  |  +--Field_blob
|  |     +--Field_geom
|  |     +--Field_json
|  |        +--Field_typed_array
|  |
|  +--Field_null
|  +--Field_enum
|     +--Field_set
|
+--Field_temporal (abstract)
   +--Field_time_common (abstract)
   |  +--Field_time
   |  +--Field_timef
   |
   +--Field_temporal_with_date (abstract)
      +--Field_newdate
      +--Field_temporal_with_date_and_time (abstract)
         +--Field_timestamp
         +--Field_datetime
         +--Field_temporal_with_date_and_timef (abstract)
            +--Field_timestampf
            +--Field_datetimef
*/

enum enum_check_fields : int {
  CHECK_FIELD_IGNORE = 0,
  CHECK_FIELD_WARN,
  CHECK_FIELD_ERROR_FOR_NULL
};

enum Derivation {
  DERIVATION_IGNORABLE = 6,
  DERIVATION_NUMERIC = 5,
  DERIVATION_COERCIBLE = 4,
  DERIVATION_SYSCONST = 3,
  DERIVATION_IMPLICIT = 2,
  DERIVATION_NONE = 1,
  DERIVATION_EXPLICIT = 0
};

/* Specifies data storage format for individual columns */
enum column_format_type {
  COLUMN_FORMAT_TYPE_DEFAULT = 0, /* Not specified (use engine default) */
  COLUMN_FORMAT_TYPE_FIXED = 1,   /* FIXED format */
  COLUMN_FORMAT_TYPE_DYNAMIC = 2  /* DYNAMIC format */
};

/**
  Status when storing a value in a field or converting from one
  datatype to another. The values should be listed in order of
  increasing seriousness so that if two type_conversion_status
  variables are compared, the bigger one is most serious.
*/
enum type_conversion_status {
  /// Storage/conversion went fine.
  TYPE_OK = 0,
  /**
    A minor problem when converting between temporal values, e.g.
    if datetime is converted to date the time information is lost.
  */
  TYPE_NOTE_TIME_TRUNCATED,
  /**
    Value was stored, but something was cut. What was cut is
    considered insignificant enough to only issue a note. Example:
    trying to store a number with 5 decimal places into a field that
    can only store 3 decimals. The number rounded to 3 decimal places
    should be stored. Another example: storing the string "foo " into
    a VARCHAR(3). The string "foo" is stored in this case, so only
    whitespace is cut.
  */
  TYPE_NOTE_TRUNCATED,
  /**
    Value outside min/max limit of datatype. The min/max value is
    stored by Field::store() instead (if applicable)
  */
  TYPE_WARN_OUT_OF_RANGE,
  /**
    Value was stored, but something was cut. What was cut is
    considered significant enough to issue a warning. Example: storing
    the string "foo" into a VARCHAR(2). The string "fo" is stored in
    this case. Another example: storing the string "2010-01-01foo"
    into a DATE. The garbage in the end of the string is cut in this
    case.
  */
  TYPE_WARN_TRUNCATED,
  /**
    Value has invalid string data. When present in a predicate with
    equality operator, range optimizer returns an impossible where.
  */
  TYPE_WARN_INVALID_STRING,
  /// Trying to store NULL in a NOT NULL field.
  TYPE_ERR_NULL_CONSTRAINT_VIOLATION,
  /**
    Store/convert incompatible values, like converting "foo" to a
    date.
  */
  TYPE_ERR_BAD_VALUE,
  /// Out of memory
  TYPE_ERR_OOM
};

/*
  Some defines for exit codes for ::is_equal class functions.
*/
#define IS_EQUAL_NO 0
#define IS_EQUAL_YES 1
#define IS_EQUAL_PACK_LENGTH 2

#define my_charset_numeric my_charset_latin1
#define MY_REPERTOIRE_NUMERIC MY_REPERTOIRE_ASCII

type_conversion_status field_conv(Field *to, const Field *from);

inline uint get_enum_pack_length(int elements) {
  return elements < 256 ? 1 : 2;
}

inline uint get_set_pack_length(int elements) {
  uint len = (elements + 7) / 8;
  return len > 4 ? 8 : len;
}

inline type_conversion_status decimal_err_to_type_conv_status(int dec_error) {
  if (dec_error & E_DEC_OOM) return TYPE_ERR_OOM;

  if (dec_error & (E_DEC_DIV_ZERO | E_DEC_BAD_NUM)) return TYPE_ERR_BAD_VALUE;

  if (dec_error & E_DEC_TRUNCATED) return TYPE_NOTE_TRUNCATED;

  if (dec_error & E_DEC_OVERFLOW) return TYPE_WARN_OUT_OF_RANGE;

  if (dec_error == E_DEC_OK) return TYPE_OK;

  // impossible
  assert(false);
  return TYPE_ERR_BAD_VALUE;
}

/**
  Convert warnings returned from str_to_time() and str_to_datetime()
  to their corresponding type_conversion_status codes.
*/
inline type_conversion_status time_warning_to_type_conversion_status(
    const int warn) {
  if (warn & MYSQL_TIME_NOTE_TRUNCATED) return TYPE_NOTE_TIME_TRUNCATED;

  if (warn & MYSQL_TIME_WARN_OUT_OF_RANGE) return TYPE_WARN_OUT_OF_RANGE;

  if (warn & MYSQL_TIME_WARN_TRUNCATED) return TYPE_NOTE_TRUNCATED;

  if (warn & (MYSQL_TIME_WARN_ZERO_DATE | MYSQL_TIME_WARN_ZERO_IN_DATE))
    return TYPE_ERR_BAD_VALUE;

  if (warn & MYSQL_TIME_WARN_INVALID_TIMESTAMP)
    // date was fine but pointed to daylight saving time switch gap
    return TYPE_OK;

  assert(!warn);
  return TYPE_OK;
}

#define ASSERT_COLUMN_MARKED_FOR_READ \
  assert(!table ||                    \
         (!table->read_set || bitmap_is_set(table->read_set, field_index())))
#define ASSERT_COLUMN_MARKED_FOR_WRITE   \
  assert(!table || (!table->write_set || \
                    bitmap_is_set(table->write_set, field_index())))

/**
  Tests if field real type is temporal, i.e. represents
  all existing implementations of
  DATE, TIME, DATETIME or TIMESTAMP types in SQL.

  @param type    Field real type, as returned by field->real_type()
  @retval true   If field real type is temporal
  @retval false  If field real type is not temporal
*/
inline bool is_temporal_real_type(enum_field_types type) {
  switch (type) {
    case MYSQL_TYPE_TIME2:
    case MYSQL_TYPE_TIMESTAMP2:
    case MYSQL_TYPE_DATETIME2:
      return true;
    default:
      return is_temporal_type(type);
  }
}

/**
  Tests if field real type can have "DEFAULT CURRENT_TIMESTAMP",
  i.e. represents TIMESTAMP types in SQL.

  @param type    Field type, as returned by field->real_type().
  @retval true   If field real type can have "DEFAULT CURRENT_TIMESTAMP".
  @retval false  If field real type can not have "DEFAULT CURRENT_TIMESTAMP".
*/
inline bool real_type_with_now_as_default(enum_field_types type) {
  return type == MYSQL_TYPE_TIMESTAMP || type == MYSQL_TYPE_TIMESTAMP2 ||
         type == MYSQL_TYPE_DATETIME || type == MYSQL_TYPE_DATETIME2;
}

/**
  Tests if field real type can have "ON UPDATE CURRENT_TIMESTAMP",
  i.e. represents TIMESTAMP types in SQL.

  @param type    Field type, as returned by field->real_type().
  @retval true   If field real type can have "ON UPDATE CURRENT_TIMESTAMP".
  @retval false  If field real type can not have "ON UPDATE CURRENT_TIMESTAMP".
*/
inline bool real_type_with_now_on_update(enum_field_types type) {
  return type == MYSQL_TYPE_TIMESTAMP || type == MYSQL_TYPE_TIMESTAMP2 ||
         type == MYSQL_TYPE_DATETIME || type == MYSQL_TYPE_DATETIME2;
}

/**
  Convert temporal real types as returned by field->real_type()
  to field type as returned by field->type().

  @param real_type  Real type.
  @retval           Field type.
*/
inline enum_field_types real_type_to_type(enum_field_types real_type) {
  switch (real_type) {
    case MYSQL_TYPE_TIME2:
      return MYSQL_TYPE_TIME;
    case MYSQL_TYPE_DATETIME2:
      return MYSQL_TYPE_DATETIME;
    case MYSQL_TYPE_TIMESTAMP2:
      return MYSQL_TYPE_TIMESTAMP;
    case MYSQL_TYPE_NEWDATE:
      return MYSQL_TYPE_DATE;
    /* Note: NEWDECIMAL is a type, not only a real_type */
    default:
      return real_type;
  }
}

/**
  Return the appropriate MYSQL_TYPE_X_BLOB value based on the
  pack_length.

  @param  pack_length pack_length for BLOB
  @retval MYSQL_TYPE_X_BLOB corresponding to pack_length.
*/
inline enum_field_types blob_type_from_pack_length(uint pack_length) {
  DBUG_TRACE;
  switch (pack_length) {
    case 1:
      return MYSQL_TYPE_TINY_BLOB;
    case 2:
      return MYSQL_TYPE_BLOB;
    case 3:
      return MYSQL_TYPE_MEDIUM_BLOB;
    case 4:
      return MYSQL_TYPE_LONG_BLOB;
    default:
      assert(false);
      return MYSQL_TYPE_LONG_BLOB;
  }
}

/**
   Copies an integer value to a format comparable with memcmp(). The
   format is characterized by the following:

   - The sign bit goes first and is unset for negative values.
   - The representation is big endian.

   The function template can be instantiated to copy from little or
   big endian values.

   @tparam Is_big_endian True if the source integer is big endian.

   @param to          Where to write the integer.
   @param to_length   Size in bytes of the destination buffer.
   @param from        Where to read the integer.
   @param from_length Size in bytes of the source integer
   @param is_unsigned True if the source integer is an unsigned value.
*/
template <bool Is_big_endian>
void copy_integer(uchar *to, size_t to_length, const uchar *from,
                  size_t from_length, bool is_unsigned) {
  if (to_length == 0) return;
  if (Is_big_endian) {
    std::copy(from, from + std::min(to_length, from_length), to);
    if (!is_unsigned)
      to[0] = static_cast<char>(to[0] ^ 128);  // Reverse the sign bit.
  } else {
    const uchar *from_end = from + from_length;
    const uchar *from_start = from_end - std::min(from_length, to_length);
    std::reverse_copy(from_start, from_end, to);
    if (!is_unsigned)
      to[0] = static_cast<char>(to[0] ^ 128);  // Reverse the sign bit.
  }
}

/**
  Enum to indicate source for which value generator is used. This is needed
  while unpacking value generator expression and pre-validating the
  expression for generated column, default expression or check constraint.
*/
enum Value_generator_source : short {
  VGS_GENERATED_COLUMN = 0,  // Value generator for GENERATED_COLUMN.
  VGS_DEFAULT_EXPRESSION,    // Value generator for Default expression.
  VGS_CHECK_CONSTRAINT       // Value generator for check constraints.
};

/**
  Used for storing information associated with generated column, default
  values generated from expression or check constraint expression.
*/
class Value_generator {
 public:
  /**
    Item representing the generation expression.
    This is non-NULL for every Field of a TABLE, if that field is a generated
    column.
    Contrast this with the Field of a TABLE_SHARE, which has expr_item==NULL
    even if it's a generated column; that makes sense, as an Item tree cannot
    be shared.
  */
  Item *expr_item{nullptr};
  /**
    Text of the expression. Used in only one case:
    - the text read from the DD is put into the Value_generator::expr_str of
    the Field of the TABLE_SHARE; then this expr_str is used as source
    to produce expr_item for the Field of every TABLE derived from this
    TABLE_SHARE.
  */
  LEX_STRING expr_str{nullptr, 0};

  /**
    Bit field indicating the type of statement for binary logging.
    It needs to be saved because this is determined only once when it is parsed
    but it needs to be set on the lex for each statement that uses this
    value generator. And since unpacking is done once on table open, it will
    be set for the rest of the statements in bind_value_generator_to_fields.
  */
  uint32 m_backup_binlog_stmt_flags{0};

  /// List of all items created when parsing and resolving generated expression
  Item *item_list{nullptr};
  /// Bitmap records base columns which a generated column depends on.
  MY_BITMAP base_columns_map;

<<<<<<< HEAD
  Value_generator()
      : expr_item(nullptr),
        item_list(nullptr),
        field_type(MYSQL_TYPE_LONG),
        stored_in_db(false),
        num_non_virtual_base_cols(0),
        permanent_changes_completed(false) {
    expr_str.str = nullptr;
    expr_str.length = 0;
  }
  ~Value_generator() {}
=======
>>>>>>> fbdaa4de
  enum_field_types get_real_type() const { return field_type; }

  void set_field_type(enum_field_types fld_type) { field_type = fld_type; }

  /**
     Set the binary log flags in m_backup_binlog_stmt_flags
     @param backup_binlog_stmt_flags the flags to be backed up
  */
  void backup_stmt_unsafe_flags(uint32 backup_binlog_stmt_flags) {
    m_backup_binlog_stmt_flags = backup_binlog_stmt_flags;
  }

  /**
    Get the binary log flags from m_backup_binlog_stmt_flags
    @return the flags backed up by unpack_value_generator
  */
  uint32 get_stmt_unsafe_flags() { return m_backup_binlog_stmt_flags; }

  bool get_field_stored() const { return stored_in_db; }
  void set_field_stored(bool stored) { stored_in_db = stored; }
  bool register_base_columns(TABLE *table);
  /**
    Get the number of non virtual base columns that this generated
    column needs.

    @return number of non virtual base columns
  */
  uint non_virtual_base_columns() const { return num_non_virtual_base_cols; }

  /**
     Duplicates a string into expr_str.

     @param root MEM_ROOT to use for allocation
     @param src  source string
     @param len  length of 'src' in bytes
  */
  void dup_expr_str(MEM_ROOT *root, const char *src, size_t len);

  /**
     Writes the generation expression into a String with proper syntax.
     @param thd  THD
     @param out  output String
  */
  void print_expr(THD *thd, String *out);

  /*
   The following data is only updated by the parser and read
   when a Create_field object is created/initialized.
   */
 private:
  /// Real field type
  enum_field_types field_type{MYSQL_TYPE_INVALID};
  /// Indicates if the field is physically stored in the database
  bool stored_in_db{false};
  /// How many non-virtual base columns in base_columns_map
  uint num_non_virtual_base_cols{0};
};

class Field {
 public:
  /*
    Field(const Item &) = delete;
    The original intention was seemingly for Field to be non-copyable,
    but due to a typo, this was never enforced, and now there's lots of
    code that copies Field objects around. Thus, the default copy
    constructor needs to stay (assignment is blocked off), but it's probably
    better not to write code that depends on it.
   */
  Field(const Field &) = default;
  void operator=(Field &) = delete;

  /**
    Checks if the field is marked as having a general expression to generate
    default values.

     @retval true  The field has general expression as default
     @retval false The field doesn't have any general expression as default
  */
  bool has_insert_default_general_value_expression() const {
    return auto_flags & GENERATED_FROM_EXPRESSION;
  }

  /**
    Checks if the field is marked as having a datetime value expression to
    generate default values on inserts.

    @retval true  The field has datetime expression as default
    @retval false The field doesn't have a datime value expression as default
  */
  bool has_insert_default_datetime_value_expression() const {
    return auto_flags & DEFAULT_NOW;
  }

  /**
    Checks if the field is marked as having a datetime value expression to
    generate default values on updates.

    @retval true  The field has datetime expression as default for on update
    @retval false The field doesn't have a datime value expression as default
                  for on update
  */
  bool has_update_default_datetime_value_expression() const {
    return auto_flags & ON_UPDATE_NOW;
  }

  /**
    Checks if the field is marked as having a constant expression to generate
    default values. Relevant when re-creating a Create_field from a Field
    during ALTER.

     @retval true  The field has a constant expression as default
     @retval false The field doesn't have a constant expression as default
  */
  bool has_insert_default_constant_expression() const {
    // For now this is true whenever neither GENERATED_FROM_EXPRESSION nor
    // DEFAULT_NOW is set. If this changes in the future, we can add a separate
    // flag for this.
    return (auto_flags & (GENERATED_FROM_EXPRESSION | DEFAULT_NOW)) == 0;
  }

 protected:
  /// Holds the position to the field in record
  uchar *ptr;

 private:
  dd::Column::enum_hidden_type m_hidden;

  /**
     Byte where the @c NULL bit is stored inside a record. If this Field is a
     @c NOT @c NULL field, this member is @c NULL.
  */
  uchar *m_null_ptr;

  /**
    Flag: if the NOT-NULL field can be temporary NULL.
  */
  bool m_is_tmp_nullable;

  /**
    This is a flag with the following semantics:
      - it can be changed only when m_is_tmp_nullable is true;
      - it specifies if this field in the first current record
        (TABLE::record[0]) was set to NULL (temporary NULL).

    This flag is used for trigger handling.
  */
  bool m_is_tmp_null;

  /**
    The value of THD::check_for_truncated_fields at the moment of setting
    m_is_tmp_null attribute.
  */
  enum_check_fields m_check_for_truncated_fields_saved;

 protected:
  /*
    null_ptr buffer to be used for Fields that are nullable but
    cannot store null. Typically used from create_tmp_field().
  */
  static uchar dummy_null_buffer;

 public:
  uchar *get_null_ptr() { return m_null_ptr; }
  /// Pointer to TABLE object that owns this field
  TABLE *table;
  /// Pointer to original database name, only non-NULL for a temporary table
  const char *orig_db_name{nullptr};
  /// Pointer to original table name, only non-NULL for a temporary table
  const char *orig_table_name{nullptr};
  const char **table_name, *field_name;
  LEX_CSTRING comment;
  /* Field is part of the following keys */
  Key_map key_start;          /* Keys that starts with this field */
  Key_map part_of_key;        ///< Keys that includes this field
                              ///< except of prefix keys.
  Key_map part_of_prefixkey;  ///< Prefix keys
  Key_map part_of_sortkey;    /* ^ but only keys usable for sorting */
  /**
    All keys that include this field, but not extended by the storage engine to
    include primary key columns.
  */
  Key_map part_of_key_not_extended;

  /**
    Flags for Field::auto_flags / Create_field::auto_flags bitmaps.

    @note NEXT_NUMBER and DEFAULT_NOW/ON_UPDATE_NOW/GENERATED flags should
          never be set at the same time. Also DEFAULT_NOW and GENERATED
          should not be set at the same time.

    @warning The values of this enum are used as bit masks for uchar
    Field::auto_flags.
  */
  enum enum_auto_flags {
    NONE = 0,
    NEXT_NUMBER = 1,               ///<  AUTO_INCREMENT
    DEFAULT_NOW = 2,               ///<  DEFAULT CURRENT_TIMESTAMP
    ON_UPDATE_NOW = 4,             ///<  ON UPDATE CURRENT_TIMESTAMP
    GENERATED_FROM_EXPRESSION = 8  ///<  DEFAULT (expression)
  };

  enum geometry_type {
    GEOM_GEOMETRY = 0,
    GEOM_POINT = 1,
    GEOM_LINESTRING = 2,
    GEOM_POLYGON = 3,
    GEOM_MULTIPOINT = 4,
    GEOM_MULTILINESTRING = 5,
    GEOM_MULTIPOLYGON = 6,
    GEOM_GEOMETRYCOLLECTION = 7
  };
  enum imagetype { itRAW, itMBR };

  // Max width for a VARCHAR column, in number of bytes
  static constexpr size_t MAX_VARCHAR_WIDTH{65535};

  // Maximum sizes of the four BLOB types, in number of bytes
  static constexpr size_t MAX_TINY_BLOB_WIDTH{255};
  static constexpr size_t MAX_SHORT_BLOB_WIDTH{65535};
  static constexpr size_t MAX_MEDIUM_BLOB_WIDTH{16777215};
  static constexpr size_t MAX_LONG_BLOB_WIDTH{4294967295};

  // Length of field. Never write to this member directly; instead, use
  // set_field_length().
  uint32 field_length;
  virtual void set_field_length(uint32 length) { field_length = length; }

 private:
  uint32 flags{0};
  uint16 m_field_index;  // field number in fields array

 public:
  bool is_flag_set(unsigned flag) const { return flags & flag; }
  void set_flag(unsigned flag) { flags |= flag; }
  void clear_flag(unsigned flag) { flags &= ~flag; }
  // Avoid using this function as it makes it harder to change the internal
  // representation.
  uint32 all_flags() const { return flags; }
  uchar null_bit;  // Bit used to test null bit
  /**
    Bitmap of flags indicating if field value is auto-generated by default
    and/or on update, and in which way.

    @sa Field::enum_auto_flags for possible options.

    @sa Field::utype and Field::unireg_check in pre-8.0 versions of server
        for historical perspective.
  */
  uchar auto_flags;
  /**
     If true, this field was created in create_tmp_field_from_item from a NULL
     value. This means that the type of the field is just a guess, and the type
     may be freely coerced to another type.

     @see create_tmp_field_from_item
     @see Item_type_holder::get_real_type

   */
  bool is_created_from_null_item;
  /**
     True if this field belongs to some index (unlike part_of_key, the index
     might have only a prefix).
  */
  bool m_indexed;

  LEX_CSTRING m_engine_attribute = EMPTY_CSTR;
  LEX_CSTRING m_secondary_engine_attribute = EMPTY_CSTR;

 private:
  enum enum_pushed_warnings {
    BAD_NULL_ERROR_PUSHED = 1,
    NO_DEFAULT_FOR_FIELD_PUSHED = 2,
    NO_DEFAULT_FOR_VIEW_FIELD_PUSHED = 4
  };

  /*
    Bitmask specifying which warnings have been already pushed in order
    not to repeat the same warning for the collmn multiple times.
    Uses values of enum_pushed_warnings to control pushed warnings.
  */
  unsigned int m_warnings_pushed;

 public:
  /* Generated column data */
  Value_generator *gcol_info{nullptr};
  /**
    Indication that the field is physically stored in tables
    rather than just generated on SQL queries.
    As of now, false can only be set for virtual generated columns.
  */
  bool stored_in_db;
  /**
    Whether the field is signed or not. Meaningful only for numeric fields
    and numeric arrays.
  */
  virtual bool is_unsigned() const { return false; }
  bool is_gcol() const { return gcol_info; }
  bool is_virtual_gcol() const { return gcol_info && !stored_in_db; }

  /// Holds the expression to be used to generate default values.
  Value_generator *m_default_val_expr{nullptr};

  /**
    Sets the hidden type for this field.

    @param hidden the new hidden type to set.
  */
  void set_hidden(dd::Column::enum_hidden_type hidden) { m_hidden = hidden; }

  /// @returns the hidden type for this field.
  dd::Column::enum_hidden_type hidden() const { return m_hidden; }

  /**
    @retval true if this field should be hidden away from users.
    @retval false is this field is visible to the user.
  */
  bool is_hidden() const {
    return hidden() != dd::Column::enum_hidden_type::HT_VISIBLE &&
           DBUG_EVALUATE_IF("show_hidden_columns", false, true);
  }

  /**
    @retval true  If this column is hidden either in the storage engine
                  or SQL layer. Either way, it is completely hidden from
                  the user.
    @retval false Otherwise.
  */
  bool is_hidden_by_system() const {
    return (hidden() == dd::Column::enum_hidden_type::HT_HIDDEN_SE ||
            hidden() == dd::Column::enum_hidden_type::HT_HIDDEN_SQL) &&
           DBUG_EVALUATE_IF("show_hidden_columns", false, true);
  }

  /**
    @retval true  If this column is hidden by the user.
    @retval false otherwise.
  */
  bool is_hidden_by_user() const {
    return hidden() == dd::Column::enum_hidden_type::HT_HIDDEN_USER;
  }

  /**
    @returns true if this is a hidden field that is used for implementing
             functional indexes. Note that if we need different types of hidden
             fields in the future (like invisible columns), this function needs
             to be changed so it can distinguish between the different "types"
             of hidden.
  */
  bool is_field_for_functional_index() const {
    return hidden() == dd::Column::enum_hidden_type::HT_HIDDEN_SQL &&
           gcol_info != nullptr;
  }

  Field(uchar *ptr_arg, uint32 length_arg, uchar *null_ptr_arg,
        uchar null_bit_arg, uchar auto_flags_arg, const char *field_name_arg);

  virtual ~Field() = default;

  void reset_warnings() { m_warnings_pushed = 0; }

  /**
    Turn on temporary nullability for the field.
  */
  void set_tmp_nullable() { m_is_tmp_nullable = true; }

  /**
    Turn off temporary nullability for the field.
  */
  void reset_tmp_nullable() { m_is_tmp_nullable = false; }

  /**
    Reset temporary NULL value for field
  */
  void reset_tmp_null() { m_is_tmp_null = false; }

  void set_tmp_null();

  /**
    @return temporary NULL-ability flag.
    @retval true if NULL can be assigned temporary to the Field.
    @retval false if NULL can not be assigned even temporary to the Field.
  */
  bool is_tmp_nullable() const { return m_is_tmp_nullable; }

  /**
    @return whether Field has temporary value NULL.
    @retval true if the Field has temporary value NULL.
    @retval false if the Field's value is NOT NULL, or if the temporary
    NULL-ability flag is reset.
  */
  bool is_tmp_null() const { return is_tmp_nullable() && m_is_tmp_null; }

  /* Store functions returns 1 on overflow and -1 on fatal error */
  virtual type_conversion_status store(const char *to, size_t length,
                                       const CHARSET_INFO *cs) = 0;
  virtual type_conversion_status store(double nr) = 0;
  virtual type_conversion_status store(longlong nr, bool unsigned_val) = 0;
  /**
    Store a temporal value in packed longlong format into a field.
    The packed value is compatible with TIME_to_longlong_time_packed(),
    TIME_to_longlong_date_packed() or TIME_to_longlong_datetime_packed().
    Note, the value must be properly rounded or truncated according
    according to field->decimals().

    @param  nr  temporal value in packed longlong format.
    @retval false on success
    @retval true  on error
  */
  virtual type_conversion_status store_packed(longlong nr) {
    return store(nr, false);
  }
  virtual type_conversion_status store_decimal(const my_decimal *d) = 0;
  /**
    Store MYSQL_TIME value with the given amount of decimal digits
    into a field.

    Note, the "dec" parameter represents number of digits of the Item
    that previously created the MYSQL_TIME value. It's needed when we
    store the value into a CHAR/VARCHAR/TEXT field to display
    the proper amount of fractional digits.
    For other field types the "dec" value does not matter and is ignored.

    @param ltime   Time, date or datetime value.
    @param dec_arg Number of decimals in ltime.
    @retval false  on success
    @retval true   on error
  */
  virtual type_conversion_status store_time(MYSQL_TIME *ltime, uint8 dec_arg);
  /**
    Store MYSQL_TYPE value into a field when the number of fractional
    digits is not important or is not know.

    @param ltime   Time, date or datetime value.
    @retval false   on success
    @retval true   on error
  */
  type_conversion_status store_time(MYSQL_TIME *ltime) {
    return store_time(ltime, 0);
  }
  type_conversion_status store(const char *to, size_t length,
                               const CHARSET_INFO *cs,
                               enum_check_fields check_level);
  virtual double val_real() const = 0;
  virtual longlong val_int() const = 0;
  /**
    Returns TIME value in packed longlong format.
    This method should not be called for non-temporal types.
    Temporal field types override the default method.
  */
  virtual longlong val_time_temporal() const {
    assert(0);
    return 0;
  }
  /**
    Returns DATE/DATETIME value in packed longlong format.
    This method should not be called for non-temporal types.
    Temporal field types override the default method.
  */
  virtual longlong val_date_temporal() const {
    assert(0);
    return 0;
  }

  virtual longlong val_time_temporal_at_utc() const {
    return val_time_temporal();
  }

  virtual longlong val_date_temporal_at_utc() const {
    return val_date_temporal();
  }

  /**
    Returns "native" packed longlong representation of
    a TIME or DATE/DATETIME field depending on field type.
  */
  longlong val_temporal_by_field_type() const {
    // Return longlong TIME or DATETIME representation, depending on field type
    const enum_field_types field_type = type();
    if (field_type == MYSQL_TYPE_TIME) return val_time_temporal();
    assert(is_temporal_type_with_date(field_type));
    return val_date_temporal();
  }
  virtual my_decimal *val_decimal(my_decimal *) const = 0;
  String *val_str(String *str) const { return val_str(str, str); }
  /*
     val_str(buf1, buf2) gets two buffers and should use them as follows:
     if it needs a temp buffer to convert result to string - use buf1
       example Field_tiny::val_str()
     if the value exists as a string already - use buf2
       example Field_string::val_str()
     consequently, buf2 may be created as 'String buf;' - no memory
     will be allocated for it. buf1 will be allocated to hold a
     value if it's too small. Using allocated buffer for buf2 may result in
     an unnecessary free (and later, may be an alloc).
     This trickery is used to decrease a number of malloc calls.
  */
  virtual String *val_str(String *, String *) const = 0;
  String *val_int_as_str(String *val_buffer, bool unsigned_flag) const;
  /*
   str_needs_quotes() returns true if the value returned by val_str() needs
   to be quoted when used in constructing an SQL query.
  */
  virtual bool str_needs_quotes() const { return false; }
  virtual Item_result result_type() const = 0;
  /**
    Returns Item_result type of a field when it appears
    in numeric context such as:
      SELECT time_column + 1;
      SELECT SUM(time_column);
    Examples:
    - a column of type TIME, DATETIME, TIMESTAMP act as INT.
    - a column of type TIME(1), DATETIME(1), TIMESTAMP(1)
      act as DECIMAL with 1 fractional digits.
  */
  virtual Item_result numeric_context_result_type() const {
    return result_type();
  }
  virtual Item_result cmp_type() const { return result_type(); }
  virtual Item_result cast_to_int_type() const { return result_type(); }
  static bool type_can_have_key_part(enum_field_types);
  static enum_field_types field_type_merge(enum_field_types, enum_field_types);
  static Item_result result_merge_type(enum_field_types);
  bool gcol_expr_is_equal(const Create_field *field) const;
  virtual bool eq(const Field *field) const {
    return (ptr == field->ptr && m_null_ptr == field->m_null_ptr &&
            null_bit == field->null_bit && field->type() == type());
  }
  virtual bool eq_def(const Field *field) const;

  /*
    pack_length() returns size (in bytes) used to store field data in memory
    (i.e. it returns the maximum size of the field in a row of the table,
    which is located in RAM).
  */
  virtual uint32 pack_length() const { return (uint32)field_length; }

  /*
    pack_length_in_rec() returns size (in bytes) used to store field data on
    storage (i.e. it returns the maximal size of the field in a row of the
    table, which is located on disk).
  */
  virtual uint32 pack_length_in_rec() const { return pack_length(); }
  virtual bool compatible_field_size(uint metadata, Relay_log_info *, uint16,
                                     int *order) const;
  virtual uint pack_length_from_metadata(uint field_metadata) const {
    DBUG_TRACE;
    return field_metadata;
  }
  virtual uint row_pack_length() const { return 0; }
  int save_field_metadata(uchar *first_byte) {
    return do_save_field_metadata(first_byte);
  }

  /*
    data_length() return the "real size" of the data in memory.
    Useful only for variable length datatypes where it's overloaded.
    By default assume the length is constant.
  */
  virtual uint32 data_length(
      ptrdiff_t row_offset MY_ATTRIBUTE((unused)) = 0) const {
    return pack_length();
  }

  /**
     Get the maximum size of the data in packed format.

     @return Maximum data length of the field when packed using the
     Field::pack() function.
   */
  virtual uint32 max_data_length() const { return pack_length(); }

  virtual type_conversion_status reset() {
    memset(ptr, 0, pack_length());
    return TYPE_OK;
  }
  /**
    Returns a UTC component in `struct timeval` format. This interface
    makes any column appear to be `TIMESTAMP`, i.e. stored in UTC, and
    returns the UTC component in (optionally fractional) seconds. This means
    converting _to_ UTC from the current session's time zone for types other
    than `TIMESTAMP`.

    This method was expressly written for `SELECT UNIX_TIMESTAMP(field)`
    to avoid conversion from timestamp to MYSQL_TIME and back.
  */
  virtual bool get_timestamp(struct timeval *tm, int *warnings) const;
  /**
    Stores a timestamp value in timeval format in a field.

   @note
   - store_timestamp(), get_timestamp() and store_time() do not depend on
   timezone and always work "in UTC".

   - The default implementation of this interface expects that storing the
   value will not fail. For most Field descendent classes, this is not the
   case. However, this interface is only used when the function
   CURRENT_TIMESTAMP is used as a column default expression, and currently we
   only allow TIMESTAMP and DATETIME columns to be declared with this as the
   column default. Hence it is enough that the classes implementing columns
   with these types either override this interface, or that
   store_time(MYSQL_TIME*, uint8) does not fail.

   - The column types above interpret decimals() to mean the scale of the
   fractional seconds.

   - We also have the limitation that the scale of a column must be the same as
   the scale of the CURRENT_TIMESTAMP. I.e. we only allow

   @code

   [ TIMESTAMP | DATETIME ] (n) [ DEFAULT | ON UPDATE ] CURRENT_TIMESTAMP (n)

   @endcode

   Since this interface relies on the caller to truncate the value according to
   this Field's scale, it will work with all constructs that we currently allow.
  */
  virtual void store_timestamp(const timeval *) { assert(false); }

  virtual void set_default();

  /**
     Evaluates the @c INSERT default function and stores the result in the
     field. If no such function exists for the column, or the function is not
     valid for the column's data type, invoking this function has no effect.
  */
  void evaluate_insert_default_function();

  /**
     Evaluates the @c UPDATE default function, if one exists, and stores the
     result in the record buffer. If no such function exists for the column,
     or the function is not valid for the column's data type, invoking this
     function has no effect.
  */
  void evaluate_update_default_function();
  virtual bool binary() const { return true; }
  virtual bool zero_pack() const { return true; }
  virtual enum ha_base_keytype key_type() const { return HA_KEYTYPE_BINARY; }
  virtual uint32 key_length() const { return pack_length(); }
  virtual enum_field_types type() const = 0;
  virtual enum_field_types real_type() const { return type(); }
  virtual enum_field_types binlog_type() const {
    /*
      Binlog stores field->type() as type code by default.
      This puts MYSQL_TYPE_STRING in case of CHAR, VARCHAR, SET and ENUM,
      with extra data type details put into metadata.

      We cannot store field->type() in case of temporal types with
      fractional seconds: TIME(n), DATETIME(n) and TIMESTAMP(n),
      because binlog records with MYSQL_TYPE_TIME, MYSQL_TYPE_DATETIME
      type codes do not have metadata.
      So for temporal data types with fractional seconds we'll store
      real_type() type codes instead, i.e.
      MYSQL_TYPE_TIME2, MYSQL_TYPE_DATETIME2, MYSQL_TYPE_TIMESTAMP2,
      and put precision into metatada.

      Note: perhaps binlog should eventually be modified to store
      real_type() instead of type() for all column types.
    */
    return type();
  }
  int cmp(const uchar *str) const { return cmp(ptr, str); }
  virtual int cmp_max(const uchar *a, const uchar *b,
                      uint max_len MY_ATTRIBUTE((unused))) const {
    return cmp(a, b);
  }
  virtual int cmp(const uchar *, const uchar *) const = 0;
  virtual int cmp_binary(const uchar *a, const uchar *b,
                         uint32 max_length MY_ATTRIBUTE((unused)) = ~0L) const {
    return memcmp(a, b, pack_length());
  }
  virtual int cmp_offset(ptrdiff_t row_offset) const {
    return cmp(ptr, ptr + row_offset);
  }
  virtual int cmp_binary_offset(ptrdiff_t row_offset) const {
    return cmp_binary(ptr, ptr + row_offset);
  }
  virtual int key_cmp(const uchar *a, const uchar *b) const {
    return cmp(a, b);
  }
  virtual int key_cmp(const uchar *str,
                      uint length MY_ATTRIBUTE((unused))) const {
    return cmp(ptr, str);
  }
  virtual uint decimals() const { return 0; }
  virtual bool is_text_key_type() const { return false; }

  /*
    Caller beware: sql_type can change str.Ptr, so check
    ptr() to see if it changed if you are using your own buffer
    in str and restore it with set() if needed
  */
  virtual void sql_type(String &str) const = 0;

  /**
    Check whether the full table's row is NULL or the Field has value NULL.

    @return    true if the full table's row is NULL or the Field has value NULL
               false if neither table's row nor the Field has value NULL
  */
  bool is_null(ptrdiff_t row_offset = 0) const {
    /*
      if the field is NULLable, it returns NULLity based
      on m_null_ptr[row_offset] value. Otherwise it returns
      NULL flag depending on TABLE::has_null_row() value.

      The table may have been marked as containing only NULL values
      for all fields if it is a NULL-complemented row of an OUTER JOIN
      or if the query is an implicitly grouped query (has aggregate
      functions but no GROUP BY clause) with no qualifying rows. If
      this is the case (in which TABLE::has_null_row() is true) and the
      field is not nullable, the field is considered to be NULL.

      Do not change the order of testing. Fields may be associated
      with a TABLE object without being part of the current row.
      For NULL value check to work for these fields, they must
      have a valid m_null_ptr, and this pointer must be checked before
      TABLE::has_null_row().
    */
    if (is_nullable()) return (m_null_ptr[row_offset] & null_bit);

    if (is_tmp_nullable()) return m_is_tmp_null;

    return table->has_null_row();
  }

  /**
    Check whether the Field has value NULL (temporary or actual).

    @return   true if the Field has value NULL (temporary or actual)
              false if the Field has value NOT NULL.
  */
  bool is_real_null(ptrdiff_t row_offset = 0) const {
    if (is_nullable()) return (m_null_ptr[row_offset] & null_bit);

    if (is_tmp_nullable()) return m_is_tmp_null;

    return false;
  }

  /**
    Check if the Field has value NULL or the record specified by argument
    has value NULL for this Field.

    @return    true if the Field has value NULL or the record has value NULL
               for thois Field.
  */
  bool is_null_in_record(const uchar *record) const {
    if (is_nullable()) return (record[null_offset()] & null_bit);

    return is_tmp_nullable() ? m_is_tmp_null : false;
  }

  void set_null(ptrdiff_t row_offset = 0);

  void set_notnull(ptrdiff_t row_offset = 0);

  // Cannot be const as it calls set_warning
  type_conversion_status check_constraints(int mysql_errno);

  /**
    Remember the value of THD::check_for_truncated_fields to handle possible
    NOT-NULL constraint errors after BEFORE-trigger execution is finished.
    We should save the value of THD::check_for_truncated_fields before starting
    BEFORE-trigger processing since during triggers execution the
    value of THD::check_for_truncated_fields could be changed.
  */
  void set_check_for_truncated_fields(
      enum_check_fields check_for_truncated_fields) {
    m_check_for_truncated_fields_saved = check_for_truncated_fields;
  }

  /// @return true if this field is NULL-able, false otherwise.
  bool is_nullable() const { return m_null_ptr != nullptr; }

  uint null_offset(const uchar *record) const {
    return (uint)(m_null_ptr - record);
  }

  uint null_offset() const;

  void set_null_ptr(uchar *p_null_ptr, uint p_null_bit) {
    m_null_ptr = p_null_ptr;
    null_bit = p_null_bit;
  }

  /**
    Populates a Send_field object with metadata about the column represented by
    this Field object. The Send_field object is used for sending column metadata
    to the client.

    @param[out] send_field  the Send_field object to populate
  */
  virtual void make_send_field(Send_field *send_field) const;

  /**
    Writes a copy of the current value in the record buffer, suitable for
    sorting using byte-by-byte comparison. Integers are always in big-endian
    regardless of hardware architecture. At most length bytes are written
    into the buffer.

    @param buff The buffer, assumed to be at least length bytes.

    @param length Number of bytes to write.

    @retval The number of bytes actually written.

    @note This is now only used by replication; filesort makes its own
     sort keys based off of Items, not Fields.
  */
  virtual size_t make_sort_key(uchar *buff, size_t length) const = 0;
  /**
    Whether this field can be used for index range scans when in
    the given keypart of the given index.
   */
  virtual bool optimize_range(uint idx, uint part) const;
  /*
    This should be true for fields which, when compared with constant
    items, can be casted to longlong. In this case we will at 'fix_fields'
    stage cast the constant items to longlongs and at the execution stage
    use field->val_int() for comparison.  Used to optimize clauses like
    'a_column BETWEEN date_const, date_const'.
  */
  virtual bool can_be_compared_as_longlong() const { return false; }
  virtual void mem_free() {}

  virtual Field *new_field(MEM_ROOT *root, TABLE *new_table) const;

  Field *new_field(MEM_ROOT *root, TABLE *new_table, uchar *new_ptr,
                   uchar *new_null_ptr, uint new_null_bit) const {
    Field *field = new_field(root, new_table);
    field->move_field(new_ptr, new_null_ptr, new_null_bit);
    return field;
  }

  virtual Field *new_key_field(MEM_ROOT *root, TABLE *new_table, uchar *new_ptr,
                               uchar *new_null_ptr, uint new_null_bit) const;

  Field *new_key_field(MEM_ROOT *root, TABLE *new_table, uchar *new_ptr) const {
    return new_key_field(root, new_table, new_ptr, m_null_ptr, null_bit);
  }

  /**
     Makes a shallow copy of the Field object.

     @note This member function must be overridden in all concrete
     subclasses. Several of the Field subclasses are concrete even though they
     are not leaf classes, so the compiler will not always catch this.

     @param mem_root MEM_ROOT to use for memory allocation.
     @retval NULL If memory allocation failed.
   */
  virtual Field *clone(MEM_ROOT *mem_root) const = 0;

  void move_field(uchar *ptr_arg, uchar *null_ptr_arg, uchar null_bit_arg) {
    ptr = ptr_arg;
    m_null_ptr = null_ptr_arg;
    null_bit = null_bit_arg;
  }

  virtual void move_field_offset(ptrdiff_t ptr_diff) {
    ptr += ptr_diff;
    if (is_nullable()) m_null_ptr += ptr_diff;
  }

  virtual void get_image(uchar *buff, size_t length,
                         const CHARSET_INFO *) const {
    memcpy(buff, ptr, length);
  }

  virtual void set_image(const uchar *buff, size_t length,
                         const CHARSET_INFO *) {
    memcpy(ptr, buff, length);
  }

  /*
    Copy a field part into an output buffer.

    SYNOPSIS
      Field::get_key_image()
      buff   [out] output buffer
      length       output buffer size
      type         itMBR for geometry blobs, otherwise itRAW

    DESCRIPTION
      This function makes a copy of field part of size equal to or
      less than "length" parameter value.
      For fields of string types (CHAR, VARCHAR, TEXT) the rest of buffer
      is padded by zero byte.

    NOTES
      For variable length character fields (i.e. UTF-8) the "length"
      parameter means a number of output buffer bytes as if all field
      characters have maximal possible size (mbmaxlen). In the other words,
      "length" parameter is a number of characters multiplied by
      field_charset->mbmaxlen.

    RETURN
      Number of copied bytes (excluding padded zero bytes -- see above).
  */

  virtual size_t get_key_image(uchar *buff, size_t length,
                               imagetype type MY_ATTRIBUTE((unused))) const {
    get_image(buff, length, &my_charset_bin);
    return length;
  }
  virtual void set_key_image(const uchar *buff, size_t length) {
    set_image(buff, length, &my_charset_bin);
  }
  longlong val_int_offset(ptrdiff_t row_offset) {
    ptr += row_offset;
    longlong tmp = val_int();
    ptr -= row_offset;
    return tmp;
  }
  longlong val_int(uchar *new_ptr) {
    uchar *old_ptr = ptr;
    longlong return_value;
    ptr = new_ptr;
    return_value = val_int();
    ptr = old_ptr;
    return return_value;
  }
  String *val_str(String *str, uchar *new_ptr) {
    uchar *old_ptr = ptr;
    ptr = new_ptr;
    val_str(str);
    ptr = old_ptr;
    return str;
  }

  /**
    Send the value of this field over the protocol using the correct
    Protocol::store*() function which matches the type of the field.
  */
  virtual bool send_to_protocol(Protocol *protocol) const;

  /**
    Pack the field into a format suitable for storage and transfer.

    To implement packing functionality, only the virtual function
    should be overridden. The other functions are just convenience
    functions and hence should not be overridden.

    The actual format is opaque and will vary between types of Field
    (it is meant to be unpacked by unpack(), but be aware that it is
    used among others in the replication log, so you cannot change it
    without incurring a format break.

    @note The default implementation just copies the raw bytes
      of the record into the destination, but never more than
      <code>max_length</code> characters.

    @param to
      Pointer to memory area where representation of field should be put.

    @param from
      Pointer to memory area where record representation of field is
      stored, typically field->field_ptr().

    @param max_length
      Available space in “to”, in bytes. pack() will not write more bytes than
      this; if the field is too short, the contents _are not unpackable by
      unpack()_. (It is nominally supposed to be a prefix of what would have
      been written with a full buffer, ie., the same as packing and then
      truncating the output, but not all Field classes follow this.)

    @return The byte after the last byte in “to” written to. If the return
      value is equal to (to + max_length), it could either be that the value
      fit exactly, or that the buffer was too small; you cannot distinguish
      between the two cases based on the return value alone.
   */
  virtual uchar *pack(uchar *to, const uchar *from, size_t max_length) const;

  uchar *pack(uchar *to) const { return pack(to, ptr, UINT_MAX); }

  virtual const uchar *unpack(uchar *to, const uchar *from, uint param_data);

  const uchar *unpack(const uchar *from) { return unpack(ptr, from, 0U); }

  /**
    This function does the same thing as pack(), except for the difference
    that max_length does not mean the number of bytes in the output, but the
    maximum field length from the input (which must be exactly
    field->max_field_length()). The difference is currently only relevant for
    Field_blob, but can be summed up as follows:

     - If the actual field length is longer than "max_length", by way of
       software bug or otherwise, the function may behave as if it were shorter,
       and write something that is still readable by unpack().
     - There is no bounds checking; the caller must verify that there is
       sufficient space in "to". Even in the case of truncation, "to" must
       be long enough to hold the untruncated field, as the return pointer
       would otherwise be invalid, causing undefined behavior as per the C++
       standard.
   */
  virtual uchar *pack_with_metadata_bytes(uchar *to, const uchar *from,
                                          uint max_length) const {
    return pack(to, from, max_length);
  }

  /**
    Write the field for the binary log in diff format.

    This should only write the field if the diff format is smaller
    than the full format.  Otherwise it should leave the buffer
    untouched.

    @param[in,out] to Pointer to buffer where the field will be
    written.  This will be changed to point to the next byte after the
    last byte that was written.

    @param value_options bitmap that indicates if full or partial
    JSON format is to be used.

    @retval true The field was not written, either because the data
    type does not support it, or because it was disabled according to
    value_options, or because there was no diff information available
    from the optimizer, or because the the diff format was bigger than
    the full format.  The 'to' parameter is unchanged in this case.

    @retval false The field was written.
  */
  virtual bool pack_diff(uchar **to MY_ATTRIBUTE((unused)),
                         ulonglong value_options MY_ATTRIBUTE((unused))) const {
    return true;
  }

  /**
    This is a wrapper around pack_length() used by filesort() to determine
    how many bytes we need for packing "addon fields".
    @returns maximum size of a row when stored in the filesort buffer.
   */

  virtual uint max_packed_col_length() const { return pack_length(); }

  uint offset(uchar *record) const { return (uint)(ptr - record); }

  void copy_data(ptrdiff_t src_record_offset);

  virtual bool get_date(MYSQL_TIME *ltime, my_time_flags_t fuzzydate) const;

  virtual bool get_time(MYSQL_TIME *ltime) const;

  virtual const CHARSET_INFO *charset() const { return &my_charset_bin; }

  const CHARSET_INFO *charset_for_protocol() const {
    return binary() ? &my_charset_bin : charset();
  }
  virtual const CHARSET_INFO *sort_charset() const { return charset(); }
  virtual bool has_charset() const { return false; }
  /*
    match_collation_to_optimize_range() is to distinguish in
    range optimizer (see opt_range.cc) between real string types:
      CHAR, VARCHAR, TEXT
    and the other string-alike types with result_type() == STRING_RESULT:
      DATE, TIME, DATETIME, TIMESTAMP
    We need it to decide whether to test if collation of the operation
    matches collation of the field (needed only for real string types).
    QQ: shouldn't DATE/TIME types have their own XXX_RESULT types eventually?
  */

  virtual bool match_collation_to_optimize_range() const { return false; }
  virtual enum Derivation derivation() const { return DERIVATION_IMPLICIT; }
  virtual uint repertoire() const { return MY_REPERTOIRE_UNICODE30; }
  virtual void set_derivation(enum Derivation) {}

  /**
    Produce warning or note about data saved into field.

    @param level            - level of message (Note/Warning/Error)
    @param code             - error code of message to be produced
    @param cut_increment    - whenever we should increase cut fields count

    @note
      This function won't produce warning and increase cut fields counter
      if check_for_truncated_fields == CHECK_FIELD_IGNORE for current thread.

      if check_for_truncated_fields == CHECK_FIELD_IGNORE then we ignore notes.
      This allows us to avoid notes in optimization, like
      convert_constant_item().

    @retval
      1 if check_for_truncated_fields == CHECK_FIELD_IGNORE and error level
      is not NOTE
    @retval
      0 otherwise
  */
  bool set_warning(Sql_condition::enum_severity_level level, unsigned int code,
                   int cut_increment) {
    return set_warning(level, code, cut_increment, nullptr, nullptr);
  }

  bool set_warning(Sql_condition::enum_severity_level level, uint code,
                   int cut_increment, const char *view_db,
                   const char *view_name);

  bool warn_if_overflow(int op_result);
  virtual void init(TABLE *table_arg);

  /* maximum possible display length */
  virtual uint32 max_display_length() const = 0;

  /**
    Whether a field being created is type-compatible with an existing one.

    Used by the ALTER TABLE code to evaluate whether the new definition
    of a table is compatible with the old definition so that it can
    determine if data needs to be copied over (table data change).
    Constraints and generation clause (default value, generation expression)
    are not checked by this function.

    @param new_field new field definition from alter.
    @retval IS_EQUAL_YES if there is no change.
    @retval IS_EQUAL_PACK_LENGTH if the data are unchanged, but the length
    requirements have changed
    @retval IS_EQUAL_NO if there is an incompatible change requiring copy.
  */

  virtual uint is_equal(const Create_field *new_field) const;

  /* convert decimal to longlong with overflow check */
  longlong convert_decimal2longlong(const my_decimal *val, bool unsigned_flag,
                                    bool *has_overflow);
  /* The max. number of characters */
  virtual uint32 char_length() const {
    return field_length / charset()->mbmaxlen;
  }

  virtual geometry_type get_geometry_type() const {
    /* shouldn't get here. */
    assert(0);
    return GEOM_GEOMETRY;
  }
#ifndef NDEBUG
  /* Print field value into debug trace, in NULL-aware way. */
  void dbug_print() const {
    if (is_real_null())
      fprintf(DBUG_FILE, "NULL");
    else {
      char buf[256];
      String str(buf, sizeof(buf), &my_charset_bin);
      str.length(0);
      String *pstr;
      pstr = val_str(&str);
      fprintf(DBUG_FILE, "'%s'", pstr->c_ptr_safe());
    }
  }
#endif

  ha_storage_media field_storage_type() const {
    return (ha_storage_media)((flags >> FIELD_FLAGS_STORAGE_MEDIA) & 3);
  }

  void set_storage_type(ha_storage_media storage_type_arg) {
    assert(field_storage_type() == HA_SM_DEFAULT);
    flags |= (storage_type_arg << FIELD_FLAGS_STORAGE_MEDIA);
  }

  column_format_type column_format() const {
    return (column_format_type)((flags >> FIELD_FLAGS_COLUMN_FORMAT) & 3);
  }

  void set_column_format(column_format_type column_format_arg) {
    assert(column_format() == COLUMN_FORMAT_TYPE_DEFAULT);
    flags |= (column_format_arg << FIELD_FLAGS_COLUMN_FORMAT);
  }

  /* Validate the value stored in a field */
  virtual type_conversion_status validate_stored_val(
      THD *thd MY_ATTRIBUTE((unused))) {
    return TYPE_OK;
  }

  /* Hash value */
  virtual void hash(ulong *nr, ulong *nr2) const;

  /**
    Get the upper limit of the MySQL integral and floating-point type.

    @return maximum allowed value for the field
  */
  virtual ulonglong get_max_int_value() const {
    assert(false);
    return 0ULL;
  }

  /**
    Return a const pointer to the actual data in the record buffer.

    For most fields, this is the same as field_ptr(), but BLOBs and VARCHARs
    it is not. Ideally this function should not be used as it makes it hard
    to change the internal representation of Field.
  */
  virtual const uchar *data_ptr() const { return ptr; }

  /**
    Return a const pointer to where the field is stored in the record buffer.

    Ideally this function should not be used as it makes it hard
    to change the internal representation of Field.
  */
  const uchar *field_ptr() const { return ptr; }

  /**
    Return a pointer to where the field is stored in the record buffer.

    Ideally this function should not be used as it makes it hard
    to change the internal representation of Field.
  */
  uchar *field_ptr() { return ptr; }

  void set_field_ptr(uchar *ptr_arg) { ptr = ptr_arg; }

  /**
    Checks whether a string field is part of write_set.

    @return
      false  - If field is not char/varchar/....
             - If field is char/varchar/.. and is not part of write set.
      true   - If field is char/varchar/.. and is part of write set.
  */
  virtual bool is_updatable() const { return false; }

  /**
    Check whether field is part of the index taking the index extensions flag
    into account. Index extensions are also not applicable to UNIQUE indexes
    for loose index scans.

    @param[in]     thd             THD object
    @param[in]     cur_index       Index of the key
    @param[in]     cur_index_info  key_info object

    @retval true  Field is part of the key
    @retval false otherwise

  */

  bool is_part_of_actual_key(THD *thd, uint cur_index,
                             KEY *cur_index_info) const;

  /**
    Get covering prefix keys.

    @retval covering prefix keys.
  */
  Key_map get_covering_prefix_keys() const;

  /// Whether the field is a typed array
  virtual bool is_array() const { return false; }

  /**
    Return number of bytes the field's length takes

    Valid only for varchar and typed arrays of varchar
  */
  virtual uint32 get_length_bytes() const {
    assert(0);
    return 0;
  }

  /**
    Whether field's old valued have to be handled.

    @returns
      true   if field is virtual an either one of BLOB types or typed array
      false  otherwise
  */
  bool handle_old_value() const {
    return (is_flag_set(BLOB_FLAG) || is_array()) && is_virtual_gcol();
  }

  /**
    Sets field index.

    @param[in]  field_index  Field index.
  */
  virtual void set_field_index(uint16 field_index) {
    m_field_index = field_index;
  }

  /**
    Returns field index.

    @returns Field index.
  */
  uint16 field_index() const { return m_field_index; }

 private:
  /**
     Retrieve the field metadata for fields.

     This default implementation returns 0 and saves 0 in the metadata_ptr
     value.

     @param   metadata_ptr   First byte of field metadata

     @returns 0 no bytes written.
  */
  virtual int do_save_field_metadata(
      uchar *metadata_ptr MY_ATTRIBUTE((unused))) const {
    return 0;
  }

 protected:
  uchar *pack_int16(uchar *to, const uchar *from, size_t max_length) const;

  const uchar *unpack_int16(uchar *to, const uchar *from) const;

  uchar *pack_int24(uchar *to, const uchar *from, size_t max_length) const;

  const uchar *unpack_int24(uchar *to, const uchar *from) const;

  uchar *pack_int32(uchar *to, const uchar *from, size_t max_length) const;

  const uchar *unpack_int32(uchar *to, const uchar *from) const;

  uchar *pack_int64(uchar *to, const uchar *from, size_t max_length) const;

  const uchar *unpack_int64(uchar *to, const uchar *from) const;
};

/**
  This class is a substitute for the Field classes during CREATE TABLE

  When adding a functional index at table creation, we need to resolve the
  expression we are indexing. All functions that references one or more
  columns expect a Field to be available. But during CREATE TABLE, we only
  have access to Create_field. So this class acts as a substitute for the
  Field classes so that expressions can be properly resolved. Thus, trying
  to call store or val_* on this class will cause an assertion.
*/
class Create_field_wrapper final : public Field {
  const Create_field *m_field;

 public:
  Create_field_wrapper(const Create_field *fld);
  Item_result result_type() const final;
  Item_result numeric_context_result_type() const final;
  enum_field_types type() const final;
  uint32 max_display_length() const final;

  const CHARSET_INFO *charset() const final;

  uint32 pack_length() const final;

  // Since it's not a real field, functions below shouldn't be used.
  /* purecov: begin deadcode */
  type_conversion_status store(const char *, size_t,
                               const CHARSET_INFO *) final {
    assert(false);
    return TYPE_ERR_BAD_VALUE;
  }
  type_conversion_status store(double) final {
    assert(false);
    return TYPE_ERR_BAD_VALUE;
  }
  type_conversion_status store(longlong, bool) final {
    assert(false);
    return TYPE_ERR_BAD_VALUE;
  }
  type_conversion_status store_decimal(const my_decimal *) final {
    assert(false);
    return TYPE_ERR_BAD_VALUE;
  }
  double val_real(void) const final {
    assert(false);
    return 0.0;
  }
  longlong val_int(void) const final {
    assert(false);
    return 0;
  }
  my_decimal *val_decimal(my_decimal *) const final {
    assert(false);
    return nullptr;
  }
  String *val_str(String *, String *) const final {
    assert(false);
    return nullptr;
  }
  int cmp(const uchar *, const uchar *) const final {
    assert(false);
    return -1;
  }
  void sql_type(String &) const final { assert(false); }
  size_t make_sort_key(uchar *, size_t) const final {
    assert(false);
    return 0;
  }
  Field *clone(MEM_ROOT *mem_root) const final {
    return new (mem_root) Create_field_wrapper(*this);
  }
  /* purecov: end */
};

class Field_num : public Field {
 private:
  /**
    Whether the field is signed or not. Meaningful only for numeric fields
    and numeric arrays.
  */
  const bool unsigned_flag;

 public:
  const uint8 dec;
  /**
    True if the column was declared with the ZEROFILL attribute. If it has the
    attribute, values should be zero-padded up to the declared display width
    when they are converted to strings.
  */
  bool zerofill;  // Purify cannot handle bit fields
  Field_num(uchar *ptr_arg, uint32 len_arg, uchar *null_ptr_arg,
            uchar null_bit_arg, uchar auto_flags_arg,
            const char *field_name_arg, uint8 dec_arg, bool zero_arg,
            bool unsigned_arg);
  bool is_unsigned() const final { return unsigned_flag; }
  Item_result result_type() const override { return REAL_RESULT; }
  enum Derivation derivation() const final { return DERIVATION_NUMERIC; }
  uint repertoire() const final { return MY_REPERTOIRE_NUMERIC; }
  const CHARSET_INFO *charset() const final { return &my_charset_numeric; }
  void prepend_zeros(String *value) const;
  uint decimals() const final { return (uint)dec; }
  bool eq_def(const Field *field) const final;
  type_conversion_status store_decimal(const my_decimal *) override;
  type_conversion_status store_time(MYSQL_TIME *ltime, uint8 dec) override;
  my_decimal *val_decimal(my_decimal *) const override;
  bool get_date(MYSQL_TIME *ltime, my_time_flags_t fuzzydate) const override;
  bool get_time(MYSQL_TIME *ltime) const override;
  uint is_equal(const Create_field *new_field) const override;
  uint row_pack_length() const final { return pack_length(); }
  uint32 pack_length_from_metadata(uint) const override {
    return pack_length();
  }
  type_conversion_status check_int(const CHARSET_INFO *cs, const char *str,
                                   size_t length, const char *int_end,
                                   int error);
  type_conversion_status get_int(const CHARSET_INFO *cs, const char *from,
                                 size_t len, longlong *rnd,
                                 ulonglong unsigned_max, longlong signed_min,
                                 longlong signed_max);
};

class Field_str : public Field {
 protected:
  const CHARSET_INFO *field_charset;
  enum Derivation field_derivation;

 public:
  Field_str(uchar *ptr_arg, uint32 len_arg, uchar *null_ptr_arg,
            uchar null_bit_arg, uchar auto_flags_arg,
            const char *field_name_arg, const CHARSET_INFO *charset);
  Item_result result_type() const override { return STRING_RESULT; }
  Item_result numeric_context_result_type() const final { return REAL_RESULT; }
  uint decimals() const override { return DECIMAL_NOT_SPECIFIED; }
  void make_send_field(Send_field *field) const override;
  type_conversion_status store(double nr) override;
  type_conversion_status store(longlong nr, bool unsigned_val) override = 0;
  type_conversion_status store_decimal(const my_decimal *) override;
  type_conversion_status store(const char *to, size_t length,
                               const CHARSET_INFO *cs) override = 0;

  uint repertoire() const final { return my_charset_repertoire(field_charset); }
  const CHARSET_INFO *charset() const override { return field_charset; }
  void set_charset(const CHARSET_INFO *charset_arg) {
    field_charset = charset_arg;
    char_length_cache = char_length();
  }
  void set_field_length(uint32 length) final {
    Field::set_field_length(length);
    char_length_cache = char_length();
  }
  enum Derivation derivation() const final { return field_derivation; }
  void set_derivation(enum Derivation derivation_arg) final {
    field_derivation = derivation_arg;
  }
  bool binary() const override { return field_charset == &my_charset_bin; }
  uint32 max_display_length() const override { return field_length; }
  bool str_needs_quotes() const final { return true; }
  uint is_equal(const Create_field *new_field) const override;

  // An always-updated cache of the result of char_length(), because
  // dividing by charset()->mbmaxlen can be surprisingly costly compared
  // to the rest of e.g. make_sort_key().
  uint32 char_length_cache;
};

/* base class for Field_string, Field_varstring and Field_blob */

class Field_longstr : public Field_str {
 private:
  type_conversion_status report_if_important_data(const char *ptr,
                                                  const char *end,
                                                  bool count_spaces);

 protected:
  type_conversion_status check_string_copy_error(
      const char *well_formed_error_pos, const char *cannot_convert_error_pos,
      const char *from_end_pos, const char *end, bool count_spaces,
      const CHARSET_INFO *cs);

 public:
  Field_longstr(uchar *ptr_arg, uint32 len_arg, uchar *null_ptr_arg,
                uchar null_bit_arg, uchar auto_flags_arg,
                const char *field_name_arg, const CHARSET_INFO *charset_arg)
      : Field_str(ptr_arg, len_arg, null_ptr_arg, null_bit_arg, auto_flags_arg,
                  field_name_arg, charset_arg) {}

  type_conversion_status store_decimal(const my_decimal *d) override;
  uint32 max_data_length() const override;
  bool is_updatable() const final;
};

/* base class for float and double and decimal (old one) */
class Field_real : public Field_num {
 public:
  bool not_fixed;
  enum Truncate_result {
    TR_OK = 0,
    TR_POSITIVE_OVERFLOW = 1,
    TR_NEGATIVE_OVERFLOW = 2
  };

  Field_real(uchar *ptr_arg, uint32 len_arg, uchar *null_ptr_arg,
             uchar null_bit_arg, uchar auto_flags_arg,
             const char *field_name_arg, uint8 dec_arg, bool zero_arg,
             bool unsigned_arg)
      : Field_num(ptr_arg, len_arg, null_ptr_arg, null_bit_arg, auto_flags_arg,
                  field_name_arg, dec_arg, zero_arg, unsigned_arg),
        not_fixed(dec_arg >= DECIMAL_NOT_SPECIFIED) {}
  type_conversion_status store_decimal(const my_decimal *) final;
  type_conversion_status store_time(MYSQL_TIME *ltime, uint8 dec) final;
  my_decimal *val_decimal(my_decimal *) const final;
  bool get_date(MYSQL_TIME *ltime, my_time_flags_t fuzzydate) const final;
  bool get_time(MYSQL_TIME *ltime) const final;
  Truncate_result truncate(double *nr, double max_length);
  uint32 max_display_length() const final { return field_length; }
  const uchar *unpack(uchar *to, const uchar *from, uint param_data) override;
  uchar *pack(uchar *to, const uchar *from, size_t max_length) const override;
};

class Field_decimal final : public Field_real {
 public:
  Field_decimal(uchar *ptr_arg, uint32 len_arg, uchar *null_ptr_arg,
                uchar null_bit_arg, uchar auto_flags_arg,
                const char *field_name_arg, uint8 dec_arg, bool zero_arg,
                bool unsigned_arg)
      : Field_real(ptr_arg, len_arg, null_ptr_arg, null_bit_arg, auto_flags_arg,
                   field_name_arg, dec_arg, zero_arg, unsigned_arg) {}
  enum_field_types type() const final { return MYSQL_TYPE_DECIMAL; }
  enum ha_base_keytype key_type() const final {
    return zerofill ? HA_KEYTYPE_BINARY : HA_KEYTYPE_NUM;
  }
  type_conversion_status store(const char *to, size_t length,
                               const CHARSET_INFO *charset) final;
  type_conversion_status store(double nr) final;
  type_conversion_status store(longlong nr, bool unsigned_val) final;
  double val_real() const final;
  longlong val_int() const final;
  String *val_str(String *, String *) const final;
  int cmp(const uchar *, const uchar *) const final;
  size_t make_sort_key(uchar *buff, size_t length) const final;
  void overflow(bool negative);
  bool zero_pack() const final { return false; }
  void sql_type(String &str) const final;
  Field_decimal *clone(MEM_ROOT *mem_root) const final {
    assert(type() == MYSQL_TYPE_DECIMAL);
    return new (mem_root) Field_decimal(*this);
  }
  const uchar *unpack(uchar *to, const uchar *from, uint param_data) final {
    return Field::unpack(to, from, param_data);
  }
  uchar *pack(uchar *to, const uchar *from, size_t max_length) const final {
    return Field::pack(to, from, max_length);
  }
};

/* New decimal/numeric field which use fixed point arithmetic */
class Field_new_decimal : public Field_num {
 private:
  /**
    Normally, the underlying decimal code will degrade values' excessive
    precision.  E.g. value 0.0 stored as decimal(10,4) will be returned as
    decimal(4,4). This is fine for general purpose, but isn't usable for
    multi-valued index. Field_typed_array uses a field for conversion and it
    expects the value read from it to be exactly same as it would be stored
    in SE, i.e with preserved precision. Otherwise, SE won't be able to
    index it.
    TRUE here tells underlying DECIMAL reading code to keep the precision as
    is.
  */
  bool m_keep_precision{false};
  int do_save_field_metadata(uchar *first_byte) const final;

 public:
  /* The maximum number of decimal digits can be stored */
  uint precision;
  uint bin_size;
  /*
    Constructors take max_length of the field as a parameter - not the
    precision as the number of decimal digits allowed.
    So for example we need to count length from precision handling
    CREATE TABLE ( DECIMAL(x,y))
  */
  Field_new_decimal(uchar *ptr_arg, uint32 len_arg, uchar *null_ptr_arg,
                    uchar null_bit_arg, uchar auto_flags_arg,
                    const char *field_name_arg, uint8 dec_arg, bool zero_arg,
                    bool unsigned_arg);
  Field_new_decimal(uint32 len_arg, bool is_nullable_arg,
                    const char *field_name_arg, uint8 dec_arg,
                    bool unsigned_arg);
  enum_field_types type() const final { return MYSQL_TYPE_NEWDECIMAL; }
  enum ha_base_keytype key_type() const final { return HA_KEYTYPE_BINARY; }
  Item_result result_type() const final { return DECIMAL_RESULT; }
  type_conversion_status reset() final;
  type_conversion_status store_value(const my_decimal *decimal_value);
  void set_value_on_overflow(my_decimal *decimal_value, bool sign) const;
  type_conversion_status store(const char *to, size_t length,
                               const CHARSET_INFO *charset) final;
  type_conversion_status store(double nr) final;
  type_conversion_status store(longlong nr, bool unsigned_val) final;
  type_conversion_status store_time(MYSQL_TIME *ltime, uint8 dec) final;
  type_conversion_status store_decimal(const my_decimal *) final;
  double val_real() const final;
  longlong val_int() const final;
  my_decimal *val_decimal(my_decimal *) const final;
  bool get_date(MYSQL_TIME *ltime, my_time_flags_t fuzzydate) const final;
  bool get_time(MYSQL_TIME *ltime) const final;
  String *val_str(String *, String *) const final;
  int cmp(const uchar *, const uchar *) const final;
  size_t make_sort_key(uchar *buff, size_t length) const final;
  bool zero_pack() const final { return false; }
  void sql_type(String &str) const final;
  uint32 max_display_length() const final { return field_length; }
  uint32 pack_length() const final { return (uint32)bin_size; }
  uint pack_length_from_metadata(uint field_metadata) const final;
  bool compatible_field_size(uint field_metadata, Relay_log_info *, uint16,
                             int *order_var) const final;
  uint is_equal(const Create_field *new_field) const final;
  Field_new_decimal *clone(MEM_ROOT *mem_root) const final {
    assert(type() == MYSQL_TYPE_NEWDECIMAL);
    return new (mem_root) Field_new_decimal(*this);
  }
  const uchar *unpack(uchar *to, const uchar *from, uint param_data) final;
  static Field *create_from_item(const Item *item);
  bool send_to_protocol(Protocol *protocol) const final;
  void set_keep_precision(bool arg) { m_keep_precision = arg; }
};

class Field_tiny : public Field_num {
 public:
  Field_tiny(uchar *ptr_arg, uint32 len_arg, uchar *null_ptr_arg,
             uchar null_bit_arg, uchar auto_flags_arg,
             const char *field_name_arg, bool zero_arg, bool unsigned_arg)
      : Field_num(ptr_arg, len_arg, null_ptr_arg, null_bit_arg, auto_flags_arg,
                  field_name_arg, 0, zero_arg, unsigned_arg) {}
  Field_tiny(uint32 len_arg, bool is_nullable_arg, const char *field_name_arg,
             bool unsigned_arg)
      : Field_num(nullptr, len_arg,
                  is_nullable_arg ? &dummy_null_buffer : nullptr, 0, NONE,
                  field_name_arg, 0, false, unsigned_arg) {}
  enum Item_result result_type() const final { return INT_RESULT; }
  enum_field_types type() const override { return MYSQL_TYPE_TINY; }
  enum ha_base_keytype key_type() const final {
    return is_unsigned() ? HA_KEYTYPE_BINARY : HA_KEYTYPE_INT8;
  }
  type_conversion_status store(const char *to, size_t length,
                               const CHARSET_INFO *charset) override;
  type_conversion_status store(double nr) override;
  type_conversion_status store(longlong nr, bool unsigned_val) override;
  double val_real() const override;
  longlong val_int() const override;
  String *val_str(String *, String *) const override;
  bool send_to_protocol(Protocol *protocol) const override;
  int cmp(const uchar *, const uchar *) const final;
  size_t make_sort_key(uchar *buff, size_t length) const final;
  uint32 pack_length() const final { return 1; }
  void sql_type(String &str) const override;
  uint32 max_display_length() const final { return 4; }
  Field_tiny *clone(MEM_ROOT *mem_root) const override {
    assert(type() == MYSQL_TYPE_TINY);
    return new (mem_root) Field_tiny(*this);
  }
  uchar *pack(uchar *to, const uchar *from, size_t max_length) const final {
    if (max_length > 0) *to = *from;
    return to + 1;
  }

  const uchar *unpack(uchar *to, const uchar *from,
                      uint param_data MY_ATTRIBUTE((unused))) final {
    *to = *from;
    return from + 1;
  }

  ulonglong get_max_int_value() const final {
    return is_unsigned() ? 0xFFULL : 0x7FULL;
  }
};

class Field_short final : public Field_num {
 public:
  Field_short(uchar *ptr_arg, uint32 len_arg, uchar *null_ptr_arg,
              uchar null_bit_arg, uchar auto_flags_arg,
              const char *field_name_arg, bool zero_arg, bool unsigned_arg)
      : Field_num(ptr_arg, len_arg, null_ptr_arg, null_bit_arg, auto_flags_arg,
                  field_name_arg, 0, zero_arg, unsigned_arg) {}
  Field_short(uint32 len_arg, bool is_nullable_arg, const char *field_name_arg,
              bool unsigned_arg)
      : Field_num(nullptr, len_arg,
                  is_nullable_arg ? &dummy_null_buffer : nullptr, 0, NONE,
                  field_name_arg, 0, false, unsigned_arg) {}
  Field_short(uint32 len_arg, const char *field_name_arg, bool unsigned_arg)
      : Field_short(len_arg, false, field_name_arg, unsigned_arg) {}
  enum Item_result result_type() const final { return INT_RESULT; }
  enum_field_types type() const final { return MYSQL_TYPE_SHORT; }
  enum ha_base_keytype key_type() const final {
    return is_unsigned() ? HA_KEYTYPE_USHORT_INT : HA_KEYTYPE_SHORT_INT;
  }
  type_conversion_status store(const char *to, size_t length,
                               const CHARSET_INFO *charset) final;
  type_conversion_status store(double nr) final;
  type_conversion_status store(longlong nr, bool unsigned_val) final;
  double val_real() const final;
  longlong val_int() const final;
  String *val_str(String *, String *) const final;
  bool send_to_protocol(Protocol *protocol) const final;
  int cmp(const uchar *, const uchar *) const final;
  size_t make_sort_key(uchar *buff, size_t length) const final;
  uint32 pack_length() const final { return 2; }
  void sql_type(String &str) const final;
  uint32 max_display_length() const final { return 6; }
  Field_short *clone(MEM_ROOT *mem_root) const final {
    assert(type() == MYSQL_TYPE_SHORT);
    return new (mem_root) Field_short(*this);
  }
  uchar *pack(uchar *to, const uchar *from, size_t max_length) const final {
    return pack_int16(to, from, max_length);
  }

  const uchar *unpack(uchar *to, const uchar *from,
                      uint param_data MY_ATTRIBUTE((unused))) final {
    return unpack_int16(to, from);
  }

  ulonglong get_max_int_value() const final {
    return is_unsigned() ? 0xFFFFULL : 0x7FFFULL;
  }
};

class Field_medium final : public Field_num {
 public:
  Field_medium(uchar *ptr_arg, uint32 len_arg, uchar *null_ptr_arg,
               uchar null_bit_arg, uchar auto_flags_arg,
               const char *field_name_arg, bool zero_arg, bool unsigned_arg)
      : Field_num(ptr_arg, len_arg, null_ptr_arg, null_bit_arg, auto_flags_arg,
                  field_name_arg, 0, zero_arg, unsigned_arg) {}
  Field_medium(uint32 len_arg, bool is_nullable_arg, const char *field_name_arg,
               bool unsigned_arg)
      : Field_num(nullptr, len_arg,
                  is_nullable_arg ? &dummy_null_buffer : nullptr, 0, NONE,
                  field_name_arg, 0, false, unsigned_arg) {}
  enum Item_result result_type() const final { return INT_RESULT; }
  enum_field_types type() const final { return MYSQL_TYPE_INT24; }
  enum ha_base_keytype key_type() const final {
    return is_unsigned() ? HA_KEYTYPE_UINT24 : HA_KEYTYPE_INT24;
  }
  type_conversion_status store(const char *to, size_t length,
                               const CHARSET_INFO *charset) final;
  type_conversion_status store(double nr) final;
  type_conversion_status store(longlong nr, bool unsigned_val) final;
  double val_real() const final;
  longlong val_int() const final;
  String *val_str(String *, String *) const final;
  bool send_to_protocol(Protocol *protocol) const final;
  int cmp(const uchar *, const uchar *) const final;
  size_t make_sort_key(uchar *buff, size_t length) const final;
  uint32 pack_length() const final { return 3; }
  void sql_type(String &str) const final;
  uint32 max_display_length() const final { return 8; }
  Field_medium *clone(MEM_ROOT *mem_root) const final {
    assert(type() == MYSQL_TYPE_INT24);
    return new (mem_root) Field_medium(*this);
  }
  ulonglong get_max_int_value() const final {
    return is_unsigned() ? 0xFFFFFFULL : 0x7FFFFFULL;
  }
};

class Field_long : public Field_num {
 public:
  static const int PACK_LENGTH = 4;

  Field_long(uchar *ptr_arg, uint32 len_arg, uchar *null_ptr_arg,
             uchar null_bit_arg, uchar auto_flags_arg,
             const char *field_name_arg, bool zero_arg, bool unsigned_arg)
      : Field_num(ptr_arg, len_arg, null_ptr_arg, null_bit_arg, auto_flags_arg,
                  field_name_arg, 0, zero_arg, unsigned_arg) {}
  Field_long(uint32 len_arg, bool is_nullable_arg, const char *field_name_arg,
             bool unsigned_arg)
      : Field_num(nullptr, len_arg,
                  is_nullable_arg ? &dummy_null_buffer : nullptr, 0, NONE,
                  field_name_arg, 0, false, unsigned_arg) {}
  enum Item_result result_type() const final { return INT_RESULT; }
  enum_field_types type() const final { return MYSQL_TYPE_LONG; }
  enum ha_base_keytype key_type() const final {
    return is_unsigned() ? HA_KEYTYPE_ULONG_INT : HA_KEYTYPE_LONG_INT;
  }
  type_conversion_status store(const char *to, size_t length,
                               const CHARSET_INFO *charset) final;
  type_conversion_status store(double nr) final;
  type_conversion_status store(longlong nr, bool unsigned_val) override;
  double val_real() const final;
  longlong val_int() const final;
  bool send_to_protocol(Protocol *protocol) const final;
  String *val_str(String *, String *) const final;
  int cmp(const uchar *, const uchar *) const final;
  size_t make_sort_key(uchar *buff, size_t length) const final;
  uint32 pack_length() const final { return PACK_LENGTH; }
  void sql_type(String &str) const final;
  uint32 max_display_length() const final {
    return MY_INT32_NUM_DECIMAL_DIGITS;
  }
  Field_long *clone(MEM_ROOT *mem_root) const final {
    assert(type() == MYSQL_TYPE_LONG);
    return new (mem_root) Field_long(*this);
  }
  uchar *pack(uchar *to, const uchar *from, size_t max_length) const final {
    return pack_int32(to, from, max_length);
  }
  const uchar *unpack(uchar *to, const uchar *from,
                      uint param_data MY_ATTRIBUTE((unused))) final {
    return unpack_int32(to, from);
  }

  ulonglong get_max_int_value() const final {
    return is_unsigned() ? 0xFFFFFFFFULL : 0x7FFFFFFFULL;
  }
};

class Field_longlong : public Field_num {
 public:
  static const int PACK_LENGTH = 8;

  Field_longlong(uchar *ptr_arg, uint32 len_arg, uchar *null_ptr_arg,
                 uchar null_bit_arg, uchar auto_flags_arg,
                 const char *field_name_arg, bool zero_arg, bool unsigned_arg)
      : Field_num(ptr_arg, len_arg, null_ptr_arg, null_bit_arg, auto_flags_arg,
                  field_name_arg, 0, zero_arg, unsigned_arg) {}
  Field_longlong(uint32 len_arg, bool is_nullable_arg,
                 const char *field_name_arg, bool unsigned_arg)
      : Field_num(nullptr, len_arg,
                  is_nullable_arg ? &dummy_null_buffer : nullptr, 0, NONE,
                  field_name_arg, 0, false, unsigned_arg) {}
  enum Item_result result_type() const final { return INT_RESULT; }
  enum_field_types type() const final { return MYSQL_TYPE_LONGLONG; }
  enum ha_base_keytype key_type() const final {
    return is_unsigned() ? HA_KEYTYPE_ULONGLONG : HA_KEYTYPE_LONGLONG;
  }
  type_conversion_status store(const char *to, size_t length,
                               const CHARSET_INFO *charset) final;
  type_conversion_status store(double nr) final;
  type_conversion_status store(longlong nr, bool unsigned_val) override;
  double val_real() const final;
  longlong val_int() const override;
  String *val_str(String *, String *) const final;
  bool send_to_protocol(Protocol *protocol) const final;
  int cmp(const uchar *, const uchar *) const final;
  size_t make_sort_key(uchar *buff, size_t length) const final;
  uint32 pack_length() const final { return PACK_LENGTH; }
  void sql_type(String &str) const final;
  bool can_be_compared_as_longlong() const final { return true; }
  uint32 max_display_length() const final { return 20; }
  Field_longlong *clone(MEM_ROOT *mem_root) const final {
    assert(type() == MYSQL_TYPE_LONGLONG);
    return new (mem_root) Field_longlong(*this);
  }
  uchar *pack(uchar *to, const uchar *from, size_t max_length) const final {
    return pack_int64(to, from, max_length);
  }
  const uchar *unpack(uchar *to, const uchar *from,
                      uint param_data MY_ATTRIBUTE((unused))) final {
    return unpack_int64(to, from);
  }

  ulonglong get_max_int_value() const final {
    return is_unsigned() ? 0xFFFFFFFFFFFFFFFFULL : 0x7FFFFFFFFFFFFFFFULL;
  }
};

class Field_float final : public Field_real {
 public:
  Field_float(uchar *ptr_arg, uint32 len_arg, uchar *null_ptr_arg,
              uchar null_bit_arg, uchar auto_flags_arg,
              const char *field_name_arg, uint8 dec_arg, bool zero_arg,
              bool unsigned_arg)
      : Field_real(ptr_arg, len_arg, null_ptr_arg, null_bit_arg, auto_flags_arg,
                   field_name_arg, dec_arg, zero_arg, unsigned_arg) {}
  Field_float(uint32 len_arg, bool is_nullable_arg, const char *field_name_arg,
              uint8 dec_arg, bool unsigned_arg)
      : Field_real(nullptr, len_arg,
                   is_nullable_arg ? &dummy_null_buffer : nullptr, 0, NONE,
                   field_name_arg, dec_arg, false, unsigned_arg) {}
  enum_field_types type() const final { return MYSQL_TYPE_FLOAT; }
  enum ha_base_keytype key_type() const final { return HA_KEYTYPE_FLOAT; }
  type_conversion_status store(const char *to, size_t length,
                               const CHARSET_INFO *charset) final;
  type_conversion_status store(double nr) final;
  type_conversion_status store(longlong nr, bool unsigned_val) final;
  double val_real() const final;
  longlong val_int() const final;
  String *val_str(String *, String *) const final;
  bool send_to_protocol(Protocol *protocol) const final;
  int cmp(const uchar *, const uchar *) const final;
  size_t make_sort_key(uchar *buff, size_t length) const final;
  uint32 pack_length() const final { return sizeof(float); }
  void sql_type(String &str) const final;
  Field_float *clone(MEM_ROOT *mem_root) const final {
    assert(type() == MYSQL_TYPE_FLOAT);
    return new (mem_root) Field_float(*this);
  }

  ulonglong get_max_int_value() const final {
    /*
      We use the maximum as per IEEE754-2008 standard, 2^24
    */
    return 0x1000000ULL;
  }

 private:
  int do_save_field_metadata(uchar *first_byte) const final;
};

class Field_double final : public Field_real {
 public:
  Field_double(uchar *ptr_arg, uint32 len_arg, uchar *null_ptr_arg,
               uchar null_bit_arg, uchar auto_flags_arg,
               const char *field_name_arg, uint8 dec_arg, bool zero_arg,
               bool unsigned_arg)
      : Field_real(ptr_arg, len_arg, null_ptr_arg, null_bit_arg, auto_flags_arg,
                   field_name_arg, dec_arg, zero_arg, unsigned_arg) {}
  Field_double(uint32 len_arg, bool is_nullable_arg, const char *field_name_arg,
               uint8 dec_arg)
      : Field_real(nullptr, len_arg,
                   is_nullable_arg ? &dummy_null_buffer : nullptr, 0, NONE,
                   field_name_arg, dec_arg, false, false) {}
  Field_double(uint32 len_arg, bool is_nullable_arg, const char *field_name_arg,
               uint8 dec_arg, bool unsigned_arg)
      : Field_real(nullptr, len_arg,
                   is_nullable_arg ? &dummy_null_buffer : nullptr, 0, NONE,
                   field_name_arg, dec_arg, false, unsigned_arg) {}
  Field_double(uint32 len_arg, bool is_nullable_arg, const char *field_name_arg,
               uint8 dec_arg, bool unsigned_arg, bool not_fixed_arg)
      : Field_real(nullptr, len_arg,
                   is_nullable_arg ? &dummy_null_buffer : nullptr, 0, NONE,
                   field_name_arg, dec_arg, false, unsigned_arg) {
    not_fixed = not_fixed_arg;
  }
  enum_field_types type() const final { return MYSQL_TYPE_DOUBLE; }
  enum ha_base_keytype key_type() const final { return HA_KEYTYPE_DOUBLE; }
  type_conversion_status store(const char *to, size_t length,
                               const CHARSET_INFO *charset) final;
  type_conversion_status store(double nr) final;
  type_conversion_status store(longlong nr, bool unsigned_val) final;
  double val_real() const final;
  longlong val_int() const final;
  String *val_str(String *, String *) const final;
  bool send_to_protocol(Protocol *protocol) const final;
  int cmp(const uchar *, const uchar *) const final;
  size_t make_sort_key(uchar *buff, size_t length) const final;
  uint32 pack_length() const final { return sizeof(double); }
  void sql_type(String &str) const final;
  Field_double *clone(MEM_ROOT *mem_root) const final {
    assert(type() == MYSQL_TYPE_DOUBLE);
    return new (mem_root) Field_double(*this);
  }

  ulonglong get_max_int_value() const final {
    /*
      We use the maximum as per IEEE754-2008 standard, 2^53
    */
    return 0x20000000000000ULL;
  }

 private:
  int do_save_field_metadata(uchar *first_byte) const final;
};

/* Everything saved in this will disappear. It will always return NULL */

class Field_null final : public Field_str {
 public:
  Field_null(uchar *ptr_arg, uint32 len_arg, uchar auto_flags_arg,
             const char *field_name_arg, const CHARSET_INFO *cs)
      // (dummy_null_buffer & 32) is true, so is_null() always returns true.
      : Field_str(ptr_arg, len_arg, &dummy_null_buffer, 32, auto_flags_arg,
                  field_name_arg, cs) {}
  enum_field_types type() const final { return MYSQL_TYPE_NULL; }
  type_conversion_status store(const char *, size_t,
                               const CHARSET_INFO *) final {
    return TYPE_OK;
  }
  type_conversion_status store(double) final { return TYPE_OK; }
  type_conversion_status store(longlong, bool) final { return TYPE_OK; }
  type_conversion_status store_decimal(const my_decimal *) final {
    return TYPE_OK;
  }
  type_conversion_status reset() final { return TYPE_OK; }
  double val_real() const final { return 0.0; }
  longlong val_int() const final { return 0; }
  my_decimal *val_decimal(my_decimal *) const final { return nullptr; }
  String *val_str(String *, String *value2) const final {
    value2->length(0);
    return value2;
  }
  int cmp(const uchar *, const uchar *) const final { return 0; }
  size_t make_sort_key(uchar *, size_t len) const final { return len; }
  uint32 pack_length() const final { return 0; }
  void sql_type(String &str) const final;
  uint32 max_display_length() const final { return 4; }
  Field_null *clone(MEM_ROOT *mem_root) const final {
    assert(type() == MYSQL_TYPE_NULL);
    return new (mem_root) Field_null(*this);
  }
};

/*
  Abstract class for TIME, DATE, DATETIME, TIMESTAMP
  with and without fractional part.
*/
class Field_temporal : public Field {
 protected:
  uint8 dec;  // Number of fractional digits

  /**
    Adjust number of decimal digits from DECIMAL_NOT_SPECIFIED to
    DATETIME_MAX_DECIMALS
  */
  static uint8 normalize_dec(uint8 dec_arg) {
    return dec_arg == DECIMAL_NOT_SPECIFIED ? DATETIME_MAX_DECIMALS : dec_arg;
  }

  /**
    Low level routine to store a MYSQL_TIME value into a field.
    The value must be already properly rounded or truncated
    and checked for being a valid TIME/DATE/DATETIME value.

    @param[in]  ltime   MYSQL_TIME value.
    @param[out] error   Error flag vector, set in case of error.
    @retval     false   In case of success.
    @retval     true    In case of error.
  */
  virtual type_conversion_status store_internal(const MYSQL_TIME *ltime,
                                                int *error) = 0;

  /**
    Low level routine to store a MYSQL_TIME value into a field
    with rounding/truncation according to the field decimals() value and
    sql_mode.

    @param[in]  ltime   MYSQL_TIME value.
    @param[out] warnings   Error flag vector, set in case of error.
    @retval     false   In case of success.
    @retval     true    In case of error.
  */
  virtual type_conversion_status store_internal_adjust_frac(MYSQL_TIME *ltime,
                                                            int *warnings) = 0;

  /**
    Store a temporal value in lldiv_t into a field,
    with rounding according to the field decimals() value.

    @param[in]  lld     Temporal value.
    @param[out] warning Warning flag vector.
    @retval     false   In case of success.
    @retval     true    In case of error.
  */
  type_conversion_status store_lldiv_t(const lldiv_t *lld, int *warning);

  /**
    Convert a string to MYSQL_TIME, according to the field type.

    @param[in]  str     String
    @param[in]  len     String length
    @param[in]  cs      String character set
    @param[out] ltime   The value is stored here
    @param[out] status  Conversion status
    @retval     false   Conversion went fine, ltime contains a valid time
    @retval     true    Conversion failed, ltime was reset and contains nothing
  */
  virtual bool convert_str_to_TIME(const char *str, size_t len,
                                   const CHARSET_INFO *cs, MYSQL_TIME *ltime,
                                   MYSQL_TIME_STATUS *status) = 0;
  /**
    Convert a number with fractional part with nanosecond precision
    into MYSQL_TIME, according to the field type. Nanoseconds
    are rounded to milliseconds and added to ltime->second_part.

    @param[in]  nr            Number
    @param[in]  unsigned_val  SIGNED/UNSIGNED flag
    @param[in]  nanoseconds   Fractional part in nanoseconds
    @param[out] ltime         The value is stored here
    @param[in,out] warning    Warnings found during execution

    @return Conversion status
    @retval     false         On success
    @retval     true          On error
  */
  virtual type_conversion_status convert_number_to_TIME(longlong nr,
                                                        bool unsigned_val,
                                                        int nanoseconds,
                                                        MYSQL_TIME *ltime,
                                                        int *warning) = 0;

  /**
    Convert an integer number into MYSQL_TIME, according to the field type.

    @param[in]  nr            Number
    @param[in]  unsigned_val  SIGNED/UNSIGNED flag
    @param[out] ltime         The value is stored here
    @param[in,out] warnings   Warnings found during execution

    @retval     false         On success
    @retval     true          On error
  */
  longlong convert_number_to_datetime(longlong nr, bool unsigned_val,
                                      MYSQL_TIME *ltime, int *warnings);

  /**
    Set warnings from a warning vector.
    Note, multiple warnings can be set at the same time.
    Every warning in the bit vector is set by an individual
    set_datetime_warning() call.

    @param str       Value.
    @param warnings  Warning vector.

    @retval false  Function reported warning
    @retval true   Function reported error

    @note STRICT mode can convert warnings to error.
   */
  bool set_warnings(const ErrConvString &str, int warnings)
      MY_ATTRIBUTE((warn_unused_result));

  /**
    Flags that are passed as "flag" argument to
    check_date(), number_to_datetime(), str_to_datetime().

    Flags depend on the session sql_mode settings, such as
    MODE_NO_ZERO_DATE, MODE_NO_ZERO_IN_DATE.
    Also, Field_newdate, Field_datetime, Field_datetimef add TIME_FUZZY_DATE
    to the session sql_mode settings, to allow relaxed date format,
    while Field_timestamp, Field_timestampf do not.

    @param  thd  THD
    @retval      sql_mode flags mixed with the field type flags.
  */
  virtual my_time_flags_t date_flags(
      const THD *thd MY_ATTRIBUTE((unused))) const {
    return 0;
  }

  /**
    Flags that are passed as "flag" argument to
    check_date(), number_to_datetime(), str_to_datetime().
    Similar to the above when we don't have a THD value.
  */
  my_time_flags_t date_flags() const;

  /**
    Produce warning or note about double datetime data saved into field.

    @param level            level of message (Note/Warning/Error)
    @param code             error code of message to be produced
    @param val              error parameter (the value)
    @param ts_type          type of datetime value (datetime/date/time)
    @param truncate_increment  whether we should increase truncated fields count

    @retval false  Function reported warning
    @retval true   Function reported error

    @note
      This function will always produce some warning but won't increase
    truncated fields counter if check_for_truncated_fields == FIELD_CHECK_IGNORE
      for current thread.
  */
  bool set_datetime_warning(Sql_condition::enum_severity_level level, uint code,
                            const ErrConvString &val,
                            enum_mysql_timestamp_type ts_type,
                            int truncate_increment)
      MY_ATTRIBUTE((warn_unused_result));

 public:
  /**
    Constructor for Field_temporal
    @param ptr_arg           See Field definition
    @param null_ptr_arg      See Field definition
    @param null_bit_arg      See Field definition
    @param auto_flags_arg    See Field definition
    @param field_name_arg    See Field definition
    @param len_arg           Number of characters in the integer part.
    @param dec_arg           Number of second fraction digits, 0..6.
  */
  Field_temporal(uchar *ptr_arg, uchar *null_ptr_arg, uchar null_bit_arg,
                 uchar auto_flags_arg, const char *field_name_arg,
                 uint32 len_arg, uint8 dec_arg)
      : Field(ptr_arg,
              len_arg +
                  ((normalize_dec(dec_arg)) ? normalize_dec(dec_arg) + 1 : 0),
              null_ptr_arg, null_bit_arg, auto_flags_arg, field_name_arg) {
    set_flag(BINARY_FLAG);
    dec = normalize_dec(dec_arg);
  }
  Item_result result_type() const final { return STRING_RESULT; }
  uint32 max_display_length() const final { return field_length; }
  bool str_needs_quotes() const final { return true; }
  uint is_equal(const Create_field *new_field) const final;
  Item_result numeric_context_result_type() const final {
    return dec ? DECIMAL_RESULT : INT_RESULT;
  }
  enum Item_result cmp_type() const final { return INT_RESULT; }
  enum Derivation derivation() const final { return DERIVATION_NUMERIC; }
  uint repertoire() const final { return MY_REPERTOIRE_NUMERIC; }
  const CHARSET_INFO *charset() const final { return &my_charset_numeric; }
  bool can_be_compared_as_longlong() const final { return true; }
  bool binary() const final { return true; }
  type_conversion_status store(const char *str, size_t len,
                               const CHARSET_INFO *cs) final;
  type_conversion_status store_decimal(const my_decimal *decimal) final;
  type_conversion_status store(longlong nr, bool unsigned_val) override;
  type_conversion_status store(double nr) final;
  double val_real() const override  // FSP-enable types redefine it.
  {
    return (double)val_int();
  }
  my_decimal *val_decimal(
      my_decimal *decimal_value) const override;  // FSP types redefine it
};

/**
  Abstract class for types with date
  with optional time, with or without fractional part:
  DATE, DATETIME, DATETIME(N), TIMESTAMP, TIMESTAMP(N).
*/
class Field_temporal_with_date : public Field_temporal {
 protected:
  /**
    Low level function to get value into MYSQL_TIME,
    without checking for being valid.
  */
  virtual bool get_date_internal(MYSQL_TIME *ltime) const = 0;

  virtual bool get_date_internal_at_utc(MYSQL_TIME *ltime) const {
    return get_date_internal(ltime);
  }

  /**
    Get value into MYSQL_TIME and check TIME_NO_ZERO_DATE flag.
    @retval   True on error: we get a zero value but flags disallow zero dates.
    @retval   False on success.
  */
  bool get_internal_check_zero(MYSQL_TIME *ltime,
                               my_time_flags_t fuzzydate) const;

  type_conversion_status convert_number_to_TIME(longlong nr, bool unsigned_val,
                                                int nanoseconds,
                                                MYSQL_TIME *ltime,
                                                int *warning) final;
  bool convert_str_to_TIME(const char *str, size_t len, const CHARSET_INFO *cs,
                           MYSQL_TIME *ltime, MYSQL_TIME_STATUS *status) final;

  type_conversion_status store_internal_adjust_frac(MYSQL_TIME *ltime,
                                                    int *warnings) final;
  using Field_temporal::date_flags;

 public:
  /**
    Constructor for Field_temporal
    @param ptr_arg           See Field definition
    @param null_ptr_arg      See Field definition
    @param null_bit_arg      See Field definition
    @param auto_flags_arg    See Field definition
    @param field_name_arg    See Field definition
    @param int_length_arg    Number of characters in the integer part.
    @param dec_arg           Number of second fraction digits, 0..6.
  */
  Field_temporal_with_date(uchar *ptr_arg, uchar *null_ptr_arg,
                           uchar null_bit_arg, uchar auto_flags_arg,
                           const char *field_name_arg, uint8 int_length_arg,
                           uint8 dec_arg)
      : Field_temporal(ptr_arg, null_ptr_arg, null_bit_arg, auto_flags_arg,
                       field_name_arg, int_length_arg, dec_arg) {}
  bool send_to_protocol(Protocol *protocol) const override;
  type_conversion_status store_time(MYSQL_TIME *ltime, uint8 dec) final;
  String *val_str(String *, String *) const override;
  longlong val_time_temporal() const override;
  longlong val_date_temporal() const override;
  longlong val_time_temporal_at_utc() const override;
  longlong val_date_temporal_at_utc() const override;
  bool get_time(MYSQL_TIME *ltime) const final {
    return get_date(ltime, TIME_FUZZY_DATE);
  }
  /* Validate the value stored in a field */
  type_conversion_status validate_stored_val(THD *thd) override;
};

/**
  Abstract class for types with date and time,
  with or without fractional part:
  DATETIME, DATETIME(N), TIMESTAMP, TIMESTAMP(N).
*/
class Field_temporal_with_date_and_time : public Field_temporal_with_date {
 private:
  int do_save_field_metadata(uchar *metadata_ptr) const override {
    if (decimals()) {
      *metadata_ptr = decimals();
      return 1;
    }
    return 0;
  }

 protected:
  /**
     Initialize flags for TIMESTAMP DEFAULT CURRENT_TIMESTAMP / ON UPDATE
     CURRENT_TIMESTAMP columns.

     @todo get rid of TIMESTAMP_FLAG and ON_UPDATE_NOW_FLAG.
  */
  void init_timestamp_flags();
  /**
    Store "struct timeval" value into field.
    The value must be properly rounded or truncated according
    to the number of fractional second digits.
  */
  virtual void store_timestamp_internal(const struct timeval *tm) = 0;
  bool convert_TIME_to_timestamp(const MYSQL_TIME *ltime, const Time_zone &tz,
                                 struct timeval *tm, int *error);

 public:
  /**
    Constructor for Field_temporal_with_date_and_time
    @param ptr_arg           See Field definition
    @param null_ptr_arg      See Field definition
    @param null_bit_arg      See Field definition
    @param auto_flags_arg    See Field definition
    @param field_name_arg    See Field definition
    @param dec_arg           Number of second fraction digits, 0..6.
  */
  Field_temporal_with_date_and_time(uchar *ptr_arg, uchar *null_ptr_arg,
                                    uchar null_bit_arg, uchar auto_flags_arg,
                                    const char *field_name_arg, uint8 dec_arg)
      : Field_temporal_with_date(ptr_arg, null_ptr_arg, null_bit_arg,
                                 auto_flags_arg, field_name_arg,
                                 MAX_DATETIME_WIDTH, dec_arg) {}
  void store_timestamp(const struct timeval *tm) override;
};

/**
  Abstract class for types with date and time, with fractional part:
  DATETIME, DATETIME(N), TIMESTAMP, TIMESTAMP(N).
*/
class Field_temporal_with_date_and_timef
    : public Field_temporal_with_date_and_time {
 private:
  int do_save_field_metadata(uchar *metadata_ptr) const final {
    *metadata_ptr = decimals();
    return 1;
  }

 public:
  /**
    Constructor for Field_temporal_with_date_and_timef
    @param ptr_arg           See Field definition
    @param null_ptr_arg      See Field definition
    @param null_bit_arg      See Field definition
    @param auto_flags_arg    See Field definition
    @param field_name_arg    See Field definition
    @param dec_arg           Number of second fraction digits, 0..6.
  */
  Field_temporal_with_date_and_timef(uchar *ptr_arg, uchar *null_ptr_arg,
                                     uchar null_bit_arg, uchar auto_flags_arg,
                                     const char *field_name_arg, uint8 dec_arg)
      : Field_temporal_with_date_and_time(ptr_arg, null_ptr_arg, null_bit_arg,
                                          auto_flags_arg, field_name_arg,
                                          dec_arg) {}

  uint decimals() const final { return dec; }
  const CHARSET_INFO *sort_charset() const final { return &my_charset_bin; }
  size_t make_sort_key(uchar *to, size_t length) const final {
    memcpy(to, ptr, length);
    return length;
  }
  int cmp(const uchar *a_ptr, const uchar *b_ptr) const final {
    return memcmp(a_ptr, b_ptr, pack_length());
  }
  uint row_pack_length() const final { return pack_length(); }
  double val_real() const final;
  longlong val_int() const final;
  my_decimal *val_decimal(my_decimal *decimal_value) const final;
};

/*
  Field implementing TIMESTAMP data type without fractional seconds.
  We will be removed eventually.
*/
class Field_timestamp : public Field_temporal_with_date_and_time {
 protected:
  my_time_flags_t date_flags(const THD *thd) const final;
  type_conversion_status store_internal(const MYSQL_TIME *ltime,
                                        int *error) final;
  bool get_date_internal(MYSQL_TIME *ltime) const final;
  bool get_date_internal_at_utc(MYSQL_TIME *ltime) const final;
  void store_timestamp_internal(const struct timeval *tm) final;

 public:
  static const int PACK_LENGTH = 4;
  Field_timestamp(uchar *ptr_arg, uint32 len_arg, uchar *null_ptr_arg,
                  uchar null_bit_arg, uchar auto_flags_arg,
                  const char *field_name_arg);
  Field_timestamp(bool is_nullable_arg, const char *field_name_arg);
  enum_field_types type() const final { return MYSQL_TYPE_TIMESTAMP; }
  enum ha_base_keytype key_type() const final { return HA_KEYTYPE_ULONG_INT; }
  type_conversion_status store_packed(longlong nr) final;
  longlong val_int() const final;
  int cmp(const uchar *, const uchar *) const final;
  size_t make_sort_key(uchar *buff, size_t length) const final;
  uint32 pack_length() const final { return PACK_LENGTH; }
  void sql_type(String &str) const final;
  bool zero_pack() const final { return false; }
  /* Get TIMESTAMP field value as seconds since begging of Unix Epoch */
  bool get_timestamp(struct timeval *tm, int *warnings) const final;
  bool get_date(MYSQL_TIME *ltime, my_time_flags_t fuzzydate) const final;
  Field_timestamp *clone(MEM_ROOT *mem_root) const final {
    assert(type() == MYSQL_TYPE_TIMESTAMP);
    return new (mem_root) Field_timestamp(*this);
  }
  uchar *pack(uchar *to, const uchar *from, size_t max_length) const final {
    return pack_int32(to, from, max_length);
  }
  const uchar *unpack(uchar *to, const uchar *from,
                      uint param_data MY_ATTRIBUTE((unused))) final {
    return unpack_int32(to, from);
  }
  /* Validate the value stored in a field */
  type_conversion_status validate_stored_val(THD *thd) final;

 private:
  /**
    Retrieves a value from a record, without checking fuzzy date flags.

    @param tz The time zone to convert to
    @param[out] ltime The timestamp value in the time zone.

    @retval true  Means that the timestamp value read is 0. ltime is not touched
    in this case.
    @retval false If timestamp is non-zero.
  */
  bool get_date_internal_at(const Time_zone *tz, MYSQL_TIME *ltime) const;
};

/*
  Field implementing TIMESTAMP(N) data type, where N=0..6.
*/
class Field_timestampf : public Field_temporal_with_date_and_timef {
 protected:
  bool get_date_internal(MYSQL_TIME *ltime) const final;
  bool get_date_internal_at_utc(MYSQL_TIME *ltime) const final;
  type_conversion_status store_internal(const MYSQL_TIME *ltime,
                                        int *error) final;
  my_time_flags_t date_flags(const THD *thd) const final;
  void store_timestamp_internal(const struct timeval *tm) override;

 public:
  /**
    Field_timestampf constructor
    @param ptr_arg           See Field definition
    @param null_ptr_arg      See Field definition
    @param null_bit_arg      See Field definition
    @param auto_flags_arg    See Field definition
    @param field_name_arg    See Field definition
    @param dec_arg           Number of fractional second digits, 0..6.
  */
  Field_timestampf(uchar *ptr_arg, uchar *null_ptr_arg, uchar null_bit_arg,
                   uchar auto_flags_arg, const char *field_name_arg,
                   uint8 dec_arg);
  /**
    Field_timestampf constructor
    @param is_nullable_arg   See Field definition
    @param field_name_arg    See Field definition
    @param dec_arg           Number of fractional second digits, 0..6.
  */
  Field_timestampf(bool is_nullable_arg, const char *field_name_arg,
                   uint8 dec_arg);
  Field_timestampf *clone(MEM_ROOT *mem_root) const final {
    assert(type() == MYSQL_TYPE_TIMESTAMP);
    return new (mem_root) Field_timestampf(*this);
  }

  enum_field_types type() const final { return MYSQL_TYPE_TIMESTAMP; }
  enum_field_types real_type() const final { return MYSQL_TYPE_TIMESTAMP2; }
  enum_field_types binlog_type() const final { return MYSQL_TYPE_TIMESTAMP2; }
  bool zero_pack() const final { return false; }

  uint32 pack_length() const final { return my_timestamp_binary_length(dec); }
  uint pack_length_from_metadata(uint field_metadata) const final {
    DBUG_TRACE;
    uint tmp = my_timestamp_binary_length(field_metadata);
    return tmp;
  }

  type_conversion_status store_packed(longlong nr) final;
  bool get_date(MYSQL_TIME *ltime, my_time_flags_t fuzzydate) const final;
  void sql_type(String &str) const final;

  bool get_timestamp(struct timeval *tm, int *warnings) const final;
  /* Validate the value stored in a field */
  type_conversion_status validate_stored_val(THD *thd) final;

 private:
  /**
    Retrieves a value from a record, without checking fuzzy date flags.

    @param tz The time zone to convert to
    @param[out] ltime The timestamp value in the time zone.

    @retval true  Means that the timestamp value read is 0. ltime is not touched
    in this case.
    @retval false If timestamp is non-zero.
  */
  bool get_date_internal_at(const Time_zone *tz, MYSQL_TIME *ltime) const;
};

class Field_year final : public Field_tiny {
 public:
  enum Limits { MIN_YEAR = 1901, MAX_YEAR = 2155 };
  Field_year(uchar *ptr_arg, uchar *null_ptr_arg, uchar null_bit_arg,
             uchar auto_flags_arg, const char *field_name_arg)
      : Field_tiny(ptr_arg, 4, null_ptr_arg, null_bit_arg, auto_flags_arg,
                   field_name_arg, true, true) {}
  Field_year(bool is_nullable_arg, const char *field_name_arg)
      : Field_tiny(nullptr, 4, is_nullable_arg ? &dummy_null_buffer : nullptr,
                   0, NONE, field_name_arg, true, true) {}
  enum_field_types type() const final { return MYSQL_TYPE_YEAR; }
  type_conversion_status store(const char *to, size_t length,
                               const CHARSET_INFO *charset) final;
  type_conversion_status store(double nr) final;
  type_conversion_status store(longlong nr, bool unsigned_val) final;
  type_conversion_status store_time(MYSQL_TIME *ltime, uint8 dec) final;
  double val_real() const final;
  longlong val_int() const final;
  String *val_str(String *, String *) const final;
  bool send_to_protocol(Protocol *protocol) const final;
  void sql_type(String &str) const final;
  bool can_be_compared_as_longlong() const final { return true; }
  Field_year *clone(MEM_ROOT *mem_root) const final {
    assert(type() == MYSQL_TYPE_YEAR);
    return new (mem_root) Field_year(*this);
  }
};

class Field_newdate : public Field_temporal_with_date {
 protected:
  static const int PACK_LENGTH = 3;
  my_time_flags_t date_flags(const THD *thd) const final;
  bool get_date_internal(MYSQL_TIME *ltime) const final;
  type_conversion_status store_internal(const MYSQL_TIME *ltime,
                                        int *error) final;

 public:
  Field_newdate(uchar *ptr_arg, uchar *null_ptr_arg, uchar null_bit_arg,
                uchar auto_flags_arg, const char *field_name_arg)
      : Field_temporal_with_date(ptr_arg, null_ptr_arg, null_bit_arg,
                                 auto_flags_arg, field_name_arg, MAX_DATE_WIDTH,
                                 0) {}
  Field_newdate(bool is_nullable_arg, const char *field_name_arg)
      : Field_temporal_with_date(nullptr,
                                 is_nullable_arg ? &dummy_null_buffer : nullptr,
                                 0, NONE, field_name_arg, MAX_DATE_WIDTH, 0) {}
  enum_field_types type() const final { return MYSQL_TYPE_DATE; }
  enum_field_types real_type() const final { return MYSQL_TYPE_NEWDATE; }
  enum ha_base_keytype key_type() const final { return HA_KEYTYPE_UINT24; }
  type_conversion_status store_packed(longlong nr) final;
  longlong val_int() const final;
  longlong val_time_temporal() const final;
  longlong val_date_temporal() const final;
  String *val_str(String *, String *) const final;
  bool send_to_protocol(Protocol *protocol) const final;
  int cmp(const uchar *, const uchar *) const final;
  size_t make_sort_key(uchar *buff, size_t length) const final;
  uint32 pack_length() const final { return PACK_LENGTH; }
  void sql_type(String &str) const final;
  bool zero_pack() const final { return true; }
  bool get_date(MYSQL_TIME *ltime, my_time_flags_t fuzzydate) const final;
  Field_newdate *clone(MEM_ROOT *mem_root) const final {
    assert(type() == MYSQL_TYPE_DATE);
    assert(real_type() == MYSQL_TYPE_NEWDATE);
    return new (mem_root) Field_newdate(*this);
  }
};

/**
  Abstract class for TIME and TIME(N).
*/
class Field_time_common : public Field_temporal {
 protected:
  bool convert_str_to_TIME(const char *str, size_t len, const CHARSET_INFO *cs,
                           MYSQL_TIME *ltime, MYSQL_TIME_STATUS *status) final;
  /**
    @todo: convert_number_to_TIME returns conversion status through
    two different interfaces: return value and warning. It should be
    refactored to only use return value.
   */
  type_conversion_status convert_number_to_TIME(longlong nr, bool unsigned_val,
                                                int nanoseconds,
                                                MYSQL_TIME *ltime,
                                                int *warning) final;
  /**
    Low-level function to store MYSQL_TIME value.
    The value must be rounded or truncated according to decimals().
  */
  type_conversion_status store_internal(const MYSQL_TIME *ltime,
                                        int *error) override = 0;
  /**
    Function to store time value.
    The value is rounded/truncated according to decimals() and sql_mode.
  */
  type_conversion_status store_internal_adjust_frac(MYSQL_TIME *ltime,
                                                    int *warnings) final;

  my_time_flags_t date_flags(const THD *thd) const final;
  using Field_temporal::date_flags;

 public:
  /**
    Constructor for Field_time_common
    @param ptr_arg           See Field definition
    @param null_ptr_arg      See Field definition
    @param null_bit_arg      See Field definition
    @param auto_flags_arg    See Field definition
    @param field_name_arg    See Field definition
    @param dec_arg           Number of second fraction digits, 0..6.
  */
  Field_time_common(uchar *ptr_arg, uchar *null_ptr_arg, uchar null_bit_arg,
                    uchar auto_flags_arg, const char *field_name_arg,
                    uint8 dec_arg)
      : Field_temporal(ptr_arg, null_ptr_arg, null_bit_arg, auto_flags_arg,
                       field_name_arg, MAX_TIME_WIDTH, dec_arg) {}
  type_conversion_status store_time(MYSQL_TIME *ltime, uint8 dec) final;
  String *val_str(String *, String *) const final;
  bool get_date(MYSQL_TIME *ltime, my_time_flags_t fuzzydate) const final;
  longlong val_date_temporal() const final;
  bool send_to_protocol(Protocol *protocol) const final;
};

/*
  Field implementing TIME data type without fractional seconds.
  It will be removed eventually.
*/
class Field_time final : public Field_time_common {
 protected:
  type_conversion_status store_internal(const MYSQL_TIME *ltime,
                                        int *error) final;

 public:
  Field_time(uchar *ptr_arg, uchar *null_ptr_arg, uchar null_bit_arg,
             uchar auto_flags_arg, const char *field_name_arg)
      : Field_time_common(ptr_arg, null_ptr_arg, null_bit_arg, auto_flags_arg,
                          field_name_arg, 0) {}
  Field_time(const char *field_name_arg)
      : Field_time_common(nullptr, nullptr, 0, NONE, field_name_arg, 0) {}
  enum_field_types type() const final { return MYSQL_TYPE_TIME; }
  enum ha_base_keytype key_type() const final { return HA_KEYTYPE_INT24; }
  type_conversion_status store_packed(longlong nr) final;
  longlong val_int() const final;
  longlong val_time_temporal() const final;
  bool get_time(MYSQL_TIME *ltime) const final;
  int cmp(const uchar *, const uchar *) const final;
  size_t make_sort_key(uchar *buff, size_t length) const final;
  uint32 pack_length() const final { return 3; }
  void sql_type(String &str) const final;
  bool zero_pack() const final { return true; }
  Field_time *clone(MEM_ROOT *mem_root) const final {
    assert(type() == MYSQL_TYPE_TIME);
    return new (mem_root) Field_time(*this);
  }
};

/*
  Field implementing TIME(N) data type, where N=0..6.
*/
class Field_timef final : public Field_time_common {
 private:
  int do_save_field_metadata(uchar *metadata_ptr) const final {
    *metadata_ptr = decimals();
    return 1;
  }

 protected:
  type_conversion_status store_internal(const MYSQL_TIME *ltime,
                                        int *error) final;

 public:
  /**
    Constructor for Field_timef
    @param ptr_arg           See Field definition
    @param null_ptr_arg      See Field definition
    @param null_bit_arg      See Field definition
    @param auto_flags_arg    See Field definition
    @param field_name_arg    See Field definition
    @param dec_arg           Number of second fraction digits, 0..6.
  */
  Field_timef(uchar *ptr_arg, uchar *null_ptr_arg, uchar null_bit_arg,
              uchar auto_flags_arg, const char *field_name_arg, uint8 dec_arg)
      : Field_time_common(ptr_arg, null_ptr_arg, null_bit_arg, auto_flags_arg,
                          field_name_arg, dec_arg) {}
  /**
    Constructor for Field_timef
    @param is_nullable_arg   See Field definition
    @param field_name_arg    See Field definition
    @param dec_arg           Number of second fraction digits, 0..6.
  */
  Field_timef(bool is_nullable_arg, const char *field_name_arg, uint8 dec_arg)
      : Field_time_common(nullptr,
                          is_nullable_arg ? &dummy_null_buffer : nullptr, 0,
                          NONE, field_name_arg, dec_arg) {}
  Field_timef *clone(MEM_ROOT *mem_root) const final {
    assert(type() == MYSQL_TYPE_TIME);
    return new (mem_root) Field_timef(*this);
  }
  uint decimals() const final { return dec; }
  enum_field_types type() const final { return MYSQL_TYPE_TIME; }
  enum_field_types real_type() const final { return MYSQL_TYPE_TIME2; }
  enum_field_types binlog_type() const final { return MYSQL_TYPE_TIME2; }
  type_conversion_status store_packed(longlong nr) final;
  type_conversion_status reset() final;
  double val_real() const final;
  longlong val_int() const final;
  longlong val_time_temporal() const final;
  bool get_time(MYSQL_TIME *ltime) const final;
  my_decimal *val_decimal(my_decimal *) const final;
  uint32 pack_length() const final { return my_time_binary_length(dec); }
  uint pack_length_from_metadata(uint field_metadata) const final {
    DBUG_TRACE;
    uint tmp = my_time_binary_length(field_metadata);
    return tmp;
  }
  uint row_pack_length() const final { return pack_length(); }
  void sql_type(String &str) const final;
  bool zero_pack() const final { return true; }
  const CHARSET_INFO *sort_charset() const final { return &my_charset_bin; }
  size_t make_sort_key(uchar *to, size_t length) const final {
    memcpy(to, ptr, length);
    return length;
  }
  int cmp(const uchar *a_ptr, const uchar *b_ptr) const final {
    return memcmp(a_ptr, b_ptr, pack_length());
  }
};

/*
  Field implementing DATETIME data type without fractional seconds.
  We will be removed eventually.
*/
class Field_datetime : public Field_temporal_with_date_and_time {
 protected:
  type_conversion_status store_internal(const MYSQL_TIME *ltime,
                                        int *error) final;
  bool get_date_internal(MYSQL_TIME *ltime) const final;
  my_time_flags_t date_flags(const THD *thd) const final;
  void store_timestamp_internal(const struct timeval *tm) final;

 public:
  static const int PACK_LENGTH = 8;

  /**
     DATETIME columns can be defined as having CURRENT_TIMESTAMP as the
     default value on inserts or updates. This constructor accepts a
     auto_flags argument which controls the column default expressions.

     For DATETIME columns this argument is a bitmap combining two flags:

     - DEFAULT_NOW - means that column has DEFAULT CURRENT_TIMESTAMP attribute.
     - ON_UPDATE_NOW - means that column has ON UPDATE CURRENT_TIMESTAMP.

     (these two flags can be used orthogonally to each other).
  */
  Field_datetime(uchar *ptr_arg, uchar *null_ptr_arg, uchar null_bit_arg,
                 uchar auto_flags_arg, const char *field_name_arg)
      : Field_temporal_with_date_and_time(ptr_arg, null_ptr_arg, null_bit_arg,
                                          auto_flags_arg, field_name_arg, 0) {}
  Field_datetime(const char *field_name_arg)
      : Field_temporal_with_date_and_time(nullptr, nullptr, 0, NONE,
                                          field_name_arg, 0) {}
  enum_field_types type() const final { return MYSQL_TYPE_DATETIME; }
  enum ha_base_keytype key_type() const final { return HA_KEYTYPE_ULONGLONG; }
  using Field_temporal_with_date_and_time::store;  // Make -Woverloaded-virtual
  type_conversion_status store(longlong nr, bool unsigned_val) final;
  type_conversion_status store_packed(longlong nr) final;
  longlong val_int() const final;
  String *val_str(String *, String *) const final;
  int cmp(const uchar *, const uchar *) const final;
  size_t make_sort_key(uchar *buff, size_t length) const final;
  uint32 pack_length() const final { return PACK_LENGTH; }
  void sql_type(String &str) const final;
  bool zero_pack() const final { return true; }
  bool get_date(MYSQL_TIME *ltime, my_time_flags_t fuzzydate) const final;
  Field_datetime *clone(MEM_ROOT *mem_root) const final {
    assert(type() == MYSQL_TYPE_DATETIME);
    return new (mem_root) Field_datetime(*this);
  }
  uchar *pack(uchar *to, const uchar *from, size_t max_length) const final {
    return pack_int64(to, from, max_length);
  }
  const uchar *unpack(uchar *to, const uchar *from,
                      uint param_data MY_ATTRIBUTE((unused))) final {
    return unpack_int64(to, from);
  }
};

/*
  Field implementing DATETIME(N) data type, where N=0..6.
*/
class Field_datetimef : public Field_temporal_with_date_and_timef {
 protected:
  bool get_date_internal(MYSQL_TIME *ltime) const final;
  type_conversion_status store_internal(const MYSQL_TIME *ltime,
                                        int *error) final;
  my_time_flags_t date_flags(const THD *thd) const final;
  void store_timestamp_internal(const struct timeval *tm) final;

 public:
  /**
    Constructor for Field_datetimef
    @param ptr_arg           See Field definition
    @param null_ptr_arg      See Field definition
    @param null_bit_arg      See Field definition
    @param auto_flags_arg    See Field definition
    @param field_name_arg    See Field definition
    @param dec_arg           Number of second fraction digits, 0..6.
  */
  Field_datetimef(uchar *ptr_arg, uchar *null_ptr_arg, uchar null_bit_arg,
                  uchar auto_flags_arg, const char *field_name_arg,
                  uint8 dec_arg)
      : Field_temporal_with_date_and_timef(ptr_arg, null_ptr_arg, null_bit_arg,
                                           auto_flags_arg, field_name_arg,
                                           dec_arg) {}
  /**
    Constructor for Field_datetimef
    @param is_nullable_arg   See Field definition
    @param field_name_arg    See Field definition
    @param dec_arg           Number of second fraction digits, 0..6.
  */
  Field_datetimef(bool is_nullable_arg, const char *field_name_arg,
                  uint8 dec_arg)
      : Field_temporal_with_date_and_timef(
            nullptr, is_nullable_arg ? &dummy_null_buffer : nullptr, 0, NONE,
            field_name_arg, dec_arg) {}
  Field_datetimef *clone(MEM_ROOT *mem_root) const final {
    assert(type() == MYSQL_TYPE_DATETIME);
    return new (mem_root) Field_datetimef(*this);
  }

  enum_field_types type() const final { return MYSQL_TYPE_DATETIME; }
  enum_field_types real_type() const final { return MYSQL_TYPE_DATETIME2; }
  enum_field_types binlog_type() const final { return MYSQL_TYPE_DATETIME2; }
  uint32 pack_length() const final { return my_datetime_binary_length(dec); }
  uint pack_length_from_metadata(uint field_metadata) const final {
    DBUG_TRACE;
    uint tmp = my_datetime_binary_length(field_metadata);
    return tmp;
  }
  bool zero_pack() const final { return true; }

  type_conversion_status store_packed(longlong nr) final;
  type_conversion_status reset() final;
  longlong val_date_temporal() const final;
  bool get_date(MYSQL_TIME *ltime, my_time_flags_t fuzzydate) const final;
  void sql_type(String &str) const final;
};

class Field_string : public Field_longstr {
 public:
  Field_string(uchar *ptr_arg, uint32 len_arg, uchar *null_ptr_arg,
               uchar null_bit_arg, uchar auto_flags_arg,
               const char *field_name_arg, const CHARSET_INFO *cs)
      : Field_longstr(ptr_arg, len_arg, null_ptr_arg, null_bit_arg,
                      auto_flags_arg, field_name_arg, cs) {}
  Field_string(uint32 len_arg, bool is_nullable_arg, const char *field_name_arg,
               const CHARSET_INFO *cs)
      : Field_longstr(nullptr, len_arg,
                      is_nullable_arg ? &dummy_null_buffer : nullptr, 0, NONE,
                      field_name_arg, cs) {}

  enum_field_types type() const final { return MYSQL_TYPE_STRING; }
  bool match_collation_to_optimize_range() const final { return true; }
  enum ha_base_keytype key_type() const final {
    return binary() ? HA_KEYTYPE_BINARY : HA_KEYTYPE_TEXT;
  }
  bool zero_pack() const final { return false; }
  type_conversion_status reset() final {
    charset()->cset->fill(charset(), (char *)ptr, field_length,
                          (has_charset() ? ' ' : 0));
    return TYPE_OK;
  }
  type_conversion_status store(const char *to, size_t length,
                               const CHARSET_INFO *charset) final;
  type_conversion_status store(longlong nr, bool unsigned_val) final;
  // Inherit the store() overloads that have not been overridden.
  using Field_longstr::store;
  double val_real() const final;
  longlong val_int() const final;
  String *val_str(String *, String *) const final;
  /**
     Get the C-string value, without using String class.
     @returns The C-string value of this field.
  */
  LEX_CSTRING val_str_quick() const {
    const char *string = pointer_cast<const char *>(ptr);
    return {string,
            field_charset->cset->lengthsp(field_charset, string, field_length)};
  }
  my_decimal *val_decimal(my_decimal *) const final;
  int cmp(const uchar *, const uchar *) const final;
  size_t make_sort_key(uchar *buff, size_t length) const final;
  void sql_type(String &str) const final;
  uchar *pack(uchar *to, const uchar *from, size_t max_length) const final;
  const uchar *unpack(uchar *to, const uchar *from, uint param_data) final;
  uint pack_length_from_metadata(uint field_metadata) const final {
    DBUG_PRINT("debug", ("field_metadata: 0x%04x", field_metadata));
    if (field_metadata == 0) return row_pack_length();
    return (((field_metadata >> 4) & 0x300) ^ 0x300) +
           (field_metadata & 0x00ff);
  }
  bool compatible_field_size(uint field_metadata, Relay_log_info *rli,
                             uint16 mflags, int *order_var) const final;
  uint row_pack_length() const final { return field_length; }
  uint max_packed_col_length() const final;
  enum_field_types real_type() const final { return MYSQL_TYPE_STRING; }
  bool has_charset() const final {
    return charset() == &my_charset_bin ? false : true;
  }
  Field_string *clone(MEM_ROOT *mem_root) const final {
    assert(real_type() == MYSQL_TYPE_STRING);
    return new (mem_root) Field_string(*this);
  }
  size_t get_key_image(uchar *buff, size_t length, imagetype type) const final;
  bool is_text_key_type() const final { return binary() ? false : true; }

 private:
  int do_save_field_metadata(uchar *first_byte) const final;
};

class Field_varstring : public Field_longstr {
 public:
  Field_varstring(uchar *ptr_arg, uint32 len_arg, uint length_bytes_arg,
                  uchar *null_ptr_arg, uchar null_bit_arg, uchar auto_flags_arg,
                  const char *field_name_arg, TABLE_SHARE *share,
                  const CHARSET_INFO *cs);
  Field_varstring(uint32 len_arg, bool is_nullable_arg,
                  const char *field_name_arg, TABLE_SHARE *share,
                  const CHARSET_INFO *cs);

  enum_field_types type() const final { return MYSQL_TYPE_VARCHAR; }
  bool match_collation_to_optimize_range() const final { return true; }
  enum ha_base_keytype key_type() const final;
  uint row_pack_length() const final { return field_length; }
  bool zero_pack() const final { return false; }
  uint32 pack_length() const final {
    return (uint32)field_length + length_bytes;
  }
  uint32 key_length() const final { return (uint32)field_length; }
  type_conversion_status store(const char *to, size_t length,
                               const CHARSET_INFO *charset) override;
  type_conversion_status store(longlong nr, bool unsigned_val) final;
  // Inherit the store() overloads that have not been overridden.
  using Field_longstr::store;
  double val_real() const final;
  longlong val_int() const final;
  String *val_str(String *, String *) const override;
  my_decimal *val_decimal(my_decimal *) const final;
  int cmp_max(const uchar *, const uchar *, uint max_length) const final;
  int cmp(const uchar *a, const uchar *b) const final {
    return cmp_max(a, b, ~0U);
  }
  size_t make_sort_key(uchar *buff, size_t length) const final;
  size_t get_key_image(uchar *buff, size_t length, imagetype type) const final;
  void set_key_image(const uchar *buff, size_t length) final;
  void sql_type(String &str) const final;
  uchar *pack(uchar *to, const uchar *from, size_t max_length) const final;
  const uchar *unpack(uchar *to, const uchar *from, uint param_data) final;
  int cmp_binary(const uchar *a, const uchar *b,
                 uint32 max_length = ~0L) const final;
  int key_cmp(const uchar *, const uchar *) const final;
  int key_cmp(const uchar *str, uint length) const final;

  uint32 data_length(ptrdiff_t row_offset = 0) const final;
  enum_field_types real_type() const final { return MYSQL_TYPE_VARCHAR; }
  bool has_charset() const final {
    return charset() == &my_charset_bin ? false : true;
  }
  Field *new_field(MEM_ROOT *root, TABLE *new_table) const final;
  Field *new_key_field(MEM_ROOT *root, TABLE *new_table, uchar *new_ptr,
                       uchar *new_null_ptr, uint new_null_bit) const final;
  Field_varstring *clone(MEM_ROOT *mem_root) const final {
    assert(type() == MYSQL_TYPE_VARCHAR);
    assert(real_type() == MYSQL_TYPE_VARCHAR);
    return new (mem_root) Field_varstring(*this);
  }
  uint is_equal(const Create_field *new_field) const final;
  void hash(ulong *nr, ulong *nr2) const final;
  const uchar *data_ptr() const final { return ptr + length_bytes; }
  bool is_text_key_type() const final { return binary() ? false : true; }
  uint32 get_length_bytes() const override { return length_bytes; }

 private:
  /* Store number of bytes used to store length (1 or 2) */
  uint32 length_bytes;

  int do_save_field_metadata(uchar *first_byte) const final;
};

class Field_blob : public Field_longstr {
  virtual type_conversion_status store_internal(const char *from, size_t length,
                                                const CHARSET_INFO *cs);
  /**
    Copy value to memory storage.
  */
  type_conversion_status store_to_mem(const char *from, size_t length,
                                      const CHARSET_INFO *cs, size_t max_length,
                                      Blob_mem_storage *);

 protected:
  /**
    The number of bytes used to represent the length of the blob.
  */
  uint packlength;

  /**
    The 'value'-object is a cache fronting the storage engine.
  */
  String value;

 private:
  /**
    In order to support update of virtual generated columns of blob type,
    we need to allocate the space blob needs on server for old_row and
    new_row respectively. This variable is used to record the
    allocated blob space for old_row.
  */
  String old_value;

  /**
    Whether we need to move the content of 'value' to 'old_value' before
    updating the BLOB stored in 'value'. This needs to be done for
    updates of BLOB columns that are virtual since the storage engine
    does not have its own copy of the old 'value'. This variable is set
    to true when we read the data into 'value'. It is reset when we move
    'value' to 'old_value'. The purpose of having this is to avoid that we
    do the move operation from 'value' to 'old_value' more than one time per
    record.
    Currently, this variable is introduced because the following call in
    sql_data_change.cc:
    \/\**
      @todo combine this call to update_generated_write_fields() with the one
      in fill_record() to avoid updating virtual generated fields twice.
    *\/
     if (table->has_gcol())
            update_generated_write_fields(table->write_set, table);
     When the @todo is done, m_keep_old_value can be deleted.
  */
  bool m_keep_old_value;

  /**
    Backup String for table's blob fields.
    UPDATE of a virtual field (for index update) requires two values to be
    kept at the same time - 'new' and 'old' since SE (InnoDB) doesn't know the
    latter. In the case when there was an indexed record, it got deleted and
    When INSERT inserts into an index a record that coincides with a
    previously deleted one, InnoDB needs to recalculate value that was
    deleted in order to properly insert the new one.
    When two above overlap, a field have to keep 3 different values at the
    same time - 'new', 'old' and 'deleted'.
    This backup_value is used by @see my_eval_gcolumn_expr_helper() to save
    'new' and provide space for 'deleted' to avoid thrashing the former.
    Unlike the old_value, backup_value is allocated once and reused for each
    new re-calculation, to avoid excessive [re-]allocations. It's freed at the
    end of statement. Since InnoDB consumes calculated values only after all
    needed table's virtual fields were calculated, we have to have such backup
    buffer for each field.
  */
  String m_blob_backup;

#ifndef NDEBUG
  /**
    Whether the field uses table's backup value storage. @see
    TABLE::m_blob_backup. Used only for debug.
  */
  bool m_uses_backup{false};
#endif

 protected:
  /**
    Store ptr and length.
  */
  void store_ptr_and_length(const char *from, uint32 length) {
    store_length(length);
    memmove(ptr + packlength, &from, sizeof(char *));
  }

 public:
  Field_blob(uchar *ptr_arg, uchar *null_ptr_arg, uchar null_bit_arg,
             uchar auto_flags_arg, const char *field_name_arg,
             TABLE_SHARE *share, uint blob_pack_length, const CHARSET_INFO *cs);

  Field_blob(uint32 len_arg, bool is_nullable_arg, const char *field_name_arg,
             const CHARSET_INFO *cs, bool set_packlength)
      : Field_longstr(nullptr, len_arg,
                      is_nullable_arg ? &dummy_null_buffer : nullptr, 0, NONE,
                      field_name_arg, cs),
        packlength(4),
        m_keep_old_value(false) {
    set_flag(BLOB_FLAG);
    if (set_packlength) {
      packlength = len_arg <= 255
                       ? 1
                       : len_arg <= 65535 ? 2 : len_arg <= 16777215 ? 3 : 4;
    }
  }

  /// Copy static information and reset dynamic information.
  Field_blob(const Field_blob &field)
      : Field_longstr(field),
        packlength(field.packlength),
        value(),
        old_value(),
        m_keep_old_value(field.m_keep_old_value),
        m_blob_backup() {
#ifndef NDEBUG
    m_uses_backup = field.m_uses_backup;
#endif
  }

  explicit Field_blob(uint32 packlength_arg);

  /* Note that the default copy constructor is used, in clone() */
  enum_field_types type() const override { return MYSQL_TYPE_BLOB; }
  bool match_collation_to_optimize_range() const override { return true; }
  enum ha_base_keytype key_type() const override {
    return binary() ? HA_KEYTYPE_VARBINARY2 : HA_KEYTYPE_VARTEXT2;
  }
  type_conversion_status store(const char *to, size_t length,
                               const CHARSET_INFO *charset) override;
  type_conversion_status store(double nr) override;
  type_conversion_status store(longlong nr, bool unsigned_val) override;
  type_conversion_status store(const Field *from);
  double val_real() const override;
  longlong val_int() const override;
  String *val_str(String *, String *) const override;
  my_decimal *val_decimal(my_decimal *) const override;
  int cmp_max(const uchar *, const uchar *, uint max_length) const final;
  int cmp(const uchar *a, const uchar *b) const final {
    return cmp_max(a, b, ~0U);
  }
  int cmp(const uchar *a, uint32 a_length, const uchar *b,
          uint32 b_length) const;  // No override.
  int cmp_binary(const uchar *a, const uchar *b,
                 uint32 max_length = ~0L) const override;
  int key_cmp(const uchar *, const uchar *) const override;
  int key_cmp(const uchar *str, uint length) const override;
  uint32 key_length() const override { return 0; }
  size_t make_sort_key(uchar *buff, size_t length) const override;
  uint32 pack_length() const final {
    return (uint32)(packlength + portable_sizeof_char_ptr);
  }

  /**
     Return the packed length without the pointer size added.

     This is used to determine the size of the actual data in the row
     buffer.

     @returns The length of the raw data itself without the pointer.
  */
  uint32 pack_length_no_ptr() const { return (uint32)(packlength); }
  uint row_pack_length() const final { return pack_length_no_ptr(); }
  uint32 max_data_length() const final {
    return (uint32)(((ulonglong)1 << (packlength * 8)) - 1);
  }
  size_t get_field_buffer_size() { return value.alloced_length(); }
  void store_length(uchar *i_ptr, uint i_packlength, uint32 i_number);
  inline void store_length(uint32 number) {
    store_length(ptr, packlength, number);
  }
  uint32 data_length(ptrdiff_t row_offset = 0) const final {
    return get_length(row_offset);
  }
  uint32 get_length(ptrdiff_t row_offset = 0) const;
  uint32 get_length(const uchar *ptr, uint packlength) const;
  uint32 get_length(const uchar *ptr_arg) const;
  /** Get a const pointer to the BLOB data of this field. */
  const uchar *get_blob_data() const { return get_blob_data(ptr + packlength); }
  /** Get a non-const pointer to the BLOB data of this field. */
  uchar *get_blob_data(ptrdiff_t row_offset = 0) {
    // row_offset is only used by NDB
    return get_blob_data(ptr + packlength + row_offset);
  }
  /** Get a const pointer to the BLOB data of this field. */
  const uchar *data_ptr() const final { return get_blob_data(); }

 protected:
  /**
    Get the BLOB data pointer stored at the specified position in the record
    buffer.
  */
  static uchar *get_blob_data(const uchar *position) {
    uchar *data;
    memcpy(&data, position, sizeof(data));
    return data;
  }

 public:
  void set_ptr(const uchar *length, const uchar *data) {
    memcpy(ptr, length, packlength);
    memcpy(ptr + packlength, &data, sizeof(char *));
  }
  void set_ptr_offset(ptrdiff_t ptr_diff, uint32 length, const uchar *data) {
    uchar *ptr_ofs = ptr + ptr_diff;
    store_length(ptr_ofs, packlength, length);
    memcpy(ptr_ofs + packlength, &data, sizeof(char *));
  }
  void set_ptr(uint32 length, const uchar *data) {
    set_ptr_offset(0, length, data);
  }
  size_t get_key_image(uchar *buff, size_t length,
                       imagetype type) const override;
  void set_key_image(const uchar *buff, size_t length) final;
  void sql_type(String &str) const override;
  bool copy();
  Field_blob *clone(MEM_ROOT *mem_root) const override {
    assert(type() == MYSQL_TYPE_BLOB);
    return new (mem_root) Field_blob(*this);
  }
  uchar *pack(uchar *to, const uchar *from, size_t max_length) const final;
  uchar *pack_with_metadata_bytes(uchar *to, const uchar *from,
                                  uint max_length) const final;
  const uchar *unpack(uchar *, const uchar *from, uint param_data) final;
  uint max_packed_col_length() const final;
  void mem_free() final {
    // Free all allocated space
    value.mem_free();
    old_value.mem_free();
    m_blob_backup.mem_free();
  }
  bool has_charset() const override {
    return charset() == &my_charset_bin ? false : true;
  }
  uint32 max_display_length() const final;
  uint32 char_length() const override;
  bool copy_blob_value(MEM_ROOT *mem_root);
  uint is_equal(const Create_field *new_field) const override;
  bool is_text_key_type() const final { return binary() ? false : true; }

  /**
    Mark that the BLOB stored in value should be copied before updating it.

    When updating virtual generated columns we need to keep the old
    'value' for BLOBs since this can be needed when the storage engine
    does the update. During read of the record the old 'value' for the
    BLOB is evaluated and stored in 'value'. This function is to be used
    to specify that we need to copy this BLOB 'value' into 'old_value'
    before we compute the new BLOB 'value'. For more information @see
    Field_blob::keep_old_value().
  */
  void set_keep_old_value(bool old_value_flag) {
    /*
      We should only need to keep a copy of the blob 'value' in the case
      where this is a virtual generated column (that is indexed).
    */
    assert(is_virtual_gcol());

    /*
      If set to true, ensure that 'value' is copied to 'old_value' when
      keep_old_value() is called.
    */
    m_keep_old_value = old_value_flag;
  }

  /**
    Save the current BLOB value to avoid that it gets overwritten.

    This is used when updating virtual generated columns that are
    BLOBs. Some storage engines require that we have both the old and
    new BLOB value for virtual generated columns that are indexed in
    order for the storage engine to be able to maintain the index. This
    function will transfer the buffer storing the current BLOB value
    from 'value' to 'old_value'. This avoids that the current BLOB value
    is over-written when the new BLOB value is saved into this field.

    The reason this requires special handling when updating/deleting
    virtual columns of BLOB type is that the BLOB value is not known to
    the storage engine. For stored columns, the "old" BLOB value is read
    by the storage engine, Field_blob is made to point to the engine's
    internal buffer; Field_blob's internal buffer (Field_blob::value)
    isn't used and remains available to store the "new" value.  For
    virtual generated columns, the "old" value is written directly into
    Field_blob::value when reading the record to be
    updated/deleted. This is done in update_generated_read_fields().
    Since, in this case, the "old" value already occupies the place to
    store the "new" value, we must call this function before we write
    the "new" value into Field_blob::value object so that the "old"
    value does not get over-written. The table->record[1] buffer will
    have a pointer that points to the memory buffer inside
    old_value. The storage engine will use table->record[1] to read the
    old value for the BLOB and use table->record[0] to read the new
    value.

    This function must be called before we store the new BLOB value in
    this field object.
  */
  void keep_old_value() {
    /*
      We should only need to keep a copy of the blob value in the case
      where this is a virtual generated column (that is indexed).
    */
    assert(is_virtual_gcol());

    // Transfer ownership of the current BLOB value to old_value
    if (m_keep_old_value) {
      old_value.takeover(value);
      m_keep_old_value = false;
    }
  }

  /**
    Use to store the blob value into an allocated space.
  */
  void store_in_allocated_space(const char *from, uint32 length) {
    store_ptr_and_length(from, length);
  }

  /**
    Backup data stored in 'value' into the backup_value
    @see Field_blob::backup_value

    @returns
      true  if backup fails
      false otherwise
  */
  bool backup_blob_field();

  /**
    Restore backup value
    @see Field_blob::backup_value
  */
  void restore_blob_backup();

 private:
  int do_save_field_metadata(uchar *first_byte) const override;
};

class Field_geom final : public Field_blob {
 private:
  const Nullable<gis::srid_t> m_srid;

  type_conversion_status store_internal(const char *from, size_t length,
                                        const CHARSET_INFO *cs) final;

 public:
  enum geometry_type geom_type;

  Field_geom(uchar *ptr_arg, uchar *null_ptr_arg, uint null_bit_arg,
             uchar auto_flags_arg, const char *field_name_arg,
             TABLE_SHARE *share, uint blob_pack_length,
             enum geometry_type geom_type_arg, Nullable<gis::srid_t> srid)
      : Field_blob(ptr_arg, null_ptr_arg, null_bit_arg, auto_flags_arg,
                   field_name_arg, share, blob_pack_length, &my_charset_bin),
        m_srid(srid),
        geom_type(geom_type_arg) {}
  Field_geom(uint32 len_arg, bool is_nullable_arg, const char *field_name_arg,
             enum geometry_type geom_type_arg, Nullable<gis::srid_t> srid)
      : Field_blob(len_arg, is_nullable_arg, field_name_arg, &my_charset_bin,
                   false),
        m_srid(srid),
        geom_type(geom_type_arg) {}
  enum ha_base_keytype key_type() const final { return HA_KEYTYPE_VARBINARY2; }
  enum_field_types type() const final { return MYSQL_TYPE_GEOMETRY; }
  bool match_collation_to_optimize_range() const final { return false; }
  void sql_type(String &str) const final;
  using Field_blob::store;
  type_conversion_status store(double nr) final;
  type_conversion_status store(longlong nr, bool unsigned_val) final;
  type_conversion_status store_decimal(const my_decimal *) final;
  type_conversion_status store(const char *from, size_t length,
                               const CHARSET_INFO *cs) final;

  /**
    Non-nullable GEOMETRY types cannot have defaults,
    but the underlying blob must still be reset.
   */
  type_conversion_status reset() final {
    type_conversion_status res = Field_blob::reset();
    if (res != TYPE_OK) return res;
    return (is_nullable() || table->is_nullable())
               ? TYPE_OK
               : TYPE_ERR_NULL_CONSTRAINT_VIOLATION;
  }

  geometry_type get_geometry_type() const final { return geom_type; }
  Field_geom *clone(MEM_ROOT *mem_root) const final {
    assert(type() == MYSQL_TYPE_GEOMETRY);
    return new (mem_root) Field_geom(*this);
  }
  uint is_equal(const Create_field *new_field) const final;

  Nullable<gis::srid_t> get_srid() const { return m_srid; }
};

/// A field that stores a JSON value.
class Field_json : public Field_blob {
  type_conversion_status unsupported_conversion();
  type_conversion_status store_binary(const char *ptr, size_t length);

 public:
  Field_json(uchar *ptr_arg, uchar *null_ptr_arg, uint null_bit_arg,
             uchar auto_flags_arg, const char *field_name_arg,
             TABLE_SHARE *share, uint blob_pack_length)
      : Field_blob(ptr_arg, null_ptr_arg, null_bit_arg, auto_flags_arg,
                   field_name_arg, share, blob_pack_length, &my_charset_bin) {}

  Field_json(uint32 len_arg, bool is_nullable_arg, const char *field_name_arg)
      : Field_blob(len_arg, is_nullable_arg, field_name_arg, &my_charset_bin,
                   false) {}

  enum_field_types type() const override { return MYSQL_TYPE_JSON; }
  void sql_type(String &str) const override;
  /**
    Return a text charset so that string functions automatically
    convert the field value to string and treat it as a non-binary
    string.
  */
  const CHARSET_INFO *charset() const override {
    return &my_charset_utf8mb4_bin;
  }
  /**
    Sort should treat the field as binary and not attempt any
    conversions.
  */
  const CHARSET_INFO *sort_charset() const final { return field_charset; }
  /**
    JSON columns don't have an associated charset. Returning false
    here prevents SHOW CREATE TABLE from attaching a CHARACTER SET
    clause to the column.
  */
  bool has_charset() const final { return false; }
  type_conversion_status store(const char *to, size_t length,
                               const CHARSET_INFO *charset) override;
  type_conversion_status store(double nr) override;
  type_conversion_status store(longlong nr, bool unsigned_val) override;
  type_conversion_status store_decimal(const my_decimal *) final;
  type_conversion_status store_json(const Json_wrapper *json);
  type_conversion_status store_time(MYSQL_TIME *ltime, uint8 dec_arg) final;
  type_conversion_status store(const Field_json *field);

  bool pack_diff(uchar **to, ulonglong value_options) const final;
  /**
    Return the length of this field, taking into consideration that it may be in
    partial format.

    This is the format used when writing the binary log in row format
    and using a partial format according to
    @@session.binlog_row_value_options.

    @param[in] value_options The value of binlog_row_value options.

    @param[out] diff_vector_p If this is not NULL, the pointer it
    points to will be set to NULL if the field is to be stored in full
    format, or to the Json_diff_vector if the field is to be stored in
    partial format.

    @return The number of bytes needed when writing to the binlog: the
    size of the full format if stored in full format and the size of
    the diffs if stored in partial format.
  */
  longlong get_diff_vector_and_length(
      ulonglong value_options,
      const Json_diff_vector **diff_vector_p = nullptr) const;
  /**
    Return true if the before-image and after-image for this field are
    equal.
  */
  bool is_before_image_equal_to_after_image() const;
  /**
    Read the binary diff from the given buffer, and apply it to this field.

    @param[in,out] from Pointer to buffer where the binary diff is stored.
    This will be changed to point to the next byte after the field.

    @retval false Success
    @retval true Error (e.g. failed to apply the diff).  The error has
    been reported through my_error.
  */
  bool unpack_diff(const uchar **from);

  /**
    Retrieve the field's value as a JSON wrapper. It
    there is an error, wr is not modified and we return
    false, else true.

    @param[out]    wr   the JSON value
    @return true if a value is retrieved (or NULL), false if error
  */
  bool val_json(Json_wrapper *wr) const;

  /**
    Retrieve the JSON as an int if possible. This requires a JSON scalar
    of suitable type.

    @returns the JSON value as an int
  */
  longlong val_int() const final;

  /**
   Retrieve the JSON as a double if possible. This requires a JSON scalar
   of suitable type.

   @returns the JSON value as a double
   */
  double val_real() const final;

  /**
    Retrieve the JSON value stored in this field as text

    @param[in,out] buf1 string buffer for converting JSON value to string
    @param[in,out] buf2 unused
  */
  String *val_str(String *buf1, String *buf2) const final;
  my_decimal *val_decimal(my_decimal *m) const final;
  bool get_time(MYSQL_TIME *ltime) const final;
  bool get_date(MYSQL_TIME *ltime, my_time_flags_t fuzzydate) const final;
  Field_json *clone(MEM_ROOT *mem_root) const override;
  uint is_equal(const Create_field *new_field) const final;
  Item_result cast_to_int_type() const final { return INT_RESULT; }
  int cmp_binary(const uchar *a, const uchar *b,
                 uint32 max_length = ~0L) const final;
  size_t make_sort_key(uchar *to, size_t length) const override;

  /**
    Make a hash key that can be used by sql_executor.cc/unique_hash
    in order to support SELECT DISTINCT

    @param[in]  hash_val  An initial hash value.
  */
  ulonglong make_hash_key(ulonglong hash_val) const;

  /**
    Get a read-only pointer to the binary representation of the JSON document
    in this field.

    @param row_offset  Field's data offset
  */
  const char *get_binary(ptrdiff_t row_offset = 0) const;
};

/**
  Field that stores array of values of the same type.

  This Field class is used together with Item_func_array_cast class
  (CAST( .. AS .. ARRAY) function) in implementation of multi-valued index.
  Effectively it's a JSON field that contains a single JSON array. When a
  JSON value is stored, it's checked to be either a scalar, or an array.
  All source values are converted using the internal conversion field and
  stored as an array. Field_typed_array ensures that all values stored
  in the array have the same type and precision - the one specified by user.
  This way InnoDB doesn't have to do the conversion on its own and can easily
  index them.

  The Field_typed_array always reports type of its element and from this
  point of view it's undistinguishable from regular field having the same
  type. Due to that, fields are differentiated by is_array() property.
  Field_typed_array returns true, all other fields - false.

  For conversion and index applicability tests, Field_typed_array employs a
  conversion field, which is a regular Field class of array's element type.
  It's stored in the m_conv_field. All Field_typed_array::store_*() methods
  store values to the conversion field. Conversion field and typed array
  field are sharing same field_index, to allow correct read/write_set
  checks. So the field always have to be marked for read in order to allow
  read of conversions' results.

  @see Item_func_array_cast
*/

class Field_typed_array final : public Field_json {
  /// Conversion item_field
  Item_field *m_conv_item{nullptr};
  /// The array element's real type.
  enum_field_types m_elt_type;
  /// Element's decimals
  uint m_elt_decimals;
  /// Element's charset
  const CHARSET_INFO *m_elt_charset;
  const bool unsigned_flag;

 public:
  /**
    Constructs a Field_typed_array that is a copy of another Field_typed_array.
    @param other the other Field_typed_array object
  */
  Field_typed_array(const Field_typed_array &other);
  /**
    Constructs a Field_typed_array object.
  */
  Field_typed_array(enum_field_types elt_type, bool elt_is_unsigned,
                    size_t elt_length, uint elt_decimals, uchar *ptr_arg,
                    uchar *null_ptr_arg, uint null_bit_arg,
                    uchar auto_flags_arg, const char *field_name_arg,
                    TABLE_SHARE *share, uint blob_pack_length,
                    const CHARSET_INFO *cs);
  uint32 char_length() const override {
    return field_length / charset()->mbmaxlen;
  }
  void init(TABLE *table_arg) override;
  enum_field_types type() const override {
    return real_type_to_type(m_elt_type);
  }
  enum_field_types real_type() const override { return m_elt_type; }
  enum_field_types binlog_type() const override {
    return MYSQL_TYPE_TYPED_ARRAY;
  }
  uint32 key_length() const override;
  Field_typed_array *clone(MEM_ROOT *mem_root) const override;
  bool is_unsigned() const final { return unsigned_flag; }
  bool is_array() const override { return true; }
  Item_result result_type() const override;
  uint decimals() const override { return m_elt_decimals; }
  bool binary() const override {
    return (m_elt_type != MYSQL_TYPE_VARCHAR ||
            m_elt_charset == &my_charset_bin);
  }
  const CHARSET_INFO *charset() const override { return m_elt_charset; }
  type_conversion_status store(const char *to, size_t length,
                               const CHARSET_INFO *charset) override;
  type_conversion_status store(double nr) override;
  type_conversion_status store(longlong nr, bool unsigned_val) override;
  /**
    Store a value as an array.
    @param data   the value to store as an array
    @param array  scratch space for building the array to store
    @return the status of the operation
  */
  type_conversion_status store_array(const Json_wrapper *data,
                                     Json_array *array);
  size_t get_key_image(uchar *buff, size_t length,
                       imagetype type) const override;
  Field *new_key_field(MEM_ROOT *root, TABLE *new_table, uchar *new_ptr,
                       uchar *, uint) const override;
  /**
    These methods are used by handler to prevent returning a row past the
    end_range during range access. Since there's no order defined for sorting
    set of arrays, always return -1 here, allowing all records fetched from
    SE to be returned to server. They will be filtered by WHERE condition later.
  */
  int key_cmp(const uchar *, const uchar *) const override { return -1; }
  int key_cmp(const uchar *, uint) const override { return -1; }
  /**
    Multi-valued index always works only as a pre-filter for actual
    condition check, and the latter always use binary collation, so no point
    to match collations in optimizer.
  */
  bool match_collation_to_optimize_range() const override { return false; }

  /**
    Convert arbitrary JSON value to the array's type using the conversion field.
    If conversion fails and it's not a coercion test (no_error= false) then an
    error is thrown. The converted value is guaranteed to match the field's
    type and can be indexed by SE without any additional handling.

    @param[in]   wr       Source data
    @param[in]   no_error Whether an error should be thrown if value can't be
                          coerced. Error should be thrown when inserting data
                          into the index, and shouldn't be thrown when the range
                          optimizer tests index applicability.
    @param[out]  coerced  The converted value. Can be nullptr if no_error is
                          true.

    @returns
      true   conversion failed
      false  conversion succeeded
  */
  bool coerce_json_value(const Json_wrapper *wr, bool no_error,
                         Json_wrapper *coerced) const;

  /**
    Get name of the index defined over this field.

    Since typed array fields can be created only as an underlying GC field of
    a multi-valued functional index, there's always only one index defined
    over the field.

    @returns
      name of the index defined over the field.
  */
  const char *get_index_name() const;
  uint32 get_length_bytes() const override {
    assert(m_elt_type == MYSQL_TYPE_VARCHAR);
    return field_length > 255 ? 2 : 1;
  }
  size_t make_sort_key(uchar *to, size_t max_len) const override {
    // Not supported yet
    assert(false);
    // Dummy
    return Field_json::make_sort_key(to, max_len);
  }
  /**
    Create sort key out of given JSON value according to array's element type

    @param wr     JSON value to create sort key from
    @param to     buffer to create sort key in
    @param length buffer's length

    @returns
      actual sort key length
  */
  size_t make_sort_key(Json_wrapper *wr, uchar *to, size_t length) const;
  /**
     Save the field metadata for typed array fields.

     Saved metadata contains element type (1 byte) and up to 3 bytes of
     metadata - the same as each respective Field class saves
     (e.g Field_new_decimal for DECIMAL type). The only difference is that
     for VARCHAR type length is stored in 3 bytes. This allows to store longer
     strings, as its supported by JSON storage.

     @param   metadata_ptr   First byte of field metadata

     @returns number of bytes written to metadata_ptr
  */
  int do_save_field_metadata(uchar *metadata_ptr) const override;
  uint pack_length_from_metadata(uint) const override {
    return pack_length_no_ptr();
  }
  void sql_type(String &str) const final;
  void make_send_field(Send_field *field) const final;
  void set_field_index(uint16 f_index) final override;
#ifndef NDEBUG
  Field *get_conv_field();
#endif
};

class Field_enum : public Field_str {
 protected:
  uint packlength;

 public:
  TYPELIB *typelib;
  Field_enum(uchar *ptr_arg, uint32 len_arg, uchar *null_ptr_arg,
             uchar null_bit_arg, uchar auto_flags_arg,
             const char *field_name_arg, uint packlength_arg,
             TYPELIB *typelib_arg, const CHARSET_INFO *charset_arg)
      : Field_str(ptr_arg, len_arg, null_ptr_arg, null_bit_arg, auto_flags_arg,
                  field_name_arg, charset_arg),
        packlength(packlength_arg),
        typelib(typelib_arg) {
    set_flag(ENUM_FLAG);
  }
  Field_enum(uint32 len_arg, bool is_nullable_arg, const char *field_name_arg,
             uint packlength_arg, TYPELIB *typelib_arg,
             const CHARSET_INFO *charset_arg)
      : Field_enum(nullptr, len_arg,
                   is_nullable_arg ? &dummy_null_buffer : nullptr, 0, NONE,
                   field_name_arg, packlength_arg, typelib_arg, charset_arg) {}
  Field *new_field(MEM_ROOT *root, TABLE *new_table) const final;
  enum_field_types type() const final { return MYSQL_TYPE_STRING; }
  bool match_collation_to_optimize_range() const final { return false; }
  enum Item_result cmp_type() const final { return INT_RESULT; }
  enum Item_result cast_to_int_type() const final { return INT_RESULT; }
  enum ha_base_keytype key_type() const final;
  type_conversion_status store(const char *to, size_t length,
                               const CHARSET_INFO *charset) override;
  type_conversion_status store(double nr) override;
  type_conversion_status store(longlong nr, bool unsigned_val) override;
  double val_real() const final;
  my_decimal *val_decimal(my_decimal *decimal_value) const final;
  longlong val_int() const final;
  String *val_str(String *, String *) const override;
  int cmp(const uchar *, const uchar *) const final;
  size_t make_sort_key(uchar *buff, size_t length) const final;
  uint32 pack_length() const final { return (uint32)packlength; }
  void store_type(ulonglong value);
  void sql_type(String &str) const override;
  enum_field_types real_type() const override { return MYSQL_TYPE_ENUM; }
  uint pack_length_from_metadata(uint field_metadata) const final {
    return (field_metadata & 0x00ff);
  }
  uint row_pack_length() const final { return pack_length(); }
  bool zero_pack() const override { return false; }
  bool optimize_range(uint, uint) const final { return false; }
  bool eq_def(const Field *field) const final;
  bool has_charset() const override { return true; }
  /* enum and set are sorted as integers */
  const CHARSET_INFO *sort_charset() const final { return &my_charset_bin; }
  Field_enum *clone(MEM_ROOT *mem_root) const override {
    assert(real_type() == MYSQL_TYPE_ENUM);
    return new (mem_root) Field_enum(*this);
  }
  uchar *pack(uchar *to, const uchar *from, size_t max_length) const final;
  const uchar *unpack(uchar *to, const uchar *from, uint param_data) final;

 private:
  int do_save_field_metadata(uchar *first_byte) const final;
  uint is_equal(const Create_field *new_field) const final;
};

class Field_set final : public Field_enum {
 public:
  Field_set(uchar *ptr_arg, uint32 len_arg, uchar *null_ptr_arg,
            uchar null_bit_arg, uchar auto_flags_arg,
            const char *field_name_arg, uint32 packlength_arg,
            TYPELIB *typelib_arg, const CHARSET_INFO *charset_arg)
      : Field_enum(ptr_arg, len_arg, null_ptr_arg, null_bit_arg, auto_flags_arg,
                   field_name_arg, packlength_arg, typelib_arg, charset_arg),
        empty_set_string("", 0, charset_arg) {
    clear_flag(ENUM_FLAG);
    set_flag(SET_FLAG);
  }
  Field_set(uint32 len_arg, bool is_nullable_arg, const char *field_name_arg,
            uint32 packlength_arg, TYPELIB *typelib_arg,
            const CHARSET_INFO *charset_arg)
      : Field_set(nullptr, len_arg,
                  is_nullable_arg ? &dummy_null_buffer : nullptr, 0, NONE,
                  field_name_arg, packlength_arg, typelib_arg, charset_arg) {}
  type_conversion_status store(const char *to, size_t length,
                               const CHARSET_INFO *charset) final;
  type_conversion_status store(double nr) final {
    if (nr < LLONG_MIN)
      return Field_set::store(static_cast<longlong>(LLONG_MIN), false);
    if (nr > LLONG_MAX_DOUBLE)
      return Field_set::store(static_cast<longlong>(LLONG_MAX), false);
    return Field_set::store(static_cast<longlong>(nr), false);
  }
  type_conversion_status store(longlong nr, bool unsigned_val) final;
  bool zero_pack() const final { return true; }
  String *val_str(String *, String *) const final;
  void sql_type(String &str) const final;
  enum_field_types real_type() const final { return MYSQL_TYPE_SET; }
  bool has_charset() const final { return true; }
  Field_set *clone(MEM_ROOT *mem_root) const final {
    assert(real_type() == MYSQL_TYPE_SET);
    return new (mem_root) Field_set(*this);
  }

 private:
  const String empty_set_string;
};

/*
  Note:
    To use Field_bit::cmp_binary() you need to copy the bits stored in
    the beginning of the record (the NULL bytes) to each memory you
    want to compare (where the arguments point).

    This is the reason:
    - Field_bit::cmp_binary() is only implemented in the base class
      (Field::cmp_binary()).
    - Field::cmp_binary() currently uses pack_length() to calculate how
      long the data is.
    - pack_length() includes size of the bits stored in the NULL bytes
      of the record.
*/
class Field_bit : public Field {
 public:
  uchar *bit_ptr;  // position in record where 'uneven' bits store
  uchar bit_ofs;   // offset to 'uneven' high bits
  uint bit_len;    // number of 'uneven' high bits
  uint bytes_in_rec;
  Field_bit(uchar *ptr_arg, uint32 len_arg, uchar *null_ptr_arg,
            uchar null_bit_arg, uchar *bit_ptr_arg, uchar bit_ofs_arg,
            uchar auto_flags_arg, const char *field_name_arg);
  enum_field_types type() const final { return MYSQL_TYPE_BIT; }
  enum ha_base_keytype key_type() const override { return HA_KEYTYPE_BIT; }
  uint32 max_display_length() const final { return field_length; }
  Item_result result_type() const final { return INT_RESULT; }
  type_conversion_status reset() final;
  type_conversion_status store(const char *to, size_t length,
                               const CHARSET_INFO *charset) override;
  type_conversion_status store(double nr) final;
  type_conversion_status store(longlong nr, bool unsigned_val) final;
  type_conversion_status store_decimal(const my_decimal *) final;
  double val_real() const final;
  longlong val_int() const final;
  String *val_str(String *, String *) const final;
  bool str_needs_quotes() const final { return true; }
  my_decimal *val_decimal(my_decimal *) const final;
  int cmp(const uchar *a, const uchar *b) const final {
    assert(ptr == a || ptr == b);
    const uint cmp_len = bytes_in_rec + (bit_len != 0 ? 1 : 0);
    if (ptr == a)
      return Field_bit::key_cmp(b, cmp_len);
    else
      return -Field_bit::key_cmp(a, cmp_len);
  }
  int cmp_binary_offset(ptrdiff_t row_offset) const final {
    return cmp_offset(row_offset);
  }
  int cmp_max(const uchar *a, const uchar *b, uint max_length) const final;
  int key_cmp(const uchar *a, const uchar *b) const final {
    return cmp_binary(a, b);
  }
  int key_cmp(const uchar *str, uint length) const final;
  int cmp_offset(ptrdiff_t row_offset) const final;
  void get_image(uchar *buff, size_t length, const CHARSET_INFO *) const final {
    get_key_image(buff, length, itRAW);
  }
  void set_image(const uchar *buff, size_t length,
                 const CHARSET_INFO *cs) final {
    Field_bit::store(pointer_cast<const char *>(buff), length, cs);
  }
  size_t get_key_image(uchar *buff, size_t length, imagetype type) const final;
  void set_key_image(const uchar *buff, size_t length) final {
    Field_bit::store(pointer_cast<const char *>(buff), length, &my_charset_bin);
  }
  size_t make_sort_key(uchar *buff, size_t length) const final {
    get_key_image(buff, length, itRAW);
    return length;
  }
  uint32 pack_length() const final { return (uint32)(field_length + 7) / 8; }
  uint32 pack_length_in_rec() const final { return bytes_in_rec; }
  uint pack_length_from_metadata(uint field_metadata) const final;
  uint row_pack_length() const final {
    return (bytes_in_rec + ((bit_len > 0) ? 1 : 0));
  }
  bool compatible_field_size(uint metadata, Relay_log_info *, uint16 mflags,
                             int *order_var) const final;
  void sql_type(String &str) const override;
  uchar *pack(uchar *to, const uchar *from, size_t max_length) const final;
  const uchar *unpack(uchar *to, const uchar *from, uint param_data) final;
  void set_default() final;

  Field *new_key_field(MEM_ROOT *root, TABLE *new_table, uchar *new_ptr,
                       uchar *new_null_ptr, uint new_null_bit) const final;
  void set_bit_ptr(uchar *bit_ptr_arg, uchar bit_ofs_arg) {
    bit_ptr = bit_ptr_arg;
    bit_ofs = bit_ofs_arg;
  }
  bool eq(const Field *field) const final {
    return (Field::eq(field) &&
            bit_ptr == down_cast<const Field_bit *>(field)->bit_ptr &&
            bit_ofs == down_cast<const Field_bit *>(field)->bit_ofs);
  }
  uint is_equal(const Create_field *new_field) const final;
  void move_field_offset(ptrdiff_t ptr_diff) final {
    Field::move_field_offset(ptr_diff);
    if (bit_ptr != nullptr) bit_ptr += ptr_diff;
  }
  void hash(ulong *nr, ulong *nr2) const final;
  Field_bit *clone(MEM_ROOT *mem_root) const override {
    assert(type() == MYSQL_TYPE_BIT);
    return new (mem_root) Field_bit(*this);
  }

 private:
  int do_save_field_metadata(uchar *first_byte) const final;
};

/**
  BIT field represented as chars for non-MyISAM tables.

  @todo The inheritance relationship is backwards since Field_bit is
  an extended version of Field_bit_as_char and not the other way
  around. Hence, we should refactor it to fix the hierarchy order.
 */
class Field_bit_as_char final : public Field_bit {
 public:
  Field_bit_as_char(uchar *ptr_arg, uint32 len_arg, uchar *null_ptr_arg,
                    uchar null_bit_arg, uchar auto_flags_arg,
                    const char *field_name_arg);
  Field_bit_as_char(uint32 len_arg, bool is_nullable_arg,
                    const char *field_name_arg)
      : Field_bit_as_char(nullptr, len_arg,
                          is_nullable_arg ? &dummy_null_buffer : nullptr, 0,
                          NONE, field_name_arg) {}
  enum ha_base_keytype key_type() const final { return HA_KEYTYPE_BINARY; }
  type_conversion_status store(const char *to, size_t length,
                               const CHARSET_INFO *charset) final;
  // Inherit the store() overloads that have not been overridden.
  using Field_bit::store;
  void sql_type(String &str) const final;
  Field_bit_as_char *clone(MEM_ROOT *mem_root) const final {
    return new (mem_root) Field_bit_as_char(*this);
  }
};

/// This function should only be called from legacy code.
Field *make_field(MEM_ROOT *mem_root_arg, TABLE_SHARE *share, uchar *ptr,
                  size_t field_length, uchar *null_pos, uchar null_bit,
                  enum_field_types field_type,
                  const CHARSET_INFO *field_charset,
                  Field::geometry_type geom_type, uchar auto_flags,
                  TYPELIB *interval, const char *field_name, bool is_nullable,
                  bool is_zerofill, bool is_unsigned, uint decimals,
                  bool treat_bit_as_char, uint pack_length_override,
                  Nullable<gis::srid_t> srid, bool is_array);

/**
  Instantiates a Field object with the given name and record buffer values.
  @param create_field The column meta data.
  @param share The table share object.

  @param field_name Create_field::field_name is overridden with this value
  when instantiating the Field object.
  @param field_length Create_field::length is overridden with this value
  when instantiating the Field object.

  @param ptr      The address of the data bytes.
  @param null_pos The address of the null bytes.
  @param null_bit The position of the column's null bit within the row's null
  bytes.
*/
Field *make_field(const Create_field &create_field, TABLE_SHARE *share,
                  const char *field_name, size_t field_length, uchar *ptr,
                  uchar *null_pos, size_t null_bit);

/**
  Instantiates a Field object with the given record buffer values.
  @param create_field The column meta data.
  @param share The table share object.
  @param ptr The start of the record buffer.
  @param null_pos The address of the null bytes.

  @param null_bit The position of the column's null bit within the row's null
  bytes.
*/
Field *make_field(const Create_field &create_field, TABLE_SHARE *share,
                  uchar *ptr, uchar *null_pos, size_t null_bit);

/**
  Instantiates a Field object without a record buffer.
  @param create_field The column meta data.
  @param share The table share object.
*/
Field *make_field(const Create_field &create_field, TABLE_SHARE *share);

/*
  A class for sending info to the client
*/

class Send_field {
 public:
  const char *db_name;
  const char *table_name, *org_table_name;
  const char *col_name, *org_col_name;
  ulong length;
  uint charsetnr, flags, decimals;
  enum_field_types type;
  /*
    true <=> source item is an Item_field. Needed to workaround lack of
    architecture in legacy Protocol_text implementation. Needed only for
    Protocol_classic and descendants.
  */
  bool field;
  Send_field() {}
};

/**
  Constitutes a mapping from columns of tables in the from clause to
  aggregated columns. Typically, this means that they represent the mapping
  between columns of temporary tables used for aggregation, but not
  always. They are also used for aggregation that can be executed "on the
  fly" without a temporary table.
*/

class Copy_field {
  /**
    Convenience definition of a copy function returned by
    get_copy_func. The parameters are:
    Copy_field*   Instance of this class. Used for accessing 'tmp' and
                  calling invoke_do_copy2().
    const Field*  Field copying from.
    Field*        Field copying to.
    Note that 'from' is 'm_to_field' if invoke_do_copy()
    is called with 'reverse' = true.
  */
  using Copy_func = void(Copy_field *, const Field *, Field *);
  Copy_func *get_copy_func(bool save);

 public:
  String tmp;  // For items

  Copy_field() = default;

  Copy_field(Field *to, Field *from, bool save) : Copy_field() {
    set(to, from, save);
  }

  void set(Field *to, Field *from, bool save);  // Field to field

 private:
  void (*m_do_copy)(Copy_field *, const Field *, Field *);
  void (*m_do_copy2)(Copy_field *, const Field *,
                     Field *);  // Used to handle null values

  Field *m_from_field{nullptr};
  Field *m_to_field{nullptr};

 public:
  void invoke_do_copy(bool reverse = false);
  void invoke_do_copy2(const Field *from_field, Field *to_field);

  Field *from_field() { return m_from_field; }

  Field *to_field() { return m_to_field; }
};

enum_field_types get_blob_type_from_length(size_t length);
size_t calc_pack_length(enum_field_types type, size_t length);

/**
  Calculate the length of the in-memory representation of the column from
  information which can be retrieved from dd::Column or Ha_fk_column_type
  describing it.

  This function calculates the amount of memory necessary to store values
  in the record buffer. It is used in cases when we want to calculate
  this value from the description of column in the form compatible with
  dd::Column without constructing full-blown Field object.

  @note The implementation is based on Create_field::init() and
        Create_field::create_length_to_internal_length().

  @param type               Column DD type.
  @param char_length        Column length as stored in DD.
  @param elements_count     Number of elements in column of ENUM/SET type.
  @param treat_bit_as_char  Indicates whether this BIT column is represented
                            as char column internally.
  @param numeric_scale      Column numeric scale as stored in DD.
  @param is_unsigned        Column unsignedness.
*/

size_t calc_pack_length(dd::enum_column_types type, size_t char_length,
                        size_t elements_count, bool treat_bit_as_char,
                        uint numeric_scale, bool is_unsigned);

uint32 calc_key_length(enum_field_types sql_type, uint32 length,
                       uint32 decimals, bool is_unsigned, uint32 elements);
type_conversion_status set_field_to_null(Field *field);
type_conversion_status set_field_to_null_with_conversions(Field *field,
                                                          bool no_conversions);
type_conversion_status store_internal_with_error_check(Field_new_decimal *field,
                                                       int conversion_err,
                                                       my_decimal *value);

/**
  Generate a Create_field from an Item.

  This function generates a Create_field from an Item by first creating a
  temporary table Field from the Item, and then creating the Create_field from
  this Field (there is currently no way to go directly from Item to
  Create_field). It is used several places:
  - In CREATE TABLE AS SELECT for creating the target table definition.
  - In functional indexes for creating the hidden generated column from the
    indexed expression.

  @param thd       Thread handler
  @param item      The item to generate a Create_field from
  @param tmp_table A table object which is used to generate a temporary table
                   field, as described above. This doesn't need to be an
                   existing table.
  @return          A Create_field generated from the input item, or nullptr
                   in case of errors.
*/
Create_field *generate_create_field(THD *thd, Item *item, TABLE *tmp_table);

inline bool is_blob(enum_field_types sql_type) {
  return (sql_type == MYSQL_TYPE_BLOB || sql_type == MYSQL_TYPE_MEDIUM_BLOB ||
          sql_type == MYSQL_TYPE_TINY_BLOB || sql_type == MYSQL_TYPE_LONG_BLOB);
}

/**
  @returns the expression if the input field is a hidden generated column that
  represents a functional key part. If not, return the field name. In case of
  a functional index; the expression is allocated on the THD's MEM_ROOT.
*/
const char *get_field_name_or_expression(THD *thd, const Field *field);

/**
  Perform per item-type checks to determine if the expression is allowed for
  a generated column, default value expression, a functional index or a check
  constraint. Note that validation of the specific function is done later in
  procedures open_table_from_share and fix_value_generator_fields.

  @param expression           the expression to check for validity
  @param name                 used for error reporting
  @param source               Source of value generator(a generated column, a
                              regular column with generated default value or
                              a check constraint).
  @return  false if ok, true otherwise
*/
bool pre_validate_value_generator_expr(Item *expression, const char *name,
                                       Value_generator_source source);
#endif /* FIELD_INCLUDED */<|MERGE_RESOLUTION|>--- conflicted
+++ resolved
@@ -23,6 +23,7 @@
    along with this program; if not, write to the Free Software
    Foundation, Inc., 51 Franklin St, Fifth Floor, Boston, MA 02110-1301  USA */
 
+#include <assert.h>
 #include <limits.h>
 #include <stddef.h>
 #include <stdio.h>
@@ -31,6 +32,7 @@
 #include <sys/types.h>
 
 #include <algorithm>
+#include <optional>
 
 #include "decimal.h"      // E_DEC_OOM
 #include "field_types.h"  // enum_field_types
@@ -40,8 +42,8 @@
 #include "my_alloc.h"
 #include "my_base.h"  // ha_storage_media
 #include "my_bitmap.h"
-#include "my_compiler.h"
 #include "my_dbug.h"
+#include "my_double2ulonglong.h"
 #include "my_inttypes.h"
 #include "my_sys.h"
 #include "my_time.h"  // MYSQL_TIME_NOTE_TRUNCATED
@@ -49,7 +51,6 @@
 #include "mysql_com.h"
 #include "mysql_time.h"
 #include "mysqld_error.h"  // ER_*
-#include "nullable.h"
 #include "sql/dd/types/column.h"
 #include "sql/field_common_properties.h"
 #include "sql/gis/srid.h"
@@ -108,8 +109,6 @@
 struct TYPELIB;
 struct timeval;
 
-using Mysql::Nullable;
-
 /*
   Inside an in-memory data record, memory pointers to pieces of the
   record (like BLOBs) are stored in their native byte order and in
@@ -256,7 +255,30 @@
 #define my_charset_numeric my_charset_latin1
 #define MY_REPERTOIRE_NUMERIC MY_REPERTOIRE_ASCII
 
-type_conversion_status field_conv(Field *to, const Field *from);
+/**
+  Check if one can copy from “from” to “to” with a simple memcpy(), with
+  pack_length() as the length. This is the case if the types of the two fields
+  are the same and we don't have special copying rules for the type
+  (e.g., blobs, which require allocation, or time functions that require
+  checking for special SQL modes).
+
+  You should never call this with to == from, as such copies are no-ops
+  and memcpy() has undefined behavior with overlapping memory areas.
+ */
+bool fields_are_memcpyable(const Field *to, const Field *from);
+
+/**
+  Copy the value in "from" (assumed to be non-NULL) to "to", doing any
+  required conversions in the process.
+
+  Note that you should only call this if fields_are_memcpyable() is false,
+  since it does an actual conversion on the slow path (and it is not properly
+  tested whether it gives the correct result in all cases if
+  fields_are_memcpyable() is true).
+
+  You should never call this with to == from, as they are no-ops.
+ */
+type_conversion_status field_conv_slow(Field *to, const Field *from);
 
 inline uint get_enum_pack_length(int elements) {
   return elements < 256 ? 1 : 2;
@@ -490,20 +512,6 @@
   /// Bitmap records base columns which a generated column depends on.
   MY_BITMAP base_columns_map;
 
-<<<<<<< HEAD
-  Value_generator()
-      : expr_item(nullptr),
-        item_list(nullptr),
-        field_type(MYSQL_TYPE_LONG),
-        stored_in_db(false),
-        num_non_virtual_base_cols(0),
-        permanent_changes_completed(false) {
-    expr_str.str = nullptr;
-    expr_str.length = 0;
-  }
-  ~Value_generator() {}
-=======
->>>>>>> fbdaa4de
   enum_field_types get_real_type() const { return field_type; }
 
   void set_field_type(enum_field_types fld_type) { field_type = fld_type; }
@@ -1062,8 +1070,7 @@
     Useful only for variable length datatypes where it's overloaded.
     By default assume the length is constant.
   */
-  virtual uint32 data_length(
-      ptrdiff_t row_offset MY_ATTRIBUTE((unused)) = 0) const {
+  virtual uint32 data_length(ptrdiff_t row_offset [[maybe_unused]] = 0) const {
     return pack_length();
   }
 
@@ -1089,7 +1096,7 @@
     This method was expressly written for `SELECT UNIX_TIMESTAMP(field)`
     to avoid conversion from timestamp to MYSQL_TIME and back.
   */
-  virtual bool get_timestamp(struct timeval *tm, int *warnings) const;
+  virtual bool get_timestamp(my_timeval *tm, int *warnings) const;
   /**
     Stores a timestamp value in timeval format in a field.
 
@@ -1121,7 +1128,7 @@
    Since this interface relies on the caller to truncate the value according to
    this Field's scale, it will work with all constructs that we currently allow.
   */
-  virtual void store_timestamp(const timeval *) { assert(false); }
+  virtual void store_timestamp(const my_timeval *) { assert(false); }
 
   virtual void set_default();
 
@@ -1167,12 +1174,12 @@
   }
   int cmp(const uchar *str) const { return cmp(ptr, str); }
   virtual int cmp_max(const uchar *a, const uchar *b,
-                      uint max_len MY_ATTRIBUTE((unused))) const {
+                      uint max_len [[maybe_unused]]) const {
     return cmp(a, b);
   }
   virtual int cmp(const uchar *, const uchar *) const = 0;
   virtual int cmp_binary(const uchar *a, const uchar *b,
-                         uint32 max_length MY_ATTRIBUTE((unused)) = ~0L) const {
+                         uint32 max_length [[maybe_unused]] = ~0L) const {
     return memcmp(a, b, pack_length());
   }
   virtual int cmp_offset(ptrdiff_t row_offset) const {
@@ -1184,8 +1191,7 @@
   virtual int key_cmp(const uchar *a, const uchar *b) const {
     return cmp(a, b);
   }
-  virtual int key_cmp(const uchar *str,
-                      uint length MY_ATTRIBUTE((unused))) const {
+  virtual int key_cmp(const uchar *str, uint length [[maybe_unused]]) const {
     return cmp(ptr, str);
   }
   virtual uint decimals() const { return 0; }
@@ -1406,7 +1412,7 @@
   */
 
   virtual size_t get_key_image(uchar *buff, size_t length,
-                               imagetype type MY_ATTRIBUTE((unused))) const {
+                               imagetype type [[maybe_unused]]) const {
     get_image(buff, length, &my_charset_bin);
     return length;
   }
@@ -1527,8 +1533,8 @@
 
     @retval false The field was written.
   */
-  virtual bool pack_diff(uchar **to MY_ATTRIBUTE((unused)),
-                         ulonglong value_options MY_ATTRIBUTE((unused))) const {
+  virtual bool pack_diff(uchar **to [[maybe_unused]],
+                         ulonglong value_options [[maybe_unused]]) const {
     return true;
   }
 
@@ -1673,8 +1679,8 @@
   }
 
   /* Validate the value stored in a field */
-  virtual type_conversion_status validate_stored_val(
-      THD *thd MY_ATTRIBUTE((unused))) {
+  virtual type_conversion_status validate_stored_val(THD *thd
+                                                     [[maybe_unused]]) {
     return TYPE_OK;
   }
 
@@ -1803,8 +1809,8 @@
 
      @returns 0 no bytes written.
   */
-  virtual int do_save_field_metadata(
-      uchar *metadata_ptr MY_ATTRIBUTE((unused))) const {
+  virtual int do_save_field_metadata(uchar *metadata_ptr
+                                     [[maybe_unused]]) const {
     return 0;
   }
 
@@ -2193,7 +2199,7 @@
   }
 
   const uchar *unpack(uchar *to, const uchar *from,
-                      uint param_data MY_ATTRIBUTE((unused))) final {
+                      uint param_data [[maybe_unused]]) final {
     *to = *from;
     return from + 1;
   }
@@ -2244,7 +2250,7 @@
   }
 
   const uchar *unpack(uchar *to, const uchar *from,
-                      uint param_data MY_ATTRIBUTE((unused))) final {
+                      uint param_data [[maybe_unused]]) final {
     return unpack_int16(to, from);
   }
 
@@ -2334,7 +2340,7 @@
     return pack_int32(to, from, max_length);
   }
   const uchar *unpack(uchar *to, const uchar *from,
-                      uint param_data MY_ATTRIBUTE((unused))) final {
+                      uint param_data [[maybe_unused]]) final {
     return unpack_int32(to, from);
   }
 
@@ -2384,7 +2390,7 @@
     return pack_int64(to, from, max_length);
   }
   const uchar *unpack(uchar *to, const uchar *from,
-                      uint param_data MY_ATTRIBUTE((unused))) final {
+                      uint param_data [[maybe_unused]]) final {
     return unpack_int64(to, from);
   }
 
@@ -2645,8 +2651,7 @@
 
     @note STRICT mode can convert warnings to error.
    */
-  bool set_warnings(const ErrConvString &str, int warnings)
-      MY_ATTRIBUTE((warn_unused_result));
+  [[nodiscard]] bool set_warnings(const ErrConvString &str, int warnings);
 
   /**
     Flags that are passed as "flag" argument to
@@ -2661,8 +2666,7 @@
     @param  thd  THD
     @retval      sql_mode flags mixed with the field type flags.
   */
-  virtual my_time_flags_t date_flags(
-      const THD *thd MY_ATTRIBUTE((unused))) const {
+  virtual my_time_flags_t date_flags(const THD *thd [[maybe_unused]]) const {
     return 0;
   }
 
@@ -2690,11 +2694,10 @@
     truncated fields counter if check_for_truncated_fields == FIELD_CHECK_IGNORE
       for current thread.
   */
-  bool set_datetime_warning(Sql_condition::enum_severity_level level, uint code,
-                            const ErrConvString &val,
-                            enum_mysql_timestamp_type ts_type,
-                            int truncate_increment)
-      MY_ATTRIBUTE((warn_unused_result));
+  [[nodiscard]] bool set_datetime_warning(
+      Sql_condition::enum_severity_level level, uint code,
+      const ErrConvString &val, enum_mysql_timestamp_type ts_type,
+      int truncate_increment);
 
  public:
   /**
@@ -2838,9 +2841,9 @@
     The value must be properly rounded or truncated according
     to the number of fractional second digits.
   */
-  virtual void store_timestamp_internal(const struct timeval *tm) = 0;
+  virtual void store_timestamp_internal(const my_timeval *tm) = 0;
   bool convert_TIME_to_timestamp(const MYSQL_TIME *ltime, const Time_zone &tz,
-                                 struct timeval *tm, int *error);
+                                 my_timeval *tm, int *error);
 
  public:
   /**
@@ -2858,7 +2861,7 @@
       : Field_temporal_with_date(ptr_arg, null_ptr_arg, null_bit_arg,
                                  auto_flags_arg, field_name_arg,
                                  MAX_DATETIME_WIDTH, dec_arg) {}
-  void store_timestamp(const struct timeval *tm) override;
+  void store_timestamp(const my_timeval *tm) override;
 };
 
 /**
@@ -2916,7 +2919,7 @@
                                         int *error) final;
   bool get_date_internal(MYSQL_TIME *ltime) const final;
   bool get_date_internal_at_utc(MYSQL_TIME *ltime) const final;
-  void store_timestamp_internal(const struct timeval *tm) final;
+  void store_timestamp_internal(const my_timeval *tm) final;
 
  public:
   static const int PACK_LENGTH = 4;
@@ -2934,7 +2937,7 @@
   void sql_type(String &str) const final;
   bool zero_pack() const final { return false; }
   /* Get TIMESTAMP field value as seconds since begging of Unix Epoch */
-  bool get_timestamp(struct timeval *tm, int *warnings) const final;
+  bool get_timestamp(my_timeval *tm, int *warnings) const final;
   bool get_date(MYSQL_TIME *ltime, my_time_flags_t fuzzydate) const final;
   Field_timestamp *clone(MEM_ROOT *mem_root) const final {
     assert(type() == MYSQL_TYPE_TIMESTAMP);
@@ -2944,7 +2947,7 @@
     return pack_int32(to, from, max_length);
   }
   const uchar *unpack(uchar *to, const uchar *from,
-                      uint param_data MY_ATTRIBUTE((unused))) final {
+                      uint param_data [[maybe_unused]]) final {
     return unpack_int32(to, from);
   }
   /* Validate the value stored in a field */
@@ -2974,7 +2977,7 @@
   type_conversion_status store_internal(const MYSQL_TIME *ltime,
                                         int *error) final;
   my_time_flags_t date_flags(const THD *thd) const final;
-  void store_timestamp_internal(const struct timeval *tm) override;
+  void store_timestamp_internal(const my_timeval *tm) override;
 
  public:
   /**
@@ -3018,7 +3021,7 @@
   bool get_date(MYSQL_TIME *ltime, my_time_flags_t fuzzydate) const final;
   void sql_type(String &str) const final;
 
-  bool get_timestamp(struct timeval *tm, int *warnings) const final;
+  bool get_timestamp(my_timeval *tm, int *warnings) const final;
   /* Validate the value stored in a field */
   type_conversion_status validate_stored_val(THD *thd) final;
 
@@ -3273,7 +3276,7 @@
                                         int *error) final;
   bool get_date_internal(MYSQL_TIME *ltime) const final;
   my_time_flags_t date_flags(const THD *thd) const final;
-  void store_timestamp_internal(const struct timeval *tm) final;
+  void store_timestamp_internal(const my_timeval *tm) final;
 
  public:
   static const int PACK_LENGTH = 8;
@@ -3318,7 +3321,7 @@
     return pack_int64(to, from, max_length);
   }
   const uchar *unpack(uchar *to, const uchar *from,
-                      uint param_data MY_ATTRIBUTE((unused))) final {
+                      uint param_data [[maybe_unused]]) final {
     return unpack_int64(to, from);
   }
 };
@@ -3332,7 +3335,7 @@
   type_conversion_status store_internal(const MYSQL_TIME *ltime,
                                         int *error) final;
   my_time_flags_t date_flags(const THD *thd) const final;
-  void store_timestamp_internal(const struct timeval *tm) final;
+  void store_timestamp_internal(const my_timeval *tm) final;
 
  public:
   /**
@@ -3866,7 +3869,7 @@
 
 class Field_geom final : public Field_blob {
  private:
-  const Nullable<gis::srid_t> m_srid;
+  const std::optional<gis::srid_t> m_srid;
 
   type_conversion_status store_internal(const char *from, size_t length,
                                         const CHARSET_INFO *cs) final;
@@ -3877,13 +3880,13 @@
   Field_geom(uchar *ptr_arg, uchar *null_ptr_arg, uint null_bit_arg,
              uchar auto_flags_arg, const char *field_name_arg,
              TABLE_SHARE *share, uint blob_pack_length,
-             enum geometry_type geom_type_arg, Nullable<gis::srid_t> srid)
+             enum geometry_type geom_type_arg, std::optional<gis::srid_t> srid)
       : Field_blob(ptr_arg, null_ptr_arg, null_bit_arg, auto_flags_arg,
                    field_name_arg, share, blob_pack_length, &my_charset_bin),
         m_srid(srid),
         geom_type(geom_type_arg) {}
   Field_geom(uint32 len_arg, bool is_nullable_arg, const char *field_name_arg,
-             enum geometry_type geom_type_arg, Nullable<gis::srid_t> srid)
+             enum geometry_type geom_type_arg, std::optional<gis::srid_t> srid)
       : Field_blob(len_arg, is_nullable_arg, field_name_arg, &my_charset_bin,
                    false),
         m_srid(srid),
@@ -3918,7 +3921,7 @@
   }
   uint is_equal(const Create_field *new_field) const final;
 
-  Nullable<gis::srid_t> get_srid() const { return m_srid; }
+  std::optional<gis::srid_t> get_srid() const { return m_srid; }
 };
 
 /// A field that stores a JSON value.
@@ -4248,9 +4251,7 @@
   void sql_type(String &str) const final;
   void make_send_field(Send_field *field) const final;
   void set_field_index(uint16 f_index) final override;
-#ifndef NDEBUG
   Field *get_conv_field();
-#endif
 };
 
 class Field_enum : public Field_str {
@@ -4505,7 +4506,7 @@
                   TYPELIB *interval, const char *field_name, bool is_nullable,
                   bool is_zerofill, bool is_unsigned, uint decimals,
                   bool treat_bit_as_char, uint pack_length_override,
-                  Nullable<gis::srid_t> srid, bool is_array);
+                  std::optional<gis::srid_t> srid, bool is_array);
 
 /**
   Instantiates a Field object with the given name and record buffer values.
@@ -4564,16 +4565,8 @@
     Protocol_classic and descendants.
   */
   bool field;
-  Send_field() {}
+  Send_field() = default;
 };
-
-/**
-  Constitutes a mapping from columns of tables in the from clause to
-  aggregated columns. Typically, this means that they represent the mapping
-  between columns of temporary tables used for aggregation, but not
-  always. They are also used for aggregation that can be executed "on the
-  fly" without a temporary table.
-*/
 
 class Copy_field {
   /**
@@ -4587,18 +4580,16 @@
     is called with 'reverse' = true.
   */
   using Copy_func = void(Copy_field *, const Field *, Field *);
-  Copy_func *get_copy_func(bool save);
+  Copy_func *get_copy_func();
 
  public:
   String tmp;  // For items
 
   Copy_field() = default;
 
-  Copy_field(Field *to, Field *from, bool save) : Copy_field() {
-    set(to, from, save);
-  }
-
-  void set(Field *to, Field *from, bool save);  // Field to field
+  Copy_field(Field *to, Field *from) : Copy_field() { set(to, from); }
+
+  void set(Field *to, Field *from);  // Field to field
 
  private:
   void (*m_do_copy)(Copy_field *, const Field *, Field *);
@@ -4612,9 +4603,9 @@
   void invoke_do_copy(bool reverse = false);
   void invoke_do_copy2(const Field *from_field, Field *to_field);
 
-  Field *from_field() { return m_from_field; }
-
-  Field *to_field() { return m_to_field; }
+  Field *from_field() const { return m_from_field; }
+
+  Field *to_field() const { return m_to_field; }
 };
 
 enum_field_types get_blob_type_from_length(size_t length);
