/* Copyright (c) 2000, 2011, Oracle and/or its affiliates. All rights reserved.

   This program is free software; you can redistribute it and/or modify
   it under the terms of the GNU General Public License as published by
   the Free Software Foundation; version 2 of the License.

   This program is distributed in the hope that it will be useful,
   but WITHOUT ANY WARRANTY; without even the implied warranty of
   MERCHANTABILITY or FITNESS FOR A PARTICULAR PURPOSE.  See the
   GNU General Public License for more details.

   You should have received a copy of the GNU General Public License
   along with this program; if not, write to the Free Software
   Foundation, Inc., 51 Franklin St, Fifth Floor, Boston, MA 02110-1301  USA */

/**
  @addtogroup Replication
  @{

  @file
  
  @brief Binary log event definitions.  This includes generic code
  common to all types of log events, as well as specific code for each
  type of log event.
*/


#ifndef _log_event_h
#define _log_event_h

#include <my_bitmap.h>
#include "rpl_constants.h"

#ifdef MYSQL_CLIENT
#include "sql_const.h"
#include "rpl_utility.h"
#include "hash.h"
#include "rpl_tblmap.h"
#include "rpl_tblmap.cc"
#endif

#ifdef MYSQL_SERVER
#include "rpl_record.h"
#include "rpl_reporting.h"
#include "sql_class.h"                          /* THD */
#endif

/* Forward declarations */
class String;
typedef ulonglong sql_mode_t;
typedef struct st_db_worker_hash_entry db_worker_hash_entry;

#define PREFIX_SQL_LOAD "SQL_LOAD-"

/**
   Either assert or return an error.

   In debug build, the condition will be checked, but in non-debug
   builds, the error code given will be returned instead.

   @param COND   Condition to check
   @param ERRNO  Error number to return in non-debug builds
*/
#ifdef DBUG_OFF
#define ASSERT_OR_RETURN_ERROR(COND, ERRNO) \
  do { if (!(COND)) return ERRNO; } while (0)
#else
#define ASSERT_OR_RETURN_ERROR(COND, ERRNO) \
  DBUG_ASSERT(COND)
#endif

#define LOG_READ_EOF    -1
#define LOG_READ_BOGUS  -2
#define LOG_READ_IO     -3
#define LOG_READ_MEM    -5
#define LOG_READ_TRUNC  -6
#define LOG_READ_TOO_LARGE -7
#define LOG_READ_CHECKSUM_FAILURE -8

#define LOG_EVENT_OFFSET 4

/*
   3 is MySQL 4.x; 4 is MySQL 5.0.0.
   Compared to version 3, version 4 has:
   - a different Start_log_event, which includes info about the binary log
   (sizes of headers); this info is included for better compatibility if the
   master's MySQL version is different from the slave's.
   - all events have a unique ID (the triplet (server_id, timestamp at server
   start, other) to be sure an event is not executed more than once in a
   multimaster setup, example:
                M1
              /   \
             v     v
             M2    M3
             \     /
              v   v
                S
   if a query is run on M1, it will arrive twice on S, so we need that S
   remembers the last unique ID it has processed, to compare and know if the
   event should be skipped or not. Example of ID: we already have the server id
   (4 bytes), plus:
   timestamp_when_the_master_started (4 bytes), a counter (a sequence number
   which increments every time we write an event to the binlog) (3 bytes).
   Q: how do we handle when the counter is overflowed and restarts from 0 ?

   - Query and Load (Create or Execute) events may have a more precise
     timestamp (with microseconds), number of matched/affected/warnings rows
   and fields of session variables: SQL_MODE,
   FOREIGN_KEY_CHECKS, UNIQUE_CHECKS, SQL_AUTO_IS_NULL, the collations and
   charsets, the PASSWORD() version (old/new/...).
*/
#define BINLOG_VERSION    4

/*
 We could have used SERVER_VERSION_LENGTH, but this introduces an
 obscure dependency - if somebody decided to change SERVER_VERSION_LENGTH
 this would break the replication protocol
*/
#define ST_SERVER_VER_LEN 50

/*
  These are flags and structs to handle all the LOAD DATA INFILE options (LINES
  TERMINATED etc).
*/

/*
  These are flags and structs to handle all the LOAD DATA INFILE options (LINES
  TERMINATED etc).
  DUMPFILE_FLAG is probably useless (DUMPFILE is a clause of SELECT, not of LOAD
  DATA).
*/
#define DUMPFILE_FLAG		0x1
#define OPT_ENCLOSED_FLAG	0x2
#define REPLACE_FLAG		0x4
#define IGNORE_FLAG		0x8

#define FIELD_TERM_EMPTY	0x1
#define ENCLOSED_EMPTY		0x2
#define LINE_TERM_EMPTY		0x4
#define LINE_START_EMPTY	0x8
#define ESCAPED_EMPTY		0x10

/*****************************************************************************

  old_sql_ex struct

 ****************************************************************************/
struct old_sql_ex
{
  char field_term;
  char enclosed;
  char line_term;
  char line_start;
  char escaped;
  char opt_flags;
  char empty_flags;
};

#define NUM_LOAD_DELIM_STRS 5

/*****************************************************************************

  sql_ex_info struct

 ****************************************************************************/
struct sql_ex_info
{
  sql_ex_info() {}                            /* Remove gcc warning */
  const char* field_term;
  const char* enclosed;
  const char* line_term;
  const char* line_start;
  const char* escaped;
  int cached_new_format;
  uint8 field_term_len,enclosed_len,line_term_len,line_start_len, escaped_len;
  char opt_flags;
  char empty_flags;

  // store in new format even if old is possible
  void force_new_format() { cached_new_format = 1;}
  int data_size()
  {
    return (new_format() ?
	    field_term_len + enclosed_len + line_term_len +
	    line_start_len + escaped_len + 6 : 7);
  }
  bool write_data(IO_CACHE* file);
  const char* init(const char* buf, const char* buf_end, bool use_new_format);
  bool new_format()
  {
    return ((cached_new_format != -1) ? cached_new_format :
	    (cached_new_format=(field_term_len > 1 ||
				enclosed_len > 1 ||
				line_term_len > 1 || line_start_len > 1 ||
				escaped_len > 1)));
  }
};

/*****************************************************************************

  MySQL Binary Log

  This log consists of events.  Each event has a fixed-length header,
  possibly followed by a variable length data body.

  The data body consists of an optional fixed length segment (post-header)
  and  an optional variable length segment.

  See the #defines below for the format specifics.

  The events which really update data are Query_log_event,
  Execute_load_query_log_event and old Load_log_event and
  Execute_load_log_event events (Execute_load_query is used together with
  Begin_load_query and Append_block events to replicate LOAD DATA INFILE.
  Create_file/Append_block/Execute_load (which includes Load_log_event)
  were used to replicate LOAD DATA before the 5.0.3).

 ****************************************************************************/

#define LOG_EVENT_HEADER_LEN 19U    /* the fixed header length */
#define OLD_HEADER_LEN       13U    /* the fixed header length in 3.23 */
/*
   Fixed header length, where 4.x and 5.0 agree. That is, 5.0 may have a longer
   header (it will for sure when we have the unique event's ID), but at least
   the first 19 bytes are the same in 4.x and 5.0. So when we have the unique
   event's ID, LOG_EVENT_HEADER_LEN will be something like 26, but
   LOG_EVENT_MINIMAL_HEADER_LEN will remain 19.
*/
#define LOG_EVENT_MINIMAL_HEADER_LEN 19U

/* event-specific post-header sizes */
// where 3.23, 4.x and 5.0 agree
#define QUERY_HEADER_MINIMAL_LEN     (4 + 4 + 1 + 2)
// where 5.0 differs: 2 for len of N-bytes vars.
#define QUERY_HEADER_LEN     (QUERY_HEADER_MINIMAL_LEN + 2)
#define STOP_HEADER_LEN      0
#define LOAD_HEADER_LEN      (4 + 4 + 4 + 1 +1 + 4)
#define START_V3_HEADER_LEN     (2 + ST_SERVER_VER_LEN + 4)
#define ROTATE_HEADER_LEN    8 // this is FROZEN (the Rotate post-header is frozen)
#define INTVAR_HEADER_LEN      0
#define CREATE_FILE_HEADER_LEN 4
#define APPEND_BLOCK_HEADER_LEN 4
#define EXEC_LOAD_HEADER_LEN   4
#define DELETE_FILE_HEADER_LEN 4
#define NEW_LOAD_HEADER_LEN    LOAD_HEADER_LEN
#define RAND_HEADER_LEN        0
#define USER_VAR_HEADER_LEN    0
#define FORMAT_DESCRIPTION_HEADER_LEN (START_V3_HEADER_LEN+1+LOG_EVENT_TYPES)
#define XID_HEADER_LEN         0
#define BEGIN_LOAD_QUERY_HEADER_LEN APPEND_BLOCK_HEADER_LEN
#define ROWS_HEADER_LEN        8
#define TABLE_MAP_HEADER_LEN   8
#define EXECUTE_LOAD_QUERY_EXTRA_HEADER_LEN (4 + 4 + 4 + 1)
#define EXECUTE_LOAD_QUERY_HEADER_LEN  (QUERY_HEADER_LEN + EXECUTE_LOAD_QUERY_EXTRA_HEADER_LEN)
#define INCIDENT_HEADER_LEN    2
#define HEARTBEAT_HEADER_LEN   0
#define IGNORABLE_HEADER_LEN   0

/*
   The maximum number of updated databases that a status of
   Query-log-event can carry.  It can redefined within a range
   [1.. OVER_MAX_DBS_IN_EVENT_MTS].
*/
#define MAX_DBS_IN_EVENT_MTS 16

/*
   When the actual number of databases exceeds MAX_DBS_IN_EVENT_MTS
   the value of OVER_MAX_DBS_IN_EVENT_MTS is is put into the
   mts_accessed_dbs status.
*/
#define OVER_MAX_DBS_IN_EVENT_MTS 254

/* 
  Max number of possible extra bytes in a replication event compared to a
  packet (i.e. a query) sent from client to master;
  First, an auxiliary log_event status vars estimation:
*/
#define MAX_SIZE_LOG_EVENT_STATUS (1U + 4          /* type, flags2 */   + \
                                   1U + 8          /* type, sql_mode */ + \
                                   1U + 1 + 255    /* type, length, catalog */ + \
                                   1U + 4          /* type, auto_increment */ + \
                                   1U + 6          /* type, charset */ + \
                                   1U + 1 + 255    /* type, length, time_zone */ + \
                                   1U + 2          /* type, lc_time_names_number */ + \
                                   1U + 2          /* type, charset_database_number */ + \
                                   1U + 8          /* type, table_map_for_update */ + \
                                   1U + 4          /* type, master_data_written */ + \
                                                   /* type, db_1, db_2, ... */  \
                                   1U + (MAX_DBS_IN_EVENT_MTS * (1 + NAME_LEN)) + \
                                   1U + 16 + 1 + 60/* type, user_len, user, host_len, host */)
#define MAX_LOG_EVENT_HEADER   ( /* in order of Query_log_event::write */ \
  LOG_EVENT_HEADER_LEN + /* write_header */ \
  QUERY_HEADER_LEN     + /* write_data */   \
  EXECUTE_LOAD_QUERY_EXTRA_HEADER_LEN + /*write_post_header_for_derived */ \
  MAX_SIZE_LOG_EVENT_STATUS + /* status */ \
  NAME_LEN + 1)

/* 
   Event header offsets; 
   these point to places inside the fixed header.
*/

#define EVENT_TYPE_OFFSET    4
#define SERVER_ID_OFFSET     5
#define EVENT_LEN_OFFSET     9
#define LOG_POS_OFFSET       13
#define FLAGS_OFFSET         17

/* start event post-header (for v3 and v4) */

#define ST_BINLOG_VER_OFFSET  0
#define ST_SERVER_VER_OFFSET  2
#define ST_CREATED_OFFSET     (ST_SERVER_VER_OFFSET + ST_SERVER_VER_LEN)
#define ST_COMMON_HEADER_LEN_OFFSET (ST_CREATED_OFFSET + 4)

/* slave event post-header (this event is never written) */

#define SL_MASTER_PORT_OFFSET   8
#define SL_MASTER_POS_OFFSET    0
#define SL_MASTER_HOST_OFFSET   10

/* query event post-header */

#define Q_THREAD_ID_OFFSET	0
#define Q_EXEC_TIME_OFFSET	4
#define Q_DB_LEN_OFFSET		8
#define Q_ERR_CODE_OFFSET	9
#define Q_STATUS_VARS_LEN_OFFSET 11
#define Q_DATA_OFFSET		QUERY_HEADER_LEN
/* these are codes, not offsets; not more than 256 values (1 byte). */
#define Q_FLAGS2_CODE           0
#define Q_SQL_MODE_CODE         1
/*
  Q_CATALOG_CODE is catalog with end zero stored; it is used only by MySQL
  5.0.x where 0<=x<=3. We have to keep it to be able to replicate these
  old masters.
*/
#define Q_CATALOG_CODE          2
#define Q_AUTO_INCREMENT	3
#define Q_CHARSET_CODE          4
#define Q_TIME_ZONE_CODE        5
/*
  Q_CATALOG_NZ_CODE is catalog withOUT end zero stored; it is used by MySQL
  5.0.x where x>=4. Saves one byte in every Query_log_event in binlog,
  compared to Q_CATALOG_CODE. The reason we didn't simply re-use
  Q_CATALOG_CODE is that then a 5.0.3 slave of this 5.0.x (x>=4) master would
  crash (segfault etc) because it would expect a 0 when there is none.
*/
#define Q_CATALOG_NZ_CODE       6

#define Q_LC_TIME_NAMES_CODE    7

#define Q_CHARSET_DATABASE_CODE 8

#define Q_TABLE_MAP_FOR_UPDATE_CODE 9

#define Q_MASTER_DATA_WRITTEN_CODE 10

#define Q_INVOKER 11

/*
  Q_UPDATED_DB_NAMES status variable collects of the updated databases
  total number and their names to be propagated to the slave in order
  to facilitate the parallel applying of the Query events.
*/
#define Q_UPDATED_DB_NAMES 12

/* Intvar event post-header */

/* Intvar event data */
#define I_TYPE_OFFSET        0
#define I_VAL_OFFSET         1

/* Rand event data */
#define RAND_SEED1_OFFSET 0
#define RAND_SEED2_OFFSET 8

/* User_var event data */
#define UV_VAL_LEN_SIZE        4
#define UV_VAL_IS_NULL         1
#define UV_VAL_TYPE_SIZE       1
#define UV_NAME_LEN_SIZE       4
#define UV_CHARSET_NUMBER_SIZE 4

/* Load event post-header */
#define L_THREAD_ID_OFFSET   0
#define L_EXEC_TIME_OFFSET   4
#define L_SKIP_LINES_OFFSET  8
#define L_TBL_LEN_OFFSET     12
#define L_DB_LEN_OFFSET      13
#define L_NUM_FIELDS_OFFSET  14
#define L_SQL_EX_OFFSET      18
#define L_DATA_OFFSET        LOAD_HEADER_LEN

/* Rotate event post-header */
#define R_POS_OFFSET       0
#define R_IDENT_OFFSET     8

/* CF to DF handle LOAD DATA INFILE */

/* CF = "Create File" */
#define CF_FILE_ID_OFFSET  0
#define CF_DATA_OFFSET     CREATE_FILE_HEADER_LEN

/* AB = "Append Block" */
#define AB_FILE_ID_OFFSET  0
#define AB_DATA_OFFSET     APPEND_BLOCK_HEADER_LEN

/* EL = "Execute Load" */
#define EL_FILE_ID_OFFSET  0

/* DF = "Delete File" */
#define DF_FILE_ID_OFFSET  0

/* TM = "Table Map" */
#define TM_MAPID_OFFSET    0
#define TM_FLAGS_OFFSET    6

/* RW = "RoWs" */
#define RW_MAPID_OFFSET    0
#define RW_FLAGS_OFFSET    6

/* ELQ = "Execute Load Query" */
#define ELQ_FILE_ID_OFFSET QUERY_HEADER_LEN
#define ELQ_FN_POS_START_OFFSET ELQ_FILE_ID_OFFSET + 4
#define ELQ_FN_POS_END_OFFSET ELQ_FILE_ID_OFFSET + 8
#define ELQ_DUP_HANDLING_OFFSET ELQ_FILE_ID_OFFSET + 12

/* 4 bytes which all binlogs should begin with */
#define BINLOG_MAGIC        "\xfe\x62\x69\x6e"

/*
  The 2 flags below were useless :
  - the first one was never set
  - the second one was set in all Rotate events on the master, but not used for
  anything useful.
  So they are now removed and their place may later be reused for other
  flags. Then one must remember that Rotate events in 4.x have
  LOG_EVENT_FORCED_ROTATE_F set, so one should not rely on the value of the
  replacing flag when reading a Rotate event.
  I keep the defines here just to remember what they were.
*/
#ifdef TO_BE_REMOVED
#define LOG_EVENT_TIME_F            0x1
#define LOG_EVENT_FORCED_ROTATE_F   0x2
#endif

/*
   This flag only makes sense for Format_description_log_event. It is set
   when the event is written, and *reset* when a binlog file is
   closed (yes, it's the only case when MySQL modifies already written
   part of binlog).  Thus it is a reliable indicator that binlog was
   closed correctly.  (Stop_log_event is not enough, there's always a
   small chance that mysqld crashes in the middle of insert and end of
   the binlog would look like a Stop_log_event).

   This flag is used to detect a restart after a crash, and to provide
   "unbreakable" binlog. The problem is that on a crash storage engines
   rollback automatically, while binlog does not.  To solve this we use this
   flag and automatically append ROLLBACK to every non-closed binlog (append
   virtually, on reading, file itself is not changed). If this flag is found,
   mysqlbinlog simply prints "ROLLBACK" Replication master does not abort on
   binlog corruption, but takes it as EOF, and replication slave forces a
   rollback in this case.

   Note, that old binlogs does not have this flag set, so we get a
   a backward-compatible behaviour.
*/

#define LOG_EVENT_BINLOG_IN_USE_F       0x1

/**
  @def LOG_EVENT_THREAD_SPECIFIC_F

  If the query depends on the thread (for example: TEMPORARY TABLE).
  Currently this is used by mysqlbinlog to know it must print
  SET @@PSEUDO_THREAD_ID=xx; before the query (it would not hurt to print it
  for every query but this would be slow).
*/
#define LOG_EVENT_THREAD_SPECIFIC_F 0x4

/**
  @def LOG_EVENT_SUPPRESS_USE_F

  Suppress the generation of 'USE' statements before the actual
  statement. This flag should be set for any events that does not need
  the current database set to function correctly. Most notable cases
  are 'CREATE DATABASE' and 'DROP DATABASE'.

  This flags should only be used in exceptional circumstances, since
  it introduce a significant change in behaviour regarding the
  replication logic together with the flags --binlog-do-db and
  --replicated-do-db.
 */
#define LOG_EVENT_SUPPRESS_USE_F    0x8

/*
  Note: this is a place holder for the flag
  LOG_EVENT_UPDATE_TABLE_MAP_VERSION_F (0x10), which is not used any
  more, please do not reused this value for other flags.
 */

/**
   @def LOG_EVENT_ARTIFICIAL_F
   
   Artificial events are created arbitarily and not written to binary
   log

   These events should not update the master log position when slave
   SQL thread executes them.
*/
#define LOG_EVENT_ARTIFICIAL_F 0x20

/**
   @def LOG_EVENT_RELAY_LOG_F
   
   Events with this flag set are created by slave IO thread and written
   to relay log
*/
#define LOG_EVENT_RELAY_LOG_F 0x40

/**
   @def LOG_EVENT_IGNORABLE_F

   For an event, 'e', carrying a type code, that a slave,
   's', does not recognize, 's' will check 'e' for
   LOG_EVENT_IGNORABLE_F, and if the flag is set, then 'e'
   is ignored. Otherwise, 's' acknowledges that it has
   found an unknown event in the relay log.
*/
#define LOG_EVENT_IGNORABLE_F 0x80

/**
   @def LOG_EVENT_NO_FILTER_F

   Events with this flag are not filtered (e.g. on the current
   database) and are always written to the binary log regardless of
   filters.
*/
#define LOG_EVENT_NO_FILTER_F 0x100

/**
   MTS: group of events can be marked to force its execution
   in isolation from any other Workers.
   So it's a marker for Coordinator to memorize and perform necessary
   operations in order to guarantee no interference from other Workers.
   The flag can be set ON only for an event that terminates its group.
   Typically that is done for a transaction that contains 
   a query accessing more than OVER_MAX_DBS_IN_EVENT_MTS databases.
*/
#define LOG_EVENT_MTS_ISOLATE_F 0x200


/**
  @def OPTIONS_WRITTEN_TO_BIN_LOG

  OPTIONS_WRITTEN_TO_BIN_LOG are the bits of thd->options which must
  be written to the binlog. OPTIONS_WRITTEN_TO_BIN_LOG could be
  written into the Format_description_log_event, so that if later we
  don't want to replicate a variable we did replicate, or the
  contrary, it's doable. But it should not be too hard to decide once
  for all of what we replicate and what we don't, among the fixed 32
  bits of thd->options.

  I (Guilhem) have read through every option's usage, and it looks
  like OPTION_AUTO_IS_NULL and OPTION_NO_FOREIGN_KEYS are the only
  ones which alter how the query modifies the table. It's good to
  replicate OPTION_RELAXED_UNIQUE_CHECKS too because otherwise, the
  slave may insert data slower than the master, in InnoDB.
  OPTION_BIG_SELECTS is not needed (the slave thread runs with
  max_join_size=HA_POS_ERROR) and OPTION_BIG_TABLES is not needed
  either, as the manual says (because a too big in-memory temp table
  is automatically written to disk).
*/
#define OPTIONS_WRITTEN_TO_BIN_LOG \
  (OPTION_AUTO_IS_NULL | OPTION_NO_FOREIGN_KEY_CHECKS |  \
   OPTION_RELAXED_UNIQUE_CHECKS | OPTION_NOT_AUTOCOMMIT)

/* Shouldn't be defined before */
#define EXPECTED_OPTIONS \
  ((ULL(1) << 14) | (ULL(1) << 26) | (ULL(1) << 27) | (ULL(1) << 19))

#if OPTIONS_WRITTEN_TO_BIN_LOG != EXPECTED_OPTIONS
#error OPTIONS_WRITTEN_TO_BIN_LOG must NOT change their values!
#endif
#undef EXPECTED_OPTIONS         /* You shouldn't use this one */

enum enum_binlog_checksum_alg {
  BINLOG_CHECKSUM_ALG_OFF= 0,    // Events are without checksum though its generator
                                 // is checksum-capable New Master (NM).
  BINLOG_CHECKSUM_ALG_CRC32= 1,  // CRC32 of zlib algorithm.
  BINLOG_CHECKSUM_ALG_ENUM_END,  // the cut line: valid alg range is [1, 0x7f].
  BINLOG_CHECKSUM_ALG_UNDEF= 255 // special value to tag undetermined yet checksum
                                 // or events from checksum-unaware servers
};

#define CHECKSUM_CRC32_SIGNATURE_LEN 4
/**
   defined statically while there is just one alg implemented
*/
#define BINLOG_CHECKSUM_LEN CHECKSUM_CRC32_SIGNATURE_LEN
#define BINLOG_CHECKSUM_ALG_DESC_LEN 1  /* 1 byte checksum alg descriptor */

/**
  @enum Log_event_type

  Enumeration type for the different types of log events.
*/
enum Log_event_type
{
  /*
    Every time you update this enum (when you add a type), you have to
    fix Format_description_log_event::Format_description_log_event().
  */
  UNKNOWN_EVENT= 0,
  START_EVENT_V3= 1,
  QUERY_EVENT= 2,
  STOP_EVENT= 3,
  ROTATE_EVENT= 4,
  INTVAR_EVENT= 5,
  LOAD_EVENT= 6,
  SLAVE_EVENT= 7,  /* Unused. Slave_log_event code has been removed. (15th Oct. 2010) */
  CREATE_FILE_EVENT= 8,
  APPEND_BLOCK_EVENT= 9,
  EXEC_LOAD_EVENT= 10,
  DELETE_FILE_EVENT= 11,
  /*
    NEW_LOAD_EVENT is like LOAD_EVENT except that it has a longer
    sql_ex, allowing multibyte TERMINATED BY etc; both types share the
    same class (Load_log_event)
  */
  NEW_LOAD_EVENT= 12,
  RAND_EVENT= 13,
  USER_VAR_EVENT= 14,
  FORMAT_DESCRIPTION_EVENT= 15,
  XID_EVENT= 16,
  BEGIN_LOAD_QUERY_EVENT= 17,
  EXECUTE_LOAD_QUERY_EVENT= 18,

  TABLE_MAP_EVENT = 19,

  /*
    These event numbers were used for 5.1.0 to 5.1.15 and are
    therefore obsolete.
   */
  PRE_GA_WRITE_ROWS_EVENT = 20,
  PRE_GA_UPDATE_ROWS_EVENT = 21,
  PRE_GA_DELETE_ROWS_EVENT = 22,

  /*
    These event numbers are used from 5.1.16 and forward
   */
  WRITE_ROWS_EVENT = 23,
  UPDATE_ROWS_EVENT = 24,
  DELETE_ROWS_EVENT = 25,

  /*
    Something out of the ordinary happened on the master
   */
  INCIDENT_EVENT= 26,

  /*
    Heartbeat event to be send by master at its idle time 
    to ensure master's online status to slave 
  */
  HEARTBEAT_LOG_EVENT= 27,

  /*
    In some situations, it is necessary to send over ignorable
    data to the slave: data that a slave can handle in case there
    is code for handling it, but which can be ignored if it is not
    recognized.
  */
  IGNORABLE_LOG_EVENT= 28,
  ROWS_QUERY_LOG_EVENT= 29,

  UGID_LOG_EVENT= 30,
  /*
    Add new events here - right above this comment!
    Existing events (except ENUM_END_EVENT) should never change their numbers
  */

  ENUM_END_EVENT /* end marker */
};

/*
   The number of types we handle in Format_description_log_event (UNKNOWN_EVENT
   is not to be handled, it does not exist in binlogs, it does not have a
   format).
*/
#define LOG_EVENT_TYPES (ENUM_END_EVENT-1)

enum Int_event_type
{
  INVALID_INT_EVENT = 0, LAST_INSERT_ID_EVENT = 1, INSERT_ID_EVENT = 2
};


#ifdef MYSQL_SERVER
class String;
class MYSQL_BIN_LOG;
class THD;
#endif

class Format_description_log_event;
class Relay_log_info;
class Slave_worker;
class Slave_committed_queue;

#ifdef MYSQL_CLIENT
enum enum_base64_output_mode {
  BASE64_OUTPUT_NEVER= 0,
  BASE64_OUTPUT_AUTO= 1,
  BASE64_OUTPUT_UNSPEC= 2,
  BASE64_OUTPUT_DECODE_ROWS= 3,
  /* insert new output modes here */
  BASE64_OUTPUT_MODE_COUNT
};

/*
  A structure for mysqlbinlog to know how to print events

  This structure is passed to the event's print() methods,

  There are two types of settings stored here:
  1. Last db, flags2, sql_mode etc comes from the last printed event.
     They are stored so that only the necessary USE and SET commands
     are printed.
  2. Other information on how to print the events, e.g. short_form,
     hexdump_from.  These are not dependent on the last event.
*/
typedef struct st_print_event_info
{
  /*
    Settings for database, sql_mode etc that comes from the last event
    that was printed.  We cache these so that we don't have to print
    them if they are unchanged.
  */
  // TODO: have the last catalog here ??
  char db[FN_REFLEN+1]; // TODO: make this a LEX_STRING when thd->db is
  bool flags2_inited;
  uint32 flags2;
  bool sql_mode_inited;
  sql_mode_t sql_mode;		/* must be same as THD.variables.sql_mode */
  ulong auto_increment_increment, auto_increment_offset;
  bool charset_inited;
  char charset[6]; // 3 variables, each of them storable in 2 bytes
  char time_zone_str[MAX_TIME_ZONE_NAME_LENGTH];
  uint lc_time_names_number;
  uint charset_database_number;
  uint thread_id;
  bool thread_id_printed;

  st_print_event_info();

  ~st_print_event_info() {
    close_cached_file(&head_cache);
    close_cached_file(&body_cache);
  }
  bool init_ok() /* tells if construction was successful */
    { return my_b_inited(&head_cache) && my_b_inited(&body_cache); }


  /* Settings on how to print the events */
  bool short_form;
  enum_base64_output_mode base64_output_mode;
  /*
    This is set whenever a Format_description_event is printed.
    Later, when an event is printed in base64, this flag is tested: if
    no Format_description_event has been seen, it is unsafe to print
    the base64 event, so an error message is generated.
  */
  bool printed_fd_event;
  my_off_t hexdump_from;
  uint8 common_header_len;
  char delimiter[16];

  uint verbose;
  table_mapping m_table_map;
  table_mapping m_table_map_ignored;

  /*
     These two caches are used by the row-based replication events to
     collect the header information and the main body of the events
     making up a statement.
   */
  IO_CACHE head_cache;
  IO_CACHE body_cache;
  /* Indicate if the body cache has unflushed events */
  bool have_unflushed_events;

#ifdef HAVE_UGID
  Subgroup last_subgroup;
  bool last_subgroup_printed;
  bool skip_ugids;
  Sid_map *sid_map;
#endif
} PRINT_EVENT_INFO;
#endif

/**
  the struct aggregates two paramenters that identify an event
  uniquely in scope of communication of a particular master and slave couple.
  I.e there can not be 2 events from the same staying connected master which
  have the same coordinates.
  @note
  Such identifier is not yet unique generally as the event originating master
  is resetable. Also the crashed master can be replaced with some other.
*/
typedef struct event_coordinates
{
  char * file_name; // binlog file name (directories stripped)
  my_off_t  pos;       // event's position in the binlog file
} LOG_POS_COORD;

/**
  @class Log_event

  This is the abstract base class for binary log events.
  
  @section Log_event_binary_format Binary Format

  Any @c Log_event saved on disk consists of the following three
  components.

  - Common-Header
  - Post-Header
  - Body

  The Common-Header, documented in the table @ref Table_common_header
  "below", always has the same form and length within one version of
  MySQL.  Each event type specifies a format and length of the
  Post-Header.  The length of the Common-Header is the same for all
  events of the same type.  The Body may be of different format and
  length even for different events of the same type.  The binary
  formats of Post-Header and Body are documented separately in each
  subclass.  The binary format of Common-Header is as follows.

  <table>
  <caption>Common-Header</caption>

  <tr>
    <th>Name</th>
    <th>Format</th>
    <th>Description</th>
  </tr>

  <tr>
    <td>timestamp</td>
    <td>4 byte unsigned integer</td>
    <td>The time when the query started, in seconds since 1970.
    </td>
  </tr>

  <tr>
    <td>type</td>
    <td>1 byte enumeration</td>
    <td>See enum #Log_event_type.</td>
  </tr>

  <tr>
    <td>server_id</td>
    <td>4 byte unsigned integer</td>
    <td>Server ID of the server that created the event.</td>
  </tr>

  <tr>
    <td>total_size</td>
    <td>4 byte unsigned integer</td>
    <td>The total size of this event, in bytes.  In other words, this
    is the sum of the sizes of Common-Header, Post-Header, and Body.
    </td>
  </tr>

  <tr>
    <td>master_position</td>
    <td>4 byte unsigned integer</td>
    <td>The position of the next event in the master binary log, in
    bytes from the beginning of the file.  In a binlog that is not a
    relay log, this is just the position of the next event, in bytes
    from the beginning of the file.  In a relay log, this is
    the position of the next event in the master's binlog.
    </td>
  </tr>

  <tr>
    <td>flags</td>
    <td>2 byte bitfield</td>
    <td>See Log_event::flags.</td>
  </tr>
  </table>

  Summing up the numbers above, we see that the total size of the
  common header is 19 bytes.

  @subsection Log_event_format_of_atomic_primitives Format of Atomic Primitives

  - All numbers, whether they are 16-, 24-, 32-, or 64-bit numbers,
  are stored in little endian, i.e., the least significant byte first,
  unless otherwise specified.

  @anchor packed_integer
  - Some events use a special format for efficient representation of
  unsigned integers, called Packed Integer.  A Packed Integer has the
  capacity of storing up to 8-byte integers, while small integers
  still can use 1, 3, or 4 bytes.  The value of the first byte
  determines how to read the number, according to the following table:

  <table>
  <caption>Format of Packed Integer</caption>

  <tr>
    <th>First byte</th>
    <th>Format</th>
  </tr>

  <tr>
    <td>0-250</td>
    <td>The first byte is the number (in the range 0-250), and no more
    bytes are used.</td>
  </tr>

  <tr>
    <td>252</td>
    <td>Two more bytes are used.  The number is in the range
    251-0xffff.</td>
  </tr>

  <tr>
    <td>253</td>
    <td>Three more bytes are used.  The number is in the range
    0xffff-0xffffff.</td>
  </tr>

  <tr>
    <td>254</td>
    <td>Eight more bytes are used.  The number is in the range
    0xffffff-0xffffffffffffffff.</td>
  </tr>

  </table>

  - Strings are stored in various formats.  The format of each string
  is documented separately.
*/
class Log_event
{
public:
  /**
     Enumeration of what kinds of skipping (and non-skipping) that can
     occur when the slave executes an event.

     @see shall_skip
     @see do_shall_skip
   */
  enum enum_skip_reason {
    /**
       Don't skip event.
    */
    EVENT_SKIP_NOT,

    /**
       Skip event by ignoring it.

       This means that the slave skip counter will not be changed.
    */
    EVENT_SKIP_IGNORE,

    /**
       Skip event and decrease skip counter.
    */
    EVENT_SKIP_COUNT
  };

protected:
  enum enum_event_cache_type 
  {
    EVENT_INVALID_CACHE= 0,
    /* 
      If possible the event should use a non-transactional cache before
      being flushed to the binary log. This means that it must be flushed
      right after its correspondent statement is completed.
    */
    EVENT_STMT_CACHE,
    /* 
      The event should use a transactional cache before being flushed to
      the binary log. This means that it must be flushed upon commit or 
      rollback. 
    */
    EVENT_TRANSACTIONAL_CACHE,
    /* 
      The event must be written directly to the binary log without going
      through any cache.
    */
    EVENT_NO_CACHE,
    /*
       If there is a need for different types, introduce them before this.
    */
    EVENT_CACHE_COUNT
  };

  enum enum_event_logging_type
  {
    EVENT_INVALID_LOGGING= 0,
    /*
      The event must be written to a cache and upon commit or rollback
      written to the binary log.
    */
    EVENT_NORMAL_LOGGING,
    /*
      The event must be written to an empty cache and immediatly written
      to the binary log without waiting for any other event.
    */
    EVENT_IMMEDIATE_LOGGING,
    /*
       If there is a need for different types, introduce them before this.
    */
    EVENT_CACHE_LOGGING_COUNT
  };

public:
  /*
    The following type definition is to be used whenever data is placed 
    and manipulated in a common buffer. Use this typedef for buffers
    that contain data containing binary and character data.
  */
  typedef unsigned char Byte;

  /*
    The offset in the log where this event originally appeared (it is
    preserved in relay logs, making SHOW SLAVE STATUS able to print
    coordinates of the event in the master's binlog). Note: when a
    transaction is written by the master to its binlog (wrapped in
    BEGIN/COMMIT) the log_pos of all the queries it contains is the
    one of the BEGIN (this way, when one does SHOW SLAVE STATUS it
    sees the offset of the BEGIN, which is logical as rollback may
    occur), except the COMMIT query which has its real offset.
  */
  my_off_t log_pos;
  /*
     A temp buffer for read_log_event; it is later analysed according to the
     event's type, and its content is distributed in the event-specific fields.
  */
  char *temp_buf;
  /*
    Timestamp on the master(for debugging and replication of
    NOW()/TIMESTAMP).  It is important for queries and LOAD DATA
    INFILE. This is set at the event's creation time, except for Query
    and Load (et al.) events where this is set at the query's
    execution time, which guarantees good replication (otherwise, we
    could have a query and its event with different timestamps).
  */
  time_t when;
  /* The number of seconds the query took to run on the master. */
  ulong exec_time;
  /* Number of bytes written by write() function */
  ulong data_written;

  /*
    The master's server id (is preserved in the relay log; used to
    prevent from infinite loops in circular replication).
  */
  uint32 server_id;

  /**
    Some 16 flags. See the definitions above for LOG_EVENT_TIME_F,
    LOG_EVENT_FORCED_ROTATE_F, LOG_EVENT_THREAD_SPECIFIC_F, and
    LOG_EVENT_SUPPRESS_USE_F for notes.
  */
  uint16 flags;
  
  /**
    A storage to cache the global system variable's value.
    Handling of a separate event will be governed its member.
  */
  ulong slave_exec_mode;

  /**
    Defines the type of the cache, if any, where the event will be
    stored before being flushed to disk.
  */
  enum_event_cache_type event_cache_type;

  /**
    Defines when information, i.e. event or cache, will be flushed
    to disk.
  */
  enum_event_logging_type event_logging_type;

  /**
    Placeholder for event checksum while writing to binlog.
  */
  ha_checksum crc;

  /**
    Index in @c rli->gaq array to indicate a group that this event is
    purging. The index is set by Coordinator to a group terminator
    event is checked by Worker at the event execution. The indexed
    data represent the Worker progress status.
  */
  ulong mts_group_idx;

  /**
    MTS: associating the event with either an assigned Worker or Coordinator.
  */
  Relay_log_info *worker;

  /** 
    A copy of the main rli value stored into event to pass to MTS worker rli
  */
  ulonglong future_event_relay_log_pos;

#ifdef MYSQL_SERVER
  THD* thd;
  /**
     Partition info associate with event to deliver to MTS event applier 
  */
  db_worker_hash_entry *mts_assigned_partitions[MAX_DBS_IN_EVENT_MTS];

  Log_event(enum_event_cache_type cache_type_arg= EVENT_INVALID_CACHE,
            enum_event_logging_type logging_type_arg= EVENT_INVALID_LOGGING);
  Log_event(THD* thd_arg, uint16 flags_arg,
            enum_event_cache_type cache_type_arg,
            enum_event_logging_type logging_type_arg);
  /*
    read_log_event() functions read an event from a binlog or relay
    log; used by SHOW BINLOG EVENTS, the binlog_dump thread on the
    master (reads master's binlog), the slave IO thread (reads the
    event sent by binlog_dump), the slave SQL thread (reads the event
    from the relay log).  If mutex is 0, the read will proceed without
    mutex.  We need the description_event to be able to parse the
    event (to know the post-header's size); in fact in read_log_event
    we detect the event's type, then call the specific event's
    constructor and pass description_event as an argument.
  */
  static Log_event* read_log_event(IO_CACHE* file,
                                   mysql_mutex_t* log_lock,
                                   const Format_description_log_event
                                   *description_event,
                                   my_bool crc_check);
  static int read_log_event(IO_CACHE* file, String* packet,
                            mysql_mutex_t* log_lock, uint8 checksum_alg_arg);
  /*
    init_show_field_list() prepares the column names and types for the
    output of SHOW BINLOG EVENTS; it is used only by SHOW BINLOG
    EVENTS.
  */
  static void init_show_field_list(List<Item>* field_list);
#ifdef HAVE_REPLICATION
  int net_send(Protocol *protocol, const char* log_name, my_off_t pos);

  /*
    pack_info() is used by SHOW BINLOG EVENTS; as print() it prepares and sends
    a string to display to the user, so it resembles print().
  */

  virtual void pack_info(Protocol *protocol);

#endif /* HAVE_REPLICATION */
  virtual const char* get_db()
  {
    return thd ? thd->db : 0;
  }
#else // ifdef MYSQL_SERVER
  Log_event(enum_event_cache_type cache_type_arg= EVENT_INVALID_CACHE,
            enum_event_logging_type logging_type_arg= EVENT_INVALID_LOGGING)
  : temp_buf(0), event_cache_type(cache_type_arg),
    event_logging_type(logging_type_arg)
<<<<<<< HEAD
#ifdef HAVE_UGID
    , subgroup(NULL)
#endif
=======
>>>>>>> 47e5fa81
  { }
    /* avoid having to link mysqlbinlog against libpthread */
  static Log_event* read_log_event(IO_CACHE* file,
                                   const Format_description_log_event
                                   *description_event, my_bool crc_check);
  /* print*() functions are used by mysqlbinlog */
  virtual void print(FILE* file, PRINT_EVENT_INFO* print_event_info) = 0;
protected:
  void print_timestamp(IO_CACHE* file, time_t *ts = 0);
  void print_header(IO_CACHE* file, PRINT_EVENT_INFO* print_event_info,
                    bool is_more);
  void print_base64(IO_CACHE* file, PRINT_EVENT_INFO* print_event_info,
                    bool is_more);
<<<<<<< HEAD
#ifdef HAVE_UGID
private:
  /// Print 'SET UGID_*' statements.
  void print_subgroup_info(IO_CACHE *out, PRINT_EVENT_INFO *print_event_info);
public:
  /**
    The end of the event in *this* binary log.  This is not written to
    the binary log and it is not subject to any transformations in
    relay logs etc.  It is only used by mysqlbinlog.
  */
  rpl_binlog_pos event_end_position;
  /**
    Group information for the subgroup that this event is part of.
  */
  Subgroup *subgroup;
#else
public:
#endif // ifdef HAVE_UGID
=======
public:
>>>>>>> 47e5fa81
#endif // ifdef MYSQL_SERVER ... else
  /* 
     The value is set by caller of FD constructor and
     Log_event::write_header() for the rest.
     In the FD case it's propagated into the last byte 
     of post_header_len[] at FD::write().
     On the slave side the value is assigned from post_header_len[last] 
     of the last seen FD event.
  */
  uint8 checksum_alg;

  static void *operator new(size_t size)
  {
    return (void*) my_malloc((uint)size, MYF(MY_WME|MY_FAE));
  }

  static void operator delete(void *ptr, size_t)
  {
    my_free(ptr);
  }

  /* Placement version of the above operators */
  static void *operator new(size_t, void* ptr) { return ptr; }
  static void operator delete(void*, void*) { }
  bool wrapper_my_b_safe_write(IO_CACHE* file, const uchar* buf, ulong data_length);

#ifdef MYSQL_SERVER
  bool write_header(IO_CACHE* file, ulong data_length);
  bool write_footer(IO_CACHE* file);
  my_bool need_checksum();

  virtual bool write(IO_CACHE* file)
  {
    return(write_header(file, get_data_size()) ||
	   write_data_header(file) ||
	   write_data_body(file) ||
	   write_footer(file));
  }
  virtual bool write_data_header(IO_CACHE* file)
  { return 0; }
  virtual bool write_data_body(IO_CACHE* file __attribute__((unused)))
  { return 0; }
  inline time_t get_time()
  {
    THD *tmp_thd;
    if (when)
      return when;
    if (thd)
      return thd->start_time;
    if ((tmp_thd= current_thd))
      return tmp_thd->start_time;
    return my_time(0);
  }
#endif
  virtual Log_event_type get_type_code() = 0;
  virtual bool is_valid() const = 0;
  void set_artificial_event() { flags |= LOG_EVENT_ARTIFICIAL_F; }
  void set_relay_log_event() { flags |= LOG_EVENT_RELAY_LOG_F; }
  bool is_artificial_event() const { return flags & LOG_EVENT_ARTIFICIAL_F; }
  bool is_relay_log_event() const { return flags & LOG_EVENT_RELAY_LOG_F; }
  bool is_ignorable_event() const { return flags & LOG_EVENT_IGNORABLE_F; }
  bool is_no_filter_event() const { return flags & LOG_EVENT_NO_FILTER_F; }
  inline bool is_using_trans_cache() const
  {
    return (event_cache_type == EVENT_TRANSACTIONAL_CACHE);
  }
  inline bool is_using_stmt_cache() const
  {
    return(event_cache_type == EVENT_STMT_CACHE);
  }
  inline bool is_using_immediate_logging() const
  {
    return(event_logging_type == EVENT_IMMEDIATE_LOGGING);
  }
  Log_event(const char* buf, const Format_description_log_event
            *description_event);
  virtual ~Log_event() { free_temp_buf();}
  void register_temp_buf(char* buf) { temp_buf = buf; }
  void free_temp_buf()
  {
    if (temp_buf)
    {
      my_free(temp_buf);
      temp_buf = 0;
    }
  }
  /*
    Get event length for simple events. For complicated events the length
    is calculated during write()
  */
  virtual int get_data_size() { return 0;}
  static Log_event* read_log_event(const char* buf, uint event_len,
				   const char **error,
                                   const Format_description_log_event
                                   *description_event, my_bool crc_check);
  /**
    Returns the human readable name of the given event type.
  */
  static const char* get_type_str(Log_event_type type);
  /**
    Returns the human readable name of this event's type.
  */
  const char* get_type_str();

  /* Return start of query time or current time */

#if defined(MYSQL_SERVER) && defined(HAVE_REPLICATION)

private:

  /*
    possible decisions by get_mts_execution_mode().
    The execution mode can be PARALLEL or not (thereby sequential
    unless impossible at all). When it's sequential it further  breaks into
    ASYNChronous and SYNChronous.
  */
  enum enum_mts_event_exec_mode
  {
    /*
      Event is run by a Worker.
    */
    EVENT_EXEC_PARALLEL,
    /*
      Event is run by Coordinator.
    */
    EVENT_EXEC_ASYNC,
    /*
      Event is run by Coordinator and requires synchronization with Workers.
    */
    EVENT_EXEC_SYNC,
    /*
      Event can't be executed neither by Workers nor Coordinator.
    */
    EVENT_EXEC_CAN_NOT
  };

  /**
     Is called from get_mts_execution_mode() to

     @return TRUE  if the event needs applying with synchronization
                   agaist Workers, otherwise
             FALSE

     @note There are incompatile combinations such as referred further events
           are wrapped with BEGIN/COMMIT. Such cases should be identified
           by the caller and treats correspondingly.

           todo: to mts-support Old master Load-data related events
  */
  bool is_mts_sequential_exec()
  {
    return
      get_type_code() == START_EVENT_V3          ||
      get_type_code() == STOP_EVENT              ||
      get_type_code() == ROTATE_EVENT            ||
      get_type_code() == LOAD_EVENT              ||
      get_type_code() == SLAVE_EVENT             ||
      get_type_code() == CREATE_FILE_EVENT       ||
      get_type_code() == DELETE_FILE_EVENT       ||
      get_type_code() == NEW_LOAD_EVENT          ||
      get_type_code() == EXEC_LOAD_EVENT         ||
      get_type_code() == FORMAT_DESCRIPTION_EVENT||

      get_type_code() == INCIDENT_EVENT;
  }

  /**
     MTS Coordinator finds out a way how to execute the current event.

     Besides the parallelizable case, some events have to be applied by
     Coordinator concurrently with Workers and some to require synchronization
     with Workers (@c see wait_for_workers_to_finish) before to apply them.

     @retval EVENT_EXEC_PARALLEL  if event is executed by a Worker
     @retval EVENT_EXEC_ASYNC     if event is executed by Coordinator
     @retval EVENT_EXEC_SYNC      if event is executed by Coordinator
                                  with synchronization against the Workers
  */
  enum enum_mts_event_exec_mode get_mts_execution_mode(ulong slave_server_id,
                                                   bool mts_in_group)
  {
    if ((get_type_code() == FORMAT_DESCRIPTION_EVENT &&
         ((server_id == (uint32) ::server_id) || (log_pos == 0))) ||
        (get_type_code() == ROTATE_EVENT &&
         ((server_id == (uint32) ::server_id) ||
          (log_pos == 0    /* very first fake Rotate (R_f) */
           && mts_in_group /* ignored event turned into R_f at slave stop */))))
      return EVENT_EXEC_ASYNC;
    else if (is_mts_sequential_exec())
      return EVENT_EXEC_SYNC;
    else
      return EVENT_EXEC_PARALLEL;
  }

  /**
     @return index  in \in [0, M] range to indicate
             to be assigned worker;
             M is the max index of the worker pool.
  */
  Slave_worker *get_slave_worker(Relay_log_info *rli);

  /*
    The method returns a list of updated by the event databases.
    Other than in the case of Query-log-event the list is just one item.
  */
  virtual List<char>* get_mts_dbs(MEM_ROOT *mem_root)
  {
    List<char> *res= new List<char>;
    res->push_back(strdup_root(mem_root, get_db()));
    return res;
  }

  /*
    Group of events can be marked to force its execution
    in isolation from any other Workers.
    Typically that is done for a transaction that contains 
    a query accessing more than OVER_MAX_DBS_IN_EVENT_MTS databases.
    Factually that's a sequential mode where a Worker remains to
    be the applier.
  */
  virtual void set_mts_isolate_group()
  { 
    DBUG_ASSERT(ends_group() ||
                get_type_code() == QUERY_EVENT ||
                get_type_code() == EXEC_LOAD_EVENT ||
                get_type_code() == EXECUTE_LOAD_QUERY_EVENT);
    flags |= LOG_EVENT_MTS_ISOLATE_F;
  }


public:

  /**
     @return TRUE  if events carries partitioning data (database names).
  */
  bool contains_partition_info();

  /*
    @return  the number of updated by the event databases.

    @note In other than Query-log-event case that's one.
  */
  virtual uint8 mts_number_dbs() { return 1; }

  /**
    @return TRUE  if the terminal event of a group is marked to
                  execute in isolation from other Workers,
            FASE  otherwise
  */
  bool is_mts_group_isolated() { return flags & LOG_EVENT_MTS_ISOLATE_F; }

  /**
     Events of a certain type can start or end a group of events treated
     transactionally wrt binlog.

     Public access is required by implementation of recovery + skip.

     @return TRUE  if the event starts a group (transaction)
             FASE  otherwise
  */
  virtual bool starts_group() { return FALSE; }

  /**
     @return TRUE  if the event ends a group (transaction)
             FASE  otherwise
  */
  virtual bool ends_group()   { return FALSE; }

  /**
     Apply the event to the database.

     This function represents the public interface for applying an
     event.

     @see do_apply_event
   */
  int apply_event(Relay_log_info *rli);

  /**
     Update the relay log position.

     This function represents the public interface for "stepping over"
     the event and will update the relay log information.

     @see do_update_pos
   */
  int update_pos(Relay_log_info *rli)
  {
    return do_update_pos(rli);
  }

  /**
     Decide if the event shall be skipped, and the reason for skipping
     it.

     @see do_shall_skip
   */
  enum_skip_reason shall_skip(Relay_log_info *rli)
  {
    return do_shall_skip(rli);
  }

  /**
    Primitive to apply an event to the database.

    This is where the change to the database is made.

    @note The primitive is protected instead of private, since there
    is a hierarchy of actions to be performed in some cases.

    @see Format_description_log_event::do_apply_event()

    @param rli Pointer to relay log info structure

    @retval 0     Event applied successfully
    @retval errno Error code if event application failed
  */
  virtual int do_apply_event(Relay_log_info const *rli)
  {
    return 0;                /* Default implementation does nothing */
  }

  virtual int do_apply_event_worker(Slave_worker *w);

protected:

  /**
     Helper function to ignore an event w.r.t. the slave skip counter.

     This function can be used inside do_shall_skip() for functions
     that cannot end a group. If the slave skip counter is 1 when
     seeing such an event, the event shall be ignored, the counter
     left intact, and processing continue with the next event.

     A typical usage is:
     @code
     enum_skip_reason do_shall_skip(Relay_log_info *rli) {
       return continue_group(rli);
     }
     @endcode

     @return Skip reason
   */
  enum_skip_reason continue_group(Relay_log_info *rli);

  /**
     Advance relay log coordinates.

     This function is called to advance the relay log coordinates to
     just after the event.  It is essential that both the relay log
     coordinate and the group log position is updated correctly, since
     this function is used also for skipping events.

     Normally, each implementation of do_update_pos() shall:

     - Update the event position to refer to the position just after
       the event.

     - Update the group log position to refer to the position just
       after the event <em>if the event is last in a group</em>

     @param rli Pointer to relay log info structure

     @retval 0     Coordinates changed successfully
     @retval errno Error code if advancing failed (usually just
                   1). Observe that handler errors are returned by the
                   do_apply_event() function, and not by this one.
   */
  virtual int do_update_pos(Relay_log_info *rli);


  /**
     Decide if this event shall be skipped or not and the reason for
     skipping it.

     The default implementation decide that the event shall be skipped
     if either:

     - the server id of the event is the same as the server id of the
       server and <code>rli->replicate_same_server_id</code> is true,
       or

     - if <code>rli->slave_skip_counter</code> is greater than zero.

     @see do_apply_event
     @see do_update_pos

     @retval Log_event::EVENT_SKIP_NOT
     The event shall not be skipped and should be applied.

     @retval Log_event::EVENT_SKIP_IGNORE
     The event shall be skipped by just ignoring it, i.e., the slave
     skip counter shall not be changed. This happends if, for example,
     the originating server id of the event is the same as the server
     id of the slave.

     @retval Log_event::EVENT_SKIP_COUNT
     The event shall be skipped because the slave skip counter was
     non-zero. The caller shall decrease the counter by one.
   */
  virtual enum_skip_reason do_shall_skip(Relay_log_info *rli);
#endif
};


/*
   One class for each type of event.
   Two constructors for each class:
   - one to create the event for logging (when the server acts as a master),
   called after an update to the database is done,
   which accepts parameters like the query, the database, the options for LOAD
   DATA INFILE...
   - one to create the event from a packet (when the server acts as a slave),
   called before reproducing the update, which accepts parameters (like a
   buffer). Used to read from the master, from the relay log, and in
   mysqlbinlog. This constructor must be format-tolerant.
*/

/**
  @class Query_log_event
   
  A @c Query_log_event is created for each query that modifies the
  database, unless the query is logged row-based.

  @section Query_log_event_binary_format Binary format

  See @ref Log_event_binary_format "Binary format for log events" for
  a general discussion and introduction to the binary format of binlog
  events.

  The Post-Header has five components:

  <table>
  <caption>Post-Header for Query_log_event</caption>

  <tr>
    <th>Name</th>
    <th>Format</th>
    <th>Description</th>
  </tr>

  <tr>
    <td>slave_proxy_id</td>
    <td>4 byte unsigned integer</td>
    <td>An integer identifying the client thread that issued the
    query.  The id is unique per server.  (Note, however, that two
    threads on different servers may have the same slave_proxy_id.)
    This is used when a client thread creates a temporary table local
    to the client.  The slave_proxy_id is used to distinguish
    temporary tables that belong to different clients.
    </td>
  </tr>

  <tr>
    <td>exec_time</td>
    <td>4 byte unsigned integer</td>
    <td>The time from when the query started to when it was logged in
    the binlog, in seconds.</td>
  </tr>

  <tr>
    <td>db_len</td>
    <td>1 byte integer</td>
    <td>The length of the name of the currently selected database.</td>
  </tr>

  <tr>
    <td>error_code</td>
    <td>2 byte unsigned integer</td>
    <td>Error code generated by the master.  If the master fails, the
    slave will fail with the same error code, except for the error
    codes ER_DB_CREATE_EXISTS == 1007 and ER_DB_DROP_EXISTS == 1008.
    </td>
  </tr>

  <tr>
    <td>status_vars_len</td>
    <td>2 byte unsigned integer</td>
    <td>The length of the status_vars block of the Body, in bytes. See
    @ref query_log_event_status_vars "below".
    </td>
  </tr>
  </table>

  The Body has the following components:

  <table>
  <caption>Body for Query_log_event</caption>

  <tr>
    <th>Name</th>
    <th>Format</th>
    <th>Description</th>
  </tr>

  <tr>
    <td>@anchor query_log_event_status_vars status_vars</td>
    <td>status_vars_len bytes</td>
    <td>Zero or more status variables.  Each status variable consists
    of one byte identifying the variable stored, followed by the value
    of the variable.  The possible variables are listed separately in
    the table @ref Table_query_log_event_status_vars "below".  MySQL
    always writes events in the order defined below; however, it is
    capable of reading them in any order.  </td>
  </tr>

  <tr>
    <td>db</td>
    <td>db_len+1</td>
    <td>The currently selected database, as a null-terminated string.

    (The trailing zero is redundant since the length is already known;
    it is db_len from Post-Header.)
    </td>
  </tr>

  <tr>
    <td>query</td>
    <td>variable length string without trailing zero, extending to the
    end of the event (determined by the length field of the
    Common-Header)
    </td>
    <td>The SQL query.</td>
  </tr>
  </table>

  The following table lists the status variables that may appear in
  the status_vars field.

  @anchor Table_query_log_event_status_vars
  <table>
  <caption>Status variables for Query_log_event</caption>

  <tr>
    <th>Status variable</th>
    <th>1 byte identifier</th>
    <th>Format</th>
    <th>Description</th>
  </tr>

  <tr>
    <td>flags2</td>
    <td>Q_FLAGS2_CODE == 0</td>
    <td>4 byte bitfield</td>
    <td>The flags in @c thd->options, binary AND-ed with @c
    OPTIONS_WRITTEN_TO_BIN_LOG.  The @c thd->options bitfield contains
    options for "SELECT".  @c OPTIONS_WRITTEN identifies those options
    that need to be written to the binlog (not all do).  Specifically,
    @c OPTIONS_WRITTEN_TO_BIN_LOG equals (@c OPTION_AUTO_IS_NULL | @c
    OPTION_NO_FOREIGN_KEY_CHECKS | @c OPTION_RELAXED_UNIQUE_CHECKS |
    @c OPTION_NOT_AUTOCOMMIT), or 0x0c084000 in hex.

    These flags correspond to the SQL variables SQL_AUTO_IS_NULL,
    FOREIGN_KEY_CHECKS, UNIQUE_CHECKS, and AUTOCOMMIT, documented in
    the "SET Syntax" section of the MySQL Manual.

    This field is always written to the binlog in version >= 5.0, and
    never written in version < 5.0.
    </td>
  </tr>

  <tr>
    <td>sql_mode</td>
    <td>Q_SQL_MODE_CODE == 1</td>
    <td>8 byte bitfield</td>
    <td>The @c sql_mode variable.  See the section "SQL Modes" in the
    MySQL manual, and see sql_priv.h for a list of the possible
    flags. Currently (2007-10-04), the following flags are available:
    <pre>
    MODE_REAL_AS_FLOAT==0x1
    MODE_PIPES_AS_CONCAT==0x2
    MODE_ANSI_QUOTES==0x4
    MODE_IGNORE_SPACE==0x8
    MODE_NOT_USED==0x10
    MODE_ONLY_FULL_GROUP_BY==0x20
    MODE_NO_UNSIGNED_SUBTRACTION==0x40
    MODE_NO_DIR_IN_CREATE==0x80
    MODE_POSTGRESQL==0x100
    MODE_ORACLE==0x200
    MODE_MSSQL==0x400
    MODE_DB2==0x800
    MODE_MAXDB==0x1000
    MODE_NO_KEY_OPTIONS==0x2000
    MODE_NO_TABLE_OPTIONS==0x4000
    MODE_NO_FIELD_OPTIONS==0x8000
    MODE_MYSQL323==0x10000
    MODE_MYSQL323==0x20000
    MODE_MYSQL40==0x40000
    MODE_ANSI==0x80000
    MODE_NO_AUTO_VALUE_ON_ZERO==0x100000
    MODE_NO_BACKSLASH_ESCAPES==0x200000
    MODE_STRICT_TRANS_TABLES==0x400000
    MODE_STRICT_ALL_TABLES==0x800000
    MODE_NO_ZERO_IN_DATE==0x1000000
    MODE_NO_ZERO_DATE==0x2000000
    MODE_INVALID_DATES==0x4000000
    MODE_ERROR_FOR_DIVISION_BY_ZERO==0x8000000
    MODE_TRADITIONAL==0x10000000
    MODE_NO_AUTO_CREATE_USER==0x20000000
    MODE_HIGH_NOT_PRECEDENCE==0x40000000
    MODE_PAD_CHAR_TO_FULL_LENGTH==0x80000000
    </pre>
    All these flags are replicated from the server.  However, all
    flags except @c MODE_NO_DIR_IN_CREATE are honored by the slave;
    the slave always preserves its old value of @c
    MODE_NO_DIR_IN_CREATE.  For a rationale, see comment in
    @c Query_log_event::do_apply_event in @c log_event.cc.

    This field is always written to the binlog.
    </td>
  </tr>

  <tr>
    <td>catalog</td>
    <td>Q_CATALOG_NZ_CODE == 6</td>
    <td>Variable-length string: the length in bytes (1 byte) followed
    by the characters (at most 255 bytes)
    </td>
    <td>Stores the client's current catalog.  Every database belongs
    to a catalog, the same way that every table belongs to a
    database.  Currently, there is only one catalog, "std".

    This field is written if the length of the catalog is > 0;
    otherwise it is not written.
    </td>
  </tr>

  <tr>
    <td>auto_increment</td>
    <td>Q_AUTO_INCREMENT == 3</td>
    <td>two 2 byte unsigned integers, totally 2+2=4 bytes</td>

    <td>The two variables auto_increment_increment and
    auto_increment_offset, in that order.  For more information, see
    "System variables" in the MySQL manual.

    This field is written if auto_increment > 1.  Otherwise, it is not
    written.
    </td>
  </tr>

  <tr>
    <td>charset</td>
    <td>Q_CHARSET_CODE == 4</td>
    <td>three 2 byte unsigned integers, totally 2+2+2=6 bytes</td>
    <td>The three variables character_set_client,
    collation_connection, and collation_server, in that order.
    character_set_client is a code identifying the character set and
    collation used by the client to encode the query.
    collation_connection identifies the character set and collation
    that the master converts the query to when it receives it; this is
    useful when comparing literal strings.  collation_server is the
    default character set and collation used when a new database is
    created.

    See also "Connection Character Sets and Collations" in the MySQL
    5.1 manual.

    All three variables are codes identifying a (character set,
    collation) pair.  To see which codes map to which pairs, run the
    query "SELECT id, character_set_name, collation_name FROM
    COLLATIONS".

    Cf. Q_CHARSET_DATABASE_CODE below.

    This field is always written.
    </td>
  </tr>

  <tr>
    <td>time_zone</td>
    <td>Q_TIME_ZONE_CODE == 5</td>
    <td>Variable-length string: the length in bytes (1 byte) followed
    by the characters (at most 255 bytes).
    <td>The time_zone of the master.

    See also "System Variables" and "MySQL Server Time Zone Support"
    in the MySQL manual.

    This field is written if the length of the time zone string is >
    0; otherwise, it is not written.
    </td>
  </tr>

  <tr>
    <td>lc_time_names_number</td>
    <td>Q_LC_TIME_NAMES_CODE == 7</td>
    <td>2 byte integer</td>
    <td>A code identifying a table of month and day names.  The
    mapping from codes to languages is defined in @c sql_locale.cc.

    This field is written if it is not 0, i.e., if the locale is not
    en_US.
    </td>
  </tr>

  <tr>
    <td>charset_database_number</td>
    <td>Q_CHARSET_DATABASE_CODE == 8</td>
    <td>2 byte integer</td>

    <td>The value of the collation_database system variable (in the
    source code stored in @c thd->variables.collation_database), which
    holds the code for a (character set, collation) pair as described
    above (see Q_CHARSET_CODE).

    collation_database was used in old versions (???WHEN).  Its value
    was loaded when issuing a "use db" query and could be changed by
    issuing a "SET collation_database=xxx" query.  It used to affect
    the "LOAD DATA INFILE" and "CREATE TABLE" commands.

    In newer versions, "CREATE TABLE" has been changed to take the
    character set from the database of the created table, rather than
    the character set of the current database.  This makes a
    difference when creating a table in another database than the
    current one.  "LOAD DATA INFILE" has not yet changed to do this,
    but there are plans to eventually do it, and to make
    collation_database read-only.

    This field is written if it is not 0.
    </td>
  </tr>
  <tr>
    <td>table_map_for_update</td>
    <td>Q_TABLE_MAP_FOR_UPDATE_CODE == 9</td>
    <td>8 byte integer</td>

    <td>The value of the table map that is to be updated by the
    multi-table update query statement. Every bit of this variable
    represents a table, and is set to 1 if the corresponding table is
    to be updated by this statement.

    The value of this variable is set when executing a multi-table update
    statement and used by slave to apply filter rules without opening
    all the tables on slave. This is required because some tables may
    not exist on slave because of the filter rules.
    </td>
  </tr>
  </table>

  @subsection Query_log_event_notes_on_previous_versions Notes on Previous Versions

  * Status vars were introduced in version 5.0.  To read earlier
  versions correctly, check the length of the Post-Header.

  * The status variable Q_CATALOG_CODE == 2 existed in MySQL 5.0.x,
  where 0<=x<=3.  It was identical to Q_CATALOG_CODE, except that the
  string had a trailing '\0'.  The '\0' was removed in 5.0.4 since it
  was redundant (the string length is stored before the string).  The
  Q_CATALOG_CODE will never be written by a new master, but can still
  be understood by a new slave.

  * See Q_CHARSET_DATABASE_CODE in the table above.

  * When adding new status vars, please don't forget to update the
  MAX_SIZE_LOG_EVENT_STATUS, and update function code_name

*/
class Query_log_event: public Log_event
{
  LEX_STRING user;
  LEX_STRING host;
protected:
  Log_event::Byte* data_buf;
public:
  const char* query;
  const char* catalog;
  const char* db;
  /*
    If we already know the length of the query string
    we pass it with q_len, so we would not have to call strlen()
    otherwise, set it to 0, in which case, we compute it with strlen()
  */
  uint32 q_len;
  uint32 db_len;
  uint16 error_code;
  ulong thread_id;
  /*
    For events created by Query_log_event::do_apply_event (and
    Load_log_event::do_apply_event()) we need the *original* thread
    id, to be able to log the event with the original (=master's)
    thread id (fix for BUG#1686).
  */
  ulong slave_proxy_id;

  /*
    Binlog format 3 and 4 start to differ (as far as class members are
    concerned) from here.
  */

  uint catalog_len;			// <= 255 char; 0 means uninited

  /*
    We want to be able to store a variable number of N-bit status vars:
    (generally N=32; but N=64 for SQL_MODE) a user may want to log the number
    of affected rows (for debugging) while another does not want to lose 4
    bytes in this.
    The storage on disk is the following:
    status_vars_len is part of the post-header,
    status_vars are in the variable-length part, after the post-header, before
    the db & query.
    status_vars on disk is a sequence of pairs (code, value) where 'code' means
    'sql_mode', 'affected' etc. Sometimes 'value' must be a short string, so
    its first byte is its length. For now the order of status vars is:
    flags2 - sql_mode - catalog - autoinc - charset
    We should add the same thing to Load_log_event, but in fact
    LOAD DATA INFILE is going to be logged with a new type of event (logging of
    the plain text query), so Load_log_event would be frozen, so no need. The
    new way of logging LOAD DATA INFILE would use a derived class of
    Query_log_event, so automatically benefit from the work already done for
    status variables in Query_log_event.
 */
  uint16 status_vars_len;

  /*
    'flags2' is a second set of flags (on top of those in Log_event), for
    session variables. These are thd->options which is & against a mask
    (OPTIONS_WRITTEN_TO_BIN_LOG).
    flags2_inited helps make a difference between flags2==0 (3.23 or 4.x
    master, we don't know flags2, so use the slave server's global options) and
    flags2==0 (5.0 master, we know this has a meaning of flags all down which
    must influence the query).
  */
  bool flags2_inited;
  bool sql_mode_inited;
  bool charset_inited;

  uint32 flags2;
  /* In connections sql_mode is 32 bits now but will be 64 bits soon */
  sql_mode_t sql_mode;
  ulong auto_increment_increment, auto_increment_offset;
  char charset[6];
  uint time_zone_len; /* 0 means uninited */
  const char *time_zone_str;
  uint lc_time_names_number; /* 0 means en_US */
  uint charset_database_number;
  /*
    map for tables that will be updated for a multi-table update query
    statement, for other query statements, this will be zero.
  */
  ulonglong table_map_for_update;
  /*
    Holds the original length of a Query_log_event that comes from a
    master of version < 5.0 (i.e., binlog_version < 4). When the IO
    thread writes the relay log, it augments the Query_log_event with a
    Q_MASTER_DATA_WRITTEN_CODE status_var that holds the original event
    length. This field is initialized to non-zero in the SQL thread when
    it reads this augmented event. SQL thread does not write 
    Q_MASTER_DATA_WRITTEN_CODE to the slave's server binlog.
  */
  uint32 master_data_written;
  /*
    number of updated databases by the query and their names. This info
    is requested by both Coordinator and Worker.
  */
  uchar mts_accessed_dbs;
  char mts_accessed_db_names[MAX_DBS_IN_EVENT_MTS][NAME_LEN];

#ifdef MYSQL_SERVER

  Query_log_event(THD* thd_arg, const char* query_arg, ulong query_length,
                  bool using_trans, bool immediate, bool suppress_use,
                  int error, bool ignore_command= FALSE);
  const char* get_db() { return db; }

  /**
     Returns a list of updated databases or the default db single item list
     in case of the number of databases exceeds MAX_DBS_IN_EVENT_MTS.
  */
  virtual List<char>* get_mts_dbs(MEM_ROOT *mem_root)
  {
    List<char> *res= new (mem_root) List<char>;
    if (mts_accessed_dbs == OVER_MAX_DBS_IN_EVENT_MTS)
    {
      // the empty string db name is special to indicate sequential applying
      mts_accessed_db_names[0][0]= 0;
      res->push_back((char*) mts_accessed_db_names[0]);
    }
    else
    {
      for (uchar i= 0; i < mts_accessed_dbs; i++)
        res->push_back(mts_accessed_db_names[i]);
    }
    return res;
  }

  void attach_temp_tables_worker(THD*);
  void detach_temp_tables_worker(THD*);

  virtual uchar mts_number_dbs() { return mts_accessed_dbs; }

#ifdef HAVE_REPLICATION
  void pack_info(Protocol* protocol);
#endif /* HAVE_REPLICATION */
#else
  void print_query_header(IO_CACHE* file, PRINT_EVENT_INFO* print_event_info);
  void print(FILE* file, PRINT_EVENT_INFO* print_event_info);
#endif

  Query_log_event();
  Query_log_event(const char* buf, uint event_len,
                  const Format_description_log_event *description_event,
                  Log_event_type event_type);
  ~Query_log_event()
  {
    if (data_buf)
      my_free(data_buf);
  }
  Log_event_type get_type_code() { return QUERY_EVENT; }
#ifdef MYSQL_SERVER
  bool write(IO_CACHE* file);
  virtual bool write_post_header_for_derived(IO_CACHE* file) { return FALSE; }
#endif
  bool is_valid() const { return query != 0; }

  /*
    Returns number of bytes additionaly written to post header by derived
    events (so far it is only Execute_load_query event).
  */
  virtual ulong get_post_header_size_for_derived() { return 0; }
  /* Writes derived event-specific part of post header. */

public:        /* !!! Public in this patch to allow old usage */
#if defined(MYSQL_SERVER) && defined(HAVE_REPLICATION)
  virtual enum_skip_reason do_shall_skip(Relay_log_info *rli);
  virtual int do_apply_event(Relay_log_info const *rli);
  virtual int do_update_pos(Relay_log_info *rli);

  int do_apply_event(Relay_log_info const *rli,
                       const char *query_arg,
                       uint32 q_len_arg);
#endif /* HAVE_REPLICATION */
  /*
    If true, the event always be applied by slave SQL thread or be printed by
    mysqlbinlog
   */
  bool is_trans_keyword()
  {
    /*
      Before the patch for bug#50407, The 'SAVEPOINT and ROLLBACK TO'
      queries input by user was written into log events directly.
      So the keywords can be written in both upper case and lower case
      together, strncasecmp is used to check both cases. they also could be
      binlogged with comments in the front of these keywords. for examples:
        / * bla bla * / SAVEPOINT a;
        / * bla bla * / ROLLBACK TO a;
      but we don't handle these cases and after the patch, both quiries are
      binlogged in upper case with no comments.
     */
    return !strncmp(query, "BEGIN", q_len) ||
      !strncmp(query, "COMMIT", q_len) ||
      !strncasecmp(query, "SAVEPOINT", 9) ||
      !strncasecmp(query, "ROLLBACK", 8);
  }
  /**
     Notice, DDL queries are logged without BEGIN/COMMIT parentheses
     and identification of such single-query group
     occures within logics of @c get_slave_worker().
  */
  bool starts_group() { return !strncmp(query, "BEGIN", q_len); }
  virtual bool ends_group()
  {  
    return
      !strncmp(query, "COMMIT", q_len) ||
      (!strncasecmp(query, STRING_WITH_LEN("ROLLBACK"))
       && strncasecmp(query, STRING_WITH_LEN("ROLLBACK TO ")));
  }
};


/**
  @class Load_log_event

  This log event corresponds to a "LOAD DATA INFILE" SQL query on the
  following form:

  @verbatim
   (1)    USE db;
   (2)    LOAD DATA [CONCURRENT] [LOCAL] INFILE 'file_name'
   (3)    [REPLACE | IGNORE]
   (4)    INTO TABLE 'table_name'
   (5)    [FIELDS
   (6)      [TERMINATED BY 'field_term']
   (7)      [[OPTIONALLY] ENCLOSED BY 'enclosed']
   (8)      [ESCAPED BY 'escaped']
   (9)    ]
  (10)    [LINES
  (11)      [TERMINATED BY 'line_term']
  (12)      [LINES STARTING BY 'line_start']
  (13)    ]
  (14)    [IGNORE skip_lines LINES]
  (15)    (field_1, field_2, ..., field_n)@endverbatim

  @section Load_log_event_binary_format Binary Format

  The Post-Header consists of the following six components.

  <table>
  <caption>Post-Header for Load_log_event</caption>

  <tr>
    <th>Name</th>
    <th>Format</th>
    <th>Description</th>
  </tr>

  <tr>
    <td>slave_proxy_id</td>
    <td>4 byte unsigned integer</td>
    <td>An integer identifying the client thread that issued the
    query.  The id is unique per server.  (Note, however, that two
    threads on different servers may have the same slave_proxy_id.)
    This is used when a client thread creates a temporary table local
    to the client.  The slave_proxy_id is used to distinguish
    temporary tables that belong to different clients.
    </td>
  </tr>

  <tr>
    <td>exec_time</td>
    <td>4 byte unsigned integer</td>
    <td>The time from when the query started to when it was logged in
    the binlog, in seconds.</td>
  </tr>

  <tr>
    <td>skip_lines</td>
    <td>4 byte unsigned integer</td>
    <td>The number on line (14) above, if present, or 0 if line (14)
    is left out.
    </td>
  </tr>

  <tr>
    <td>table_name_len</td>
    <td>1 byte unsigned integer</td>
    <td>The length of 'table_name' on line (4) above.</td>
  </tr>

  <tr>
    <td>db_len</td>
    <td>1 byte unsigned integer</td>
    <td>The length of 'db' on line (1) above.</td>
  </tr>

  <tr>
    <td>num_fields</td>
    <td>4 byte unsigned integer</td>
    <td>The number n of fields on line (15) above.</td>
  </tr>
  </table>    

  The Body contains the following components.

  <table>
  <caption>Body of Load_log_event</caption>

  <tr>
    <th>Name</th>
    <th>Format</th>
    <th>Description</th>
  </tr>

  <tr>
    <td>sql_ex</td>
    <td>variable length</td>

    <td>Describes the part of the query on lines (3) and
    (5)&ndash;(13) above.  More precisely, it stores the five strings
    (on lines) field_term (6), enclosed (7), escaped (8), line_term
    (11), and line_start (12); as well as a bitfield indicating the
    presence of the keywords REPLACE (3), IGNORE (3), and OPTIONALLY
    (7).

    The data is stored in one of two formats, called "old" and "new".
    The type field of Common-Header determines which of these two
    formats is used: type LOAD_EVENT means that the old format is
    used, and type NEW_LOAD_EVENT means that the new format is used.
    When MySQL writes a Load_log_event, it uses the new format if at
    least one of the five strings is two or more bytes long.
    Otherwise (i.e., if all strings are 0 or 1 bytes long), the old
    format is used.

    The new and old format differ in the way the five strings are
    stored.

    <ul>
    <li> In the new format, the strings are stored in the order
    field_term, enclosed, escaped, line_term, line_start. Each string
    consists of a length (1 byte), followed by a sequence of
    characters (0-255 bytes).  Finally, a boolean combination of the
    following flags is stored in 1 byte: REPLACE_FLAG==0x4,
    IGNORE_FLAG==0x8, and OPT_ENCLOSED_FLAG==0x2.  If a flag is set,
    it indicates the presence of the corresponding keyword in the SQL
    query.

    <li> In the old format, we know that each string has length 0 or
    1.  Therefore, only the first byte of each string is stored.  The
    order of the strings is the same as in the new format.  These five
    bytes are followed by the same 1 byte bitfield as in the new
    format.  Finally, a 1 byte bitfield called empty_flags is stored.
    The low 5 bits of empty_flags indicate which of the five strings
    have length 0.  For each of the following flags that is set, the
    corresponding string has length 0; for the flags that are not set,
    the string has length 1: FIELD_TERM_EMPTY==0x1,
    ENCLOSED_EMPTY==0x2, LINE_TERM_EMPTY==0x4, LINE_START_EMPTY==0x8,
    ESCAPED_EMPTY==0x10.
    </ul>

    Thus, the size of the new format is 6 bytes + the sum of the sizes
    of the five strings.  The size of the old format is always 7
    bytes.
    </td>
  </tr>

  <tr>
    <td>field_lens</td>
    <td>num_fields 1 byte unsigned integers</td>
    <td>An array of num_fields integers representing the length of
    each field in the query.  (num_fields is from the Post-Header).
    </td>
  </tr>

  <tr>
    <td>fields</td>
    <td>num_fields null-terminated strings</td>
    <td>An array of num_fields null-terminated strings, each
    representing a field in the query.  (The trailing zero is
    redundant, since the length are stored in the num_fields array.)
    The total length of all strings equals to the sum of all
    field_lens, plus num_fields bytes for all the trailing zeros.
    </td>
  </tr>

  <tr>
    <td>table_name</td>
    <td>null-terminated string of length table_len+1 bytes</td>
    <td>The 'table_name' from the query, as a null-terminated string.
    (The trailing zero is actually redundant since the table_len is
    known from Post-Header.)
    </td>
  </tr>

  <tr>
    <td>db</td>
    <td>null-terminated string of length db_len+1 bytes</td>
    <td>The 'db' from the query, as a null-terminated string.
    (The trailing zero is actually redundant since the db_len is known
    from Post-Header.)
    </td>
  </tr>

  <tr>
    <td>file_name</td>
    <td>variable length string without trailing zero, extending to the
    end of the event (determined by the length field of the
    Common-Header)
    </td>
    <td>The 'file_name' from the query.
    </td>
  </tr>

  </table>

  @subsection Load_log_event_notes_on_previous_versions Notes on Previous Versions

  This event type is understood by current versions, but only
  generated by MySQL 3.23 and earlier.
*/
class Load_log_event: public Log_event
{
private:
protected:
  int copy_log_event(const char *buf, ulong event_len,
                     int body_offset,
                     const Format_description_log_event* description_event);

public:
  uint get_query_buffer_length();
  void print_query(bool need_db, const char *cs, char *buf, char **end,
                   char **fn_start, char **fn_end);
  ulong thread_id;
  ulong slave_proxy_id;
  uint32 table_name_len;
  /*
    No need to have a catalog, as these events can only come from 4.x.
    TODO: this may become false if Dmitri pushes his new LOAD DATA INFILE in
    5.0 only (not in 4.x).
  */
  uint32 db_len;
  uint32 fname_len;
  uint32 num_fields;
  const char* fields;
  const uchar* field_lens;
  uint32 field_block_len;

  const char* table_name;
  const char* db;
  const char* fname;
  uint32 skip_lines;
  sql_ex_info sql_ex;
  bool local_fname;
  /**
    Indicates that this event corresponds to LOAD DATA CONCURRENT,

    @note Since Load_log_event event coming from the binary log
          lacks information whether LOAD DATA on master was concurrent
          or not, this flag is only set to TRUE for an auxiliary
          Load_log_event object which is used in mysql_load() to
          re-construct LOAD DATA statement from function parameters,
          for logging.
  */
  bool is_concurrent;

  /* fname doesn't point to memory inside Log_event::temp_buf  */
  void set_fname_outside_temp_buf(const char *afname, uint alen)
  {
    fname= afname;
    fname_len= alen;
    local_fname= TRUE;
  }
  /* fname doesn't point to memory inside Log_event::temp_buf  */
  int  check_fname_outside_temp_buf()
  {
    return local_fname;
  }

#ifdef MYSQL_SERVER
  String field_lens_buf;
  String fields_buf;

  Load_log_event(THD* thd, sql_exchange* ex, const char* db_arg,
		 const char* table_name_arg,
		 List<Item>& fields_arg,
                 bool is_concurrent_arg,
                 enum enum_duplicates handle_dup, bool ignore,
		 bool using_trans);
  void set_fields(const char* db, List<Item> &fields_arg,
                  Name_resolution_context *context);
  const char* get_db() { return db; }
#ifdef HAVE_REPLICATION
  void pack_info(Protocol* protocol);
#endif /* HAVE_REPLICATION */
#else
  void print(FILE* file, PRINT_EVENT_INFO* print_event_info);
  void print(FILE* file, PRINT_EVENT_INFO* print_event_info, bool commented);
#endif

  /*
    Note that for all the events related to LOAD DATA (Load_log_event,
    Create_file/Append/Exec/Delete, we pass description_event; however as
    logging of LOAD DATA is going to be changed in 4.1 or 5.0, this is only used
    for the common_header_len (post_header_len will not be changed).
  */
  Load_log_event(const char* buf, uint event_len,
                 const Format_description_log_event* description_event);
  ~Load_log_event()
  {}
  Log_event_type get_type_code()
  {
    return sql_ex.new_format() ? NEW_LOAD_EVENT: LOAD_EVENT;
  }
#ifdef MYSQL_SERVER
  bool write_data_header(IO_CACHE* file);
  bool write_data_body(IO_CACHE* file);
#endif
  bool is_valid() const { return table_name != 0; }
  int get_data_size()
  {
    return (table_name_len + db_len + 2 + fname_len
	    + LOAD_HEADER_LEN
	    + sql_ex.data_size() + field_block_len + num_fields);
  }

public:        /* !!! Public in this patch to allow old usage */
#if defined(MYSQL_SERVER) && defined(HAVE_REPLICATION)
  virtual int do_apply_event(Relay_log_info const* rli)
  {
    return do_apply_event(thd->slave_net,rli,0);
  }

  int do_apply_event(NET *net, Relay_log_info const *rli,
                     bool use_rli_only_for_errors);
#endif
};

extern char server_version[SERVER_VERSION_LENGTH];

/**
  @class Start_log_event_v3

  Start_log_event_v3 is the Start_log_event of binlog format 3 (MySQL 3.23 and
  4.x).

  Format_description_log_event derives from Start_log_event_v3; it is
  the Start_log_event of binlog format 4 (MySQL 5.0), that is, the
  event that describes the other events' Common-Header/Post-Header
  lengths. This event is sent by MySQL 5.0 whenever it starts sending
  a new binlog if the requested position is >4 (otherwise if ==4 the
  event will be sent naturally).

  @section Start_log_event_v3_binary_format Binary Format
*/
class Start_log_event_v3: public Log_event
{
public:
  /*
    If this event is at the start of the first binary log since server
    startup 'created' should be the timestamp when the event (and the
    binary log) was created.  In the other case (i.e. this event is at
    the start of a binary log created by FLUSH LOGS or automatic
    rotation), 'created' should be 0.  This "trick" is used by MySQL
    >=4.0.14 slaves to know whether they must drop stale temporary
    tables and whether they should abort unfinished transaction.

    Note that when 'created'!=0, it is always equal to the event's
    timestamp; indeed Start_log_event is written only in log.cc where
    the first constructor below is called, in which 'created' is set
    to 'when'.  So in fact 'created' is a useless variable. When it is
    0 we can read the actual value from timestamp ('when') and when it
    is non-zero we can read the same value from timestamp
    ('when'). Conclusion:
     - we use timestamp to print when the binlog was created.
     - we use 'created' only to know if this is a first binlog or not.
     In 3.23.57 we did not pay attention to this identity, so mysqlbinlog in
     3.23.57 does not print 'created the_date' if created was zero. This is now
     fixed.
  */
  time_t created;
  uint16 binlog_version;
  char server_version[ST_SERVER_VER_LEN];
  /*
    We set this to 1 if we don't want to have the created time in the log,
    which is the case when we rollover to a new log.
  */
  bool dont_set_created;

#ifdef MYSQL_SERVER
  Start_log_event_v3();
#ifdef HAVE_REPLICATION
  void pack_info(Protocol* protocol);
#endif /* HAVE_REPLICATION */
#else
  Start_log_event_v3() {}
  void print(FILE* file, PRINT_EVENT_INFO* print_event_info);
#endif

  Start_log_event_v3(const char* buf,
                     const Format_description_log_event* description_event);
  ~Start_log_event_v3() {}
  Log_event_type get_type_code() { return START_EVENT_V3;}
#ifdef MYSQL_SERVER
  bool write(IO_CACHE* file);
#endif
  bool is_valid() const { return 1; }
  int get_data_size()
  {
    return START_V3_HEADER_LEN; //no variable-sized part
  }

protected:
#if defined(MYSQL_SERVER) && defined(HAVE_REPLICATION)
  virtual int do_apply_event(Relay_log_info const *rli);
  virtual enum_skip_reason do_shall_skip(Relay_log_info*)
  {
    /*
      Events from ourself should be skipped, but they should not
      decrease the slave skip counter.
     */
    if (this->server_id == ::server_id)
      return Log_event::EVENT_SKIP_IGNORE;
    else
      return Log_event::EVENT_SKIP_NOT;
  }
#endif
};


/**
  @class Format_description_log_event

  For binlog version 4.
  This event is saved by threads which read it, as they need it for future
  use (to decode the ordinary events).

  @section Format_description_log_event_binary_format Binary Format
*/

class Format_description_log_event: public Start_log_event_v3
{
public:
  /*
     The size of the fixed header which _all_ events have
     (for binlogs written by this version, this is equal to
     LOG_EVENT_HEADER_LEN), except FORMAT_DESCRIPTION_EVENT and ROTATE_EVENT
     (those have a header of size LOG_EVENT_MINIMAL_HEADER_LEN).
  */
  uint8 common_header_len;
  uint8 number_of_event_types;
  /* 
     The list of post-headers' lengths followed 
     by the checksum alg decription byte
  */
  uint8 *post_header_len;
  uchar server_version_split[3];
  const uint8 *event_type_permutation;

  Format_description_log_event(uint8 binlog_ver, const char* server_ver=0);
  Format_description_log_event(const char* buf, uint event_len,
                               const Format_description_log_event
                               *description_event);
  ~Format_description_log_event()
  {
    my_free(post_header_len);
  }
  Log_event_type get_type_code() { return FORMAT_DESCRIPTION_EVENT;}
#ifdef MYSQL_SERVER
  bool write(IO_CACHE* file);
#endif
  bool is_valid() const
  {
    return ((common_header_len >= ((binlog_version==1) ? OLD_HEADER_LEN :
                                   LOG_EVENT_MINIMAL_HEADER_LEN)) &&
            (post_header_len != NULL));
  }
  int get_data_size()
  {
    /*
      The vector of post-header lengths is considered as part of the
      post-header, because in a given version it never changes (contrary to the
      query in a Query_log_event).
    */
    return FORMAT_DESCRIPTION_HEADER_LEN;
  }

  void calc_server_version_split();
  ulong get_version_product() const;
  bool is_version_before_checksum() const;
protected:
#if defined(MYSQL_SERVER) && defined(HAVE_REPLICATION)
  virtual int do_apply_event(Relay_log_info const *rli);
  virtual int do_update_pos(Relay_log_info *rli);
  virtual enum_skip_reason do_shall_skip(Relay_log_info *rli);
#endif
};


/**
  @class Intvar_log_event

  An Intvar_log_event will be created just before a Query_log_event,
  if the query uses one of the variables LAST_INSERT_ID or INSERT_ID.
  Each Intvar_log_event holds the value of one of these variables.

  @section Intvar_log_event_binary_format Binary Format

  The Post-Header for this event type is empty.  The Body has two
  components:

  <table>
  <caption>Body for Intvar_log_event</caption>

  <tr>
    <th>Name</th>
    <th>Format</th>
    <th>Description</th>
  </tr>

  <tr>
    <td>type</td>
    <td>1 byte enumeration</td>
    <td>One byte identifying the type of variable stored.  Currently,
    two identifiers are supported:  LAST_INSERT_ID_EVENT==1 and
    INSERT_ID_EVENT==2.
    </td>
  </tr>

  <tr>
    <td>value</td>
    <td>8 byte unsigned integer</td>
    <td>The value of the variable.</td>
  </tr>

  </table>
*/
class Intvar_log_event: public Log_event
{
public:
  ulonglong val;
  uchar type;

#ifdef MYSQL_SERVER
  Intvar_log_event(THD* thd_arg, uchar type_arg, ulonglong val_arg,
                   enum_event_cache_type cache_type_arg,
                   enum_event_logging_type logging_type_arg)
    :Log_event(thd_arg, 0, cache_type_arg, logging_type_arg),
    val(val_arg), type(type_arg) { }
#ifdef HAVE_REPLICATION
  void pack_info(Protocol* protocol);
#endif /* HAVE_REPLICATION */
#else
  void print(FILE* file, PRINT_EVENT_INFO* print_event_info);
#endif

  Intvar_log_event(const char* buf,
                   const Format_description_log_event *description_event);
  ~Intvar_log_event() {}
  Log_event_type get_type_code() { return INTVAR_EVENT;}
  const char* get_var_type_name();
  int get_data_size() { return  9; /* sizeof(type) + sizeof(val) */;}
#ifdef MYSQL_SERVER
  bool write(IO_CACHE* file);
#endif
  bool is_valid() const { return 1; }

private:
#if defined(MYSQL_SERVER) && defined(HAVE_REPLICATION)
  virtual int do_apply_event(Relay_log_info const *rli);
  virtual int do_update_pos(Relay_log_info *rli);
  virtual enum_skip_reason do_shall_skip(Relay_log_info *rli);
#endif
};


/**
  @class Rand_log_event

  Logs random seed used by the next RAND(), and by PASSWORD() in 4.1.0.
  4.1.1 does not need it (it's repeatable again) so this event needn't be
  written in 4.1.1 for PASSWORD() (but the fact that it is written is just a
  waste, it does not cause bugs).

  The state of the random number generation consists of 128 bits,
  which are stored internally as two 64-bit numbers.

  @section Rand_log_event_binary_format Binary Format  

  The Post-Header for this event type is empty.  The Body has two
  components:

  <table>
  <caption>Body for Rand_log_event</caption>

  <tr>
    <th>Name</th>
    <th>Format</th>
    <th>Description</th>
  </tr>

  <tr>
    <td>seed1</td>
    <td>8 byte unsigned integer</td>
    <td>64 bit random seed1.</td>
  </tr>

  <tr>
    <td>seed2</td>
    <td>8 byte unsigned integer</td>
    <td>64 bit random seed2.</td>
  </tr>
  </table>
*/

class Rand_log_event: public Log_event
{
 public:
  ulonglong seed1;
  ulonglong seed2;

#ifdef MYSQL_SERVER
  Rand_log_event(THD* thd_arg, ulonglong seed1_arg, ulonglong seed2_arg,
                 enum_event_cache_type cache_type_arg,
                 enum_event_logging_type logging_type_arg)
    :Log_event(thd_arg, 0, cache_type_arg, logging_type_arg),
    seed1(seed1_arg), seed2(seed2_arg) { }
#ifdef HAVE_REPLICATION
  void pack_info(Protocol* protocol);
#endif /* HAVE_REPLICATION */
#else
  void print(FILE* file, PRINT_EVENT_INFO* print_event_info);
#endif

  Rand_log_event(const char* buf,
                 const Format_description_log_event *description_event);
  ~Rand_log_event() {}
  Log_event_type get_type_code() { return RAND_EVENT;}
  int get_data_size() { return 16; /* sizeof(ulonglong) * 2*/ }
#ifdef MYSQL_SERVER
  bool write(IO_CACHE* file);
#endif
  bool is_valid() const { return 1; }

private:
#if defined(MYSQL_SERVER) && defined(HAVE_REPLICATION)
  virtual int do_apply_event(Relay_log_info const *rli);
  virtual int do_update_pos(Relay_log_info *rli);
  virtual enum_skip_reason do_shall_skip(Relay_log_info *rli);
#endif
};

/**
  @class Xid_log_event

  Logs xid of the transaction-to-be-committed in the 2pc protocol.
  Has no meaning in replication, slaves ignore it.

  @section Xid_log_event_binary_format Binary Format  
*/
#ifdef MYSQL_CLIENT
typedef ulonglong my_xid; // this line is the same as in handler.h
#endif

class Xid_log_event: public Log_event
{
 public:
   my_xid xid;

#ifdef MYSQL_SERVER
  Xid_log_event(THD* thd_arg, my_xid x)
  : Log_event(thd_arg, 0, 
              Log_event::EVENT_TRANSACTIONAL_CACHE,
              Log_event::EVENT_NORMAL_LOGGING),
  xid(x)
  { }
#ifdef HAVE_REPLICATION
  void pack_info(Protocol* protocol);
#endif /* HAVE_REPLICATION */
#else
  void print(FILE* file, PRINT_EVENT_INFO* print_event_info);
#endif

  Xid_log_event(const char* buf,
                const Format_description_log_event *description_event);
  ~Xid_log_event() {}
  Log_event_type get_type_code() { return XID_EVENT;}
  int get_data_size() { return sizeof(xid); }
#ifdef MYSQL_SERVER
  bool write(IO_CACHE* file);
#endif
  bool is_valid() const { return 1; }
  virtual bool ends_group() { return TRUE; }
private:
#if defined(MYSQL_SERVER) && defined(HAVE_REPLICATION)
  virtual int do_apply_event(Relay_log_info const *rli);
  virtual int do_apply_event_worker(Slave_worker *rli);
  enum_skip_reason do_shall_skip(Relay_log_info *rli);
#endif
};

/**
  @class User_var_log_event

  Every time a query uses the value of a user variable, a User_var_log_event is
  written before the Query_log_event, to set the user variable.

  @section User_var_log_event_binary_format Binary Format  
*/

class User_var_log_event: public Log_event
{
public:
  enum {
    UNDEF_F= 0,
    UNSIGNED_F= 1
  };
  char *name;
  uint name_len;
  char *val;
  ulong val_len;
  Item_result type;
  uint charset_number;
  bool is_null;
  uchar flags;
#ifdef MYSQL_SERVER
  User_var_log_event(THD* thd_arg, char *name_arg, uint name_len_arg,
                     char *val_arg, ulong val_len_arg, Item_result type_arg,
		     uint charset_number_arg, uchar flags_arg,
                     enum_event_cache_type cache_type_arg,
                     enum_event_logging_type logging_type_arg)
    :Log_event(thd_arg, 0, cache_type_arg, logging_type_arg), name(name_arg),
     name_len(name_len_arg), val(val_arg), val_len(val_len_arg), type(type_arg),
     charset_number(charset_number_arg), flags(flags_arg)
    { 
      is_null= !val;
    }
  void pack_info(Protocol* protocol);
#else
  void print(FILE* file, PRINT_EVENT_INFO* print_event_info);
#endif

  User_var_log_event(const char* buf,
                     const Format_description_log_event *description_event);
  ~User_var_log_event() {}
  Log_event_type get_type_code() { return USER_VAR_EVENT;}
#ifdef MYSQL_SERVER
  bool write(IO_CACHE* file);
#endif
  bool is_valid() const { return 1; }

private:
#if defined(MYSQL_SERVER) && defined(HAVE_REPLICATION)
  virtual int do_apply_event(Relay_log_info const *rli);
  virtual int do_update_pos(Relay_log_info *rli);
  virtual enum_skip_reason do_shall_skip(Relay_log_info *rli);
#endif
};


/**
  @class Stop_log_event

  @section Stop_log_event_binary_format Binary Format

  The Post-Header and Body for this event type are empty; it only has
  the Common-Header.
*/
class Stop_log_event: public Log_event
{
public:
#ifdef MYSQL_SERVER
  Stop_log_event() :Log_event()
  {}
#else
  void print(FILE* file, PRINT_EVENT_INFO* print_event_info);
#endif

  Stop_log_event(const char* buf,
                 const Format_description_log_event *description_event):
    Log_event(buf, description_event)
  {}
  ~Stop_log_event() {}
  Log_event_type get_type_code() { return STOP_EVENT;}
  bool is_valid() const { return 1; }

private:
#if defined(MYSQL_SERVER) && defined(HAVE_REPLICATION)
  virtual int do_update_pos(Relay_log_info *rli);
  virtual enum_skip_reason do_shall_skip(Relay_log_info *rli)
  {
    /*
      Events from ourself should be skipped, but they should not
      decrease the slave skip counter.
     */
    if (this->server_id == ::server_id)
      return Log_event::EVENT_SKIP_IGNORE;
    else
      return Log_event::EVENT_SKIP_NOT;
  }
#endif
};

/**
  @class Rotate_log_event

  This will be deprecated when we move to using sequence ids.

  @section Rotate_log_event_binary_format Binary Format

  The Post-Header has one component:

  <table>
  <caption>Post-Header for Rotate_log_event</caption>

  <tr>
    <th>Name</th>
    <th>Format</th>
    <th>Description</th>
  </tr>

  <tr>
    <td>position</td>
    <td>8 byte integer</td>
    <td>The position within the binlog to rotate to.</td>
  </tr>

  </table>

  The Body has one component:

  <table>
  <caption>Body for Rotate_log_event</caption>

  <tr>
    <th>Name</th>
    <th>Format</th>
    <th>Description</th>
  </tr>

  <tr>
    <td>new_log</td>
    <td>variable length string without trailing zero, extending to the
    end of the event (determined by the length field of the
    Common-Header)
    </td>
    <td>Name of the binlog to rotate to.</td>
  </tr>

  </table>
*/

class Rotate_log_event: public Log_event
{
public:
  enum {
    DUP_NAME= 2, // if constructor should dup the string argument
    RELAY_LOG=4  // rotate event for relay log
  };
  const char* new_log_ident;
  ulonglong pos;
  uint ident_len;
  uint flags;
#ifdef MYSQL_SERVER
  Rotate_log_event(const char* new_log_ident_arg,
		   uint ident_len_arg,
		   ulonglong pos_arg, uint flags);
#ifdef HAVE_REPLICATION
  void pack_info(Protocol* protocol);
#endif /* HAVE_REPLICATION */
#else
  void print(FILE* file, PRINT_EVENT_INFO* print_event_info);
#endif

  Rotate_log_event(const char* buf, uint event_len,
                   const Format_description_log_event* description_event);
  ~Rotate_log_event()
  {
    if (flags & DUP_NAME)
      my_free((void*) new_log_ident);
  }
  Log_event_type get_type_code() { return ROTATE_EVENT;}
  int get_data_size() { return  ident_len + ROTATE_HEADER_LEN;}
  bool is_valid() const { return new_log_ident != 0; }
#ifdef MYSQL_SERVER
  bool write(IO_CACHE* file);
#endif

private:
#if defined(MYSQL_SERVER) && defined(HAVE_REPLICATION)
  virtual int do_update_pos(Relay_log_info *rli);
  virtual enum_skip_reason do_shall_skip(Relay_log_info *rli);
#endif
};


/* the classes below are for the new LOAD DATA INFILE logging */

/**
  @class Create_file_log_event

  @section Create_file_log_event_binary_format Binary Format
*/

class Create_file_log_event: public Load_log_event
{
protected:
  /*
    Pretend we are Load event, so we can write out just
    our Load part - used on the slave when writing event out to
    SQL_LOAD-*.info file
  */
  bool fake_base;
public:
  uchar* block;
  const char *event_buf;
  uint block_len;
  uint file_id;
  bool inited_from_old;

#ifdef MYSQL_SERVER
  Create_file_log_event(THD* thd, sql_exchange* ex, const char* db_arg,
			const char* table_name_arg,
			List<Item>& fields_arg,
                        bool is_concurrent_arg,
			enum enum_duplicates handle_dup, bool ignore,
			uchar* block_arg, uint block_len_arg,
			bool using_trans);
#ifdef HAVE_REPLICATION
  void pack_info(Protocol* protocol);
#endif /* HAVE_REPLICATION */
#else
  void print(FILE* file, PRINT_EVENT_INFO* print_event_info);
  void print(FILE* file, PRINT_EVENT_INFO* print_event_info,
             bool enable_local);
#endif

  Create_file_log_event(const char* buf, uint event_len,
                        const Format_description_log_event* description_event);
  ~Create_file_log_event()
  {
    my_free((void*) event_buf);
  }

  Log_event_type get_type_code()
  {
    return fake_base ? Load_log_event::get_type_code() : CREATE_FILE_EVENT;
  }
  int get_data_size()
  {
    return (fake_base ? Load_log_event::get_data_size() :
	    Load_log_event::get_data_size() +
	    4 + 1 + block_len);
  }
  bool is_valid() const { return inited_from_old || block != 0; }
#ifdef MYSQL_SERVER
  bool write_data_header(IO_CACHE* file);
  bool write_data_body(IO_CACHE* file);
  /*
    Cut out Create_file extentions and
    write it as Load event - used on the slave
  */
  bool write_base(IO_CACHE* file);
#endif

private:
#if defined(MYSQL_SERVER) && defined(HAVE_REPLICATION)
  virtual int do_apply_event(Relay_log_info const *rli);
#endif
};


/**
  @class Append_block_log_event

  @section Append_block_log_event_binary_format Binary Format
*/

class Append_block_log_event: public Log_event
{
public:
  uchar* block;
  uint block_len;
  uint file_id;
  /*
    'db' is filled when the event is created in mysql_load() (the
    event needs to have a 'db' member to be well filtered by
    binlog-*-db rules). 'db' is not written to the binlog (it's not
    used by Append_block_log_event::write()), so it can't be read in
    the Append_block_log_event(const char* buf, int event_len)
    constructor.  In other words, 'db' is used only for filtering by
    binlog-*-db rules.  Create_file_log_event is different: it's 'db'
    (which is inherited from Load_log_event) is written to the binlog
    and can be re-read.
  */
  const char* db;

#ifdef MYSQL_SERVER
  Append_block_log_event(THD* thd, const char* db_arg, uchar* block_arg,
			 uint block_len_arg, bool using_trans);
#ifdef HAVE_REPLICATION
  void pack_info(Protocol* protocol);
  virtual int get_create_or_append() const;
#endif /* HAVE_REPLICATION */
#else
  void print(FILE* file, PRINT_EVENT_INFO* print_event_info);
#endif

  Append_block_log_event(const char* buf, uint event_len,
                         const Format_description_log_event
                         *description_event);
  ~Append_block_log_event() {}
  Log_event_type get_type_code() { return APPEND_BLOCK_EVENT;}
  int get_data_size() { return  block_len + APPEND_BLOCK_HEADER_LEN ;}
  bool is_valid() const { return block != 0; }
#ifdef MYSQL_SERVER
  bool write(IO_CACHE* file);
  const char* get_db() { return db; }
#endif

private:
#if defined(MYSQL_SERVER) && defined(HAVE_REPLICATION)
  virtual int do_apply_event(Relay_log_info const *rli);
#endif
};


/**
  @class Delete_file_log_event

  @section Delete_file_log_event_binary_format Binary Format
*/

class Delete_file_log_event: public Log_event
{
public:
  uint file_id;
  const char* db; /* see comment in Append_block_log_event */

#ifdef MYSQL_SERVER
  Delete_file_log_event(THD* thd, const char* db_arg, bool using_trans);
#ifdef HAVE_REPLICATION
  void pack_info(Protocol* protocol);
#endif /* HAVE_REPLICATION */
#else
  void print(FILE* file, PRINT_EVENT_INFO* print_event_info);
  void print(FILE* file, PRINT_EVENT_INFO* print_event_info,
             bool enable_local);
#endif

  Delete_file_log_event(const char* buf, uint event_len,
                        const Format_description_log_event* description_event);
  ~Delete_file_log_event() {}
  Log_event_type get_type_code() { return DELETE_FILE_EVENT;}
  int get_data_size() { return DELETE_FILE_HEADER_LEN ;}
  bool is_valid() const { return file_id != 0; }
#ifdef MYSQL_SERVER
  bool write(IO_CACHE* file);
  const char* get_db() { return db; }
#endif

private:
#if defined(MYSQL_SERVER) && defined(HAVE_REPLICATION)
  virtual int do_apply_event(Relay_log_info const *rli);
#endif
};


/**
  @class Execute_load_log_event

  @section Delete_file_log_event_binary_format Binary Format
*/

class Execute_load_log_event: public Log_event
{
public:
  uint file_id;
  const char* db; /* see comment in Append_block_log_event */

#ifdef MYSQL_SERVER
  Execute_load_log_event(THD* thd, const char* db_arg, bool using_trans);
#ifdef HAVE_REPLICATION
  void pack_info(Protocol* protocol);
#endif /* HAVE_REPLICATION */
#else
  void print(FILE* file, PRINT_EVENT_INFO* print_event_info);
#endif

  Execute_load_log_event(const char* buf, uint event_len,
                         const Format_description_log_event
                         *description_event);
  ~Execute_load_log_event() {}
  Log_event_type get_type_code() { return EXEC_LOAD_EVENT;}
  int get_data_size() { return  EXEC_LOAD_HEADER_LEN ;}
  bool is_valid() const { return file_id != 0; }
#ifdef MYSQL_SERVER
  bool write(IO_CACHE* file);
  const char* get_db() { return db; }
#endif
#if defined(MYSQL_SERVER) && defined(HAVE_REPLICATION)
  virtual uint8 mts_number_dbs() { return OVER_MAX_DBS_IN_EVENT_MTS; }
  virtual List<char>* get_mts_dbs(MEM_ROOT *mem_root)
  {
    List<char> *res= new List<char>;
    res->push_back(strdup_root(mem_root, ""));
    return res;
  }
#endif

private:
#if defined(MYSQL_SERVER) && defined(HAVE_REPLICATION)
  virtual int do_apply_event(Relay_log_info const *rli);
#endif
};


/**
  @class Begin_load_query_log_event

  Event for the first block of file to be loaded, its only difference from
  Append_block event is that this event creates or truncates existing file
  before writing data.

  @section Begin_load_query_log_event_binary_format Binary Format
*/
class Begin_load_query_log_event: public Append_block_log_event
{
public:
#ifdef MYSQL_SERVER
  Begin_load_query_log_event(THD* thd_arg, const char *db_arg,
                             uchar* block_arg, uint block_len_arg,
                             bool using_trans);
#ifdef HAVE_REPLICATION
  Begin_load_query_log_event(THD* thd);
  int get_create_or_append() const;
#endif /* HAVE_REPLICATION */
#endif
  Begin_load_query_log_event(const char* buf, uint event_len,
                             const Format_description_log_event
                             *description_event);
  ~Begin_load_query_log_event() {}
  Log_event_type get_type_code() { return BEGIN_LOAD_QUERY_EVENT; }
private:
#if defined(MYSQL_SERVER) && defined(HAVE_REPLICATION)
  virtual enum_skip_reason do_shall_skip(Relay_log_info *rli);
#endif
};


/*
  Elements of this enum describe how LOAD DATA handles duplicates.
*/
enum enum_load_dup_handling { LOAD_DUP_ERROR= 0, LOAD_DUP_IGNORE,
                              LOAD_DUP_REPLACE };

/**
  @class Execute_load_query_log_event

  Event responsible for LOAD DATA execution, it similar to Query_log_event
  but before executing the query it substitutes original filename in LOAD DATA
  query with name of temporary file.

  @section Execute_load_query_log_event_binary_format Binary Format
*/
class Execute_load_query_log_event: public Query_log_event
{
public:
  uint file_id;       // file_id of temporary file
  uint fn_pos_start;  // pointer to the part of the query that should
                      // be substituted
  uint fn_pos_end;    // pointer to the end of this part of query
  /*
    We have to store type of duplicate handling explicitly, because
    for LOAD DATA it also depends on LOCAL option. And this part
    of query will be rewritten during replication so this information
    may be lost...
  */
  enum_load_dup_handling dup_handling;

#ifdef MYSQL_SERVER
  Execute_load_query_log_event(THD* thd, const char* query_arg,
                               ulong query_length, uint fn_pos_start_arg,
                               uint fn_pos_end_arg,
                               enum_load_dup_handling dup_handling_arg,
                               bool using_trans, bool immediate,
                               bool suppress_use, int errcode);
#ifdef HAVE_REPLICATION
  void pack_info(Protocol* protocol);
#endif /* HAVE_REPLICATION */
#else
  void print(FILE* file, PRINT_EVENT_INFO* print_event_info);
  /* Prints the query as LOAD DATA LOCAL and with rewritten filename */
  void print(FILE* file, PRINT_EVENT_INFO* print_event_info,
	     const char *local_fname);
#endif
  Execute_load_query_log_event(const char* buf, uint event_len,
                               const Format_description_log_event
                               *description_event);
  ~Execute_load_query_log_event() {}

  Log_event_type get_type_code() { return EXECUTE_LOAD_QUERY_EVENT; }
  bool is_valid() const { return Query_log_event::is_valid() && file_id != 0; }

  ulong get_post_header_size_for_derived();
#ifdef MYSQL_SERVER
  bool write_post_header_for_derived(IO_CACHE* file);
#endif

private:
#if defined(MYSQL_SERVER) && defined(HAVE_REPLICATION)
  virtual int do_apply_event(Relay_log_info const *rli);
#endif
};


#ifdef MYSQL_CLIENT
/**
  @class Unknown_log_event

  @section Unknown_log_event_binary_format Binary Format
*/
class Unknown_log_event: public Log_event
{
public:
  /*
    Even if this is an unknown event, we still pass description_event to
    Log_event's ctor, this way we can extract maximum information from the
    event's header (the unique ID for example).
  */
  Unknown_log_event(const char* buf,
                    const Format_description_log_event *description_event):
    Log_event(buf, description_event)
  {}
  ~Unknown_log_event() {}
  void print(FILE* file, PRINT_EVENT_INFO* print_event_info);
  Log_event_type get_type_code() { return UNKNOWN_EVENT;}
  bool is_valid() const { return 1; }
};
#endif
char *str_to_hex(char *to, const char *from, uint len);

/**
  @class Table_map_log_event

  In row-based mode, every row operation event is preceded by a
  Table_map_log_event which maps a table definition to a number.  The
  table definition consists of database name, table name, and column
  definitions.

  @section Table_map_log_event_binary_format Binary Format

  The Post-Header has the following components:

  <table>
  <caption>Post-Header for Table_map_log_event</caption>

  <tr>
    <th>Name</th>
    <th>Format</th>
    <th>Description</th>
  </tr>

  <tr>
    <td>table_id</td>
    <td>6 bytes unsigned integer</td>
    <td>The number that identifies the table.</td>
  </tr>

  <tr>
    <td>flags</td>
    <td>2 byte bitfield</td>
    <td>Reserved for future use; currently always 0.</td>
  </tr>

  </table>

  The Body has the following components:

  <table>
  <caption>Body for Table_map_log_event</caption>

  <tr>
    <th>Name</th>
    <th>Format</th>
    <th>Description</th>
  </tr>

  <tr>
    <td>database_name</td>
    <td>one byte string length, followed by null-terminated string</td>
    <td>The name of the database in which the table resides.  The name
    is represented as a one byte unsigned integer representing the
    number of bytes in the name, followed by length bytes containing
    the database name, followed by a terminating 0 byte.  (Note the
    redundancy in the representation of the length.)  </td>
  </tr>

  <tr>
    <td>table_name</td>
    <td>one byte string length, followed by null-terminated string</td>
    <td>The name of the table, encoded the same way as the database
    name above.</td>
  </tr>

  <tr>
    <td>column_count</td>
    <td>@ref packed_integer "Packed Integer"</td>
    <td>The number of columns in the table, represented as a packed
    variable-length integer.</td>
  </tr>

  <tr>
    <td>column_type</td>
    <td>List of column_count 1 byte enumeration values</td>
    <td>The type of each column in the table, listed from left to
    right.  Each byte is mapped to a column type according to the
    enumeration type enum_field_types defined in mysql_com.h.  The
    mapping of types to numbers is listed in the table @ref
    Table_table_map_log_event_column_types "below" (along with
    description of the associated metadata field).  </td>
  </tr>

  <tr>
    <td>metadata_length</td>
    <td>@ref packed_integer "Packed Integer"</td>
    <td>The length of the following metadata block</td>
  </tr>

  <tr>
    <td>metadata</td>
    <td>list of metadata for each column</td>
    <td>For each column from left to right, a chunk of data who's
    length and semantics depends on the type of the column.  The
    length and semantics for the metadata for each column are listed
    in the table @ref Table_table_map_log_event_column_types
    "below".</td>
  </tr>

  <tr>
    <td>null_bits</td>
    <td>column_count bits, rounded up to nearest byte</td>
    <td>For each column, a bit indicating whether data in the column
    can be NULL or not.  The number of bytes needed for this is
    int((column_count+7)/8).  The flag for the first column from the
    left is in the least-significant bit of the first byte, the second
    is in the second least significant bit of the first byte, the
    ninth is in the least significant bit of the second byte, and so
    on.  </td>
  </tr>

  </table>

  The table below lists all column types, along with the numerical
  identifier for it and the size and interpretation of meta-data used
  to describe the type.

  @anchor Table_table_map_log_event_column_types
  <table>
  <caption>Table_map_log_event column types: numerical identifier and
  metadata</caption>
  <tr>
    <th>Name</th>
    <th>Identifier</th>
    <th>Size of metadata in bytes</th>
    <th>Description of metadata</th>
  </tr>

  <tr>
    <td>MYSQL_TYPE_DECIMAL</td><td>0</td>
    <td>0</td>
    <td>No column metadata.</td>
  </tr>

  <tr>
    <td>MYSQL_TYPE_TINY</td><td>1</td>
    <td>0</td>
    <td>No column metadata.</td>
  </tr>

  <tr>
    <td>MYSQL_TYPE_SHORT</td><td>2</td>
    <td>0</td>
    <td>No column metadata.</td>
  </tr>

  <tr>
    <td>MYSQL_TYPE_LONG</td><td>3</td>
    <td>0</td>
    <td>No column metadata.</td>
  </tr>

  <tr>
    <td>MYSQL_TYPE_FLOAT</td><td>4</td>
    <td>1 byte</td>
    <td>1 byte unsigned integer, representing the "pack_length", which
    is equal to sizeof(float) on the server from which the event
    originates.</td>
  </tr>

  <tr>
    <td>MYSQL_TYPE_DOUBLE</td><td>5</td>
    <td>1 byte</td>
    <td>1 byte unsigned integer, representing the "pack_length", which
    is equal to sizeof(double) on the server from which the event
    originates.</td>
  </tr>

  <tr>
    <td>MYSQL_TYPE_NULL</td><td>6</td>
    <td>0</td>
    <td>No column metadata.</td>
  </tr>

  <tr>
    <td>MYSQL_TYPE_TIMESTAMP</td><td>7</td>
    <td>0</td>
    <td>No column metadata.</td>
  </tr>

  <tr>
    <td>MYSQL_TYPE_LONGLONG</td><td>8</td>
    <td>0</td>
    <td>No column metadata.</td>
  </tr>

  <tr>
    <td>MYSQL_TYPE_INT24</td><td>9</td>
    <td>0</td>
    <td>No column metadata.</td>
  </tr>

  <tr>
    <td>MYSQL_TYPE_DATE</td><td>10</td>
    <td>0</td>
    <td>No column metadata.</td>
  </tr>

  <tr>
    <td>MYSQL_TYPE_TIME</td><td>11</td>
    <td>0</td>
    <td>No column metadata.</td>
  </tr>

  <tr>
    <td>MYSQL_TYPE_DATETIME</td><td>12</td>
    <td>0</td>
    <td>No column metadata.</td>
  </tr>

  <tr>
    <td>MYSQL_TYPE_YEAR</td><td>13</td>
    <td>0</td>
    <td>No column metadata.</td>
  </tr>

  <tr>
    <td><i>MYSQL_TYPE_NEWDATE</i></td><td><i>14</i></td>
    <td>&ndash;</td>
    <td><i>This enumeration value is only used internally and cannot
    exist in a binlog.</i></td>
  </tr>

  <tr>
    <td>MYSQL_TYPE_VARCHAR</td><td>15</td>
    <td>2 bytes</td>
    <td>2 byte unsigned integer representing the maximum length of
    the string.</td>
  </tr>

  <tr>
    <td>MYSQL_TYPE_BIT</td><td>16</td>
    <td>2 bytes</td>
    <td>A 1 byte unsigned int representing the length in bits of the
    bitfield (0 to 64), followed by a 1 byte unsigned int
    representing the number of bytes occupied by the bitfield.  The
    number of bytes is either int((length+7)/8) or int(length/8).</td>
  </tr>

  <tr>
    <td>MYSQL_TYPE_NEWDECIMAL</td><td>246</td>
    <td>2 bytes</td>
    <td>A 1 byte unsigned int representing the precision, followed
    by a 1 byte unsigned int representing the number of decimals.</td>
  </tr>

  <tr>
    <td><i>MYSQL_TYPE_ENUM</i></td><td><i>247</i></td>
    <td>&ndash;</td>
    <td><i>This enumeration value is only used internally and cannot
    exist in a binlog.</i></td>
  </tr>

  <tr>
    <td><i>MYSQL_TYPE_SET</i></td><td><i>248</i></td>
    <td>&ndash;</td>
    <td><i>This enumeration value is only used internally and cannot
    exist in a binlog.</i></td>
  </tr>

  <tr>
    <td>MYSQL_TYPE_TINY_BLOB</td><td>249</td>
    <td>&ndash;</td>
    <td><i>This enumeration value is only used internally and cannot
    exist in a binlog.</i></td>
  </tr>

  <tr>
    <td><i>MYSQL_TYPE_MEDIUM_BLOB</i></td><td><i>250</i></td>
    <td>&ndash;</td>
    <td><i>This enumeration value is only used internally and cannot
    exist in a binlog.</i></td>
  </tr>

  <tr>
    <td><i>MYSQL_TYPE_LONG_BLOB</i></td><td><i>251</i></td>
    <td>&ndash;</td>
    <td><i>This enumeration value is only used internally and cannot
    exist in a binlog.</i></td>
  </tr>

  <tr>
    <td>MYSQL_TYPE_BLOB</td><td>252</td>
    <td>1 byte</td>
    <td>The pack length, i.e., the number of bytes needed to represent
    the length of the blob: 1, 2, 3, or 4.</td>
  </tr>

  <tr>
    <td>MYSQL_TYPE_VAR_STRING</td><td>253</td>
    <td>2 bytes</td>
    <td>This is used to store both strings and enumeration values.
    The first byte is a enumeration value storing the <i>real
    type</i>, which may be either MYSQL_TYPE_VAR_STRING or
    MYSQL_TYPE_ENUM.  The second byte is a 1 byte unsigned integer
    representing the field size, i.e., the number of bytes needed to
    store the length of the string.</td>
  </tr>

  <tr>
    <td>MYSQL_TYPE_STRING</td><td>254</td>
    <td>2 bytes</td>
    <td>The first byte is always MYSQL_TYPE_VAR_STRING (i.e., 253).
    The second byte is the field size, i.e., the number of bytes in
    the representation of size of the string: 3 or 4.</td>
  </tr>

  <tr>
    <td>MYSQL_TYPE_GEOMETRY</td><td>255</td>
    <td>1 byte</td>
    <td>The pack length, i.e., the number of bytes needed to represent
    the length of the geometry: 1, 2, 3, or 4.</td>
  </tr>

  </table>
*/
class Table_map_log_event : public Log_event
{
public:
  /* Constants */
  enum
  {
    TYPE_CODE = TABLE_MAP_EVENT
  };

  /**
     Enumeration of the errors that can be returned.
   */
  enum enum_error
  {
    ERR_OPEN_FAILURE = -1,               /**< Failure to open table */
    ERR_OK = 0,                                 /**< No error */
    ERR_TABLE_LIMIT_EXCEEDED = 1,      /**< No more room for tables */
    ERR_OUT_OF_MEM = 2,                         /**< Out of memory */
    ERR_BAD_TABLE_DEF = 3,     /**< Table definition does not match */
    ERR_RBR_TO_SBR = 4  /**< daisy-chanining RBR to SBR not allowed */
  };

  enum enum_flag
  {
    /* 
       Nothing here right now, but the flags support is there in
       preparation for changes that are coming.  Need to add a
       constant to make it compile under HP-UX: aCC does not like
       empty enumerations.
    */
    ENUM_FLAG_COUNT
  };

  typedef uint16 flag_set;

  /* Special constants representing sets of flags */
  enum 
  {
    TM_NO_FLAGS = 0U,
    TM_BIT_LEN_EXACT_F = (1U << 0)
  };

  flag_set get_flags(flag_set flag) const { return m_flags & flag; }

#ifdef MYSQL_SERVER
  Table_map_log_event(THD *thd, TABLE *tbl, ulong tid, bool is_transactional);
#endif
#ifdef HAVE_REPLICATION
  Table_map_log_event(const char *buf, uint event_len, 
                      const Format_description_log_event *description_event);
#endif

  ~Table_map_log_event();

#ifdef MYSQL_CLIENT
  table_def *create_table_def()
  {
    return new table_def(m_coltype, m_colcnt, m_field_metadata,
                         m_field_metadata_size, m_null_bits, m_flags);
  }
#endif
  ulong get_table_id() const        { return m_table_id; }
  const char *get_table_name() const { return m_tblnam; }
  const char *get_db_name() const    { return m_dbnam; }

  virtual Log_event_type get_type_code() { return TABLE_MAP_EVENT; }
  virtual bool is_valid() const { return m_memory != NULL; /* we check malloc */ }

  virtual int get_data_size() { return (uint) m_data_size; } 
#ifdef MYSQL_SERVER
  virtual int save_field_metadata();
  virtual bool write_data_header(IO_CACHE *file);
  virtual bool write_data_body(IO_CACHE *file);
  virtual const char *get_db() { return m_dbnam; }
#endif

#if defined(MYSQL_SERVER) && defined(HAVE_REPLICATION)
  virtual void pack_info(Protocol *protocol);
#endif

#ifdef MYSQL_CLIENT
  virtual void print(FILE *file, PRINT_EVENT_INFO *print_event_info);
#endif


private:
#if defined(MYSQL_SERVER) && defined(HAVE_REPLICATION)
  virtual int do_apply_event(Relay_log_info const *rli);
  virtual int do_update_pos(Relay_log_info *rli);
  virtual enum_skip_reason do_shall_skip(Relay_log_info *rli);
#endif

#ifdef MYSQL_SERVER
  TABLE         *m_table;
#endif
  char const    *m_dbnam;
  size_t         m_dblen;
  char const    *m_tblnam;
  size_t         m_tbllen;
  ulong          m_colcnt;
  uchar         *m_coltype;

  uchar         *m_memory;
  ulong          m_table_id;
  flag_set       m_flags;

  size_t         m_data_size;

  uchar          *m_field_metadata;        // buffer for field metadata
  /*
    The size of field metadata buffer set by calling save_field_metadata()
  */
  ulong          m_field_metadata_size;   
  uchar         *m_null_bits;
  uchar         *m_meta_memory;
};


/**
  @class Rows_log_event

 Common base class for all row-containing log events.

 RESPONSIBILITIES

   Encode the common parts of all events containing rows, which are:
   - Write data header and data body to an IO_CACHE.
   - Provide an interface for adding an individual row to the event.

  @section Rows_log_event_binary_format Binary Format
*/


class Rows_log_event : public Log_event
{
public:
  /**
     Enumeration of the errors that can be returned.
   */
  enum enum_error
  {
    ERR_OPEN_FAILURE = -1,               /**< Failure to open table */
    ERR_OK = 0,                                 /**< No error */
    ERR_TABLE_LIMIT_EXCEEDED = 1,      /**< No more room for tables */
    ERR_OUT_OF_MEM = 2,                         /**< Out of memory */
    ERR_BAD_TABLE_DEF = 3,     /**< Table definition does not match */
    ERR_RBR_TO_SBR = 4  /**< daisy-chanining RBR to SBR not allowed */
  };

  /*
    These definitions allow you to combine the flags into an
    appropriate flag set using the normal bitwise operators.  The
    implicit conversion from an enum-constant to an integer is
    accepted by the compiler, which is then used to set the real set
    of flags.
  */
  enum enum_flag
  {
    /* Last event of a statement */
    STMT_END_F = (1U << 0),

    /* Value of the OPTION_NO_FOREIGN_KEY_CHECKS flag in thd->options */
    NO_FOREIGN_KEY_CHECKS_F = (1U << 1),

    /* Value of the OPTION_RELAXED_UNIQUE_CHECKS flag in thd->options */
    RELAXED_UNIQUE_CHECKS_F = (1U << 2),

    /** 
      Indicates that rows in this event are complete, that is contain
      values for all columns of the table.
     */
    COMPLETE_ROWS_F = (1U << 3)
  };

  typedef uint16 flag_set;

  /* Special constants representing sets of flags */
  enum 
  {
      RLE_NO_FLAGS = 0U
  };

  virtual ~Rows_log_event();

  void set_flags(flag_set flags_arg) { m_flags |= flags_arg; }
  void clear_flags(flag_set flags_arg) { m_flags &= ~flags_arg; }
  flag_set get_flags(flag_set flags_arg) const { return m_flags & flags_arg; }

#if defined(MYSQL_SERVER) && defined(HAVE_REPLICATION)
  virtual void pack_info(Protocol *protocol);
#endif

#ifdef MYSQL_CLIENT
  /* not for direct call, each derived has its own ::print() */
  virtual void print(FILE *file, PRINT_EVENT_INFO *print_event_info)= 0;
  void print_verbose(IO_CACHE *file,
                     PRINT_EVENT_INFO *print_event_info);
  size_t print_verbose_one_row(IO_CACHE *file, table_def *td,
                               PRINT_EVENT_INFO *print_event_info,
                               MY_BITMAP *cols_bitmap,
                               const uchar *ptr, const uchar *prefix);
#endif

#ifdef MYSQL_SERVER
  int add_row_data(uchar *data, size_t length)
  {
    return do_add_row_data(data,length); 
  }
#endif

  /* Member functions to implement superclass interface */
  virtual int get_data_size();

  MY_BITMAP const *get_cols() const { return &m_cols; }
  MY_BITMAP const *get_cols_ai() const { return &m_cols_ai; }
  size_t get_width() const          { return m_width; }
  ulong get_table_id() const        { return m_table_id; }

#if defined(MYSQL_SERVER)
  /*
    This member function compares the table's read/write_set
    with this event's m_cols and m_cols_ai. Comparison takes 
    into account what type of rows event is this: Delete, Write or
    Update, therefore it uses the correct m_cols[_ai] according
    to the event type code.

    Note that this member function should only be called for the
    following events:
    - Delete_rows_log_event
    - Wrirte_rows_log_event
    - Update_rows_log_event

    @param[IN] table The table to compare this events bitmaps 
                     against.

    @return TRUE if sets match, FALSE otherwise. (following 
                 bitmap_cmp return logic).

   */
  virtual bool read_write_bitmaps_cmp(TABLE *table)
  {
    bool res= FALSE;

    switch (get_type_code())
    {
      case DELETE_ROWS_EVENT:
        res= bitmap_cmp(get_cols(), table->read_set);
        break;
      case UPDATE_ROWS_EVENT:
        res= (bitmap_cmp(get_cols(), table->read_set) &&
              bitmap_cmp(get_cols_ai(), table->write_set));
        break;
      case WRITE_ROWS_EVENT:
        res= bitmap_cmp(get_cols(), table->write_set);
        break;
      default:
        /* 
          We should just compare bitmaps for Delete, Write
          or Update rows events.
        */
        DBUG_ASSERT(0);
    }
    return res;
  }
#endif

#ifdef MYSQL_SERVER
  virtual bool write_data_header(IO_CACHE *file);
  virtual bool write_data_body(IO_CACHE *file);
  virtual const char *get_db() { return m_table->s->db.str; }
#endif
  /*
    Check that malloc() succeeded in allocating memory for the rows
    buffer and the COLS vector. Checking that an Update_rows_log_event
    is valid is done in the Update_rows_log_event::is_valid()
    function.
  */
  virtual bool is_valid() const
  {
    return m_rows_buf && m_cols.bitmap;
  }

  uint     m_row_count;         /* The number of rows added to the event */

protected:
  /* 
     The constructors are protected since you're supposed to inherit
     this class, not create instances of this class.
  */
#ifdef MYSQL_SERVER
  Rows_log_event(THD*, TABLE*, ulong table_id, 
		 MY_BITMAP const *cols, bool is_transactional);
#endif
  Rows_log_event(const char *row_data, uint event_len, 
		 Log_event_type event_type,
		 const Format_description_log_event *description_event);

#ifdef MYSQL_CLIENT
  void print_helper(FILE *, PRINT_EVENT_INFO *, char const *const name);
#endif

#ifdef MYSQL_SERVER
  virtual int do_add_row_data(uchar *data, size_t length);
#endif

#ifdef MYSQL_SERVER
  TABLE *m_table;		/* The table the rows belong to */
#endif
  ulong       m_table_id;	/* Table ID */
  MY_BITMAP   m_cols;		/* Bitmap denoting columns available */
  ulong       m_width;          /* The width of the columns bitmap */
  /*
    Bitmap for columns available in the after image, if present. These
    fields are only available for Update_rows events. Observe that the
    width of both the before image COLS vector and the after image
    COLS vector is the same: the number of columns of the table on the
    master.
  */
  MY_BITMAP   m_cols_ai;

  ulong       m_master_reclength; /* Length of record on master side */

  /* Bit buffers in the same memory as the class */
  uint32    m_bitbuf[128/(sizeof(uint32)*8)];
  uint32    m_bitbuf_ai[128/(sizeof(uint32)*8)];

  uchar    *m_rows_buf;		/* The rows in packed format */
  uchar    *m_rows_cur;		/* One-after the end of the data */
  uchar    *m_rows_end;		/* One-after the end of the allocated space */

  flag_set m_flags;		/* Flags for row-level events */

  /* helper functions */

#if defined(MYSQL_SERVER) && defined(HAVE_REPLICATION)
  const uchar *m_curr_row;     /* Start of the row being processed */
  const uchar *m_curr_row_end; /* One-after the end of the current row */
  uchar    *m_key;      /* Buffer to keep key value during searches */

  int find_row(const Relay_log_info *const);
  int write_row(const Relay_log_info *const, const bool);

  // Unpack the current row into m_table->record[0]
  int unpack_current_row(const Relay_log_info *const rli,
                         MY_BITMAP const *cols)
  { 
    DBUG_ASSERT(m_table);

    ASSERT_OR_RETURN_ERROR(m_curr_row <= m_rows_end, HA_ERR_CORRUPT_EVENT);
    int const result= ::unpack_row(rli, m_table, m_width, m_curr_row, cols,
                                   &m_curr_row_end, &m_master_reclength);
    if (m_curr_row_end > m_rows_end)
      my_error(ER_SLAVE_CORRUPT_EVENT, MYF(0));
    ASSERT_OR_RETURN_ERROR(m_curr_row_end <= m_rows_end, HA_ERR_CORRUPT_EVENT);
    return result;
  }
#endif

private:

#if defined(MYSQL_SERVER) && defined(HAVE_REPLICATION)
  virtual int do_apply_event(Relay_log_info const *rli);
  virtual int do_update_pos(Relay_log_info *rli);
  virtual enum_skip_reason do_shall_skip(Relay_log_info *rli);

  /*
    Primitive to prepare for a sequence of row executions.

    DESCRIPTION

      Before doing a sequence of do_prepare_row() and do_exec_row()
      calls, this member function should be called to prepare for the
      entire sequence. Typically, this member function will allocate
      space for any buffers that are needed for the two member
      functions mentioned above.

    RETURN VALUE

      The member function will return 0 if all went OK, or a non-zero
      error code otherwise.
  */
  virtual 
  int do_before_row_operations(const Slave_reporting_capability *const log) = 0;

  /*
    Primitive to clean up after a sequence of row executions.

    DESCRIPTION
    
      After doing a sequence of do_prepare_row() and do_exec_row(),
      this member function should be called to clean up and release
      any allocated buffers.
      
      The error argument, if non-zero, indicates an error which happened during
      row processing before this function was called. In this case, even if 
      function is successful, it should return the error code given in the argument.
  */
  virtual 
  int do_after_row_operations(const Slave_reporting_capability *const log,
                              int error) = 0;

  /*
    Primitive to do the actual execution necessary for a row.

    DESCRIPTION
      The member function will do the actual execution needed to handle a row.
      The row is located at m_curr_row. When the function returns, 
      m_curr_row_end should point at the next row (one byte after the end
      of the current row).    

    RETURN VALUE
      0 if execution succeeded, 1 if execution failed.
      
  */
  virtual int do_exec_row(const Relay_log_info *const rli) = 0;
#endif /* defined(MYSQL_SERVER) && defined(HAVE_REPLICATION) */

  friend class Old_rows_log_event;
};

/**
  @class Write_rows_log_event

  Log row insertions and updates. The event contain several
  insert/update rows for a table. Note that each event contains only
  rows for one table.

  @section Write_rows_log_event_binary_format Binary Format
*/
class Write_rows_log_event : public Rows_log_event
{
public:
  enum 
  {
    /* Support interface to THD::binlog_prepare_pending_rows_event */
    TYPE_CODE = WRITE_ROWS_EVENT
  };

#if defined(MYSQL_SERVER)
  Write_rows_log_event(THD*, TABLE*, ulong table_id, 
		       bool is_transactional);
#endif
#ifdef HAVE_REPLICATION
  Write_rows_log_event(const char *buf, uint event_len, 
                       const Format_description_log_event *description_event);
#endif
#if defined(MYSQL_SERVER) 
  static bool binlog_row_logging_function(THD *thd, TABLE *table,
                                          bool is_transactional,
                                          const uchar *before_record
                                          __attribute__((unused)),
                                          const uchar *after_record)
  {
    return thd->binlog_write_row(table, is_transactional,
                                 after_record);
  }
#endif

private:
  virtual Log_event_type get_type_code() { return (Log_event_type)TYPE_CODE; }

#ifdef MYSQL_CLIENT
  void print(FILE *file, PRINT_EVENT_INFO *print_event_info);
#endif

#if defined(MYSQL_SERVER) && defined(HAVE_REPLICATION)
  virtual int do_before_row_operations(const Slave_reporting_capability *const);
  virtual int do_after_row_operations(const Slave_reporting_capability *const,int);
  virtual int do_exec_row(const Relay_log_info *const);
#endif
};


/**
  @class Update_rows_log_event

  Log row updates with a before image. The event contain several
  update rows for a table. Note that each event contains only rows for
  one table.

  Also note that the row data consists of pairs of row data: one row
  for the old data and one row for the new data.

  @section Update_rows_log_event_binary_format Binary Format
*/
class Update_rows_log_event : public Rows_log_event
{
public:
  enum 
  {
    /* Support interface to THD::binlog_prepare_pending_rows_event */
    TYPE_CODE = UPDATE_ROWS_EVENT
  };

#ifdef MYSQL_SERVER
  Update_rows_log_event(THD*, TABLE*, ulong table_id,
			MY_BITMAP const *cols_bi,
			MY_BITMAP const *cols_ai,
                        bool is_transactional);

  Update_rows_log_event(THD*, TABLE*, ulong table_id,
                        bool is_transactional);

  void init(MY_BITMAP const *cols);
#endif

  virtual ~Update_rows_log_event();

#ifdef HAVE_REPLICATION
  Update_rows_log_event(const char *buf, uint event_len, 
			const Format_description_log_event *description_event);
#endif

#ifdef MYSQL_SERVER
  static bool binlog_row_logging_function(THD *thd, TABLE *table,
                                          bool is_transactional,
                                          const uchar *before_record,
                                          const uchar *after_record)
  {
    return thd->binlog_update_row(table, is_transactional,
                                  before_record, after_record);
  }
#endif

  virtual bool is_valid() const
  {
    return Rows_log_event::is_valid() && m_cols_ai.bitmap;
  }

protected:
  virtual Log_event_type get_type_code() { return (Log_event_type)TYPE_CODE; }

#ifdef MYSQL_CLIENT
  void print(FILE *file, PRINT_EVENT_INFO *print_event_info);
#endif

#if defined(MYSQL_SERVER) && defined(HAVE_REPLICATION)
  virtual int do_before_row_operations(const Slave_reporting_capability *const);
  virtual int do_after_row_operations(const Slave_reporting_capability *const,int);
  virtual int do_exec_row(const Relay_log_info *const);
#endif /* defined(MYSQL_SERVER) && defined(HAVE_REPLICATION) */
};

/**
  @class Delete_rows_log_event

  Log row deletions. The event contain several delete rows for a
  table. Note that each event contains only rows for one table.

  RESPONSIBILITIES

    - Act as a container for rows that has been deleted on the master
      and should be deleted on the slave. 

  COLLABORATION

    Row_writer
      Create the event and add rows to the event.
    Row_reader
      Extract the rows from the event.

  @section Delete_rows_log_event_binary_format Binary Format
*/
class Delete_rows_log_event : public Rows_log_event
{
public:
  enum 
  {
    /* Support interface to THD::binlog_prepare_pending_rows_event */
    TYPE_CODE = DELETE_ROWS_EVENT
  };

#ifdef MYSQL_SERVER
  Delete_rows_log_event(THD*, TABLE*, ulong, 
			bool is_transactional);
#endif
#ifdef HAVE_REPLICATION
  Delete_rows_log_event(const char *buf, uint event_len, 
			const Format_description_log_event *description_event);
#endif
#ifdef MYSQL_SERVER
  static bool binlog_row_logging_function(THD *thd, TABLE *table,
                                          bool is_transactional,
                                          const uchar *before_record,
                                          const uchar *after_record
                                          __attribute__((unused)))
  {
    return thd->binlog_delete_row(table, is_transactional,
                                  before_record);
  }
#endif
  
protected:
  virtual Log_event_type get_type_code() { return (Log_event_type)TYPE_CODE; }

#ifdef MYSQL_CLIENT
  void print(FILE *file, PRINT_EVENT_INFO *print_event_info);
#endif

#if defined(MYSQL_SERVER) && defined(HAVE_REPLICATION)
  virtual int do_before_row_operations(const Slave_reporting_capability *const);
  virtual int do_after_row_operations(const Slave_reporting_capability *const,int);
  virtual int do_exec_row(const Relay_log_info *const);
#endif
};


#include "log_event_old.h"

/**
  @class Incident_log_event

   Class representing an incident, an occurance out of the ordinary,
   that happened on the master.

   The event is used to inform the slave that something out of the
   ordinary happened on the master that might cause the database to be
   in an inconsistent state.

   <table id="IncidentFormat">
   <caption>Incident event format</caption>
   <tr>
     <th>Symbol</th>
     <th>Format</th>
     <th>Description</th>
   </tr>
   <tr>
     <td>INCIDENT</td>
     <td align="right">2</td>
     <td>Incident number as an unsigned integer</td>
   </tr>
   <tr>
     <td>MSGLEN</td>
     <td align="right">1</td>
     <td>Message length as an unsigned integer</td>
   </tr>
   <tr>
     <td>MESSAGE</td>
     <td align="right">MSGLEN</td>
     <td>The message, if present. Not null terminated.</td>
   </tr>
   </table>

  @section Delete_rows_log_event_binary_format Binary Format
*/
class Incident_log_event : public Log_event {
public:
#ifdef MYSQL_SERVER
  Incident_log_event(THD *thd_arg, Incident incident)
    : Log_event(thd_arg, LOG_EVENT_NO_FILTER_F, Log_event::EVENT_NO_CACHE,
                Log_event::EVENT_IMMEDIATE_LOGGING), m_incident(incident)
  {
    DBUG_ENTER("Incident_log_event::Incident_log_event");
    DBUG_PRINT("enter", ("m_incident: %d", m_incident));
    m_message.str= NULL;                    /* Just as a precaution */
    m_message.length= 0;
    DBUG_VOID_RETURN;
  }

  Incident_log_event(THD *thd_arg, Incident incident, LEX_STRING const msg)
    : Log_event(thd_arg, LOG_EVENT_NO_FILTER_F,
                Log_event::EVENT_NO_CACHE,
                Log_event::EVENT_IMMEDIATE_LOGGING), m_incident(incident)
  {
    DBUG_ENTER("Incident_log_event::Incident_log_event");
    DBUG_PRINT("enter", ("m_incident: %d", m_incident));
    m_message.str= NULL;
    m_message.length= 0;
    if (!(m_message.str= (char*) my_malloc(msg.length+1, MYF(MY_WME))))
    {
      /* Mark this event invalid */
      m_incident= INCIDENT_NONE;
      DBUG_VOID_RETURN;
    }
    strmake(m_message.str, msg.str, msg.length);
    m_message.length= msg.length;
    DBUG_VOID_RETURN;
  }
#endif

#ifdef MYSQL_SERVER
  void pack_info(Protocol*);
#endif

  Incident_log_event(const char *buf, uint event_len,
                     const Format_description_log_event *descr_event);

  virtual ~Incident_log_event();

#ifdef MYSQL_CLIENT
  virtual void print(FILE *file, PRINT_EVENT_INFO *print_event_info);
#endif

#if defined(MYSQL_SERVER) && defined(HAVE_REPLICATION)
  virtual int do_apply_event(Relay_log_info const *rli);
#endif

  virtual bool write_data_header(IO_CACHE *file);
  virtual bool write_data_body(IO_CACHE *file);

  virtual Log_event_type get_type_code() { return INCIDENT_EVENT; }

  virtual bool is_valid() const
  {
    return m_incident > INCIDENT_NONE && m_incident < INCIDENT_COUNT;
  }
  virtual int get_data_size() {
    return INCIDENT_HEADER_LEN + 1 + (uint) m_message.length;
  }

private:
  const char *description() const;

  Incident m_incident;
  LEX_STRING m_message;
};


/**
  @class Ignorable_log_event

  Base class for ignorable log events. Events deriving from
  this class can be safely ignored by slaves that cannot
  recognize them. Newer slaves, will be able to read and
  handle them. This has been designed to be an open-ended
  architecture, so adding new derived events shall not harm
  the old slaves that support ignorable log event mechanism
  (they will just ignore unrecognized ignorable events).
**/
class Ignorable_log_event : public Log_event {
public:
#ifndef MYSQL_CLIENT
  Ignorable_log_event(THD *thd_arg)
      : Log_event(thd_arg, LOG_EVENT_IGNORABLE_F, 
                  Log_event::EVENT_STMT_CACHE,
                  Log_event::EVENT_NORMAL_LOGGING)
  {
    DBUG_ENTER("Ignorable_log_event::Ignorable_log_event");
    DBUG_VOID_RETURN;
  }
#endif

  Ignorable_log_event(const char *buf,
                      const Format_description_log_event *descr_event);

  virtual ~Ignorable_log_event();

#ifndef MYSQL_CLIENT
  void pack_info(Protocol*);
#endif

#ifdef MYSQL_CLIENT
  virtual void print(FILE *file, PRINT_EVENT_INFO *print_event_info);
#endif

  virtual Log_event_type get_type_code() { return IGNORABLE_LOG_EVENT; }

  virtual bool is_valid() const { return 1; }

  virtual int get_data_size() { return IGNORABLE_HEADER_LEN; }
};


class Rows_query_log_event : public Ignorable_log_event {
public:
#ifndef MYSQL_CLIENT
  Rows_query_log_event(THD *thd_arg, const char * query, ulong query_len)
    : Ignorable_log_event(thd_arg)
  {
    DBUG_ENTER("Rows_query_log_event::Rows_query_log_event");
    if (!(m_rows_query= (char*) my_malloc(query_len + 1, MYF(MY_WME))))
      return;
    my_snprintf(m_rows_query, query_len + 1, "%s", query);
    DBUG_PRINT("enter", ("%s", m_rows_query));
    DBUG_VOID_RETURN;
  }
#endif

#ifndef MYSQL_CLIENT
  void pack_info(Protocol*);
#endif

  Rows_query_log_event(const char *buf, uint event_len,
                     const Format_description_log_event *descr_event);

  virtual ~Rows_query_log_event();

#ifdef MYSQL_CLIENT
  virtual void print(FILE *file, PRINT_EVENT_INFO *print_event_info);
#endif
  virtual bool write_data_body(IO_CACHE *file);

  virtual Log_event_type get_type_code() { return ROWS_QUERY_LOG_EVENT; }

  virtual int get_data_size()
  {
    return IGNORABLE_HEADER_LEN + 1 + (uint) strlen(m_rows_query);
  }
#if defined(MYSQL_SERVER) && defined(HAVE_REPLICATION)
  virtual int do_apply_event(Relay_log_info const *rli);
#endif

private:

  char * m_rows_query;
};



static inline bool copy_event_cache_to_file_and_reinit(IO_CACHE *cache,
                                                       FILE *file)
{
  return         
    my_b_copy_to_file(cache, file) ||
    reinit_io_cache(cache, WRITE_CACHE, 0, FALSE, TRUE);
}

#ifdef MYSQL_SERVER
/*****************************************************************************

  Heartbeat Log Event class

  Replication event to ensure to slave that master is alive.
  The event is originated by master's dump thread and sent straight to
  slave without being logged. Slave itself does not store it in relay log
  but rather uses a data for immediate checks and throws away the event.

  Two members of the class log_ident and Log_event::log_pos comprise 
  @see the event_coordinates instance. The coordinates that a heartbeat
  instance carries correspond to the last event master has sent from
  its binlog.

 ****************************************************************************/
class Heartbeat_log_event: public Log_event
{
public:
  Heartbeat_log_event(const char* buf, uint event_len,
                      const Format_description_log_event* description_event);
  Log_event_type get_type_code() { return HEARTBEAT_LOG_EVENT; }
  bool is_valid() const
    {
      return (log_ident != NULL &&
              log_pos >= BIN_LOG_HEADER_SIZE);
    }
  const char * get_log_ident() { return log_ident; }
  uint get_ident_len() { return ident_len; }
  
private:
  const char* log_ident;
  uint ident_len;
};
#endif

int append_query_string(const CHARSET_INFO *csinfo,
                        String const *from, String *to);
bool sqlcom_can_generate_row_events(const THD *thd);
bool event_checksum_test(uchar *buf, ulong event_len, uint8 alg);
uint8 get_checksum_alg(const char* buf, ulong len);
extern TYPELIB binlog_checksum_typelib;

#ifdef HAVE_UGID
class Ugid_log_event : public Ignorable_log_event {
public:
#ifndef MYSQL_CLIENT
  Ugid_log_event(THD* thd_arg);
  Ugid_log_event(THD* thd_arg, uchar type_arg, char* ugid_arg,
                 uchar flags_arg, uint64 group_size_arg);
#endif

#ifndef MYSQL_CLIENT
  void pack_info(Protocol*);
#endif

  Ugid_log_event(const char *buf, uint event_len,
                 const Format_description_log_event *descr_event);

  virtual ~Ugid_log_event();

  Log_event_type get_type_code() { return UGID_LOG_EVENT; }

  int get_data_size()
  {
    return UGID_TYPE_INFO_LEN + UGID_FLAGS_INFO_LEN +
           GROUP_SIZE_INFO_LEN + THREAD_ID_INFO_LEN +
           UGID_SIZE_INFO_LEN + NAME_LEN;
  }

#ifdef MYSQL_CLIENT
  void print(FILE *file, PRINT_EVENT_INFO *print_event_info);
#endif
#ifdef MYSQL_SERVER
  bool write_data_header(IO_CACHE *file);
  bool write_data_body(IO_CACHE *file);
#endif

#if defined(MYSQL_SERVER) && defined(HAVE_REPLICATION)
  int do_apply_event(Relay_log_info const *rli);
#endif

  bool starts_group() { return false; }

  uchar get_ugid_type() const;

  const char* get_ugid() const;

  uchar get_ugid_flags() const;

  uint64 get_group_size() const;

  uint32 get_thread_id() const;

  const char* get_db();

  static const int UGID_TYPE_INFO_LEN= 1;

  static const int UGID_FLAGS_INFO_LEN= 1;

  static const int GROUP_SIZE_INFO_LEN= 8;

  static const int THREAD_ID_INFO_LEN= 4;

  static const int UGID_SIZE_INFO_LEN= 64;

private:
  uchar ugid_type;

  /*
    This is a temporary solution until I understand Sven's
    code. This will be stored as two distinct integer or
    similar to integer fields.

    /Alfranio
  */
  char ugid[UGID_SIZE_INFO_LEN];
  
  uchar ugid_flags;

  uint64 group_size;

  uint32 thread_id;

  char db[NAME_LEN];
};
#endif

/**
  @} (end of group Replication)
*/

#endif /* _log_event_h */<|MERGE_RESOLUTION|>--- conflicted
+++ resolved
@@ -788,13 +788,6 @@
   IO_CACHE body_cache;
   /* Indicate if the body cache has unflushed events */
   bool have_unflushed_events;
-
-#ifdef HAVE_UGID
-  Subgroup last_subgroup;
-  bool last_subgroup_printed;
-  bool skip_ugids;
-  Sid_map *sid_map;
-#endif
 } PRINT_EVENT_INFO;
 #endif
 
@@ -1166,12 +1159,6 @@
             enum_event_logging_type logging_type_arg= EVENT_INVALID_LOGGING)
   : temp_buf(0), event_cache_type(cache_type_arg),
     event_logging_type(logging_type_arg)
-<<<<<<< HEAD
-#ifdef HAVE_UGID
-    , subgroup(NULL)
-#endif
-=======
->>>>>>> 47e5fa81
   { }
     /* avoid having to link mysqlbinlog against libpthread */
   static Log_event* read_log_event(IO_CACHE* file,
@@ -1185,28 +1172,7 @@
                     bool is_more);
   void print_base64(IO_CACHE* file, PRINT_EVENT_INFO* print_event_info,
                     bool is_more);
-<<<<<<< HEAD
-#ifdef HAVE_UGID
-private:
-  /// Print 'SET UGID_*' statements.
-  void print_subgroup_info(IO_CACHE *out, PRINT_EVENT_INFO *print_event_info);
 public:
-  /**
-    The end of the event in *this* binary log.  This is not written to
-    the binary log and it is not subject to any transformations in
-    relay logs etc.  It is only used by mysqlbinlog.
-  */
-  rpl_binlog_pos event_end_position;
-  /**
-    Group information for the subgroup that this event is part of.
-  */
-  Subgroup *subgroup;
-#else
-public:
-#endif // ifdef HAVE_UGID
-=======
-public:
->>>>>>> 47e5fa81
 #endif // ifdef MYSQL_SERVER ... else
   /* 
      The value is set by caller of FD constructor and
