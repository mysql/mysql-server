/* Copyright (c) 2000, 2016, Oracle and/or its affiliates. All rights reserved.

   This program is free software; you can redistribute it and/or modify
   it under the terms of the GNU General Public License as published by
   the Free Software Foundation; version 2 of the License.

   This program is distributed in the hope that it will be useful,
   but WITHOUT ANY WARRANTY; without even the implied warranty of
   MERCHANTABILITY or FITNESS FOR A PARTICULAR PURPOSE.  See the
   GNU General Public License for more details.

   You should have received a copy of the GNU General Public License
   along with this program; if not, write to the Free Software
   Foundation, Inc., 51 Franklin St, Fifth Floor, Boston, MA 02110-1301  USA */

/**
  @addtogroup Replication
  @{

  @file
  
  @brief Binary log event definitions.  This includes generic code
  common to all types of log events, as well as specific code for each
  type of log event.
*/


#ifndef _log_event_h
#define _log_event_h

#include "my_global.h"
#include "my_bitmap.h"               // MY_BITMAP
#include "binary_log.h"              // binary_log
#include "rpl_utility.h"             // Hash_slave_rows

#ifdef MYSQL_SERVER
#include "rpl_filter.h"              // rpl_filter
#include "rpl_record.h"              // unpack_row
#include "sql_class.h"               // THD
#endif

#ifdef MYSQL_CLIENT
#include "rpl_tblmap.h"              // table_mapping
#include "sql_const.h"               // MAX_TIME_ZONE_NAME_LENGTH
#include "sql_list.h"                // I_List
#endif

#include <list>
#include <map>
#include <set>
#include <string>

#ifdef MYSQL_CLIENT
class Format_description_log_event;
typedef bool (*read_log_event_filter_function)(char** buf,
                                               ulong*,
                                               const Format_description_log_event*);
#endif

extern PSI_memory_key key_memory_Incident_log_event_message;
extern PSI_memory_key key_memory_Rows_query_log_event_rows_query;
/* Forward declarations */
using binary_log::enum_binlog_checksum_alg;
using binary_log::checksum_crc32;
using binary_log::Log_event_type;
using binary_log::Log_event_header;
using binary_log::Log_event_footer;
using binary_log::Binary_log_event;
using binary_log::Format_description_event;

class Slave_reporting_capability;
class String;
typedef ulonglong sql_mode_t;
typedef struct st_db_worker_hash_entry db_worker_hash_entry;
extern "C" MYSQL_PLUGIN_IMPORT char server_version[SERVER_VERSION_LENGTH];
#if defined(HAVE_REPLICATION) && !defined(MYSQL_CLIENT)
int ignored_error_code(int err_code);
#endif
#define PREFIX_SQL_LOAD "SQL_LOAD-"

/**
   Maximum length of the name of a temporary file
   PREFIX LENGTH - 9 
   UUID          - UUID_LENGTH
   SEPARATORS    - 2
   SERVER ID     - 10 (range of server ID 1 to (2^32)-1 = 4,294,967,295)
   FILE ID       - 10 (uint)
   EXTENSION     - 7  (Assuming that the extension is always less than 7 
                       characters)
*/
#define TEMP_FILE_MAX_LEN UUID_LENGTH+38 

/**
   Either assert or return an error.

   In debug build, the condition will be checked, but in non-debug
   builds, the error code given will be returned instead.

   @param COND   Condition to check
   @param ERRNO  Error number to return in non-debug builds
*/
#ifdef DBUG_OFF
#define ASSERT_OR_RETURN_ERROR(COND, ERRNO) \
  do { if (!(COND)) return ERRNO; } while (0)
#else
#define ASSERT_OR_RETURN_ERROR(COND, ERRNO) \
  DBUG_ASSERT(COND)
#endif

#define LOG_READ_EOF    -1
#define LOG_READ_BOGUS  -2
#define LOG_READ_IO     -3
#define LOG_READ_MEM    -5
#define LOG_READ_TRUNC  -6
#define LOG_READ_TOO_LARGE -7
#define LOG_READ_CHECKSUM_FAILURE -8

#define LOG_EVENT_OFFSET 4

#define NUM_LOAD_DELIM_STRS 5

/*****************************************************************************
  sql_ex_info struct
  The strcture contains a refernce to another structure sql_ex_data_info,
  which is defined in binlogevent, and contains the characters specified in
  the sub clause of a LOAD_DATA_INFILE.
  //TODO(WL#7546): Remove this struct and only retain binary_log::sql_ex_data_info
          when the encoder is moved to bapi

 ****************************************************************************/
struct sql_ex_info
{
  sql_ex_info() {}                            /* Remove gcc warning */
  binary_log::sql_ex_data_info data_info;

  bool write_data(IO_CACHE* file);
  const char* init(const char* buf, const char* buf_end, bool use_new_format);
};

/*****************************************************************************

  MySQL Binary Log

  This log consists of events.  Each event has a fixed-length header,
  possibly followed by a variable length data body.

  The data body consists of an optional fixed length segment (post-header)
  and  an optional variable length segment.

  See the #defines below for the format specifics.

  The events which really update data are Query_log_event,
  Execute_load_query_log_event and old Load_log_event and
  Execute_load_log_event events (Execute_load_query is used together with
  Begin_load_query and Append_block events to replicate LOAD DATA INFILE.
  Create_file/Append_block/Execute_load (which includes Load_log_event)
  were used to replicate LOAD DATA before the 5.0.3).

 ****************************************************************************/

#define MAX_LOG_EVENT_HEADER   ( /* in order of Query_log_event::write */ \
  (LOG_EVENT_HEADER_LEN + /* write_header */ \
  Binary_log_event::QUERY_HEADER_LEN     + /* write_data */   \
  Binary_log_event::EXECUTE_LOAD_QUERY_EXTRA_HEADER_LEN) + /*write_post_header_for_derived */ \
  MAX_SIZE_LOG_EVENT_STATUS + /* status */ \
  NAME_LEN + 1)

/*
  The new option is added to handle large packets that are sent from the master 
  to the slave. It is used to increase the thd(max_allowed) for both the
  DUMP thread on the master and the SQL/IO thread on the slave. 
*/
#define MAX_MAX_ALLOWED_PACKET 1024*1024*1024


/* slave event post-header (this event is never written) */

#define SL_MASTER_PORT_OFFSET   8
#define SL_MASTER_POS_OFFSET    0
#define SL_MASTER_HOST_OFFSET   10

/* Intvar event post-header */

/* Intvar event data */
#define I_TYPE_OFFSET        0
#define I_VAL_OFFSET         1


/* 4 bytes which all binlogs should begin with */
#define BINLOG_MAGIC        "\xfe\x62\x69\x6e"

/*
  The 2 flags below were useless :
  - the first one was never set
  - the second one was set in all Rotate events on the master, but not used for
  anything useful.
  So they are now removed and their place may later be reused for other
  flags. Then one must remember that Rotate events in 4.x have
  LOG_EVENT_FORCED_ROTATE_F set, so one should not rely on the value of the
  replacing flag when reading a Rotate event.
  I keep the defines here just to remember what they were.

  #define LOG_EVENT_TIME_F            0x1
  #define LOG_EVENT_FORCED_ROTATE_F   0x2
*/


/**
  @def LOG_EVENT_THREAD_SPECIFIC_F

  If the query depends on the thread (for example: TEMPORARY TABLE).
  Currently this is used by mysqlbinlog to know it must print
  SET @@PSEUDO_THREAD_ID=xx; before the query (it would not hurt to print it
  for every query but this would be slow).
*/
#define LOG_EVENT_THREAD_SPECIFIC_F 0x4

/**
  @def LOG_EVENT_SUPPRESS_USE_F

  Suppress the generation of 'USE' statements before the actual
  statement. This flag should be set for any events that does not need
  the current database set to function correctly. Most notable cases
  are 'CREATE DATABASE' and 'DROP DATABASE'.

  This flags should only be used in exceptional circumstances, since
  it introduce a significant change in behaviour regarding the
  replication logic together with the flags --binlog-do-db and
  --replicated-do-db.
 */
#define LOG_EVENT_SUPPRESS_USE_F    0x8

/*
  Note: this is a place holder for the flag
  LOG_EVENT_UPDATE_TABLE_MAP_VERSION_F (0x10), which is not used any
  more, please do not reused this value for other flags.
 */

/**
   @def LOG_EVENT_ARTIFICIAL_F
   
   Artificial events are created arbitarily and not written to binary
   log

   These events should not update the master log position when slave
   SQL thread executes them.
*/
#define LOG_EVENT_ARTIFICIAL_F 0x20

/**
   @def LOG_EVENT_RELAY_LOG_F
   
   Events with this flag set are created by slave IO thread and written
   to relay log
*/
#define LOG_EVENT_RELAY_LOG_F 0x40

/**
   @def LOG_EVENT_IGNORABLE_F

   For an event, 'e', carrying a type code, that a slave,
   's', does not recognize, 's' will check 'e' for
   LOG_EVENT_IGNORABLE_F, and if the flag is set, then 'e'
   is ignored. Otherwise, 's' acknowledges that it has
   found an unknown event in the relay log.
*/
#define LOG_EVENT_IGNORABLE_F 0x80

/**
   @def LOG_EVENT_NO_FILTER_F

   Events with this flag are not filtered (e.g. on the current
   database) and are always written to the binary log regardless of
   filters.
*/
#define LOG_EVENT_NO_FILTER_F 0x100

/**
   MTS: group of events can be marked to force its execution
   in isolation from any other Workers.
   So it's a marker for Coordinator to memorize and perform necessary
   operations in order to guarantee no interference from other Workers.
   The flag can be set ON only for an event that terminates its group.
   Typically that is done for a transaction that contains 
   a query accessing more than OVER_MAX_DBS_IN_EVENT_MTS databases.
*/
#define LOG_EVENT_MTS_ISOLATE_F 0x200


/**
  @def OPTIONS_WRITTEN_TO_BIN_LOG

  OPTIONS_WRITTEN_TO_BIN_LOG are the bits of thd->options which must
  be written to the binlog. OPTIONS_WRITTEN_TO_BIN_LOG could be
  written into the Format_description_log_event, so that if later we
  don't want to replicate a variable we did replicate, or the
  contrary, it's doable. But it should not be too hard to decide once
  for all of what we replicate and what we don't, among the fixed 32
  bits of thd->options.

  I (Guilhem) have read through every option's usage, and it looks
  like OPTION_AUTO_IS_NULL and OPTION_NO_FOREIGN_KEYS are the only
  ones which alter how the query modifies the table. It's good to
  replicate OPTION_RELAXED_UNIQUE_CHECKS too because otherwise, the
  slave may insert data slower than the master, in InnoDB.
  OPTION_BIG_SELECTS is not needed (the slave thread runs with
  max_join_size=HA_POS_ERROR) and OPTION_BIG_TABLES is not needed
  either, as the manual says (because a too big in-memory temp table
  is automatically written to disk).
*/
#define OPTIONS_WRITTEN_TO_BIN_LOG \
  (OPTION_AUTO_IS_NULL | OPTION_NO_FOREIGN_KEY_CHECKS |  \
   OPTION_RELAXED_UNIQUE_CHECKS | OPTION_NOT_AUTOCOMMIT)

/* Shouldn't be defined before */
#define EXPECTED_OPTIONS \
  ((1ULL << 14) | (1ULL << 26) | (1ULL << 27) | (1ULL << 19))

#if OPTIONS_WRITTEN_TO_BIN_LOG != EXPECTED_OPTIONS
#error OPTIONS_WRITTEN_TO_BIN_LOG must NOT change their values!
#endif
#undef EXPECTED_OPTIONS         /* You shouldn't use this one */

/**
   Maximum value of binlog logical timestamp.
*/
const int64 SEQ_MAX_TIMESTAMP= LLONG_MAX;

#ifdef MYSQL_SERVER
class String;
class MYSQL_BIN_LOG;
class THD;
#endif

class Format_description_log_event;
class Relay_log_info;
class Slave_worker;
class Slave_committed_queue;

#ifdef MYSQL_CLIENT
enum enum_base64_output_mode {
  BASE64_OUTPUT_NEVER= 0,
  BASE64_OUTPUT_AUTO= 1,
  BASE64_OUTPUT_UNSPEC= 2,
  BASE64_OUTPUT_DECODE_ROWS= 3,
  /* insert new output modes here */
  BASE64_OUTPUT_MODE_COUNT
};

/*
  A structure for mysqlbinlog to know how to print events

  This structure is passed to the event's print() methods,

  There are two types of settings stored here:
  1. Last db, flags2, sql_mode etc comes from the last printed event.
     They are stored so that only the necessary USE and SET commands
     are printed.
  2. Other information on how to print the events, e.g. short_form,
     hexdump_from.  These are not dependent on the last event.
*/
typedef struct st_print_event_info
{
  /*
    Settings for database, sql_mode etc that comes from the last event
    that was printed.  We cache these so that we don't have to print
    them if they are unchanged.
  */
  // TODO: have the last catalog here ??
  char db[FN_REFLEN+1]; // TODO: make this a LEX_STRING when thd->db is
  bool flags2_inited;
  uint32 flags2;
  bool sql_mode_inited;
  sql_mode_t sql_mode;		/* must be same as THD.variables.sql_mode */
  ulong auto_increment_increment, auto_increment_offset;
  bool charset_inited;
  char charset[6]; // 3 variables, each of them storable in 2 bytes
  char time_zone_str[MAX_TIME_ZONE_NAME_LENGTH];
  uint lc_time_names_number;
  uint charset_database_number;
  my_thread_id thread_id;
  bool thread_id_printed;

  st_print_event_info();

  ~st_print_event_info() {
    close_cached_file(&head_cache);
    close_cached_file(&body_cache);
    close_cached_file(&footer_cache);
  }
  bool init_ok() /* tells if construction was successful */
    { return my_b_inited(&head_cache) && 
	     my_b_inited(&body_cache) && 
  	     my_b_inited(&footer_cache); }


  /* Settings on how to print the events */
  // True if the --short-form flag was specified
  bool short_form;
  // The X in --base64-output=X
  enum_base64_output_mode base64_output_mode;
  // True if the --skip-gtids flag was specified.
  bool skip_gtids;
  /*
    This is set whenever a Format_description_event is printed.
    Later, when an event is printed in base64, this flag is tested: if
    no Format_description_event has been seen, it is unsafe to print
    the base64 event, so an error message is generated.
  */
  bool printed_fd_event;
  my_off_t hexdump_from;
  uint8 common_header_len;
  char delimiter[16];

  uint verbose;
  table_mapping m_table_map;
  table_mapping m_table_map_ignored;

  /*
     These three caches are used by the row-based replication events to
     collect the header information and the main body of the events
     making up a statement and in footer section any verbose related details 
     or comments related to the statment.
   */
  IO_CACHE head_cache;
  IO_CACHE body_cache;
  IO_CACHE footer_cache; 
  /* Indicate if the body cache has unflushed events */
  bool have_unflushed_events;

  /*
     True if an event was skipped while printing the events of
     a transaction and no COMMIT statement or XID event was ever
     output (ie, was filtered out as well). This can be triggered
     by the --database option of mysqlbinlog.

     False, otherwise.
   */
  bool skipped_event_in_transaction;

} PRINT_EVENT_INFO;
#endif

/*
  A specific to the database-scheduled MTS type.
*/
typedef struct st_mts_db_names
{
  const char *name[MAX_DBS_IN_EVENT_MTS];
  int  num;
} Mts_db_names;

/**
  @class Log_event

  This is the abstract base class for binary log events.
  
  @section Log_event_binary_format Binary Format

  The format of the event is described @ref Binary_log_event_format "here".

  @subsection Log_event_format_of_atomic_primitives Format of Atomic Primitives

  - All numbers, whether they are 16-, 24-, 32-, or 64-bit numbers,
  are stored in little endian, i.e., the least significant byte first,
  unless otherwise specified.

*/
class Log_event
{
public:
  /**
     Enumeration of what kinds of skipping (and non-skipping) that can
     occur when the slave executes an event.

     @see shall_skip
     @see do_shall_skip
   */
  enum enum_skip_reason {
    /**
       Don't skip event.
    */
    EVENT_SKIP_NOT,

    /**
       Skip event by ignoring it.

       This means that the slave skip counter will not be changed.
    */
    EVENT_SKIP_IGNORE,

    /**
       Skip event and decrease skip counter.
    */
    EVENT_SKIP_COUNT
  };

protected:
  enum enum_event_cache_type 
  {
    EVENT_INVALID_CACHE= 0,
    /* 
      If possible the event should use a non-transactional cache before
      being flushed to the binary log. This means that it must be flushed
      right after its correspondent statement is completed.
    */
    EVENT_STMT_CACHE,
    /* 
      The event should use a transactional cache before being flushed to
      the binary log. This means that it must be flushed upon commit or 
      rollback. 
    */
    EVENT_TRANSACTIONAL_CACHE,
    /* 
      The event must be written directly to the binary log without going
      through any cache.
    */
    EVENT_NO_CACHE,
    /*
       If there is a need for different types, introduce them before this.
    */
    EVENT_CACHE_COUNT
  };

  enum enum_event_logging_type
  {
    EVENT_INVALID_LOGGING= 0,
    /*
      The event must be written to a cache and upon commit or rollback
      written to the binary log.
    */
    EVENT_NORMAL_LOGGING,
    /*
      The event must be written to an empty cache and immediatly written
      to the binary log without waiting for any other event.
    */
    EVENT_IMMEDIATE_LOGGING,
    /*
       If there is a need for different types, introduce them before this.
    */
    EVENT_CACHE_LOGGING_COUNT
  };

  bool is_valid_param;
  /**
    Writes the common header of this event to the given memory buffer.

    This does not update the checksum.

    @note This has the following form:

    +---------+---------+---------+------------+-----------+-------+
    |timestamp|type code|server_id|event_length|end_log_pos|flags  |
    |4 bytes  |1 byte   |4 bytes  |4 bytes     |4 bytes    |2 bytes|
    +---------+---------+---------+------------+-----------+-------+

    @param buf Memory buffer to write to. This must be at least
    LOG_EVENT_HEADER_LEN bytes long.

    @return The number of bytes written, i.e., always
    LOG_EVENT_HEADER_LEN.
  */
  uint32 write_header_to_memory(uchar *buf);
  /**
    Writes the common-header of this event to the given IO_CACHE and
    updates the checksum.

    @param file The event will be written to this IO_CACHE.

    @param data_length The length of the post-header section plus the
    length of the data section; i.e., the length of the event minus
    the common-header and the checksum.
  */
  bool write_header(IO_CACHE* file, size_t data_length);
  bool write_footer(IO_CACHE* file);
  my_bool need_checksum();


public:
  /*
     A temp buffer for read_log_event; it is later analysed according to the
     event's type, and its content is distributed in the event-specific fields.
  */
  char *temp_buf;
  /* The number of seconds the query took to run on the master. */
  ulong exec_time;

  /*
    The master's server id (is preserved in the relay log; used to
    prevent from infinite loops in circular replication).
  */
  uint32 server_id;

  
  /**
    A storage to cache the global system variable's value.
    Handling of a separate event will be governed its member.
  */
  ulong rbr_exec_mode;

  /**
    Defines the type of the cache, if any, where the event will be
    stored before being flushed to disk.
  */
  enum_event_cache_type event_cache_type;

  /**
    Defines when information, i.e. event or cache, will be flushed
    to disk.
  */
  enum_event_logging_type event_logging_type;
  /**
    Placeholder for event checksum while writing to binlog.
  */
  ha_checksum crc;
  /**
    Index in @c rli->gaq array to indicate a group that this event is
    purging. The index is set by Coordinator to a group terminator
    event is checked by Worker at the event execution. The indexed
    data represent the Worker progress status.
  */
  ulong mts_group_idx;

  /**
   The Log_event_header class contains the variable present
   in the common header
  */
  binary_log::Log_event_header *common_header;

  /**
   The Log_event_footer class contains the variable present
   in the common footer. Currently, footer contains only the checksum_alg.
  */
  binary_log::Log_event_footer *common_footer;
  /**
    MTS: associating the event with either an assigned Worker or Coordinator.
    Additionally the member serves to tag deferred (IRU) events to avoid
    the event regular time destruction.
  */
  Relay_log_info *worker;

  /** 
    A copy of the main rli value stored into event to pass to MTS worker rli
  */
  ulonglong future_event_relay_log_pos;

#ifdef MYSQL_SERVER
  THD* thd;
  /**
     Partition info associate with event to deliver to MTS event applier
  */
  db_worker_hash_entry *mts_assigned_partitions[MAX_DBS_IN_EVENT_MTS];

  Log_event(Log_event_header *header, Log_event_footer *footer,
            enum_event_cache_type cache_type_arg,
            enum_event_logging_type logging_type_arg);
  Log_event(THD* thd_arg, uint16 flags_arg,
            enum_event_cache_type cache_type_arg,
            enum_event_logging_type logging_type_arg,
            Log_event_header *header, Log_event_footer *footer);
  /*
    read_log_event() functions read an event from a binlog or relay
    log; used by SHOW BINLOG EVENTS, the binlog_dump thread on the
    master (reads master's binlog), the slave IO thread (reads the
    event sent by binlog_dump), the slave SQL thread (reads the event
    from the relay log).  If mutex is 0, the read will proceed without
    mutex.  We need the description_event to be able to parse the
    event (to know the post-header's size); in fact in read_log_event
    we detect the event's type, then call the specific event's
    constructor and pass description_event as an argument.
  */
  static Log_event* read_log_event(IO_CACHE* file,
                                   mysql_mutex_t* log_lock,
                                   const Format_description_log_event
                                   *description_event,
                                   my_bool crc_check);

  /*
<<<<<<< HEAD
   This function will read the common header into the buffer and
   rewind the IO_CACHE back to the beginning of the event.
=======
   This function will read the common header into the buffer.
>>>>>>> 807891a9

   @param[in]         log_cache The IO_CACHE to read from.
   @param[in/out]     header The buffer where to read the common header. This
                      buffer must be at least LOG_EVENT_MINIMAL_HEADER_LEN long.

   @returns           false on success, true otherwise.
  */
  inline static bool peek_event_header(char *header, IO_CACHE *log_cache)
  {
    DBUG_ENTER("Log_event::peek_event_header");
<<<<<<< HEAD
    my_off_t old_pos= my_b_safe_tell(log_cache);
    if (my_b_read(log_cache, (uchar*) header, LOG_EVENT_MINIMAL_HEADER_LEN))
      DBUG_RETURN(true);
    my_b_seek(log_cache, old_pos); // rewind
=======
    if (my_b_read(log_cache, (uchar*) header, LOG_EVENT_MINIMAL_HEADER_LEN))
      DBUG_RETURN(true);
>>>>>>> 807891a9
    DBUG_RETURN(false);
  }

  /*
   This static function will read the event length from the common
   header that is on the IO_CACHE. Note that the IO_CACHE read position
   will not be updated.

   @param[in]         log_cache The IO_CACHE to read from.
   @param[out]        length A pointer to the memory position where to store
                      the length value.
<<<<<<< HEAD
=======
   @param[out]        header_buffer An optional pointer to a buffer to store
                      the event header.
>>>>>>> 807891a9

   @returns           false on success, true otherwise.
  */

<<<<<<< HEAD
  inline static bool peek_event_length(uint32* length, IO_CACHE *log_cache)
  {
    DBUG_ENTER("Log_event::peek_event_length");
    char header[LOG_EVENT_MINIMAL_HEADER_LEN];
=======
  inline static bool peek_event_length(uint32* length, IO_CACHE *log_cache,
                                       char *header_buffer)
  {
    DBUG_ENTER("Log_event::peek_event_length");
    char local_header_buffer[LOG_EVENT_MINIMAL_HEADER_LEN];
    char *header= header_buffer != NULL ? header_buffer : local_header_buffer;
>>>>>>> 807891a9
    if (peek_event_header(header, log_cache))
      DBUG_RETURN(true);
    *length= uint4korr(header + EVENT_LEN_OFFSET);
    DBUG_RETURN(false);
  }

  /**
    Reads an event from a binlog or relay log. Used by the dump thread
    this method reads the event into a raw buffer without parsing it.

    @Note If mutex is 0, the read will proceed without mutex.

    @Note If a log name is given than the method will check if the
    given binlog is still active.

    @param[in]  file                log file to be read
    @param[out] packet              packet to hold the event
    @param[in]  lock                the lock to be used upon read
    @param[in]  checksum_alg_arg    the checksum algorithm
    @param[in]  log_file_name_arg   the log's file name
    @param[out] is_binlog_active    is the current log still active
    @param[in]  event_header        the actual event header. Passing this
                                    parameter will make the function to skip
                                    reading the event header.

    @retval 0                   success
    @retval LOG_READ_EOF        end of file, nothing was read
    @retval LOG_READ_BOGUS      malformed event
    @retval LOG_READ_IO         io error while reading
    @retval LOG_READ_MEM        packet memory allocation failed
    @retval LOG_READ_TRUNC      only a partial event could be read
    @retval LOG_READ_TOO_LARGE  event too large
   */
  static int read_log_event(IO_CACHE* file, String* packet,
                            mysql_mutex_t* log_lock,
                            binary_log::enum_binlog_checksum_alg checksum_alg_arg,
                            const char *log_file_name_arg= NULL,
                            bool* is_binlog_active= NULL,
                            char *event_header= NULL);

  /*
    init_show_field_list() prepares the column names and types for the
    output of SHOW BINLOG EVENTS; it is used only by SHOW BINLOG
    EVENTS.
  */
  static void init_show_field_list(List<Item>* field_list);
#ifdef HAVE_REPLICATION
  int net_send(Protocol *protocol, const char* log_name, my_off_t pos);

  /**
    Stores a string representation of this event in the Protocol.
    This is used by SHOW BINLOG EVENTS.

    @retval 0 success
    @retval nonzero error
  */
  virtual int pack_info(Protocol *protocol);

#endif /* HAVE_REPLICATION */
  virtual const char* get_db()
  {
    return thd ? thd->db().str : NULL;
  }
#else // ifdef MYSQL_SERVER
 /* Log_event(Log_event_header *header, Log_event_footer *footer,
            enum_event_cache_type cache_type_arg= EVENT_INVALID_CACHE,
            enum_event_logging_type logging_type_arg= EVENT_INVALID_LOGGING)
  : temp_buf(0),  event_cache_type(cache_type_arg),
    event_logging_type(logging_type_arg), is_valid(false)
  {
    common_header= header;
    common_footer= footer;
  }*/
    /* avoid having to link mysqlbinlog against libpthread */
  static Log_event* read_log_event(IO_CACHE* file,
                                   const Format_description_log_event
                                   *description_event, my_bool crc_check,
                                   read_log_event_filter_function f);
  /* print*() functions are used by mysqlbinlog */
  virtual void print(FILE* file, PRINT_EVENT_INFO* print_event_info) = 0;
  void print_timestamp(IO_CACHE* file, time_t* ts);
  void print_header(IO_CACHE* file, PRINT_EVENT_INFO* print_event_info,
                    bool is_more);
  void print_base64(IO_CACHE* file, PRINT_EVENT_INFO* print_event_info,
                    bool is_more);
#endif // ifdef MYSQL_SERVER ... else

  void *operator new(size_t size);

  static void operator delete(void *ptr, size_t)
  {
    my_free(ptr);
  }

  /* Placement version of the above operators */
  static void *operator new(size_t, void* ptr) { return ptr; }
  static void operator delete(void*, void*) { }
  /**
    Write the given buffer to the given IO_CACHE, updating the
    checksum if checksums are enabled.

    @param file The IO_CACHE to write to.
    @param buf The buffer to write.
    @param data_length The number of bytes to write.

    @retval false Success.
    @retval true Error.
  */
  bool wrapper_my_b_safe_write(IO_CACHE* file, const uchar* buf, size_t data_length);

#ifdef MYSQL_SERVER
  virtual bool write(IO_CACHE* file)
  {
    return(write_header(file, get_data_size()) ||
	   write_data_header(file) ||
	   write_data_body(file) ||
	   write_footer(file));
  }
  virtual bool write_data_header(IO_CACHE* file)
  { return 0; }
  virtual bool write_data_body(IO_CACHE* file MY_ATTRIBUTE((unused)))
  { return 0; }
  inline time_t get_time()
  {
    /* Not previously initialized */
    if (!common_header->when.tv_sec && !common_header->when.tv_usec)
    {
      THD *tmp_thd= thd ? thd : current_thd;
      if (tmp_thd)
        common_header->when= tmp_thd->start_time;
      else
        my_micro_time_to_timeval(my_micro_time(), &(common_header->when));
    }
    return (time_t) common_header->when.tv_sec;
  }
#endif
  Log_event_type get_type_code()
  {
    return common_header->type_code;
  }
  /*
   is_valid is event specific sanity checks to determine that the
    object is correctly initialized.
  */
  bool is_valid() { return is_valid_param; }
  void set_artificial_event()
  {
    common_header->flags |= LOG_EVENT_ARTIFICIAL_F;
  }
  void set_relay_log_event()
  {
    common_header->flags |= LOG_EVENT_RELAY_LOG_F;
  }
  bool is_artificial_event() const
  {
    return common_header->flags & LOG_EVENT_ARTIFICIAL_F;
  }
  bool is_relay_log_event() const
  {
    return common_header->flags & LOG_EVENT_RELAY_LOG_F;
  }
  bool is_ignorable_event() const
  {
    return common_header->flags & LOG_EVENT_IGNORABLE_F;
  }
  bool is_no_filter_event() const
  {
    return common_header->flags & LOG_EVENT_NO_FILTER_F;
  }
  inline bool is_using_trans_cache() const
  {
    return (event_cache_type == EVENT_TRANSACTIONAL_CACHE);
  }
  inline bool is_using_stmt_cache() const
  {
    return(event_cache_type == EVENT_STMT_CACHE);
  }
  inline bool is_using_immediate_logging() const
  {
    return(event_logging_type == EVENT_IMMEDIATE_LOGGING);
  }

  /*
     For the events being decoded in BAPI, common_header should
     point to the header object which is contained within the class
     Binary_log_event.
  */
  Log_event(Log_event_header *header,
            Log_event_footer *footer);

  virtual ~Log_event() { free_temp_buf(); }
  void register_temp_buf(char* buf) { temp_buf = buf; }
  void free_temp_buf()
  {
    if (temp_buf)
    {
      my_free(temp_buf);
      temp_buf = 0;
    }
  }
  /*
    Get event length for simple events. For complicated events the length
    is calculated during write()
  */
  virtual size_t get_data_size() { return 0;}
  static Log_event* read_log_event(const char* buf, uint event_len,
				   const char **error,
                                   const Format_description_log_event
                                   *description_event, my_bool crc_check);
  /**
    Returns the human readable name of the given event type.
  */
  static const char* get_type_str(Log_event_type type);
  /**
    Returns the human readable name of this event's type.
  */
  const char* get_type_str();
  /* Return start of query time or current time */

#if defined(MYSQL_SERVER) && defined(HAVE_REPLICATION)
  /**
     Is called from get_mts_execution_mode() to

     @param  is_scheduler_dbname
                   The current scheduler type.
                   In case the db-name scheduler certain events
                   can't be applied in parallel.

     @return TRUE  if the event needs applying with synchronization
                   agaist Workers, otherwise
             FALSE

     @note There are incompatile combinations such as referred further events
           are wrapped with BEGIN/COMMIT. Such cases should be identified
           by the caller and treats correspondingly.

           todo: to mts-support Old master Load-data related events
  */
  bool is_mts_sequential_exec(bool is_scheduler_dbname)
  {
    return
      ((get_type_code() == binary_log::LOAD_EVENT         ||
        get_type_code() == binary_log::CREATE_FILE_EVENT  ||
        get_type_code() == binary_log::NEW_LOAD_EVENT     ||
        get_type_code() == binary_log::EXEC_LOAD_EVENT)    &&
       is_scheduler_dbname)                                  ||
      get_type_code() == binary_log::START_EVENT_V3          ||
      get_type_code() == binary_log::STOP_EVENT              ||
      get_type_code() == binary_log::ROTATE_EVENT            ||
      get_type_code() == binary_log::SLAVE_EVENT             ||
      get_type_code() == binary_log::FORMAT_DESCRIPTION_EVENT||
      get_type_code() == binary_log::INCIDENT_EVENT;
  }

private:

  /*
    possible decisions by get_mts_execution_mode().
    The execution mode can be PARALLEL or not (thereby sequential
    unless impossible at all). When it's sequential it further  breaks into
    ASYNChronous and SYNChronous.
  */
  enum enum_mts_event_exec_mode
  {
    /*
      Event is run by a Worker.
    */
    EVENT_EXEC_PARALLEL,
    /*
      Event is run by Coordinator.
    */
    EVENT_EXEC_ASYNC,
    /*
      Event is run by Coordinator and requires synchronization with Workers.
    */
    EVENT_EXEC_SYNC,
    /*
      Event can't be executed neither by Workers nor Coordinator.
    */
    EVENT_EXEC_CAN_NOT
  };

  /**
     MTS Coordinator finds out a way how to execute the current event.

     Besides the parallelizable case, some events have to be applied by
     Coordinator concurrently with Workers and some to require synchronization
     with Workers (@c see wait_for_workers_to_finish) before to apply them.

     @param slave_server_id   id of the server, extracted from event
     @param mts_in_group      the being group parsing status, true
                              means inside the group
     @param  is_scheduler_dbname
                              true when the current submode (scheduler)
                              is of DB_NAME type.

     @retval EVENT_EXEC_PARALLEL  if event is executed by a Worker
     @retval EVENT_EXEC_ASYNC     if event is executed by Coordinator
     @retval EVENT_EXEC_SYNC      if event is executed by Coordinator
                                  with synchronization against the Workers
  */
  enum enum_mts_event_exec_mode get_mts_execution_mode(ulong slave_server_id,
                                                       bool mts_in_group,
                                                       bool is_dbname_type)
  {
    /*
      Slave workers are unable to handle Format_description_log_event,
      Rotate_log_event and Previous_gtids_log_event correctly.
      However, when a transaction spans multiple relay logs, these
      events occur in the middle of a transaction. The way we handle
      this is by marking the events as 'ASYNC', meaning that the
      coordinator thread will handle the events without stopping the
      worker threads.

      @todo Refactor this: make Log_event::get_slave_worker handle
      transaction boundaries in a more robust way, so that it is able
      to process Format_description_log_event, Rotate_log_event, and
      Previous_gtids_log_event.  Then, when these events occur in the
      middle of a transaction, make them part of the transaction so
      that the worker that handles the transaction handles these
      events too. /Sven
    */
    if (
        /*
          When a Format_description_log_event occurs in the middle of
          a transaction, it either has the slave's server_id, or has
          end_log_pos==0.

          @todo This does not work when master and slave have the same
          server_id and replicate-same-server-id is enabled, since
          events that are not in the middle of a transaction will be
          executed in ASYNC mode in that case.
        */
        (get_type_code() == binary_log::FORMAT_DESCRIPTION_EVENT &&
         ((server_id == (uint32) ::server_id) || (common_header->log_pos == 0))) ||
        /*
          All Previous_gtids_log_events in the relay log are generated
          by the slave. They don't have any meaning to the applier, so
          they can always be ignored by the applier. So we can process
          them asynchronously by the coordinator. It is also important
          to not feed them to workers because that confuses
          get_slave_worker.
        */
        (get_type_code() == binary_log::PREVIOUS_GTIDS_LOG_EVENT) ||
        /*
          Rotate_log_event can occur in the middle of a transaction.
          When this happens, either it is a Rotate event generated on
          the slave which has the slave's server_id, or it is a Rotate
          event that originates from a master but has end_log_pos==0.
        */
        (get_type_code() == binary_log::ROTATE_EVENT &&
         ((server_id == (uint32) ::server_id) ||
          (common_header->log_pos == 0 && mts_in_group))))
      return EVENT_EXEC_ASYNC;
    else if (is_mts_sequential_exec(is_dbname_type))
      return EVENT_EXEC_SYNC;
    else
      return EVENT_EXEC_PARALLEL;
  }

  /**
     @return index  in \in [0, M] range to indicate
             to be assigned worker;
             M is the max index of the worker pool.
  */
  Slave_worker *get_slave_worker(Relay_log_info *rli);

  /*
    Group of events can be marked to force its execution
    in isolation from any other Workers.
    Typically that is done for a transaction that contains
    a query accessing more than OVER_MAX_DBS_IN_EVENT_MTS databases.
    Factually that's a sequential mode where a Worker remains to
    be the applier.
  */
  virtual void set_mts_isolate_group()
  {
    DBUG_ASSERT(ends_group() ||
                get_type_code() == binary_log::QUERY_EVENT ||
                get_type_code() == binary_log::EXEC_LOAD_EVENT ||
                get_type_code() == binary_log::EXECUTE_LOAD_QUERY_EVENT);
    common_header->flags |= LOG_EVENT_MTS_ISOLATE_F;
  }


public:
  /**
     The method fills in pointers to event's database name c-strings
     to a supplied array.
     In other than Query-log-event case the returned array contains
     just one item.
     @param[out] arg pointer to a struct containing char* array
                     pointers to be filled in and the number
                     of filled instances.

     @return     number of the filled intances indicating how many
                 databases the event accesses.
  */
  virtual uint8 get_mts_dbs(Mts_db_names *arg)
  {
    arg->name[0]= get_db();

    return arg->num= mts_number_dbs();
  }


  /**
     @return TRUE  if events carries partitioning data (database names).
  */
  bool contains_partition_info(bool);

  /*
    @return  the number of updated by the event databases.

    @note In other than Query-log-event case that's one.
  */
  virtual uint8 mts_number_dbs() { return 1; }

  /**
    @return TRUE  if the terminal event of a group is marked to
                  execute in isolation from other Workers,
            FASE  otherwise
  */
  bool is_mts_group_isolated() { return common_header->flags &
                                        LOG_EVENT_MTS_ISOLATE_F; }

  /**
     Events of a certain type can start or end a group of events treated
     transactionally wrt binlog.

     Public access is required by implementation of recovery + skip.

     @return TRUE  if the event starts a group (transaction)
             FASE  otherwise
  */
  virtual bool starts_group() { return false; }

  /**
     @return TRUE  if the event ends a group (transaction)
             FASE  otherwise
  */
  virtual bool ends_group()   { return false; }

  /**
     Apply the event to the database.

     This function represents the public interface for applying an
     event.

     @see do_apply_event
   */
  int apply_event(Relay_log_info *rli);

  /**
     Update the relay log position.

     This function represents the public interface for "stepping over"
     the event and will update the relay log information.

     @see do_update_pos
   */
  int update_pos(Relay_log_info *rli)
  {
    return do_update_pos(rli);
  }

  /**
     Decide if the event shall be skipped, and the reason for skipping
     it.

     @see do_shall_skip
   */
  enum_skip_reason shall_skip(Relay_log_info *rli)
  {
    DBUG_ENTER("Log_event::shall_skip");
    enum_skip_reason ret= do_shall_skip(rli);
    DBUG_PRINT("info", ("skip reason=%d=%s", ret,
                        ret==EVENT_SKIP_NOT ? "NOT" :
                        ret==EVENT_SKIP_IGNORE ? "IGNORE" : "COUNT"));
    DBUG_RETURN(ret);
  }

  /**
    Primitive to apply an event to the database.

    This is where the change to the database is made.

    @note The primitive is protected instead of private, since there
    is a hierarchy of actions to be performed in some cases.

    @see Format_description_log_event::do_apply_event()

    @param rli Pointer to relay log info structure

    @retval 0     Event applied successfully
    @retval errno Error code if event application failed
  */
  virtual int do_apply_event(Relay_log_info const *rli)
  {
    return 0;                /* Default implementation does nothing */
  }

  virtual int do_apply_event_worker(Slave_worker *w);

protected:

  /**
     Helper function to ignore an event w.r.t. the slave skip counter.

     This function can be used inside do_shall_skip() for functions
     that cannot end a group. If the slave skip counter is 1 when
     seeing such an event, the event shall be ignored, the counter
     left intact, and processing continue with the next event.

     A typical usage is:
     @code
     enum_skip_reason do_shall_skip(Relay_log_info *rli) {
       return continue_group(rli);
     }
     @endcode

     @return Skip reason
   */
  enum_skip_reason continue_group(Relay_log_info *rli);

  /**
     Advance relay log coordinates.

     This function is called to advance the relay log coordinates to
     just after the event.  It is essential that both the relay log
     coordinate and the group log position is updated correctly, since
     this function is used also for skipping events.

     Normally, each implementation of do_update_pos() shall:

     - Update the event position to refer to the position just after
       the event.

     - Update the group log position to refer to the position just
       after the event <em>if the event is last in a group</em>

     @param rli Pointer to relay log info structure

     @retval 0     Coordinates changed successfully
     @retval errno Error code if advancing failed (usually just
                   1). Observe that handler errors are returned by the
                   do_apply_event() function, and not by this one.
   */
  virtual int do_update_pos(Relay_log_info *rli);


  /**
     Decide if this event shall be skipped or not and the reason for
     skipping it.

     The default implementation decide that the event shall be skipped
     if either:

     - the server id of the event is the same as the server id of the
       server and <code>rli->replicate_same_server_id</code> is true,
       or

     - if <code>rli->slave_skip_counter</code> is greater than zero.

     @see do_apply_event
     @see do_update_pos

     @retval Log_event::EVENT_SKIP_NOT
     The event shall not be skipped and should be applied.

     @retval Log_event::EVENT_SKIP_IGNORE
     The event shall be skipped by just ignoring it, i.e., the slave
     skip counter shall not be changed. This happends if, for example,
     the originating server id of the event is the same as the server
     id of the slave.

     @retval Log_event::EVENT_SKIP_COUNT
     The event shall be skipped because the slave skip counter was
     non-zero. The caller shall decrease the counter by one.
   */
  virtual enum_skip_reason do_shall_skip(Relay_log_info *rli);
#endif
};


/*
   One class for each type of event.
   Two constructors for each class:
   - one to create the event for logging (when the server acts as a master),
   called after an update to the database is done,
   which accepts parameters like the query, the database, the options for LOAD
   DATA INFILE...
   - one to create the event from a packet (when the server acts as a slave),
   called before reproducing the update, which accepts parameters (like a
   buffer). Used to read from the master, from the relay log, and in
   mysqlbinlog. This constructor must be format-tolerant.
*/

/**
  A @Query event is written to the binary log whenever the database is
  modified on the master, unless row based logging is used.

  Query_log_event is created for logging, and is called after an update to the
  database is done. It is used when the server acts as the master.

  Virtual inheritance is required here to handle the diamond problem in
  the class Execute_load_query_log_event.
  The diamond structure is explained in @Excecute_load_query_log_event

  @internal
  The inheritance structure is as follows:

            Binary_log_event
                   ^
                   |
                   |
            Query_event  Log_event
                   \       /
         <<virtual>>\     /
                     \   /
                Query_log_event
  @endinternal
*/
class Query_log_event: public virtual binary_log::Query_event, public Log_event
{
protected:
  Log_event_header::Byte* data_buf;
public:

  /*
    For events created by Query_log_event::do_apply_event (and
    Load_log_event::do_apply_event()) we need the *original* thread
    id, to be able to log the event with the original (=master's)
    thread id (fix for BUG#1686).
  */
  my_thread_id slave_proxy_id;

#ifdef MYSQL_SERVER

  Query_log_event(THD* thd_arg, const char* query_arg, size_t query_length,
                  bool using_trans, bool immediate, bool suppress_use,
                  int error, bool ignore_command= FALSE);
  const char* get_db() { return db; }

  /**
     @param[out] arg pointer to a struct containing char* array
                     pointers be filled in and the number of
                     filled instances.
                     In case the number exceeds MAX_DBS_IN_EVENT_MTS,
                     the overfill is indicated with assigning the number to
                     OVER_MAX_DBS_IN_EVENT_MTS.

     @return     number of databases in the array or OVER_MAX_DBS_IN_EVENT_MTS.
  */
  virtual uint8 get_mts_dbs(Mts_db_names* arg)
  {
    if (mts_accessed_dbs == OVER_MAX_DBS_IN_EVENT_MTS)
    {
      // the empty string db name is special to indicate sequential applying
      mts_accessed_db_names[0][0]= 0;
    }
    else
    {
      for (uchar i= 0; i < mts_accessed_dbs; i++)
      {
        char *db_name= mts_accessed_db_names[i];

        // Only default database is rewritten.
        if (!rpl_filter->is_rewrite_empty() && !strcmp(get_db(), db_name))
        {
          size_t dummy_len;
          const char *db_filtered= rpl_filter->get_rewrite_db(db_name, &dummy_len);
          // db_name != db_filtered means that db_name is rewritten.
          if (strcmp(db_name, db_filtered))
            db_name= (char*)db_filtered;
        }
        arg->name[i]= db_name;
      }
    }
    return arg->num= mts_accessed_dbs;
  }

  void attach_temp_tables_worker(THD*, const Relay_log_info *);
  void detach_temp_tables_worker(THD*, const Relay_log_info *);

  virtual uchar mts_number_dbs() { return mts_accessed_dbs; }

#ifdef HAVE_REPLICATION
  int pack_info(Protocol* protocol);
#endif /* HAVE_REPLICATION */
#else
  void print_query_header(IO_CACHE* file, PRINT_EVENT_INFO* print_event_info);
  void print(FILE* file, PRINT_EVENT_INFO* print_event_info);
  static bool rewrite_db_in_buffer(char **buf, ulong *event_len,
                                   const Format_description_log_event *fde);
#endif

  Query_log_event();

  Query_log_event(const char* buf, uint event_len,
                  const Format_description_event *description_event,
                  Log_event_type event_type);
  ~Query_log_event()
  {
    if (data_buf)
      my_free(data_buf);
  }
#ifdef MYSQL_SERVER
  bool write(IO_CACHE* file);
  virtual bool write_post_header_for_derived(IO_CACHE* file) { return FALSE; }
#endif

  /*
    Returns number of bytes additionally written to post header by derived
    events (so far it is only Execute_load_query event).
  */
  virtual ulong get_post_header_size_for_derived() { return 0; }
  /* Writes derived event-specific part of post header. */

public:        /* !!! Public in this patch to allow old usage */
#if defined(MYSQL_SERVER) && defined(HAVE_REPLICATION)
  virtual enum_skip_reason do_shall_skip(Relay_log_info *rli);
  virtual int do_apply_event(Relay_log_info const *rli);
  virtual int do_update_pos(Relay_log_info *rli);

  int do_apply_event(Relay_log_info const *rli,
                     const char *query_arg,
                     size_t q_len_arg);
#endif /* HAVE_REPLICATION */
  /*
    If true, the event always be applied by slave SQL thread or be printed by
    mysqlbinlog
   */
  bool is_trans_keyword()
  {
    /*
      Before the patch for bug#50407, The 'SAVEPOINT and ROLLBACK TO'
      queries input by user was written into log events directly.
      So the keywords can be written in both upper case and lower case
      together, strncasecmp is used to check both cases. they also could be
      binlogged with comments in the front of these keywords. for examples:
        / * bla bla * / SAVEPOINT a;
        / * bla bla * / ROLLBACK TO a;
      but we don't handle these cases and after the patch, both quiries are
      binlogged in upper case with no comments.
     */
    return !strncmp(query, "BEGIN", q_len) ||
      !strncmp(query, "COMMIT", q_len) ||
      !native_strncasecmp(query, "SAVEPOINT", 9) ||
      !native_strncasecmp(query, "ROLLBACK", 8);
  }

  /**
     Notice, DDL queries are logged without BEGIN/COMMIT parentheses
     and identification of such single-query group
     occures within logics of @c get_slave_worker().
  */

  bool starts_group()
  {
    return
      !strncmp(query, "BEGIN", q_len) ||
      !strncmp(query, STRING_WITH_LEN("XA START"));
  }

  virtual bool ends_group()
  {
    return
      !strncmp(query, "COMMIT", q_len) ||
      (!native_strncasecmp(query, STRING_WITH_LEN("ROLLBACK"))
       && native_strncasecmp(query, STRING_WITH_LEN("ROLLBACK TO "))) ||
      !strncmp(query, STRING_WITH_LEN("XA ROLLBACK"));
  }
  static size_t get_query(const char *buf, size_t length,
                          const Format_description_log_event *fd_event,
                          char** query);

  bool is_query_prefix_match(const char* pattern, uint p_len)
  {
    return !strncmp(query, pattern, p_len);
  }
};


/**
  @class Load_log_event

  This log event corresponds to a "LOAD DATA INFILE" SQL query.
  it is a subclass of Rotate_event, defined in binlogevent, and is used
  by the slave to execute the LOAD DATA INFILE query, as a series of events.

  This event type is understood by current versions, but only
  generated by MySQL 3.23 and earlier.

  Virtual inheritance is required here to handle the diamond problem in
  the class Create_file_log_event.
  The diamond structure is explained in @Create_file_log_event
  @internal
  The inheritance structure in the current design for the classes is
  as follows:

                Binary_log_event
                   ^
                   |
                   |
             Load_event  Log_event
                   \       /
         <<virtual>>\     /
                     \   /
                 Load_log_event
  @endinternal
*/
class Load_log_event: public virtual binary_log::Load_event, public Log_event
{
private:
protected:
  int copy_log_event(const char *buf, ulong event_len,
                     int body_offset,
                     const Format_description_event* description_event);
public:
  uint get_query_buffer_length();
  void print_query(bool need_db, const char *cs, char *buf, char **end,
                   char **fn_start, char **fn_end);
  my_thread_id thread_id;
  sql_ex_info sql_ex;

  /* fname doesn't point to memory inside Log_event::temp_buf  */
  void set_fname_outside_temp_buf(const char *afname, size_t alen)
  {
    fname= afname;
    fname_len= alen;
    local_fname= TRUE;
  }
  /* fname doesn't point to memory inside Log_event::temp_buf  */
  int  check_fname_outside_temp_buf()
  {
    return local_fname;
  }

#ifdef MYSQL_SERVER
  String field_lens_buf;
  String fields_buf;

  Load_log_event(THD* thd, sql_exchange* ex, const char* db_arg,
		 const char* table_name_arg,
		 List<Item>& fields_arg,
                 bool is_concurrent_arg,
                 enum enum_duplicates handle_dup, bool ignore,
		 bool using_trans);
  void set_fields(const char* db, List<Item> &fields_arg,
                  Name_resolution_context *context);
  const char* get_db() { return db; }
#ifdef HAVE_REPLICATION
  int pack_info(Protocol* protocol);
#endif /* HAVE_REPLICATION */
#else
  void print(FILE* file, PRINT_EVENT_INFO* print_event_info);
  void print(FILE* file, PRINT_EVENT_INFO* print_event_info, bool commented);
#endif

  /*
    Note that for all the events related to LOAD DATA (Load_log_event,
    Create_file/Append/Exec/Delete, we pass description_event; however as
    logging of LOAD DATA is going to be changed in 4.1 or 5.0, this is only used
    for the common_header_len (post_header_len will not be changed).
  */
  Load_log_event(const char* buf, uint event_len,
                 const Format_description_event* description_event);
  ~Load_log_event()
  {}
  Log_event_type get_type_code()
  {
    return sql_ex.data_info.new_format() ? binary_log::NEW_LOAD_EVENT: binary_log::LOAD_EVENT;
  }
#ifdef MYSQL_SERVER
  bool write_data_header(IO_CACHE* file);
  bool write_data_body(IO_CACHE* file);
#endif
  size_t get_data_size()
  {
    return (table_name_len + db_len + 2 + fname_len
	    + Binary_log_event::LOAD_HEADER_LEN
            + sql_ex.data_info.data_size() + field_block_len + num_fields);
  }

public:        /* !!! Public in this patch to allow old usage */
#if defined(MYSQL_SERVER) && defined(HAVE_REPLICATION)
  virtual int do_apply_event(Relay_log_info const* rli)
  {
    return do_apply_event(thd->slave_net,rli,0);
  }

  int do_apply_event(NET *net, Relay_log_info const *rli,
                     bool use_rli_only_for_errors);
#endif
};


/**
  @class Start_log_event_v3

  Start_log_event_v3 is the Start_log_event of binlog format 3 (MySQL 3.23 and
  4.x).

  @internal
  The inheritance structure in the current design for the classes is
  as follows:
                  Binary_log_event
                        ^
                        |
                        |
                Start_event_v3   Log_event
                         \       /
               <<virtual>>\     /
                           \   /
                       Start_log_event_v3
  @endinternal
*/
class Start_log_event_v3: public virtual binary_log::Start_event_v3, public Log_event
{
public:
#ifdef MYSQL_SERVER
  Start_log_event_v3();
#ifdef HAVE_REPLICATION
  int pack_info(Protocol* protocol);
#endif /* HAVE_REPLICATION */
#else
  Start_log_event_v3()
  : Log_event(header(), footer())
  {
  }

  void print(FILE* file, PRINT_EVENT_INFO* print_event_info);
#endif

  Start_log_event_v3(const char* buf, uint event_len,
                     const Format_description_event* description_event);
  ~Start_log_event_v3() {}
#ifdef MYSQL_SERVER
  bool write(IO_CACHE* file);
#endif
  size_t get_data_size()
  {
    return Binary_log_event::START_V3_HEADER_LEN; //no variable-sized part
  }

protected:
#if defined(MYSQL_SERVER) && defined(HAVE_REPLICATION)
  virtual int do_apply_event(Relay_log_info const *rli);
  virtual enum_skip_reason do_shall_skip(Relay_log_info*)
  {
    /*
      Events from ourself should be skipped, but they should not
      decrease the slave skip counter.
     */
    if (this->server_id == ::server_id)
      return Log_event::EVENT_SKIP_IGNORE;
    else
      return Log_event::EVENT_SKIP_NOT;
  }
#endif
};


/**
  @class Format_description_log_event

  For binlog version 4.
  This event is saved by threads which read it, as they need it for future
  use (to decode the ordinary events).
  This is the subclass of Format_description_event

  @internal
  The inheritance structure in the current design for the classes is
  as follows:
                         Binary_log_event
                                 ^
                                 |
                                 |
                                 |
                Log_event  Start_event_v3
                     ^            /\
                     |           /  \
                     |   <<vir>>/    \ <<vir>>
                     |         /      \
                     |        /        \
                     |       /          \
                Start_log_event_v3   Format_description_event
                             \          /
                              \        /
                               \      /
                                \    /
                                 \  /
                                  \/
                       Format_description_log_event
  @endinternal
  @section Format_description_log_event_binary_format Binary Format
*/

class Format_description_log_event: public Format_description_event,
                                    public Start_log_event_v3
{
public:
  /*
    MTS Workers and Coordinator share the event and that affects its
    destruction. Instantiation is always done by Coordinator/SQL thread.
    Workers are allowed to destroy only "obsolete" instances, those
    that are not actual for Coordinator anymore but needed to Workers
    that are processing queued events depending on the old instance.
    The counter of a new FD is incremented by Coordinator or Worker at
    time of {Relay_log_info,Slave_worker}::set_rli_description_event()
    execution.
    In the same methods the counter of the "old" FD event is decremented
    and when it drops to zero the old FD is deleted.
    The latest read from relay-log event is to be
    destroyed by Coordinator/SQL thread at its thread exit.
    Notice the counter is processed even in the single-thread mode where
    decrement and increment are done by the single SQL thread.
  */
  Atomic_int32 usage_counter;
  Format_description_log_event(uint8_t binlog_ver, const char* server_ver=0);
  Format_description_log_event(const char* buf, uint event_len,
                               const Format_description_event
                               *description_event);
#ifdef MYSQL_SERVER
  bool write(IO_CACHE* file);
#endif

  bool header_is_valid() const
  {
    return ((common_header_len >= ((binlog_version==1) ? OLD_HEADER_LEN :
                                   LOG_EVENT_MINIMAL_HEADER_LEN)) &&
            (!post_header_len.empty()));
  }

  bool version_is_valid() const
  {
    /* It is invalid only when all version numbers are 0 */
    return !(server_version_split[0] == 0 &&
             server_version_split[1] == 0 &&
             server_version_split[2] == 0);
  }

  size_t get_data_size()
{
    /*
      The vector of post-header lengths is considered as part of the
      post-header, because in a given version it never changes (contrary to the
      query in a Query_log_event).
    */
    return Binary_log_event::FORMAT_DESCRIPTION_HEADER_LEN;
  }
protected:
#if defined(MYSQL_SERVER) && defined(HAVE_REPLICATION)
  virtual int do_apply_event(Relay_log_info const *rli);
  virtual int do_update_pos(Relay_log_info *rli);
  virtual enum_skip_reason do_shall_skip(Relay_log_info *rli);
#endif
};


/**
  @class Intvar_log_event

  The class derives from the class Intvar_event in Binlog API,
  defined in the header binlog_event.h. An Intvar_log_event is
  created just before a Query_log_event, if the query uses one
  of the variables LAST_INSERT_ID or INSERT_ID. This class is used
  by the slave for applying the event.

  @internal
  The inheritance structure in the current design for the classes is
  as follows:

        Binary_log_event
               ^
               |
               |
           Intvar_event  Log_event
                \       /
                 \     /
                  \   /
             Intvar_log_event
  @endinternal
*/
class Intvar_log_event: public binary_log::Intvar_event, public Log_event
{
public:

#ifdef MYSQL_SERVER
  Intvar_log_event(THD* thd_arg, uchar type_arg, ulonglong val_arg,
                   enum_event_cache_type cache_type_arg,
                   enum_event_logging_type logging_type_arg)
  : binary_log::Intvar_event(type_arg, val_arg),
    Log_event(thd_arg, 0, cache_type_arg,
              logging_type_arg, header(), footer())
  {
    is_valid_param= true;
  }
#ifdef HAVE_REPLICATION
  int pack_info(Protocol* protocol);
#endif /* HAVE_REPLICATION */
#else
  void print(FILE* file, PRINT_EVENT_INFO* print_event_info);
#endif

  Intvar_log_event(const char* buf,
                   const Format_description_event *description_event);
  ~Intvar_log_event() {}
  size_t get_data_size() { return  9; /* sizeof(type) + sizeof(val) */;}
#ifdef MYSQL_SERVER
  bool write(IO_CACHE* file);
#endif

private:
#if defined(MYSQL_SERVER) && defined(HAVE_REPLICATION)
  virtual int do_apply_event(Relay_log_info const *rli);
  virtual int do_update_pos(Relay_log_info *rli);
  virtual enum_skip_reason do_shall_skip(Relay_log_info *rli);
#endif
};


/**
  @class Rand_log_event

  Logs random seed used by the next RAND(), and by PASSWORD() in 4.1.0.
  4.1.1 does not need it (it's repeatable again) so this event needn't be
  written in 4.1.1 for PASSWORD() (but the fact that it is written is just a
  waste, it does not cause bugs).

  The state of the random number generation consists of 128 bits,
  which are stored internally as two 64-bit numbers.

  @internal
  The inheritance structure in the current design for the classes is
  as follows:
        Binary_log_event
               ^
               |
               |
           Rand_event  Log_event
                \       /
                 \     /
                  \   /
              Rand_log_event
  @endinternal
*/
class Rand_log_event: public binary_log::Rand_event, public Log_event
{
 public:

#ifdef MYSQL_SERVER
  Rand_log_event(THD* thd_arg, ulonglong seed1_arg, ulonglong seed2_arg,
                 enum_event_cache_type cache_type_arg,
                 enum_event_logging_type logging_type_arg)
    : binary_log::Rand_event(seed1_arg, seed2_arg),
      Log_event(thd_arg, 0, cache_type_arg,
                logging_type_arg, header(), footer())
      {
        is_valid_param= true;
      }
#ifdef HAVE_REPLICATION
  int pack_info(Protocol* protocol);
#endif /* HAVE_REPLICATION */
#else
  void print(FILE* file, PRINT_EVENT_INFO* print_event_info);
#endif

  Rand_log_event(const char* buf,
                 const Format_description_event *description_event);
  ~Rand_log_event() {}
  size_t get_data_size() { return 16; /* sizeof(ulonglong) * 2*/ }
#ifdef MYSQL_SERVER
  bool write(IO_CACHE* file);
#endif

private:
#if defined(MYSQL_SERVER) && defined(HAVE_REPLICATION)
  virtual int do_apply_event(Relay_log_info const *rli);
  virtual int do_update_pos(Relay_log_info *rli);
  virtual enum_skip_reason do_shall_skip(Relay_log_info *rli);
#endif
};

/**
  @class Xid_log_event

  This is the subclass of Xid_event defined in libbinlogevent,
  An XID event is generated for a commit of a transaction that modifies one or
  more tables of an XA-capable storage engine
  Logs xid of the transaction-to-be-committed in the 2pc protocol.
  Has no meaning in replication, slaves ignore it
  The inheritance structure in the current design for the classes is
  as follows

  @internal
  The inheritance structure in the current design for the classes is
  as follows:
        Binary_log_event
               ^
               |
               |
           Xid_event  Log_event
                \       /
                 \     /
                  \   /
               Xid_log_event
  @endinternal
*/
#ifdef MYSQL_CLIENT
typedef ulonglong my_xid; // this line is the same as in handler.h
#endif


class Xid_apply_log_event: public Log_event
{
protected:
#ifdef MYSQL_SERVER
  Xid_apply_log_event(THD *thd_arg,
                      Log_event_header *header_arg,
                      Log_event_footer *footer_arg)
  : Log_event(thd_arg, 0,
              Log_event::EVENT_TRANSACTIONAL_CACHE,
              Log_event::EVENT_NORMAL_LOGGING, header_arg, footer_arg) {};
#endif
  Xid_apply_log_event(const char* buf,
                      const Format_description_event *description_event,
                      Log_event_header *header_arg,
                      Log_event_footer *footer_arg)
  : Log_event(header_arg, footer_arg) {}
  ~Xid_apply_log_event() {}
  virtual bool ends_group() { return true; }
#if defined(HAVE_REPLICATION) && !defined(MYSQL_CLIENT)
  virtual enum_skip_reason do_shall_skip(Relay_log_info *rli);
  virtual int do_apply_event(Relay_log_info const *rli);
  virtual int do_apply_event_worker(Slave_worker *rli);
  virtual bool do_commit(THD *thd_arg)= 0;
#endif
};


class Xid_log_event: public binary_log::Xid_event, public Xid_apply_log_event
{
 public:

#ifdef MYSQL_SERVER
  Xid_log_event(THD* thd_arg, my_xid x)
  : binary_log::Xid_event(x),
    Xid_apply_log_event(thd_arg, header(), footer())
  {
    is_valid_param= true;
  }
#ifdef HAVE_REPLICATION
  int pack_info(Protocol* protocol);
#endif /* HAVE_REPLICATION */
#else
  void print(FILE* file, PRINT_EVENT_INFO* print_event_info);
#endif

  Xid_log_event(const char* buf,
                const Format_description_event *description_event);
  ~Xid_log_event() {}
  size_t get_data_size() { return sizeof(xid); }
#ifdef MYSQL_SERVER
  bool write(IO_CACHE* file);
#endif
private:
#if defined(MYSQL_SERVER) && defined(HAVE_REPLICATION)
  bool do_commit(THD *thd_arg);
#endif
};


/**
  @class XA_prepare_log_event

  Similar to Xid_log_event except that
  - it is specific to XA transaction
  - it carries out the prepare logics rather than the final committing
    when @c one_phase member is off.
  From the groupping perspective the event finalizes the current "prepare" group
  started with XA START Query-log-event.
  When @c one_phase is false Commit of Rollback for XA transaction are
  logged separately to the prepare-group events so being a groups of
  their own.
*/

class XA_prepare_log_event
: public binary_log::XA_prepare_event, public Xid_apply_log_event
{
private:
  /* Total size of buffers to hold serialized members of XID struct */
  static const int xid_bufs_size= 12;
public:
#ifdef MYSQL_SERVER
  XA_prepare_log_event(THD* thd_arg, XID *xid_arg, bool one_phase_arg= false)
    : binary_log::XA_prepare_event((void*) xid_arg, one_phase_arg),
      Xid_apply_log_event(thd_arg, header(), footer())
  {}
#endif
  XA_prepare_log_event(const char* buf,
                         const Format_description_log_event *description_event)
    : binary_log::XA_prepare_event(buf, description_event),
      Xid_apply_log_event(buf, description_event, header(), footer())
  {
    is_valid_param= true;
    xid= NULL;
  }
  Log_event_type get_type_code() { return binary_log::XA_PREPARE_LOG_EVENT; }
  size_t get_data_size()
  {
    return xid_bufs_size + my_xid.gtrid_length + my_xid.bqual_length;
  }
#ifdef MYSQL_SERVER
  bool write(IO_CACHE* file);
#else
  void print(FILE* file, PRINT_EVENT_INFO* print_event_info);
#endif
#if defined(MYSQL_SERVER) && defined(HAVE_REPLICATION)
  int pack_info(Protocol* protocol);
  bool do_commit(THD *thd);
#endif
};

/**
  @class User_var_log_event

  Every time a query uses the value of a user variable, a User_var_log_event is
  written before the Query_log_event, to set the user variable.

  @internal
  The inheritance structure in the current design for the classes is
  as follows:
        Binary_log_event
               ^
               |
               |
      User_var_event  Log_event
                \       /
                 \     /
                  \   /
            User_var_log_event
  @endinternal
*/
class User_var_log_event: public binary_log::User_var_event, public Log_event
{
public:
#ifdef MYSQL_SERVER
  bool deferred;
  query_id_t query_id;
  User_var_log_event(THD* thd_arg, const char *name_arg, uint name_len_arg,
                     char *val_arg, ulong val_len_arg, Item_result type_arg,
		     uint charset_number_arg, uchar flags_arg,
                     enum_event_cache_type cache_type_arg,
                     enum_event_logging_type logging_type_arg)
    : binary_log::User_var_event(name_arg, name_len_arg, val_arg, val_len_arg,
                    (Value_type)type_arg, charset_number_arg, flags_arg),
     Log_event(thd_arg, 0, cache_type_arg,
               logging_type_arg, header(), footer()),
     deferred(false)
    {
      if (name != 0)
        is_valid_param= true;
    }
  int pack_info(Protocol* protocol);
#else
  void print(FILE* file, PRINT_EVENT_INFO* print_event_info);
#endif

  User_var_log_event(const char* buf, uint event_len,
                     const Format_description_event *description_event);
  ~User_var_log_event() {}
#ifdef MYSQL_SERVER
  bool write(IO_CACHE* file);
  /*
     Getter and setter for deferred User-event.
     Returns true if the event is not applied directly
     and which case the applier adjusts execution path.
  */
  bool is_deferred() { return deferred; }
  /*
    In case of the deffered applying the variable instance is flagged
    and the parsing time query id is stored to be used at applying time.
  */
  void set_deferred(query_id_t qid) { deferred= true; query_id= qid; }
#endif

private:
#if defined(MYSQL_SERVER) && defined(HAVE_REPLICATION)
  virtual int do_apply_event(Relay_log_info const *rli);
  virtual int do_update_pos(Relay_log_info *rli);
  virtual enum_skip_reason do_shall_skip(Relay_log_info *rli);
#endif
};


/**
  @class Stop_log_event

*/
class Stop_log_event: public binary_log::Stop_event, public Log_event
{
public:
#ifdef MYSQL_SERVER
  Stop_log_event()
  : Log_event(header(), footer(), Log_event::EVENT_INVALID_CACHE,
              Log_event::EVENT_INVALID_LOGGING)
  {
    is_valid_param= true;
  }

#else
  void print(FILE* file, PRINT_EVENT_INFO* print_event_info);
#endif

  Stop_log_event(const char* buf,
                 const Format_description_event *description_event):
  binary_log::Stop_event(buf, description_event),
  Log_event(header(), footer())
  {
    is_valid_param= true;
  }

  ~Stop_log_event() {}
  Log_event_type get_type_code() { return binary_log::STOP_EVENT;}

private:
#if defined(MYSQL_SERVER) && defined(HAVE_REPLICATION)
  virtual int do_update_pos(Relay_log_info *rli);
  virtual enum_skip_reason do_shall_skip(Relay_log_info *rli)
  {
    /*
      Events from ourself should be skipped, but they should not
      decrease the slave skip counter.
     */
    if (this->server_id == ::server_id)
      return Log_event::EVENT_SKIP_IGNORE;
    else
      return Log_event::EVENT_SKIP_NOT;
  }
#endif
};

/**
  @class Rotate_log_event

  This will be deprecated when we move to using sequence ids.
  This class is a subclass of Rotate_event, defined in binlogevent, and is used
  by the slave for updating the position in the relay log.

  It is used by the master inorder to write the rotate event in the binary log.

  @internal
  The inheritance structure in the current design for the classes is
  as follows:

        Binary_log_event
               ^
               |
               |
           Rotate_event  Log_event
                \       /
                 \     /
                  \   /
             Rotate_log_event
  @endinternal
*/
class Rotate_log_event: public binary_log::Rotate_event, public Log_event
{
public:
#ifdef MYSQL_SERVER
  Rotate_log_event(const char* new_log_ident_arg,
		   size_t ident_len_arg,
		   ulonglong pos_arg, uint flags);
#ifdef HAVE_REPLICATION
  int pack_info(Protocol* protocol);
#endif /* HAVE_REPLICATION */
#else
  void print(FILE* file, PRINT_EVENT_INFO* print_event_info);
#endif

  Rotate_log_event(const char* buf, uint event_len,
                   const Format_description_event* description_event);
  ~Rotate_log_event()
  {}
  size_t get_data_size() { return  ident_len + Binary_log_event::ROTATE_HEADER_LEN;}
#ifdef MYSQL_SERVER
  bool write(IO_CACHE* file);
#endif

private:
#if defined(MYSQL_SERVER) && defined(HAVE_REPLICATION)
  virtual int do_update_pos(Relay_log_info *rli);
  virtual enum_skip_reason do_shall_skip(Relay_log_info *rli);
#endif
};


/* the classes below are for the new LOAD DATA INFILE logging */

/**
  @class Create_file_log_event

  The Create_file_event contains the options to LOAD DATA INFILE.
  This was a design flaw since the file cannot be loaded until the
  Exec_load_event is seen. The use of this event was deprecated from
  MySQL server version 5.0.3 and above.
  To work around this, the slave, when executing the Create_file_log_event,
  writes the Create_file_log_event to a temporary file.

  @internal
  The inheritance structure is as follows

                         Binary_log_event
                                 ^
                                 |
                                 |
                                 |
                Log_event   B_l:Load_event
                     ^            /\
                     |           /  \
                     |   <<vir>>/    \ <<vir>>
                     |         /      \
                     |        /        \
                     |       /          \
                Load_log_event     B_l:C_F_E
                             \          /
                              \        /
                               \      /
                                \    /
                                 \  /
                       Create_file_log_event

  B_l: Namespace Binary_log
  C_F_E: class Create_file_event
  @endinternal

  @section Create_file_log_event_binary_format Binary Format
*/
class Create_file_log_event: public Load_log_event, public binary_log::Create_file_event
{
public:

#ifdef MYSQL_SERVER
#ifdef HAVE_REPLICATION
  int pack_info(Protocol* protocol);
#endif /* HAVE_REPLICATION */
#else
  void print(FILE* file, PRINT_EVENT_INFO* print_event_info);
  void print(FILE* file, PRINT_EVENT_INFO* print_event_info,
             bool enable_local);
#endif

  Create_file_log_event(const char* buf, uint event_len,
                        const Format_description_event* description_event);
  ~Create_file_log_event()
  {
  }

  size_t get_data_size()
  {
    return (fake_base ? Load_log_event::get_data_size() :
	    Load_log_event::get_data_size() +
	    4 + 1 + block_len);
  }
#ifdef MYSQL_SERVER
  bool write_data_header(IO_CACHE* file);
  bool write_data_body(IO_CACHE* file);
  /*
    Cut out Create_file extentions and
    write it as Load event - used on the slave
  */
  bool write_base(IO_CACHE* file);
#endif

private:
#if defined(MYSQL_SERVER) && defined(HAVE_REPLICATION)
  virtual int do_apply_event(Relay_log_info const *rli);
#endif
};


/**
  @class Append_block_log_event

  This event is created to contain the file data. One LOAD_DATA_INFILE
  can have 0 or more instances of this event written to the binary log
  depending on the size of the file.

  @internal
  The inheritance structure is as follows

        Binary_log_event
               ^
               |
               |
           B_l:A_B_E  Log_event
                \         /
                 \       /
           <<vir>>\     /
                   \   /
           Append_block_log_event
  B_l: Namespace Binary_log
  A_B_E: class Append_block_event
  @endinternal

*/
class Append_block_log_event: public virtual binary_log::Append_block_event,
                              public Log_event
{
public:

#ifdef MYSQL_SERVER
  Append_block_log_event(THD* thd, const char* db_arg, uchar* block_arg,
			 uint block_len_arg, bool using_trans);
#ifdef HAVE_REPLICATION
  int pack_info(Protocol* protocol);
  virtual int get_create_or_append() const;
#endif /* HAVE_REPLICATION */
#else
  void print(FILE* file, PRINT_EVENT_INFO* print_event_info);
#endif

  Append_block_log_event(const char* buf, uint event_len,
                         const Format_description_event
                         *description_event);
  ~Append_block_log_event() {}
  size_t get_data_size() { return  block_len + Binary_log_event::APPEND_BLOCK_HEADER_LEN ;}
#ifdef MYSQL_SERVER
  bool write(IO_CACHE* file);
  const char* get_db() { return db; }
#endif

private:
#if defined(MYSQL_SERVER) && defined(HAVE_REPLICATION)
  virtual int do_apply_event(Relay_log_info const *rli);
#endif
};


/**
  @class Delete_file_log_event

  Delete_file_log_event is created when the LOAD_DATA query fails on the
  master for some reason, and the slave should be notified to abort the
  load. The event is required since the master starts writing the loaded
  block into the binary log before the statement ends. In case of error,
  the slave should abort, and delete any temporary file created while
  applying the (NEW_)LOAD_EVENT.

  @internal
  The inheritance structure is as follows

        Binary_log_event
               ^
               |
               |
          B_l:D_F_E  Log_event
                \         /
                 \       /
                  \     /
                   \   /
           Delete_file_log_event

  B_l: Namespace Binary_log
  D_F_E: class Delete_file_event
  @endinternal

*/
class Delete_file_log_event: public binary_log::Delete_file_event, public Log_event
{
public:

#ifdef MYSQL_SERVER
  Delete_file_log_event(THD* thd, const char* db_arg, bool using_trans);
#ifdef HAVE_REPLICATION
  int pack_info(Protocol* protocol);
#endif /* HAVE_REPLICATION */
#else
  void print(FILE* file, PRINT_EVENT_INFO* print_event_info);
  void print(FILE* file, PRINT_EVENT_INFO* print_event_info,
             bool enable_local);
#endif

  Delete_file_log_event(const char* buf, uint event_len,
                        const Format_description_event* description_event);
  ~Delete_file_log_event() {}
  size_t get_data_size() { return Binary_log_event::DELETE_FILE_HEADER_LEN ;}
#ifdef MYSQL_SERVER
  bool write(IO_CACHE* file);
  const char* get_db() { return db; }
#endif

private:
#if defined(MYSQL_SERVER) && defined(HAVE_REPLICATION)
  virtual int do_apply_event(Relay_log_info const *rli);
#endif
};


/**
  @class Execute_load_log_event

  Execute_load_log_event is created when the LOAD_DATA query succeeds on
  the master, The slave should be notified to load the temporary file into
  the table. For server versions > 5.0.3, the temporary files that stores
  the parameters to LOAD DATA INFILE is not needed anymore, since they are
  stored in this event. There is still a temp file containing all the data
  to be loaded.

  @internal
  The inheritance structure is as follows

        Binary_log_event
               ^
               |
               |
           B_l:E_L_E  Log_event
                \         /
                 \       /
                  \     /
                   \   /
            Execute_load_log_event

  B_l: Namespace Binary_log
  E_L_E: class Execute_load_event
  @endinternal

*/
class Execute_load_log_event: public binary_log::Execute_load_event,
                              public Log_event
{
public:
#ifdef MYSQL_SERVER
  Execute_load_log_event(THD* thd, const char* db_arg, bool using_trans);
#ifdef HAVE_REPLICATION
  int pack_info(Protocol* protocol);
#endif /* HAVE_REPLICATION */
#else
  void print(FILE* file, PRINT_EVENT_INFO* print_event_info);
#endif

  Execute_load_log_event(const char* buf, uint event_len,
                         const Format_description_event
                         *description_event);
  ~Execute_load_log_event() {}
  size_t get_data_size() { return  Binary_log_event::EXEC_LOAD_HEADER_LEN ;}
#ifdef MYSQL_SERVER
  bool write(IO_CACHE* file);
  const char* get_db() { return db; }
#endif
#if defined(MYSQL_SERVER) && defined(HAVE_REPLICATION)
  virtual uint8 mts_number_dbs() { return OVER_MAX_DBS_IN_EVENT_MTS; }
  /**
     @param[out] arg pointer to a struct containing char* array
                     pointers be filled in and the number of
                     filled instances.

     @return     number of databases in the array (must be one).
  */
  virtual uint8 get_mts_dbs(Mts_db_names *arg)
  {
    return arg->num= mts_number_dbs();
  }
#endif

private:
#if defined(MYSQL_SERVER) && defined(HAVE_REPLICATION)
  virtual int do_apply_event(Relay_log_info const *rli);
#endif
};


/**
  @class Begin_load_query_log_event

  Event for the first block of file to be loaded, its only difference from
  Append_block event is that this event creates or truncates existing file
  before writing data.

  @internal
  The inheritance structure is as follows

                          Binary_log_event
                                  ^
                                  |
                                  |
                                  |
                Log_event   B_l:A_B_E
                     ^            /\
                     |           /  \
                     |   <<vir>>/    \ <<vir>>
                     |         /      \
                     |        /        \
                     |       /          \
             Append_block_log_event  B_l:B_L_Q_E
                             \          /
                              \        /
                               \      /
                                \    /
                                 \  /
                       Begin_load_query_log_event

  B_l: Namespace Binary_log
  A_B_E: class Append_block_event
  B_L_Q_E: Begin_load_query_event
  @endinternal

  @section Begin_load_query_log_event_binary_format Binary Format
*/
class Begin_load_query_log_event: public Append_block_log_event,
                                  public binary_log::Begin_load_query_event
{
public:
#ifdef MYSQL_SERVER
  Begin_load_query_log_event(THD* thd_arg, const char *db_arg,
                             uchar* block_arg, uint block_len_arg,
                             bool using_trans);
#ifdef HAVE_REPLICATION
  Begin_load_query_log_event(THD* thd);
  int get_create_or_append() const;
#endif /* HAVE_REPLICATION */
#endif
  Begin_load_query_log_event(const char* buf, uint event_len,
                             const Format_description_event
                             *description_event);
  ~Begin_load_query_log_event() {}
private:
#if defined(MYSQL_SERVER) && defined(HAVE_REPLICATION)
  virtual enum_skip_reason do_shall_skip(Relay_log_info *rli);
#endif
};


/**
  @class Execute_load_query_log_event

  Event responsible for LOAD DATA execution, it similar to Query_log_event
  but before executing the query it substitutes original filename in LOAD DATA
  query with name of temporary file.

  @internal
  The inheritance structure is as follows:

                          Binary_log_event
                                  ^
                                  |
                                  |
                                  |
                Log_event   B_l:Query_event
                     ^            /\
                     |           /  \
                     |   <<vir>>/    \ <<vir>>
                     |         /      \
                     |        /        \
                     |       /          \
                  Query_log_event  B_l:E_L_Q_E
                             \          /
                              \        /
                               \      /
                                \    /
                                 \  /
                    Execute_load_query_log_event

  B_l: Namespace Binary_log
  E_L_Q_E: class Execute_load_query
  @endinternal

  @section Execute_load_query_log_event_binary_format Binary Format
*/
class Execute_load_query_log_event: public Query_log_event,
                                    public binary_log::Execute_load_query_event
{
public:
#ifdef MYSQL_SERVER
  Execute_load_query_log_event(THD* thd, const char* query_arg,
                               ulong query_length, uint fn_pos_start_arg,
                               uint fn_pos_end_arg,
                               binary_log::enum_load_dup_handling dup_handling_arg,
                               bool using_trans, bool immediate,
                               bool suppress_use, int errcode);
#ifdef HAVE_REPLICATION
  int pack_info(Protocol* protocol);
#endif /* HAVE_REPLICATION */
#else
  void print(FILE* file, PRINT_EVENT_INFO* print_event_info);
  /* Prints the query as LOAD DATA LOCAL and with rewritten filename */
  void print(FILE* file, PRINT_EVENT_INFO* print_event_info,
             const char *local_fname);
#endif
  Execute_load_query_log_event(const char* buf, uint event_len,
                               const Format_description_event
                               *description_event);
  ~Execute_load_query_log_event() {}


  ulong get_post_header_size_for_derived();
#ifdef MYSQL_SERVER
  bool write_post_header_for_derived(IO_CACHE* file);
#endif

private:
#if defined(MYSQL_SERVER) && defined(HAVE_REPLICATION)
  virtual int do_apply_event(Relay_log_info const *rli);
#endif
};


#ifdef MYSQL_CLIENT
/**
  @class Unknown_log_event

*/
class Unknown_log_event: public binary_log::Unknown_event , public Log_event
{
public:
  /**
    Even if this is an unknown event, we still pass description_event to
    Log_event's ctor, this way we can extract maximum information from the
    event's header (the unique ID for example).
  */
  Unknown_log_event(const char* buf,
                    const Format_description_event *description_event)
  : binary_log::Unknown_event(buf, description_event),
    Log_event(header(), footer())
  {
    is_valid_param= true;
  }

  ~Unknown_log_event() {}
  void print(FILE* file, PRINT_EVENT_INFO* print_event_info);
  Log_event_type get_type_code() { return binary_log::UNKNOWN_EVENT;}
};
#endif
char *str_to_hex(char *to, const char *from, size_t len);

/**
  @class Table_map_log_event

  Table_map_log_event which maps a table definition to a number.

  @internal
  The inheritance structure in the current design for the classes is
  as follows:

        Binary_log_event
               ^
               |
               |
    Table_map_event  Log_event
                \       /
                 \     /
                  \   /
           Table_map_log_event
  @endinternal
*/
class Table_map_log_event : public binary_log::Table_map_event, public Log_event
{
public:
  /** Constants */
  enum
  {
    TYPE_CODE = binary_log::TABLE_MAP_EVENT
  };

  /**
     Enumeration of the errors that can be returned.
   */
  enum enum_error
  {
    ERR_OPEN_FAILURE = -1,               /**< Failure to open table */
    ERR_OK = 0,                                 /**< No error */
    ERR_TABLE_LIMIT_EXCEEDED = 1,      /**< No more room for tables */
    ERR_OUT_OF_MEM = 2,                         /**< Out of memory */
    ERR_BAD_TABLE_DEF = 3,     /**< Table definition does not match */
    ERR_RBR_TO_SBR = 4  /**< daisy-chanining RBR to SBR not allowed */
  };


  enum enum_flag
  {
    /**
       Nothing here right now, but the flags support is there in
       preparation for changes that are coming.  Need to add a
       constant to make it compile under HP-UX: aCC does not like
       empty enumerations.
    */
    ENUM_FLAG_COUNT
  };

  /** Special constants representing sets of flags */
  enum
  {
    TM_NO_FLAGS = 0U,
    TM_BIT_LEN_EXACT_F = (1U << 0),
    TM_REFERRED_FK_DB_F = (1U << 1)
  };

  flag_set get_flags(flag_set flag) const { return m_flags & flag; }

#ifdef MYSQL_SERVER
  Table_map_log_event(THD *thd_arg, TABLE *tbl, const Table_id& tid,
                      bool is_transactional);
#endif
#ifdef HAVE_REPLICATION
  Table_map_log_event(const char *buf, uint event_len,
                      const Format_description_event *description_event);
#endif

  virtual ~Table_map_log_event();

#ifdef MYSQL_CLIENT
  table_def *create_table_def()
  {
    DBUG_ASSERT(m_colcnt > 0);
    return new table_def(m_coltype, m_colcnt, m_field_metadata,
                         m_field_metadata_size, m_null_bits, m_flags);
  }
  static bool rewrite_db_in_buffer(char **buf, ulong *event_len,
                                   const Format_description_log_event *fde);
#endif
  const Table_id& get_table_id() const { return m_table_id; }
  const char *get_table_name() const { return m_tblnam.c_str(); }
  const char *get_db_name() const    { return m_dbnam.c_str(); }

  virtual size_t get_data_size() { return m_data_size; }
#ifdef MYSQL_SERVER
  virtual int save_field_metadata();
  virtual bool write_data_header(IO_CACHE *file);
  virtual bool write_data_body(IO_CACHE *file);
  virtual const char *get_db() { return m_dbnam.c_str(); }
  virtual uint8 mts_number_dbs()
  {
    return get_flags(TM_REFERRED_FK_DB_F) ? OVER_MAX_DBS_IN_EVENT_MTS : 1;
  }
  /**
     @param[out] arg pointer to a struct containing char* array
                     pointers be filled in and the number of filled instances.

     @return    number of databases in the array: either one or
                OVER_MAX_DBS_IN_EVENT_MTS, when the Table map event reports
                foreign keys constraint.
  */
  virtual uint8 get_mts_dbs(Mts_db_names *arg)
  {
    const char *db_name= get_db();

    if (!rpl_filter->is_rewrite_empty() && !get_flags(TM_REFERRED_FK_DB_F))
    {
      size_t dummy_len;
      const char *db_filtered= rpl_filter->get_rewrite_db(db_name, &dummy_len);
      // db_name != db_filtered means that db_name is rewritten.
      if (strcmp(db_name, db_filtered))
        db_name= db_filtered;
    }

    if (!get_flags(TM_REFERRED_FK_DB_F))
      arg->name[0]= db_name;

    return arg->num= mts_number_dbs();
  }

#endif

#if defined(MYSQL_SERVER) && defined(HAVE_REPLICATION)
  virtual int pack_info(Protocol *protocol);
#endif

#ifdef MYSQL_CLIENT
  virtual void print(FILE *file, PRINT_EVENT_INFO *print_event_info);
#endif


private:
#if defined(MYSQL_SERVER) && defined(HAVE_REPLICATION)
  virtual int do_apply_event(Relay_log_info const *rli);
  virtual int do_update_pos(Relay_log_info *rli);
  virtual enum_skip_reason do_shall_skip(Relay_log_info *rli);
#endif

#ifdef MYSQL_SERVER
  TABLE         *m_table;
#endif
};


/**
  @class Rows_log_event

 Common base class for all row-containing log events.

 RESPONSIBILITIES

   Encode the common parts of all events containing rows, which are:
   - Write data header and data body to an IO_CACHE.

  Virtual inheritance is required here to handle the diamond problem in
  the class Write_rows_log_event, Update_rows_log_event and
  Delete_rows_log_event.
  The diamond structure is explained in @Write_rows_log_event,
                                        @Update_rows_log_event,
                                        @Delete_rows_log_event

  @internal
  The inheritance structure in the current design for the classes is
  as follows:

        Binary_log_event
               ^
               |
               |
         Rows_event  Log_event
                \       /
          <<vir>>\     /
                  \   /
              Rows_log_event
  @endinternal

*/
class Rows_log_event : public virtual binary_log::Rows_event, public Log_event
{
public:
  typedef uint16 flag_set;

  enum row_lookup_mode {
       ROW_LOOKUP_UNDEFINED= 0,
       ROW_LOOKUP_NOT_NEEDED= 1,
       ROW_LOOKUP_INDEX_SCAN= 2,
       ROW_LOOKUP_TABLE_SCAN= 3,
       ROW_LOOKUP_HASH_SCAN= 4
  };

  /**
     Enumeration of the errors that can be returned.
   */
  enum enum_error
  {
    ERR_OPEN_FAILURE = -1,               /**< Failure to open table */
    ERR_OK = 0,                                 /**< No error */
    ERR_TABLE_LIMIT_EXCEEDED = 1,      /**< No more room for tables */
    ERR_OUT_OF_MEM = 2,                         /**< Out of memory */
    ERR_BAD_TABLE_DEF = 3,     /**< Table definition does not match */
    ERR_RBR_TO_SBR = 4  /**< daisy-chanining RBR to SBR not allowed */
  };


  /* Special constants representing sets of flags */
  enum
  {
      RLE_NO_FLAGS = 0U
  };

  virtual ~Rows_log_event();

  void set_flags(flag_set flags_arg) { m_flags |= flags_arg; }
  void clear_flags(flag_set flags_arg) { m_flags &= ~flags_arg; }
  flag_set get_flags(flag_set flags_arg) const { return m_flags & flags_arg; }

  virtual Log_event_type get_general_type_code() = 0; /* General rows op type, no version */

#if defined(MYSQL_SERVER) && defined(HAVE_REPLICATION)
  virtual int pack_info(Protocol *protocol);
#endif

#ifdef MYSQL_CLIENT
  /* not for direct call, each derived has its own ::print() */
  virtual void print(FILE *file, PRINT_EVENT_INFO *print_event_info)= 0;
  void print_verbose(IO_CACHE *file,
                     PRINT_EVENT_INFO *print_event_info);
  size_t print_verbose_one_row(IO_CACHE *file, table_def *td,
                               PRINT_EVENT_INFO *print_event_info,
                               MY_BITMAP *cols_bitmap,
                               const uchar *ptr, const uchar *prefix);
#endif

#ifdef MYSQL_SERVER
  int add_row_data(uchar *data, size_t length)
  {
    return do_add_row_data(data,length);
  }
#endif

  /* Member functions to implement superclass interface */
  virtual size_t get_data_size();

  MY_BITMAP const *get_cols() const { return &m_cols; }
  MY_BITMAP const *get_cols_ai() const { return &m_cols_ai; }
  size_t get_width() const          { return m_width; }
  const Table_id& get_table_id() const        { return m_table_id; }

#if defined(MYSQL_SERVER)
  /*
    This member function compares the table's read/write_set
    with this event's m_cols and m_cols_ai. Comparison takes
    into account what type of rows event is this: Delete, Write or
    Update, therefore it uses the correct m_cols[_ai] according
    to the event type code.

    Note that this member function should only be called for the
    following events:
    - Delete_rows_log_event
    - Write_rows_log_event
    - Update_rows_log_event

    @param[IN] table The table to compare this events bitmaps
                     against.

    @return TRUE if sets match, FALSE otherwise. (following
                 bitmap_cmp return logic).

   */
  virtual bool read_write_bitmaps_cmp(TABLE *table)
  {
    bool res= FALSE;

    switch (get_general_type_code())
    {
      case binary_log::DELETE_ROWS_EVENT:
        res= bitmap_cmp(get_cols(), table->read_set);
        break;
      case binary_log::UPDATE_ROWS_EVENT:
        res= (bitmap_cmp(get_cols(), table->read_set) &&
              bitmap_cmp(get_cols_ai(), table->write_set));
        break;
      case binary_log::WRITE_ROWS_EVENT:
        res= bitmap_cmp(get_cols(), table->write_set);
        break;
      default:
        /*
          We should just compare bitmaps for Delete, Write
          or Update rows events.
        */
        DBUG_ASSERT(0);
    }
    return res;
  }
#endif

#ifdef MYSQL_SERVER
  virtual bool write_data_header(IO_CACHE *file);
  virtual bool write_data_body(IO_CACHE *file);
  virtual const char *get_db() { return m_table->s->db.str; }
#endif

  uint     m_row_count;         /* The number of rows added to the event */

  const uchar* get_extra_row_data() const   { return m_extra_row_data; }

protected:
  /*
     The constructors are protected since you're supposed to inherit
     this class, not create instances of this class.
  */
#ifdef MYSQL_SERVER
  Rows_log_event(THD*, TABLE*, const Table_id& table_id,
		 MY_BITMAP const *cols, bool is_transactional,
                 Log_event_type event_type,
                 const uchar* extra_row_info);
#endif
  Rows_log_event(const char *row_data, uint event_len,
		 const Format_description_event *description_event);

#ifdef MYSQL_CLIENT
  void print_helper(FILE *, PRINT_EVENT_INFO *, char const *const name);
#endif

#ifdef MYSQL_SERVER
  virtual int do_add_row_data(uchar *data, size_t length);
#endif

#ifdef MYSQL_SERVER
  TABLE *m_table;		/* The table the rows belong to */
#endif
  MY_BITMAP   m_cols;		/* Bitmap denoting columns available */
#ifndef MYSQL_CLIENT
  /**
     Hash table that will hold the entries for while using HASH_SCAN
     algorithm to search and update/delete rows.
   */
  Hash_slave_rows m_hash;

  /**
     The algorithm to use while searching for rows using the before
     image.
  */
  uint            m_rows_lookup_algorithm;
#endif
  /*
    Bitmap for columns available in the after image, if present. These
    fields are only available for Update_rows events. Observe that the
    width of both the before image COLS vector and the after image
    COLS vector is the same: the number of columns of the table on the
    master.
  */
  MY_BITMAP   m_cols_ai;

  ulong       m_master_reclength; /* Length of record on master side */

  /* Bit buffers in the same memory as the class */
  uint32    m_bitbuf[128/(sizeof(uint32)*8)];
  uint32    m_bitbuf_ai[128/(sizeof(uint32)*8)];

  /*
   is_valid depends on the value of m_rows_buf, so while changing the value
   of m_rows_buf check if is_valid also needs to be modified
  */
  uchar    *m_rows_buf;		/* The rows in packed format */
  uchar    *m_rows_cur;		/* One-after the end of the data */
  uchar    *m_rows_end;		/* One-after the end of the allocated space */


  /* helper functions */

#if defined(MYSQL_SERVER) && defined(HAVE_REPLICATION)
  const uchar *m_curr_row;     /* Start of the row being processed */
  const uchar *m_curr_row_end; /* One-after the end of the current row */
  uchar    *m_key;      /* Buffer to keep key value during searches */
  uint     m_key_index;
  KEY      *m_key_info; /* Points to description of index #m_key_index */
  class Key_compare
  {
public:
    /**
       @param  ki  Where to find KEY description
       @note m_distinct_keys is instantiated when Rows_log_event is constructed; it
       stores a Key_compare object internally. However at that moment, the
       index (KEY*) to use for comparisons, is not yet known. So, at
       instantiation, we indicate the Key_compare the place where it can
       find the KEY* when needed (this place is Rows_log_event::m_key_info),
       Key_compare remembers the place in member m_key_info.
       Before we need to do comparisons - i.e. before we need to insert
       elements, we update Rows_log_event::m_key_info once for all.
    */
    Key_compare(KEY **ki= NULL) : m_key_info(ki) {}
    bool operator()(uchar *k1, uchar *k2) const
    {
      return key_cmp2((*m_key_info)->key_part,
                      k1, (*m_key_info)->key_length,
                      k2, (*m_key_info)->key_length) < 0 ;
    }
private:
    KEY **m_key_info;
  };
  std::set<uchar *, Key_compare> m_distinct_keys;
  std::set<uchar *, Key_compare>::iterator m_itr;
  /**
    A spare buffer which will be used when saving the distinct keys
    for doing an index scan with HASH_SCAN search algorithm.
  */
  uchar *m_distinct_key_spare_buf;

  // Unpack the current row into m_table->record[0]
  int unpack_current_row(const Relay_log_info *const rli,
                         MY_BITMAP const *cols)
  {
    DBUG_ASSERT(m_table);

    ASSERT_OR_RETURN_ERROR(m_curr_row <= m_rows_end, HA_ERR_CORRUPT_EVENT);
    return ::unpack_row(rli, m_table, m_width, m_curr_row, cols,
                                   &m_curr_row_end, &m_master_reclength, m_rows_end);
  }

  /*
    This member function is called when deciding the algorithm to be used to
    find the rows to be updated on the slave during row based replication.
    This this functions sets the m_rows_lookup_algorithm and also the
    m_key_index with the key index to be used if the algorithm is dependent on
    an index.
   */
  void decide_row_lookup_algorithm_and_key();

  /*
    Encapsulates the  operations to be done before applying
    row event for update and delete.
   */
  int row_operations_scan_and_key_setup();

  /*
   Encapsulates the  operations to be done after applying
   row event for update and delete.
  */
  int row_operations_scan_and_key_teardown(int error);

  /**
    Helper function to check whether there is an auto increment
    column on the table where the event is to be applied.

    @return true if there is an autoincrement field on the extra
            columns, false otherwise.
   */
  inline bool is_auto_inc_in_extra_columns()
  {
    DBUG_ASSERT(m_table);
    return (m_table->next_number_field &&
            m_table->next_number_field->field_index >= m_width);
  }
#endif

private:

#if defined(MYSQL_SERVER) && defined(HAVE_REPLICATION)
  virtual int do_apply_event(Relay_log_info const *rli);
  virtual int do_update_pos(Relay_log_info *rli);
  virtual enum_skip_reason do_shall_skip(Relay_log_info *rli);

  /*
    Primitive to prepare for a sequence of row executions.

    DESCRIPTION

      Before doing a sequence of do_prepare_row() and do_exec_row()
      calls, this member function should be called to prepare for the
      entire sequence. Typically, this member function will allocate
      space for any buffers that are needed for the two member
      functions mentioned above.

    RETURN VALUE

      The member function will return 0 if all went OK, or a non-zero
      error code otherwise.
  */
  virtual
  int do_before_row_operations(const Slave_reporting_capability *const log) = 0;

  /*
    Primitive to clean up after a sequence of row executions.

    DESCRIPTION

      After doing a sequence of do_prepare_row() and do_exec_row(),
      this member function should be called to clean up and release
      any allocated buffers.

      The error argument, if non-zero, indicates an error which happened during
      row processing before this function was called. In this case, even if
      function is successful, it should return the error code given in the argument.
  */
  virtual
  int do_after_row_operations(const Slave_reporting_capability *const log,
                              int error) = 0;

  /*
    Primitive to do the actual execution necessary for a row.

    DESCRIPTION
      The member function will do the actual execution needed to handle a row.
      The row is located at m_curr_row. When the function returns,
      m_curr_row_end should point at the next row (one byte after the end
      of the current row).

    RETURN VALUE
      0 if execution succeeded, 1 if execution failed.

  */
  virtual int do_exec_row(const Relay_log_info *const rli) = 0;

  /**
    Private member function called while handling idempotent errors.

    @param err[IN/OUT] the error to handle. If it is listed as
                       idempotent/ignored related error, then it is cleared.
    @returns true if the slave should stop executing rows.
   */
  int handle_idempotent_and_ignored_errors(Relay_log_info const *rli, int *err);

  /**
     Private member function called after updating/deleting a row. It
     performs some assertions and more importantly, it updates
     m_curr_row so that the next row is processed during the row
     execution main loop (@c Rows_log_event::do_apply_event()).

     @param err[IN] the current error code.
   */
  void do_post_row_operations(Relay_log_info const *rli, int err);

  /**
     Commodity wrapper around do_exec_row(), that deals with resetting
     the thd reference in the table.
   */
  int do_apply_row(Relay_log_info const *rli);

  /**
     Implementation of the index scan and update algorithm. It uses
     PK, UK or regular Key to search for the record to update. When
     found it updates it.
   */
  int do_index_scan_and_update(Relay_log_info const *rli);

  /**
     Implementation of the hash_scan and update algorithm. It collects
     rows positions in a hashtable until the last row is
     unpacked. Then it scans the table to update and when a record in
     the table matches the one in the hashtable, the update/delete is
     performed.
   */
  int do_hash_scan_and_update(Relay_log_info const *rli);

  /**
     Implementation of the legacy table_scan and update algorithm. For
     each unpacked row it scans the storage engine table for a
     match. When a match is found, the update/delete operations are
     performed.
   */
  int do_table_scan_and_update(Relay_log_info const *rli);

  /**
    Initializes scanning of rows. Opens an index and initailizes an iterator
    over a list of distinct keys (m_distinct_keys) if it is a HASH_SCAN
    over an index or the table if its a HASH_SCAN over the table.
  */
  int open_record_scan();

  /**
    Does the cleanup
    - closes the index if opened by open_record_scan
    - closes the table if opened for scanning.
  */
  int close_record_scan();

  /**
    Fetches next row. If it is a HASH_SCAN over an index, it populates
    table->record[0] with the next row corresponding to the index. If
    the indexes are in non-contigous ranges it fetches record corresponding
    to the key value in the next range.

    @parms: bool first_read : signifying if this is the first time we are reading a row
            over an index.
    @return_value: -  error code when there are no more reeords to be fetched or some other
                      error occured,
                   -  0 otherwise.
  */
  int next_record_scan(bool first_read);

  /**
    Populates the m_distinct_keys with unique keys to be modified
    during HASH_SCAN over keys.
    @return_value -0 success
                  -Err_code
  */
  int add_key_to_distinct_keyset();

  /**
    Populates the m_hash when using HASH_SCAN. Thence, it:
    - unpacks the before image (BI)
    - saves the positions
    - saves the positions into the hash map, using the
      BI checksum as key
    - unpacks the after image (AI) if needed, so that
      m_curr_row_end gets updated correctly.

    @param rli The reference to the relay log info object.
    @returns 0 on success. Otherwise, the error code.
  */
  int do_hash_row(Relay_log_info const *rli);

  /**
    This member function scans the table and applies the changes
    that had been previously hashed. As such, m_hash MUST be filled
    by do_hash_row before calling this member function.

    @param rli The reference to the relay log info object.
    @returns 0 on success. Otherwise, the error code.
  */
  int do_scan_and_update(Relay_log_info const *rli);
#endif /* defined(MYSQL_SERVER) && defined(HAVE_REPLICATION) */

  friend class Old_rows_log_event;
};

/**
  @class Write_rows_log_event

  Log row insertions and updates. The event contain several
  insert/update rows for a table. Note that each event contains only
  rows for one table.

  @internal
  The inheritance structure is as follows

                         Binary_log_event
                                  ^
                                  |
                                  |
                                  |
                Log_event   B_l:Rows_event
                     ^            /\
                     |           /  \
                     |   <<vir>>/    \ <<vir>>
                     |         /      \
                     |        /        \
                     |       /          \
                  Rows_log_event    B_l:W_R_E
                             \          /
                              \        /
                               \      /
                                \    /
                                 \  /
                                  \/
                        Write_rows_log_event

  B_l: Namespace Binary_log
  W_R_E: class Write_rows_event
  @endinternal

*/
class Write_rows_log_event : public Rows_log_event,
                             public binary_log::Write_rows_event
{
public:
  enum
  {
    /* Support interface to THD::binlog_prepare_pending_rows_event */
    TYPE_CODE = binary_log::WRITE_ROWS_EVENT
  };

#if defined(MYSQL_SERVER)
  Write_rows_log_event(THD*, TABLE*, const Table_id& table_id,
		       bool is_transactional,
                       const uchar* extra_row_info);
#endif
#ifdef HAVE_REPLICATION
  Write_rows_log_event(const char *buf, uint event_len,
                       const Format_description_event *description_event);
#endif
#if defined(MYSQL_SERVER)
  static bool binlog_row_logging_function(THD *thd, TABLE *table,
                                          bool is_transactional,
                                          const uchar *before_record
                                          MY_ATTRIBUTE((unused)),
                                          const uchar *after_record)
  {
    return thd->binlog_write_row(table, is_transactional,
                                 after_record, NULL);
  }
#endif

protected:
  int write_row(const Relay_log_info *const, const bool);

private:
  virtual Log_event_type get_general_type_code()
  {
    return (Log_event_type)TYPE_CODE;
  }

#ifdef MYSQL_CLIENT
  void print(FILE *file, PRINT_EVENT_INFO *print_event_info);
#endif

#if defined(MYSQL_SERVER) && defined(HAVE_REPLICATION)
  virtual int do_before_row_operations(const Slave_reporting_capability *const);
  virtual int do_after_row_operations(const Slave_reporting_capability *const,int);
  virtual int do_exec_row(const Relay_log_info *const);
#endif
};


/**
  @class Update_rows_log_event

  Log row updates with a before image. The event contain several
  update rows for a table. Note that each event contains only rows for
  one table.

  Also note that the row data consists of pairs of row data: one row
  for the old data and one row for the new data.

  @internal
  The inheritance structure is as follows

                         Binary_log_event
                                  ^
                                  |
                                  |
                                  |
                Log_event   B_l:Rows_event
                     ^            /\
                     |           /  \
                     |   <<vir>>/    \ <<vir>>
                     |         /      \
                     |        /        \
                     |       /          \
                  Rows_log_event    B_l:U_R_E
                             \          /
                              \        /
                               \      /
                                \    /
                                 \  /
                                  \/
                        Update_rows_log_event


  B_l: Namespace Binary_log
  U_R_E: class Update_rows_event
  @eninternal

*/
class Update_rows_log_event : public Rows_log_event,
                              public binary_log::Update_rows_event
{
public:
  enum
  {
    /* Support interface to THD::binlog_prepare_pending_rows_event */
    TYPE_CODE = binary_log::UPDATE_ROWS_EVENT
  };

#ifdef MYSQL_SERVER
  Update_rows_log_event(THD*, TABLE*, const Table_id& table_id,
			MY_BITMAP const *cols_bi,
			MY_BITMAP const *cols_ai,
                        bool is_transactional,
                        const uchar* extra_row_info);

  Update_rows_log_event(THD*, TABLE*, const Table_id& table_id,
                        bool is_transactional,
                        const uchar* extra_row_info);

  void init(MY_BITMAP const *cols);
#endif

  virtual ~Update_rows_log_event();

#ifdef HAVE_REPLICATION
  Update_rows_log_event(const char *buf, uint event_len,
			const Format_description_event *description_event);
#endif

#ifdef MYSQL_SERVER
  static bool binlog_row_logging_function(THD *thd, TABLE *table,
                                          bool is_transactional,
                                          const uchar *before_record,
                                          const uchar *after_record)
  {
    return thd->binlog_update_row(table, is_transactional,
                                  before_record, after_record, NULL);
  }
#endif

protected:
  virtual Log_event_type get_general_type_code()
  {
    return (Log_event_type)TYPE_CODE;
  }

#ifdef MYSQL_CLIENT
  void print(FILE *file, PRINT_EVENT_INFO *print_event_info);
#endif

#if defined(MYSQL_SERVER) && defined(HAVE_REPLICATION)
  virtual int do_before_row_operations(const Slave_reporting_capability *const);
  virtual int do_after_row_operations(const Slave_reporting_capability *const,int);
  virtual int do_exec_row(const Relay_log_info *const);
#endif /* defined(MYSQL_SERVER) && defined(HAVE_REPLICATION) */
};

/**
  @class Delete_rows_log_event

  Log row deletions. The event contain several delete rows for a
  table. Note that each event contains only rows for one table.

  RESPONSIBILITIES

    - Act as a container for rows that has been deleted on the master
      and should be deleted on the slave.

  COLLABORATION

    Row_writer
      Create the event and add rows to the event.
    Row_reader
      Extract the rows from the event.

  @internal
  The inheritance structure is as follows

                         Binary_log_event
                                  ^
                                  |
                                  |
                                  |
                Log_event   B_l:Rows_event
                     ^            /\
                     |           /  \
                     |   <<vir>>/    \ <<vir>>
                     |         /      \
                     |        /        \
                     |       /          \
                  Rows_log_event    B_l:D_R_E
                             \          /
                              \        /
                               \      /
                                \    /
                                 \  /
                                  \/
                        Delete_rows_log_event

  B_l: Namespace Binary_log
  D_R_E: class Delete_rows_event
  @endinternal

*/
class Delete_rows_log_event : public Rows_log_event,
                              public binary_log::Delete_rows_event
{
public:
  enum
  {
    /* Support interface to THD::binlog_prepare_pending_rows_event */
    TYPE_CODE = binary_log::DELETE_ROWS_EVENT
  };

#ifdef MYSQL_SERVER
  Delete_rows_log_event(THD*, TABLE*, const Table_id&,
			bool is_transactional, const uchar* extra_row_info);
#endif
#ifdef HAVE_REPLICATION
  Delete_rows_log_event(const char *buf, uint event_len,
			const Format_description_event *description_event);
#endif
#ifdef MYSQL_SERVER
  static bool binlog_row_logging_function(THD *thd, TABLE *table,
                                          bool is_transactional,
                                          const uchar *before_record,
                                          const uchar *after_record
                                          MY_ATTRIBUTE((unused)))
  {
    return thd->binlog_delete_row(table, is_transactional,
                                  before_record, NULL);
  }
#endif

protected:
  virtual Log_event_type get_general_type_code()
  {
    return (Log_event_type)TYPE_CODE;
  }

#ifdef MYSQL_CLIENT
  void print(FILE *file, PRINT_EVENT_INFO *print_event_info);
#endif

#if defined(MYSQL_SERVER) && defined(HAVE_REPLICATION)
  virtual int do_before_row_operations(const Slave_reporting_capability *const);
  virtual int do_after_row_operations(const Slave_reporting_capability *const,int);
  virtual int do_exec_row(const Relay_log_info *const);
#endif
};


#include "log_event_old.h"

/**
  @class Incident_log_event

   Class representing an incident, an occurance out of the ordinary,
   that happened on the master.

   The event is used to inform the slave that something out of the
   ordinary happened on the master that might cause the database to be
   in an inconsistent state.
   Its the derived class of Incident_event

   @internal
   The inheritance structure is as follows

        Binary_log_event
               ^
               |
               |
     B_l:Incident_event     Log_event
                \         /
                 \       /
                  \     /
                   \   /
             Incident_log_event

  B_l: Namespace Binary_log
  @endinternal

*/
class Incident_log_event : public binary_log::Incident_event , public Log_event
{
public:
#ifdef MYSQL_SERVER
  Incident_log_event(THD *thd_arg, enum_incident incident)
    : binary_log::Incident_event(incident),
      Log_event(thd_arg, LOG_EVENT_NO_FILTER_F,
                Log_event::EVENT_NO_CACHE,
                Log_event::EVENT_IMMEDIATE_LOGGING,
                header(), footer())
  {
    DBUG_ENTER("Incident_log_event::Incident_log_event");
    DBUG_PRINT("enter", ("incident: %d", incident));
    if (incident > INCIDENT_NONE && incident < INCIDENT_COUNT)
      is_valid_param= true;
    DBUG_ASSERT(message == NULL && message_length == 0);
    DBUG_VOID_RETURN;
  }

  Incident_log_event(THD *thd_arg, enum_incident incident, LEX_STRING const msg)
    : binary_log::Incident_event(incident),
      Log_event(thd_arg, LOG_EVENT_NO_FILTER_F,
                Log_event::EVENT_NO_CACHE,
                Log_event::EVENT_IMMEDIATE_LOGGING,
                header(), footer())
  {
    DBUG_ENTER("Incident_log_event::Incident_log_event");
    DBUG_PRINT("enter", ("incident: %d", incident));
    if (incident > INCIDENT_NONE && incident < INCIDENT_COUNT)
      is_valid_param= true;
    DBUG_ASSERT(message == NULL && message_length == 0);
    if (!(message= (char*) my_malloc(key_memory_Incident_log_event_message,
                                           msg.length+1, MYF(MY_WME))))
    {
      /*
        If the incident is not recognized, this binlog event is
        invalid.  If we set incident_number to INCIDENT_NONE, the
        invalidity will be detected by is_valid in both the ctors.
      */
      incident= INCIDENT_NONE;
      DBUG_VOID_RETURN;
    }
    strmake(message, msg.str, msg.length);
    message_length= msg.length;
    DBUG_VOID_RETURN;
  }
#endif

#ifdef MYSQL_SERVER
  int pack_info(Protocol*);
#endif

  Incident_log_event(const char *buf, uint event_len,
                     const Format_description_event *description_event);

  virtual ~Incident_log_event();

#ifdef MYSQL_CLIENT
  virtual void print(FILE *file, PRINT_EVENT_INFO *print_event_info);
#endif

#if defined(MYSQL_SERVER) && defined(HAVE_REPLICATION)
  virtual int do_apply_event(Relay_log_info const *rli);
#endif

  virtual bool write_data_header(IO_CACHE *file);
  virtual bool write_data_body(IO_CACHE *file);


  virtual size_t get_data_size() {
    return Binary_log_event::INCIDENT_HEADER_LEN + 1 + message_length;
  }

private:
  const char *description() const;
};


/**
  @class Ignorable_log_event

  Base class for ignorable log events is Ignorable_event.
  Events deriving from this class can be safely ignored
  by slaves that cannot recognize them.

  Its the derived class of Ignorable_event

  @internal
  The inheritance structure is as follows

        Binary_log_event
               ^
               |
               |
 B_l:Ignorable_event     Log_event
                 \       /
       <<virtual>>\     /
                   \   /
             Ignorable_log_event

  B_l: Namespace Binary_log
  @endinternal
*/
class Ignorable_log_event : public virtual binary_log::Ignorable_event,
                            public Log_event
{
public:
#ifndef MYSQL_CLIENT
  Ignorable_log_event(THD *thd_arg)
      : Log_event(thd_arg, LOG_EVENT_IGNORABLE_F,
                  Log_event::EVENT_STMT_CACHE,
                  Log_event::EVENT_NORMAL_LOGGING, header(), footer())
  {
    DBUG_ENTER("Ignorable_log_event::Ignorable_log_event");
    is_valid_param= true;
    DBUG_VOID_RETURN;
  }
#endif

  Ignorable_log_event(const char *buf,
                      const Format_description_event *descr_event);
  virtual ~Ignorable_log_event();

#ifndef MYSQL_CLIENT
  int pack_info(Protocol*);
#endif

#ifdef MYSQL_CLIENT
  virtual void print(FILE *file, PRINT_EVENT_INFO *print_event_info);
#endif

  virtual size_t get_data_size() { return Binary_log_event::IGNORABLE_HEADER_LEN; }
};

/**
  @class Rows_query_log_event
  It is used to record the original query for the rows
  events in RBR.
  It is the subclass of Ignorable_log_event and Rows_query_event

  @internal
  The inheritance structure in the current design for the classes is
  as follows:
                         Binary_log_event
                                  ^
                                  |
                                  |
                                  |
                Log_event   B_l:Ignorable_event
                     ^            /\
                     |           /  \
                     |   <<vir>>/    \ <<vir>>
                     |         /      \
                     |        /        \
                     |       /          \
              Ignorable_log_event    B_l:Rows_query_event
                             \          /
                              \        /
                               \      /
                                \    /
                                 \  /
                                  \/
                       Rows_query_log_event

  B_l : namespace binary_log
  @endinternal
*/
class Rows_query_log_event : public Ignorable_log_event,
                             public binary_log::Rows_query_event{
public:
#ifndef MYSQL_CLIENT
  Rows_query_log_event(THD *thd_arg, const char * query, size_t query_len)
    : Ignorable_log_event(thd_arg)
  {
    DBUG_ENTER("Rows_query_log_event::Rows_query_log_event");
    common_header->type_code= binary_log::ROWS_QUERY_LOG_EVENT;
    if (!(m_rows_query= (char*) my_malloc(key_memory_Rows_query_log_event_rows_query,
                                          query_len + 1, MYF(MY_WME))))
      return;
    my_snprintf(m_rows_query, query_len + 1, "%s", query);
    DBUG_PRINT("enter", ("%s", m_rows_query));
    DBUG_VOID_RETURN;
  }
#endif

#ifndef MYSQL_CLIENT
  int pack_info(Protocol*);
#endif

  Rows_query_log_event(const char *buf, uint event_len,
                       const Format_description_event *descr_event);

  virtual ~Rows_query_log_event()
  {
    if (m_rows_query)
      my_free(m_rows_query);
    m_rows_query= NULL;
  }
#ifdef MYSQL_CLIENT
  virtual void print(FILE *file, PRINT_EVENT_INFO *print_event_info);
#endif
  virtual bool write_data_body(IO_CACHE *file);


  virtual size_t get_data_size()
  {
    return Binary_log_event::IGNORABLE_HEADER_LEN + 1 + strlen(m_rows_query);
  }
#if defined(MYSQL_SERVER) && defined(HAVE_REPLICATION)
  virtual int do_apply_event(Relay_log_info const *rli);
#endif
};



static inline bool copy_event_cache_to_file_and_reinit(IO_CACHE *cache,
                                                       FILE *file,
                                                       bool flush_stream)
{
  return         
    my_b_copy_to_file(cache, file) ||
    (flush_stream ? (fflush(file) || ferror(file)) : 0) ||
    reinit_io_cache(cache, WRITE_CACHE, 0, FALSE, TRUE);
}

#ifdef MYSQL_SERVER
/*****************************************************************************

  Heartbeat Log Event class

  The class is not logged to a binary log, and is not applied on to the slave.
  The decoding of the event on the slave side is done by its superclass,
  binary_log::Heartbeat_event.

 ****************************************************************************/
class Heartbeat_log_event: public binary_log::Heartbeat_event, public Log_event
{
public:
  Heartbeat_log_event(const char* buf, uint event_len,
                      const Format_description_event* description_event);
};

/**
   The function is called by slave applier in case there are
   active table filtering rules to force gathering events associated
   with Query-log-event into an array to execute
   them once the fate of the Query is determined for execution.
*/
bool slave_execute_deferred_events(THD *thd);
#endif

int append_query_string(THD *thd, const CHARSET_INFO *csinfo,
                        String const *from, String *to);
extern TYPELIB binlog_checksum_typelib;


/**
  @class Gtid_log_event

  This is a subclass if Gtid_event and Log_event.  It contains
  per-transaction fields, including the GTID and logical timestamps
  used by MTS.

  @internal
  The inheritance structure is as follows

        Binary_log_event
               ^
               |
               |
         B_l:Gtid_event   Log_event
                \         /
                 \       /
                  \     /
                   \   /
               Gtid_log_event

  B_l: Namespace Binary_log
  @endinternal
*/
class Gtid_log_event : public binary_log::Gtid_event, public Log_event
{
public:
#ifndef MYSQL_CLIENT
  /**
    Create a new event using the GTID owned by the given thread.
  */
  Gtid_log_event(THD *thd_arg, bool using_trans,
                 int64 last_committed_arg, int64 sequence_number_arg);

  /**
    Create a new event using the GTID from the given Gtid_specification
    without a THD object.
  */
  Gtid_log_event(uint32 server_id_arg, bool using_trans,
                 int64 last_committed_arg, int64 sequence_number_arg,
                 const Gtid_specification spec_arg);
#endif

#ifndef MYSQL_CLIENT
  int pack_info(Protocol*);
#endif
  Gtid_log_event(const char *buffer, uint event_len,
                 const Format_description_event *description_event);

  virtual ~Gtid_log_event() {}

  size_t get_data_size() { return POST_HEADER_LENGTH; }

private:
  /// Used internally by both print() and pack_info().
  size_t to_string(char *buf) const;

#ifdef MYSQL_SERVER
  /**
    Writes the post-header to the given IO_CACHE file.

    This is an auxiliary function typically used by the write() member
    function.

    @param file The file to write to.

    @retval true Error.
    @retval false Success.
  */
  bool write_data_header(IO_CACHE *file);
  /**
    Writes the post-header to the given memory buffer.

    This is an auxiliary function used by write_to_memory.

    @param buffer Buffer to which the post-header will be written.

    @return The number of bytes written, i.e., always
    Gtid_log_event::POST_HEADER_LENGTH.
  */
  uint32 write_data_header_to_memory(uchar *buffer);
#endif

public:
#ifdef MYSQL_CLIENT
  void print(FILE *file, PRINT_EVENT_INFO *print_event_info);
#endif
#ifdef MYSQL_SERVER
  /**
    Writes this event to a memory buffer.

    @param buf The event will be written to this buffer.

    @return the number of bytes written, i.e., always
    LOG_EVENT_HEADER_LEN + Gtid_log_event::POST_HEADEr_LENGTH.
  */
  uint32 write_to_memory(uchar *buf)
  {
    common_header->data_written= LOG_EVENT_HEADER_LEN + get_data_size();
    uint32 len= write_header_to_memory(buf);
    len+= write_data_header_to_memory(buf + len);
    return len;
  }
#endif

#if defined(MYSQL_SERVER) && defined(HAVE_REPLICATION)
  int do_apply_event(Relay_log_info const *rli);
  int do_update_pos(Relay_log_info *rli);
  enum_skip_reason do_shall_skip(Relay_log_info *rli);
#endif

  /**
    Return the group type for this Gtid_log_event: this can be
    either ANONYMOUS_GROUP, AUTOMATIC_GROUP, or GTID_GROUP.
  */
  enum_group_type get_type() const { return spec.type; }

  /**
    Return the SID for this GTID.  The SID is shared with the
    Log_event so it should not be modified.
  */
  const rpl_sid* get_sid() const { return &sid; }
  /**
    Return the SIDNO relative to the global sid_map for this GTID.

    This requires a lookup and possibly even update of global_sid_map,
    hence global_sid_lock must be held.  If global_sid_lock is not
    held, the caller must pass need_lock=true.  If there is an error
    (e.g. out of memory) while updating global_sid_map, this function
    returns a negative number.

    @param need_lock If true, the read lock on global_sid_lock is
    acquired and released inside this function; if false, the read
    lock or write lock must be held prior to calling this function.
    @retval SIDNO if successful
    @retval negative if adding SID to global_sid_map causes an error.
  */
  rpl_sidno get_sidno(bool need_lock)
  {
    if (spec.gtid.sidno < 0)
    {
      if (need_lock)
        global_sid_lock->rdlock();
      else
        global_sid_lock->assert_some_lock();
      spec.gtid.sidno= global_sid_map->add_sid(sid);
      if (need_lock)
        global_sid_lock->unlock();
    }
    return spec.gtid.sidno;
  }
  /**
    Return the SIDNO relative to the given Sid_map for this GTID.

    This assumes that the Sid_map is local to the thread, and thus
    does not use locks.

    @param sid_map The sid_map to use.
    @retval SIDNO if successful.
    @retval negative if adding SID to sid_map causes an error.
  */
  rpl_sidno get_sidno(Sid_map *sid_map)
  {
    return sid_map->add_sid(sid);
  }
  /// Return the GNO for this GTID.
  rpl_gno get_gno() const { return spec.gtid.gno; }

  /// string holding the text "SET @@GLOBAL.GTID_NEXT = '"
  static const char *SET_STRING_PREFIX;
private:
  /// Length of SET_STRING_PREFIX
  static const size_t SET_STRING_PREFIX_LENGTH= 26;
  /// The maximal length of the entire "SET ..." query.
  static const size_t MAX_SET_STRING_LENGTH= SET_STRING_PREFIX_LENGTH +
    binary_log::Uuid::TEXT_LENGTH + 1 + MAX_GNO_TEXT_LENGTH + 1;

private:
  /**
    Internal representation of the GTID.  The SIDNO will be
    uninitialized (value -1) until the first call to get_sidno(bool).
  */
  Gtid_specification spec;
  /// SID for this GTID.
  rpl_sid sid;
};

/**
  @class Previous_gtids_log_event

  This is the subclass of Previous_gtids_event and Log_event
  It is used to record the gtid_executed in the last binary log file,
  for ex after flush logs, or at the starting of the binary log file

  @internal
  The inheritance structure is as follows

        Binary_log_event
               ^
               |
               |
B_l:Previous_gtids_event   Log_event
                \         /
                 \       /
                  \     /
                   \   /
         Previous_gtids_log_event

  B_l: Namespace Binary_log
  @endinternal
*/
class Previous_gtids_log_event : public binary_log::Previous_gtids_event,
                                 public Log_event
{
public:
#ifndef MYSQL_CLIENT
  Previous_gtids_log_event(const Gtid_set *set);
#endif

#ifndef MYSQL_CLIENT
  int pack_info(Protocol*);
#endif

  Previous_gtids_log_event(const char *buf, uint event_len,
                           const Format_description_event *description_event);
  virtual ~Previous_gtids_log_event() {}


  size_t get_data_size() { return buf_size; }

#ifdef MYSQL_CLIENT
  void print(FILE *file, PRINT_EVENT_INFO *print_event_info);
#endif
#ifdef MYSQL_SERVER
  bool write(IO_CACHE* file)
  {
    if (DBUG_EVALUATE_IF("skip_writing_previous_gtids_log_event", 1, 0) &&
        /*
          The skip_writing_previous_gtids_log_event debug point was designed
          for skipping the writing of the previous_gtids_log_event on binlog
          files only.
        */
        !is_relay_log_event())
    {
      DBUG_PRINT("info", ("skip writing Previous_gtids_log_event because of"
                          "debug option 'skip_writing_previous_gtids_log_event'"));
      return false;
    }

    if (DBUG_EVALUATE_IF("write_partial_previous_gtids_log_event", 1, 0) &&
        /*
          The write_partial_previous_gtids_log_event debug point was designed
          for writing a partial previous_gtids_log_event on binlog files only.
        */
        !is_relay_log_event())
    {
      DBUG_PRINT("info", ("writing partial Previous_gtids_log_event because of"
                          "debug option 'write_partial_previous_gtids_log_event'"));
      return (Log_event::write_header(file, get_data_size()) ||
              Log_event::write_data_header(file));
    }

    return (Log_event::write_header(file, get_data_size()) ||
            Log_event::write_data_header(file) ||
            write_data_body(file) ||
            Log_event::write_footer(file));
  }
  bool write_data_body(IO_CACHE *file);
#endif

  /// Return the encoded buffer, or NULL on error.
  const uchar *get_buf() { return buf; }
  /**
    Return the formatted string, or NULL on error.
    The string is allocated using my_malloc and it is the
    responsibility of the caller to free it.
  */
  char *get_str(size_t *length,
                const Gtid_set::String_format *string_format) const;
  /// Add all GTIDs from this event to the given Gtid_set.
  int add_to_set(Gtid_set *gtid_set) const;
  /*
    Previous Gtid Log events should always be skipped
    there is nothing to apply there, whether it is
    relay log's (generated on Slave) or it is binary log's
    (generated on Master, copied to slave as relay log).
    Also, we should not increment slave_skip_counter
    for this event, hence return EVENT_SKIP_IGNORE.
   */
  enum_skip_reason do_shall_skip(Relay_log_info *rli)
  {
    return EVENT_SKIP_IGNORE;
  }

#if defined(MYSQL_SERVER) && defined(HAVE_REPLICATION)
  int do_apply_event(Relay_log_info const *rli) { return 0; }
  int do_update_pos(Relay_log_info *rli);
#endif
};


/**
  @class Transaction_context_log_event

  This is the subclass of Transaction_context_event and Log_event
  This class encodes the transaction_context_log_event.

  @internal
  The inheritance structure is as follows

        Binary_log_event
               ^
               |
               |
B_l:Transaction_context_event   Log_event
                \                    /
                 \                  /
                  \                /
                   \              /
            Transaction_context_log_event

  B_l: Namespace Binary_log
  @endinternal
*/
class Transaction_context_log_event : public binary_log::Transaction_context_event,
                                      public Log_event
{
private:
  /// The Sid_map to use for creating the Gtid_set.
  Sid_map *sid_map;
  /// A gtid_set which is used to store the transaction set used for
  /// conflict detection.
  Gtid_set *snapshot_version;

#ifndef MYSQL_CLIENT
  bool write_data_header(IO_CACHE* file);

  bool write_data_body(IO_CACHE* file);

  bool write_snapshot_version(IO_CACHE* file);

  bool write_data_set(IO_CACHE* file, std::list<const char*> *set);
#endif

  size_t get_snapshot_version_size();

  static int get_data_set_size(std::list<const char*> *set);

  size_t to_string(char *buf, ulong len) const;

public:

#ifndef MYSQL_CLIENT
  Transaction_context_log_event(const char *server_uuid_arg,
                                bool using_trans,
                                my_thread_id thread_id_arg,
                                bool is_gtid_specified_arg);
#endif

  Transaction_context_log_event(const char *buffer,
                                uint event_len,
                                const Format_description_event *descr_event);

  virtual ~Transaction_context_log_event();

  size_t get_data_size();

#ifndef MYSQL_CLIENT
  int pack_info(Protocol *protocol);
#endif

#ifdef MYSQL_CLIENT
  void print(FILE *file, PRINT_EVENT_INFO *print_event_info);
#endif

#if defined(MYSQL_SERVER) && defined(HAVE_REPLICATION)
  int do_apply_event(Relay_log_info const *rli) { return 0; }
  int do_update_pos(Relay_log_info *rli);
#endif

  /**
    Add a hash which identifies a inserted/updated/deleted row on the
    ongoing transaction.

    @param[in] hash  row identifier
   */
  void add_write_set(const char *hash);

  /**
    Return a pointer to write-set list.
   */
  std::list<const char*> *get_write_set() { return &write_set; }

  /**
    Add a hash which identifies a read row on the ongoing transaction.

    @param[in] hash  row identifier
   */
  void add_read_set(const char *hash);

  /**
    Return a pointer to read-set list.
   */
  std::list<const char*> *get_read_set() { return &read_set; }

  /**
    Read snapshot version from encoded buffers.
    Cannot be executed during data read from file (event constructor),
    since its required locks will collide with the server gtid state
    initialization procedure.
   */
  bool read_snapshot_version();

  /**
    Return the transaction snapshot timestamp.
   */
  Gtid_set *get_snapshot_version() { return snapshot_version; }

  /**
    Return the server uuid.
   */
  const char* get_server_uuid() { return server_uuid; }

  /**
    Return the id of the committing thread.
   */
  my_thread_id get_thread_id() { return thread_id; }

  /**
   Return true if transaction has GTID_NEXT specified, false otherwise.
   */
  bool is_gtid_specified() { return gtid_specified == TRUE; };
};

/**
  @class View_change_log_event

  This is the subclass of View_change_log_event and Log_event
  This class created the view_change_log_event which is used as a marker in
  case a new node joins or leaves the group.

  @internal
  The inheritance structure is as follows

        Binary_log_event
               ^
               |
               |
B_l:   View_change_event      Log_event
                \                /
                 \              /
                  \            /
                   \          /
              View_change_log_event

  B_l: Namespace Binary_log
  @endinternal
*/

class View_change_log_event: public binary_log::View_change_event,
                             public Log_event
{
private:
  size_t to_string(char *buf, ulong len) const;

#ifndef MYSQL_CLIENT
  bool write_data_header(IO_CACHE* file);

  bool write_data_body(IO_CACHE* file);

  bool write_data_map(IO_CACHE* file, std::map<std::string, std::string> *map);
#endif

  size_t get_size_data_map(std::map<std::string, std::string> *map);

public:

  View_change_log_event(char* view_id);

  View_change_log_event(const char *buffer,
                        uint event_len,
                        const Format_description_event *descr_event);

  virtual ~View_change_log_event();

  size_t get_data_size();

#ifndef MYSQL_CLIENT
  int pack_info(Protocol *protocol);
#endif

#ifdef MYSQL_CLIENT
  void print(FILE *file, PRINT_EVENT_INFO *print_event_info);
#endif

#if defined(MYSQL_SERVER) && defined(HAVE_REPLICATION)
  int do_apply_event(Relay_log_info const *rli);
  int do_update_pos(Relay_log_info *rli);
#endif

  /**
    Returns the view id.
  */
  char* get_view_id() { return view_id; }

  /**
    Sets the certification info

    @param db the database
  */
  void set_certification_info(std::map<std::string, std::string> *info);

  /**
    Returns the certification info
  */
  std::map<std::string, std::string>* get_certification_info()
  {
    return &certification_info;
  }

  /**
    Set the certification sequence number

    @param number the sequence number
  */
  void set_seq_number(rpl_gno number) { seq_number= number; }

  /**
    Returns the certification sequence number
  */
  rpl_gno get_seq_number() { return seq_number; }
};

inline bool is_gtid_event(Log_event* evt)
{
  return (evt->get_type_code() == binary_log::GTID_LOG_EVENT ||
          evt->get_type_code() == binary_log::ANONYMOUS_GTID_LOG_EVENT);
}

#ifdef MYSQL_SERVER
/*
  This is an utility function that adds a quoted identifier into the a buffer.
  This also escapes any existance of the quote string inside the identifier.
 */
size_t my_strmov_quoted_identifier(THD *thd, char *buffer,
                                   const char* identifier,
                                   size_t length);
#else
size_t my_strmov_quoted_identifier(char *buffer, const char* identifier);
#endif
size_t my_strmov_quoted_identifier_helper(int q, char *buffer,
                                          const char* identifier,
                                          size_t length);

/**
  @} (end of group Replication)
*/

#endif /* _log_event_h */<|MERGE_RESOLUTION|>--- conflicted
+++ resolved
@@ -676,12 +676,7 @@
                                    my_bool crc_check);
 
   /*
-<<<<<<< HEAD
-   This function will read the common header into the buffer and
-   rewind the IO_CACHE back to the beginning of the event.
-=======
    This function will read the common header into the buffer.
->>>>>>> 807891a9
 
    @param[in]         log_cache The IO_CACHE to read from.
    @param[in/out]     header The buffer where to read the common header. This
@@ -692,15 +687,8 @@
   inline static bool peek_event_header(char *header, IO_CACHE *log_cache)
   {
     DBUG_ENTER("Log_event::peek_event_header");
-<<<<<<< HEAD
-    my_off_t old_pos= my_b_safe_tell(log_cache);
     if (my_b_read(log_cache, (uchar*) header, LOG_EVENT_MINIMAL_HEADER_LEN))
       DBUG_RETURN(true);
-    my_b_seek(log_cache, old_pos); // rewind
-=======
-    if (my_b_read(log_cache, (uchar*) header, LOG_EVENT_MINIMAL_HEADER_LEN))
-      DBUG_RETURN(true);
->>>>>>> 807891a9
     DBUG_RETURN(false);
   }
 
@@ -712,28 +700,18 @@
    @param[in]         log_cache The IO_CACHE to read from.
    @param[out]        length A pointer to the memory position where to store
                       the length value.
-<<<<<<< HEAD
-=======
    @param[out]        header_buffer An optional pointer to a buffer to store
                       the event header.
->>>>>>> 807891a9
 
    @returns           false on success, true otherwise.
   */
 
-<<<<<<< HEAD
-  inline static bool peek_event_length(uint32* length, IO_CACHE *log_cache)
-  {
-    DBUG_ENTER("Log_event::peek_event_length");
-    char header[LOG_EVENT_MINIMAL_HEADER_LEN];
-=======
   inline static bool peek_event_length(uint32* length, IO_CACHE *log_cache,
                                        char *header_buffer)
   {
     DBUG_ENTER("Log_event::peek_event_length");
     char local_header_buffer[LOG_EVENT_MINIMAL_HEADER_LEN];
     char *header= header_buffer != NULL ? header_buffer : local_header_buffer;
->>>>>>> 807891a9
     if (peek_event_header(header, log_cache))
       DBUG_RETURN(true);
     *length= uint4korr(header + EVENT_LEN_OFFSET);
