--- conflicted
+++ resolved
@@ -1,9 +1,4 @@
-<<<<<<< HEAD
 /* Copyright (c) 2000, 2013, Oracle and/or its affiliates. All rights reserved.
-=======
-/*
-   Copyright (c) 2000, 2013, Oracle and/or its affiliates. All rights reserved.
->>>>>>> 2f7e6c1a
 
    This program is free software; you can redistribute it and/or modify
    it under the terms of the GNU General Public License as published by
@@ -291,9 +286,18 @@
   {
     DBUG_PRINT("info", ("filesort PQ is not applicable"));
 
+    /*
+      We need space for at least one record from each merge chunk, i.e.
+        param->max_keys_per_buffer >= MERGEBUFF2
+      See merge_buffers()),
+      memory_available must be large enough for
+        param->max_keys_per_buffer * (record + record pointer) bytes
+      (the main sort buffer, see alloc_sort_buffer()).
+      Hence this minimum:
+    */
     const ulong min_sort_memory=
-      max(MIN_SORT_MEMORY,
-          ALIGN_SIZE(MERGEBUFF2 * (param.rec_length + sizeof(uchar*))));
+      max<ulong>(MIN_SORT_MEMORY,
+                 ALIGN_SIZE(MERGEBUFF2 * (param.rec_length + sizeof(uchar*))));
     while (memory_available >= min_sort_memory)
     {
       ha_rows keys= memory_available / (param.rec_length + sizeof(char*));
