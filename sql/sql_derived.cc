/* Copyright (c) 2002, 2022, Oracle and/or its affiliates.

   This program is free software; you can redistribute it and/or modify
   it under the terms of the GNU General Public License, version 2.0,
   as published by the Free Software Foundation.

   This program is also distributed with certain software (including
   but not limited to OpenSSL) that is licensed under separate terms,
   as designated in a particular file or component or in included license
   documentation.  The authors of MySQL hereby grant you an additional
   permission to link the program and your derivative works with the
   separately licensed software that they have included with MySQL.

   This program is distributed in the hope that it will be useful,
   but WITHOUT ANY WARRANTY; without even the implied warranty of
   MERCHANTABILITY or FITNESS FOR A PARTICULAR PURPOSE.  See the
   GNU General Public License, version 2.0, for more details.

   You should have received a copy of the GNU General Public License
   along with this program; if not, write to the Free Software
   Foundation, Inc., 51 Franklin St, Fifth Floor, Boston, MA 02110-1301  USA */

// Support for derived tables.

#include "sql/sql_derived.h"
#include <stddef.h>
#include <string.h>
#include <sys/types.h>

#include "lex_string.h"
#include "my_alloc.h"
#include "my_base.h"
#include "my_bitmap.h"
#include "my_dbug.h"
#include "my_inttypes.h"
#include "my_sys.h"
#include "my_table_map.h"
#include "mysqld_error.h"
#include "sql/auth/auth_acls.h"
#include "sql/debug_sync.h"  // DEBUG_SYNC
#include "sql/handler.h"
#include "sql/item.h"
#include "sql/join_optimizer/join_optimizer.h"
#include "sql/mem_root_array.h"
#include "sql/nested_join.h"
#include "sql/opt_trace.h"  // opt_trace_disable_etc
#include "sql/query_options.h"
#include "sql/sql_base.h"  // EXTRA_RECORD
#include "sql/sql_class.h"
#include "sql/sql_const.h"
#include "sql/sql_executor.h"
#include "sql/sql_lex.h"
#include "sql/sql_list.h"
#include "sql/sql_opt_exec_shared.h"
#include "sql/sql_optimizer.h"  // JOIN
#include "sql/sql_parse.h"      // parse_sql
#include "sql/sql_resolver.h"   // check_right_lateral_join
#include "sql/sql_tmp_table.h"  // Tmp tables
#include "sql/sql_union.h"      // Query_result_union
#include "sql/sql_view.h"       // check_duplicate_names
#include "sql/table.h"
#include "sql/table_function.h"
#include "sql/thd_raii.h"
#include "thr_lock.h"

class Opt_trace_context;

/**
   Produces, from the first tmp TABLE object, a clone TABLE object for
   TABLE_LIST 'tl', to have a single materialization of multiple references to
   a CTE.

   How sharing of a single tmp table works
   =======================================

   There are several scenarios.
   (1) Non-recursive CTE referenced only once: nothing special.
   (2) Non-recursive CTE referenced more than once:
   - multiple TABLEs, one TABLE_SHARE.
   - The first ref in setup_materialized_derived() calls
   create_tmp_table(); others call open_table_from_share().
   - The first ref in create_derived() calls instantiate_tmp_table()
   (which calls handler::create() then open_tmp_table()); others call
   open_tmp_table(). open_tmp_table() calls handler::open().
   - The first ref in materialize_derived() evaluates the subquery and does
   all writes to the tmp table.
   - Finally all refs set up a read access method (table scan, index scan,
   index lookup, etc) and do reads, possibly interlaced (example: a
   nested-loop join of two references to the CTE).
   - The storage engine (MEMORY or InnoDB) must be informed of the uses above;
   this is done by having TABLE_SHARE::ref_count>=2 for every handler::open()
   call.
   (3) Recursive CTE, referenced once or more than once:
   All of (2) applies, where the set of refs is the non-recursive
   ones (a recursive ref is a ref appearing in the definition of a recursive
   CTE). Additionally:
   - recursive refs do not call setup_materialized_derived(),
   create_derived(), materialize_derived().
   - right after a non-recursive ref has been in setup_materialized_derived(),
   its recursive refs are replaced with clones of that ref, made with
   open_table_from_share().
   - the first non-recursive ref in materialized_derived() initiates the
   with-recursive algorithm:
     * its recursive refs call open_tmp_table().
     * Then writes (to the non-recursive ref) and reads (from the recursive
     refs) happen interlaced.
   - a particular recursive ref is the UNION table, if UNION DISTINCT is
   present in the CTE's definition: there is a single TABLE for it,
   writes/reads to/from it happen interlaced (writes are done by
   Query_result_union::send_data(); reads are done by the fake_query_block's
   JOIN).
   - Finally all non-recursive refs set up a read access method and do reads,
   possibly interlaced.
   - The storage engine (MEMORY or InnoDB) must be informed of the uses above;
   this is done by having TABLE_SHARE::ref_count>=2 for every handler::open()
   call.
   - The Server code handling tmp table creation must also be informed:
   see how Query_result_union::create_result_table() disables PK promotion.

   How InnoDB manages the uses above
   =================================

   The storage engine needs to take measures so that inserts and reads
   don't corrupt each other's behaviour. In InnoDB that means two things
   (@see row_search_no_mvcc()):
   (a) A certain way to use its cursor when reading
   (b) Making the different handlers inform each other when one insertion
   modifies the structure of the index tree (e.g. splits a page; this
   triggers a refreshing of all read cursors).

   Requirements on tmp tables used to write/read CTEs
   ==================================================

   The internal tmp table must support a phase where table scans and
   insertions happen interlaced, either issued from a single TABLE or from
   multiple TABLE clones. If from a single TABLE, that object does repetitions
   of {"write rows" then "init scan / read rows / close scan"}. If from
   multiple TABLEs, one does "write rows", every other one does "init scan /
   read rows / close scan".
   During this, neither updates, nor deletes, nor any other type of read
   access than table scans, are allowed on this table (they are allowed after
   the phase's end).
   Any started table scan on this table:
   - must remember its position between two read operations, without influence
   from other scans/inserts;
   - must return rows inserted before and after it started (be catching up
   continuously) (however, when it reports EOF it is allowed to stop catching
   up and report EOF until closed).
   - must return rows in insertion order.
   - may be started from the first record (ha_rnd_init, ha_rnd_next) or from
   the record where the previous scan was ended (position(), ha_rnd_end,
   [...], ha_rnd_init, ha_rnd_pos(saved position), ha_rnd_next).
   - must return positions (handler::position()) which are stable if a write
   later occurs, so that a handler::rnd_pos() happening after the write finds
   the same record.

   Cursor re-positioning when MEMORY is converted to InnoDB
   ========================================================

   See create_ondisk_from_heap(). A requirement is that InnoDB is able to
   start a scan like this: rnd_init, rnd_pos(some PK value), rnd_next.

   @param thd   Thread handler
   @param tl    Table reference wanting the copy

   @returns New clone, or NULL if error
*/

TABLE *Common_table_expr::clone_tmp_table(THD *thd, TABLE_LIST *tl) {
  // Should have been attached to CTE already.
  assert(tl->common_table_expr() == this);

#ifndef NDEBUG
  /*
    We're adding a clone; if another clone has been opened before, it was not
    aware of the new one, so perhaps the storage engine has not set up the
    necessary logic to share data among clones. Check that no clone is open:
  */
  Derived_refs_iterator it(tmp_tables[0]);
  while (TABLE *t = it.get_next()) assert(!t->is_created() && !t->materialized);
#endif
  TABLE *first = tmp_tables[0]->table;
  // Allocate clone on the memory root of the TABLE_SHARE.
  TABLE *t = static_cast<TABLE *>(first->s->mem_root.Alloc(sizeof(TABLE)));
  if (!t) return nullptr; /* purecov: inspected */
  if (open_table_from_share(thd, first->s, tl->alias,
                            /*
                              Pass db_stat == 0 to delay opening of table in SE,
                              as table is not instantiated in SE yet.
                            */
                            0,
                            /* We need record[1] for this TABLE instance. */
                            EXTRA_RECORD |
                                /*
                                  Use DELAYED_OPEN to have its own record[0]
                                  (necessary because db_stat is 0).
                                  Otherwise it would be shared with 'first'
                                  and thus a write to tmp table would modify
                                  the row just read by readers.
                                */
                                DELAYED_OPEN,
                            0, t, false, nullptr))
    return nullptr; /* purecov: inspected */
  assert(t->s == first->s && t != first && t->file != first->file);
  t->s->increment_ref_count();

  // In case this clone is used to fill the materialized table:
  bitmap_set_all(t->write_set);
  t->reginfo.lock_type = TL_WRITE;
  t->copy_blobs = true;

  tl->table = t;
  t->pos_in_table_list = tl;

  t->set_not_started();

  if (tmp_tables.push_back(tl)) return nullptr; /* purecov: inspected */

  return t;
}

/**
   Replaces the recursive reference in query block 'sl' with a clone of
   the first tmp table.

   @param thd   Thread handler
   @param sl    Query block

   @returns true if error
*/
bool Common_table_expr::substitute_recursive_reference(THD *thd,
                                                       Query_block *sl) {
  TABLE_LIST *tl = sl->recursive_reference;
  assert(tl != nullptr && tl->table == nullptr);
  TABLE *t = clone_tmp_table(thd, tl);
  if (t == nullptr) return true; /* purecov: inspected */
  // Eliminate the dummy unit:
  tl->derived_query_expression()->exclude_tree(thd);
  tl->set_derived_query_expression(nullptr);
  tl->set_privileges(SELECT_ACL);
  return false;
}

/**
  Resolve a derived table or view reference, including recursively resolving
  contained subqueries.

  @param thd thread handle
  @param apply_semijoin Apply possible semi-join transforms if this is true

  @returns false if success, true if error
*/

bool TABLE_LIST::resolve_derived(THD *thd, bool apply_semijoin) {
  DBUG_TRACE;

  /*
    Helper class which takes care of restoration of members like
    THD::derived_tables_processing. These members are changed in this
    method scope for resolving derived tables.
  */
  class Context_handler {
   public:
    Context_handler(THD *thd)
        : m_thd(thd),
          m_deny_window_func_saved(thd->lex->m_deny_window_func),
          m_derived_tables_processing_saved(thd->derived_tables_processing) {
      /*
        Window functions are allowed; they're aggregated in the derived
        table's definition.
      */
      m_thd->lex->m_deny_window_func = 0;
      m_thd->derived_tables_processing = true;
    }

    ~Context_handler() {
      m_thd->lex->m_deny_window_func = m_deny_window_func_saved;
      m_thd->derived_tables_processing = m_derived_tables_processing_saved;
    }

   private:
    // Thread handle.
    THD *m_thd;

    // Saved state of THD::LEX::m_deny_window_func.
    nesting_map m_deny_window_func_saved;

    // Saved state of THD::derived_tables_processing.
    bool m_derived_tables_processing_saved;
  };

  if (!is_view_or_derived() || is_merged() || is_table_function()) return false;

  // Dummy derived tables for recursive references disappear before this stage
  assert(this != query_block->recursive_reference);

  if (is_derived() && derived->m_lateral_deps)
    query_block->end_lateral_table = this;

  Context_handler ctx_handler(thd);

#ifndef NDEBUG    // CTEs, derived tables can have outer references
  if (is_view())  // but views cannot.
    for (Query_block *sl = derived->first_query_block(); sl;
         sl = sl->next_query_block()) {
      // Make sure there are no outer references
      assert(sl->context.outer_context == nullptr);
    }
#endif

  if (m_common_table_expr && m_common_table_expr->recursive &&
      !derived->is_recursive()) {
    // Ensure it's UNION.
    if (!derived->is_union()) {
      my_error(ER_CTE_RECURSIVE_REQUIRES_UNION, MYF(0), alias);
      return true;
    }
    if (derived->global_parameters()->is_ordered()) {
      /*
        ORDER BY applied to the UNION causes the use of the union tmp
        table. The fake_query_block would want to sort that table, which isn't
        going to work as the table is incomplete when fake_query_block first
        reads it. Workaround: put ORDER BY in the top query.
        Another reason: allowing
        ORDER BY <condition using fulltext> would make the UNION tmp table be
        of MyISAM engine which recursive CTEs don't support.
        LIMIT is allowed and will stop the row generation after N rows.
        However, without ORDER BY the CTE's content is ordered in an
        unpredictable way, so LIMIT theoretically returns an unpredictable
        subset of rows. Users are on their own.
        Instead of LIMIT, users can have a counter column and use a WHERE
        on it, to control depth level, which sounds more intelligent than a
        limit.
      */
      my_error(ER_NOT_SUPPORTED_YET, MYF(0),
               "ORDER BY over UNION "
               "in recursive Common Table Expression");
      return true;
    }
    /*
      Should be:
      SELECT1 UNION [DISTINCT | ALL] ... SELECTN
      where SELECT1 is non-recursive, and all non-recursive SELECTs are before
      all recursive SELECTs.
      In SQL standard terms, the CTE must be "expandable" except that we allow
      it to have more than one recursive SELECT.
    */
    bool previous_is_recursive = false;
    Query_block *last_non_recursive = nullptr;
    for (Query_block *sl = derived->first_query_block(); sl;
         sl = sl->next_query_block()) {
      if (sl->is_recursive()) {
        if (sl->is_ordered() || sl->has_limit() || sl->is_distinct()) {
          /*
            On top of posing implementation problems, it looks meaningless to
            want to order/limit every iterative sub-result.
            SELECT DISTINCT, if all expressions are constant, is implemented
            as LIMIT in QEP_TAB::remove_duplicates(); do_query_block() starts
            with send_records=0 so loses track of rows which have been sent in
            previous iterations.
          */
          my_error(ER_NOT_SUPPORTED_YET, MYF(0),
                   "ORDER BY / LIMIT / SELECT DISTINCT"
                   " in recursive query block of Common Table Expression");
          return true;
        }
        if (sl == derived->union_distinct && sl->next_query_block()) {
          /*
            Consider
              anchor UNION ALL rec1 UNION DISTINCT rec2 UNION ALL rec3:
            after execution of rec2 we must turn off the duplicate-checking
            index; it will thus not contain the keys of rows of rec3, so it
            becomes permanently unusable. The next iteration of rec1 or rec2
            may insert rows which are actually duplicates of those of rec3.
            So: if the last QB having DISTINCT to its left is recursive, and
            it is followed by another QB (necessarily connected with ALL),
            reject the query.
          */
          my_error(ER_NOT_SUPPORTED_YET, MYF(0),
                   "recursive query blocks with"
                   " UNION DISTINCT then UNION ALL, in recursive "
                   "Common Table Expression");
          return true;
        }
      } else {
        if (previous_is_recursive) {
          my_error(ER_CTE_RECURSIVE_REQUIRES_NONRECURSIVE_FIRST, MYF(0), alias);
          return true;
        }
        last_non_recursive = sl;
      }
      previous_is_recursive = sl->is_recursive();
    }
    if (last_non_recursive == nullptr) {
      my_error(ER_CTE_RECURSIVE_REQUIRES_NONRECURSIVE_FIRST, MYF(0), alias);
      return true;
    }
    derived->first_recursive = last_non_recursive->next_query_block();
    assert(derived->is_recursive());
  }

  DEBUG_SYNC(thd, "derived_not_set");

  derived->derived_table = this;

  if (!(derived_result = new (thd->mem_root) Query_result_union()))
    return true; /* purecov: inspected */

  /// Give the unit to the result (the other fields are ignored).
  mem_root_deque<Item *> empty_list(thd->mem_root);
  if (derived_result->prepare(thd, empty_list, derived_query_expression()))
    return true;

  /*
    Prepare the underlying query expression of the derived table.
  */
  if (derived->prepare(thd, derived_result, nullptr,
                       !apply_semijoin ? SELECT_NO_SEMI_JOIN : 0, 0))
    return true;

  if (check_duplicate_names(m_derived_column_names,
                            *derived->get_unit_column_types(), false))
    return true;

  if (is_derived()) {
    // The underlying tables of a derived table are all readonly:
    for (Query_block *sl = derived->first_query_block(); sl;
         sl = sl->next_query_block())
      sl->set_tables_readonly();
    /*
      A derived table is transparent with respect to privilege checking.
      This setting means that privilege checks ignore the derived table
      and are done properly in underlying base tables and views.
      SELECT_ACL is used because derived tables cannot be used for update,
      delete or insert.
    */
    set_privileges(SELECT_ACL);

    if (derived->m_lateral_deps) {
      query_block->end_lateral_table = nullptr;
      derived->m_lateral_deps &= ~PSEUDO_TABLE_BITS;
      /*
        It is possible that derived->m_lateral_deps is now 0, if it was
        declared as LATERAL but actually contained no lateral references. Then
        it will be handled as if LATERAL hadn't been specified.
      */
    }
  }

  return false;
}

/// Helper function for TABLE_LIST::setup_materialized_derived()
static void swap_column_names_of_unit_and_tmp_table(
    const mem_root_deque<Item *> &unit_items,
    const Create_col_name_list &tmp_table_col_names) {
  if (CountVisibleFields(unit_items) != tmp_table_col_names.size())
    // check_duplicate_names() will find and report error
    return;
  uint fieldnr = 0;
  for (Item *item : VisibleFields(unit_items)) {
    const char *s = item->item_name.ptr();
    size_t l = item->item_name.length();
    LEX_CSTRING &other_name =
        const_cast<LEX_CSTRING &>(tmp_table_col_names[fieldnr]);
    item->item_name.set(other_name.str, other_name.length);
    other_name.str = s;
    other_name.length = l;
    fieldnr++;
  }
}

/**
  Copy field information like table_ref, context etc of all the fields
  from the original expression to the cloned expression.
  @param thd          current thread
  @param orig_expr    original expression
  @param cloned_expr  cloned expression

  @returns true on error, false otherwise
*/
bool copy_field_info(THD *thd, Item *orig_expr, Item *cloned_expr) {
  class Field_info {
   public:
    Name_resolution_context *m_field_context{nullptr};
    TABLE_LIST *m_table_ref{nullptr};
    Query_block *m_depended_from{nullptr};
    TABLE_LIST *m_cached_table{nullptr};
    Field *m_field{nullptr};
    Field_info(Name_resolution_context *field_context, TABLE_LIST *table_ref,
               Query_block *depended_from, TABLE_LIST *cached_table,
               Field *field)
        : m_field_context(field_context),
          m_table_ref(table_ref),
          m_depended_from(depended_from),
          m_cached_table(cached_table),
          m_field(field) {}
  };
  mem_root_deque<Field_info> field_info(thd->mem_root);

  // Collect information for fields from the original expression
  if (WalkItem(orig_expr, enum_walk::POSTFIX, [&field_info](Item *inner_item) {
        if (inner_item->type() == Item::FIELD_ITEM) {
          Item_field *field = down_cast<Item_field *>(inner_item);
          if (field_info.push_back(Field_info(
                  field->context, field->table_ref, field->depended_from,
                  field->cached_table, field->field)))
            return true;
        }
        return false;
      }))
    return true;
  // Copy the information to the fields in the cloned expression.
  WalkItem(cloned_expr, enum_walk::POSTFIX, [&field_info](Item *inner_item) {
    if (inner_item->type() == Item::FIELD_ITEM) {
      assert(!field_info.empty());
      Item_field *field = down_cast<Item_field *>(inner_item);
      field->context = field_info[0].m_field_context;
      field->table_ref = field_info[0].m_table_ref;
      field->depended_from = field_info[0].m_depended_from;
      field->cached_table = field_info[0].m_cached_table;
      field->field = field_info[0].m_field;
      field_info.pop_front();
    }
    return false;
  });
  assert(field_info.empty());
  return false;
}

/**
  Given an item and a query block, this function creates a clone of the
  item (unresolved) by reparsing the item.

<<<<<<< HEAD
  @param[in] thd  Current thread
  @param[in] item Item for which clone is requested
=======
  @param thd            Current thread.
  @param item           Item to be reparsed to get a clone.
  @param query_block    query block where expression is being parsed
  @param is_system_view If this expression is part of a system view
>>>>>>> fbdaa4de

  @returns A copy of the original item (unresolved) on success else nullptr.
*/
<<<<<<< HEAD

Item *TABLE_LIST::get_clone_for_derived_expr(THD *thd, Item *item) {
  assert(derived->is_prepared());

=======
static Item *parse_expression(THD *thd, Item *item, Query_block *query_block,
                              bool is_system_view) {
>>>>>>> fbdaa4de
  // Set up for parsing item
  LEX *const old_lex = thd->lex;
  LEX new_lex;
  thd->lex = &new_lex;
  if (lex_start(thd)) {
    thd->lex = old_lex;
    return nullptr;  // OOM
  }
  // Take care not to print the variable index for stored procedure variables.
  // Also do not write a cloned stored procedure variable to query logs.
  thd->lex->reparse_derived_table_condition = true;
  // Get the printout of the expression
  StringBuffer<1024> str;
  // For printing parameters we need to specify the flag QT_NO_DATA_EXPANSION
  // because for a case when statement gets reprepared during execution, we
  // still need Item_param::print() to print the '?' rather than the actual data
  // specified for the parameter.
  item->print(thd, &str, QT_NO_DATA_EXPANSION);
  str.append('\0');

  Derived_expr_parser_state parser_state;
  parser_state.init(thd, str.ptr(), str.length());

  // Native functions introduced for INFORMATION_SCHEMA system views are
  // allowed to be invoked from *only* INFORMATION_SCHEMA system views.
  // THD::parsing_system_view is set if the view being parsed is
  // INFORMATION_SCHEMA system view and is allowed to invoke native function.
  // If not, error ER_NO_ACCESS_TO_NATIVE_FCT is reported.
  bool parsing_system_view_saved = thd->parsing_system_view;
  thd->parsing_system_view = is_system_view;

<<<<<<< HEAD
  bool result = parse_sql(thd, &parser_state, nullptr);

=======
  // Set the correct query block to parse the item. In some cases, like
  // fulltext functions, parser needs to add them to ftfunc_list of the
  // query block.
  thd->lex->unit = query_block->master_query_expression();
  thd->lex->set_current_query_block(query_block);
  // If this query block is part of a stored procedure, we might have to
  // parse a stored procedure variable (if present). Set the context
  // correctly.
  thd->lex->set_sp_current_parsing_ctx(old_lex->get_sp_current_parsing_ctx());
  thd->lex->sphead = old_lex->sphead;

  // If this is a prepare statement, we need to set prepare_mode correctly
  // so that parser does not raise errors for "params(?)".
  parser_state.m_lip.stmt_prepare_mode =
      (old_lex->context_analysis_only & CONTEXT_ANALYSIS_ONLY_PREPARE);
  if (parser_state.m_lip.stmt_prepare_mode) {
    // Collect positions of all parameters in the "item". Used to create
    // clones for the original parameters(Item_param::m_clones).
    WalkItem(item, enum_walk::POSTFIX, [&thd](Item *inner_item) {
      if (inner_item->type() == Item::PARAM_ITEM) {
        thd->lex->reparse_derived_table_params_at.push_back(
            down_cast<Item_param *>(inner_item)->pos_in_query);
        return false;
      }
      return false;
    });
    thd->lex->param_list = old_lex->param_list;
  }

  // Get a newly created item from parser
  bool result = parse_sql(thd, &parser_state, nullptr);

  thd->lex->reparse_derived_table_condition = false;
  thd->lex->reparse_derived_table_params_at.clear();
  // lex_end() would try to destroy sphead if set. So we reset it.
  thd->lex->set_sp_current_parsing_ctx(nullptr);
  thd->lex->sphead = nullptr;
>>>>>>> fbdaa4de
  // End of parsing.
  lex_end(thd->lex);
  thd->lex = old_lex;
  thd->parsing_system_view = parsing_system_view_saved;
  if (result) return nullptr;

  return parser_state.result;
}

/**
  Resolves the expression given. Used with parse_expression()
  to clone an item during condition pushdown. For all the
  column references in the expression, information like table
  reference, field, context etc is expected to be correctly set.
  This will just do a short cut fix_fields() for Item_field.

<<<<<<< HEAD
  // Resolve the expression with derived table's context
  Item_ident::Change_context ctx(
      &derived_query_expression()->first_query_block()->context);
  cloned_item->walk(&Item::change_context_processor, enum_walk::POSTFIX,
                    reinterpret_cast<uchar *>(&ctx));
=======
  @param thd         Current thread.
  @param item        Item to resolve.
  @param query_block query block where this item needs to be
                     resolved.
>>>>>>> fbdaa4de

  @returns
  resolved item if resolving was successful else nullptr.
*/
Item *resolve_expression(THD *thd, Item *item, Query_block *query_block) {
  ulong save_old_privilege = thd->want_privilege;
  thd->want_privilege = 0;
  Query_block *saved_current_query_block = thd->lex->current_query_block();
<<<<<<< HEAD
  thd->lex->set_current_query_block(
      derived_query_expression()->first_query_block());
=======
  thd->lex->set_current_query_block(query_block);
>>>>>>> fbdaa4de
  nesting_map save_allow_sum_func = thd->lex->allow_sum_func;
  thd->lex->allow_sum_func |= static_cast<nesting_map>(1)
                              << thd->lex->current_query_block()->nest_level;

  bool ret = item->fix_fields(thd, &item);
  // Restore original state back
  thd->want_privilege = save_old_privilege;
  thd->lex->set_current_query_block(saved_current_query_block);
  thd->lex->allow_sum_func = save_allow_sum_func;
  // If fix_fields returned error, do not return an unresolved
  // expression.
  return ret ? nullptr : item;
}

/**
  Clone an expression. This clone will be used for pushing conditions
  down to a materialized derived table.
  Cloning of an expression is done for two purposes:
  1. When the derived table has a query expression with multiple query
  blocks, each query block involved will be getting a clone of the
  condition that is being pushed down.
  2. When pushing a condition down to a derived table (with or without
  unions), columns in the condition are replaced with the derived
  table's expressions. If there are nested derived tables, these columns
  will be replaced again with another derived table's expression when
  the condition is pushed further down. If the derived table expressions
  are simple columns, we would just keep replacing the original columns
  with derived table columns. However if the derived table expressions
  are not simple column references E.g. functions, then columns will be
  replaced with functions, and arguments to these functions would get
  replaced when the condition is pushed further down. However, arguments
  to a function are part of both the SELECT clause of one derived table
  and the WHERE clause of another derived table where the condition is
  pushed down (Example below). To keep the sanity of the derived table's
  expression, a clone is created and used before pushing a condition down.

  Ex: Where cloned objects become necessary even when the derived
  table does not have a UNION.

  Consider a query like this one:
  SELECT * FROM (SELECT i+10 AS n FROM
  (SELECT a+7 AS i FROM t1) AS dt1 ) AS dt2 WHERE n > 100;

  The first call to Query_block::push_conditions_to_derived_tables would
  result in the following query. "n" in the where clause is
  replaced with (i+10).
  SELECT * FROM (SELECT i+10 AS n FROM
  (SELECT a+7 AS i FROM t1) AS dt1 WHERE (dt1.i+10) > 100) as dt2;

  The next call to Query_block::push_conditions_to_derived_tables should
  result in the following query. "i" is replaced with "a+7".
  SELECT * FROM (SELECT i+10 AS n FROM
  (SELECT a+7 AS i FROM t1 WHERE ((t1.a+7)+10) > 100) AS dt1) as dt2;

  However without cloned expressions, it would be

  SELECT * FROM (SELECT ((t1.a+7)+10) AS n FROM
  (SELECT a+7 AS i FROM t1 WHERE ((t1.a+7)+10) > 100) AS dt1) as dt2;

  Notice that the column "i" in derived table dt2 is getting replaced
  with (a+7) because the argument of the function in Item_func_plus
  in (i+10) is replaced with (a+7). The arguments to the function
  (i+10) need to be different so as to be able to replace them with
  some other expressions later.

  To clone an expression, we re-parse the expression to get another copy
  and resolve it against the tables of the query block where it will be
  placed.

  @param thd      Current thread
  @param item     Item for which clone is requested
  @param is_system_view If the clone is for a system view

  @returns
  Cloned object for the item.
*/

Item *Query_block::clone_expression(THD *thd, Item *item, bool is_system_view) {
  Item *cloned_item = parse_expression(thd, item, this, is_system_view);
  if (cloned_item == nullptr) return nullptr;
  if (item->item_name.is_set())
    cloned_item->item_name.set(item->item_name.ptr(), item->item_name.length());

  // Collect details like table reference, field etc from the fields in the
  // original expression. Assign it to the corresponding field in the cloned
  // expression.
  if (copy_field_info(thd, item, cloned_item)) return nullptr;
  return resolve_expression(thd, cloned_item, this);
}

/**
  Prepare a derived table or view for materialization.
  The derived table must have been
  - resolved by resolve_derived(),
  - or resolved as a subquery (by Item_*_subselect_::fix_fields()) then
  converted to a derived table.

  @param  thd   THD pointer

  @return false if successful, true if error
*/
bool TABLE_LIST::setup_materialized_derived(THD *thd)

{
  return setup_materialized_derived_tmp_table(thd) ||
         derived->check_materialized_derived_query_blocks(thd);
}

/**
  Sets up the tmp table to contain the derived table's rows.
  @param  thd   THD pointer
  @return false if successful, true if error
*/
bool TABLE_LIST::setup_materialized_derived_tmp_table(THD *thd)

{
  DBUG_TRACE;

  assert(is_view_or_derived() && !is_merged() && table == nullptr);

  DBUG_PRINT("info", ("algorithm: TEMPORARY TABLE"));

  Opt_trace_context *const trace = &thd->opt_trace;
  Opt_trace_object trace_wrapper(trace);
  Opt_trace_object trace_derived(trace, is_view() ? "view" : "derived");
  trace_derived.add_utf8_table(this)
      .add("select#", derived->first_query_block()->select_number)
      .add("materialized", true);

  set_uses_materialization();

  // From resolver POV, columns of this table are readonly
  set_readonly();

  if (m_common_table_expr && m_common_table_expr->tmp_tables.size() > 0) {
    trace_derived.add("reusing_tmp_table", true);
    table = m_common_table_expr->clone_tmp_table(thd, this);
    if (table == nullptr) return true; /* purecov: inspected */
    derived_result->table = table;
  }

  if (table == nullptr) {
    // Create the result table for the materialization
    ulonglong create_options =
        derived->first_query_block()->active_options() | TMP_TABLE_ALL_COLUMNS;

    if (m_derived_column_names) {
      /*
        Tmp table's columns will be created from derived->types (the SELECT
        list), names included.
        But the user asked that the tmp table's columns use other specified
        names. So, we replace the names of SELECT list items with specified
        column names, just for the duration of tmp table creation.
      */
      swap_column_names_of_unit_and_tmp_table(*derived->get_unit_column_types(),
                                              *m_derived_column_names);
    }

    // If we're materializing directly into the result and we have a UNION
    // DISTINCT query, we're going to need a unique index for deduplication.
    // (If we're materializing into a temporary table instead, the deduplication
    // will happen on that table, and is not set here.) create_result_table()
    // will figure out whether it wants to create it as the primary key or just
    // a regular index.
    bool is_distinct = derived->can_materialize_directly_into_result() &&
                       derived->union_distinct != nullptr;

    bool rc = derived_result->create_result_table(
        thd, *derived->get_unit_column_types(), is_distinct, create_options,
        alias, false, false);

    if (m_derived_column_names)  // Restore names
      swap_column_names_of_unit_and_tmp_table(*derived->get_unit_column_types(),
                                              *m_derived_column_names);

    if (rc) return true; /* purecov: inspected */

    table = derived_result->table;
    table->pos_in_table_list = this;
    if (m_common_table_expr && m_common_table_expr->tmp_tables.push_back(this))
      return true; /* purecov: inspected */
  }

  table->s->tmp_table = NON_TRANSACTIONAL_TMP_TABLE;

  // Table is "nullable" if inner table of an outer_join
  if (is_inner_table_of_outer_join()) table->set_nullable();

  dep_tables |= derived->m_lateral_deps;

  return false;
}

/**
  Sets up query blocks belonging to the query expression of a materialized
  derived table.
  @param  thd_arg   THD pointer
  @return false if successful, true if error
*/

bool Query_expression::check_materialized_derived_query_blocks(THD *thd_arg) {
  for (Query_block *sl = first_query_block(); sl; sl = sl->next_query_block()) {
    // All underlying tables are read-only
    sl->set_tables_readonly();
    /*
      Derived tables/view are materialized prior to UPDATE, thus we can skip
      them from table uniqueness check
    */
    sl->propagate_unique_test_exclusion();

    /*
      SELECT privilege is needed for all materialized derived tables and views,
      and columns must be marked for read.
    */
    if (sl->check_view_privileges(thd_arg, SELECT_ACL, SELECT_ACL)) return true;

    // Set all selected fields to be read:
    // @todo Do not set fields that are not referenced from outer query
    Column_privilege_tracker tracker(thd_arg, SELECT_ACL);
    Mark_field mf(MARK_COLUMNS_READ);
    for (Item *item : sl->fields) {
      if (item->walk(&Item::check_column_privileges, enum_walk::PREFIX,
                     (uchar *)thd_arg))
        return true;
      item->walk(&Item::mark_field_in_map, enum_walk::POSTFIX, (uchar *)&mf);
    }
  }
  return false;
}

/**
  Prepare a table function for materialization.

  @param  thd   THD pointer

  @return false if successful, true if error
*/
bool TABLE_LIST::setup_table_function(THD *thd) {
  DBUG_TRACE;

  assert(is_table_function());

  DBUG_PRINT("info", ("algorithm: TEMPORARY TABLE"));

  Opt_trace_context *const trace = &thd->opt_trace;
  Opt_trace_object trace_wrapper(trace);
  Opt_trace_object trace_derived(trace, "table_function");
  const char *func_name;
  uint func_name_len;
  func_name = table_function->func_name();
  func_name_len = strlen(func_name);

  set_uses_materialization();

  /*
    A table function has name resolution context of query which owns FROM
    clause. So it automatically is LATERAL. This end_lateral_table is to
    make sure a table function won't access tables located after it in FROM
    clause.
  */
  query_block->end_lateral_table = this;

  if (table_function->init()) return true;

  // Create the result table for the materialization
  if (table_function->create_result_table(thd, 0LL, alias))
    return true; /* purecov: inspected */
  table = table_function->table;
  table->pos_in_table_list = this;

  table->s->tmp_table = NON_TRANSACTIONAL_TMP_TABLE;

  // Table is "nullable" if inner table of an outer_join
  if (is_inner_table_of_outer_join()) table->set_nullable();

  const char *saved_where = thd->where;
  thd->where = "a table function argument";
  enum_mark_columns saved_mark = thd->mark_used_columns;
  thd->mark_used_columns = MARK_COLUMNS_READ;
  if (table_function->init_args()) return true;

  thd->mark_used_columns = saved_mark;
  set_privileges(SELECT_ACL);
  /*
    Trace needs to be here as it'ss print the table, and columns have to be
    set up at the moment of printing.
  */
  trace_derived.add_utf8_table(this)
      .add_utf8("function_name", func_name, func_name_len)
      .add("materialized", true);

  query_block->end_lateral_table = nullptr;

  thd->where = saved_where;

  return false;
}

/**
  Returns true if a condition can be pushed down to derived
  table based on some constraints.
  Hint and/or optimizer switch derived_condition_pushdown must be on.

  A condition cannot be pushed down to derived table if any of
  the following holds true:
<<<<<<< HEAD
  1. If the derived table has UNION - Implementation restriction
  2. If it has LIMIT - If the derived table has LIMIT,
  then the pushed condition would affect the number of rows that
  would be fetched.
  3. It cannot be an inner table of an outer join - that would lead to more
  NULL-complemented rows.
  4. This cannot be a CTE having derived tables being referenced
  multiple times - there is only one temporary table for both references, if
  materialized ("shared materialization").
=======
  1. Hint and/or optimizer switch DERIVED_CONDITION_PUSHDOWN is off.
  2. If it has LIMIT - If the query expression underlying the derived
  table has LIMIT, then the pushed condition would affect the number
  of rows that would be fetched.
  3. It cannot be an inner table of an outer join - that would lead to
  more NULL-complemented rows.
  4. This cannot be a CTE having derived tables being referenced
  multiple times - there is only one temporary table for both references,
  if materialized ("shared materialization"). Also, we cannot push
  conditions down to CTEs that are recursive.
  5. If the derived query block has any user variable assignments -
  would affect the result of evaluating assignments to user variables
  in SELECT list of the derived table.
>>>>>>> fbdaa4de
*/

bool TABLE_LIST::can_push_condition_to_derived(THD *thd) {
  Query_expression const *unit = derived_query_expression();
  return hint_table_state(thd, this, DERIVED_CONDITION_PUSHDOWN_HINT_ENUM,
<<<<<<< HEAD
                          OPTIMIZER_SWITCH_DERIVED_CONDITION_PUSHDOWN) &&
         !unit->is_union() && !unit->first_query_block()->has_limit() &&
         !is_inner_table_of_outer_join() &&
         !(common_table_expr() && common_table_expr()->references.size() >= 2);
=======
                          OPTIMIZER_SWITCH_DERIVED_CONDITION_PUSHDOWN) &&  // 1
         !unit->has_any_limit() &&                                         // 2
         !is_inner_table_of_outer_join() &&                                // 3
         !(common_table_expr() &&
           (common_table_expr()->references.size() >= 2 ||
            common_table_expr()->recursive)) &&   // 4
         (thd->lex->set_var_list.elements == 0);  // 5
>>>>>>> fbdaa4de
}

/**
 Make a condition that can be pushed down to the derived table, and push it.

 @returns
  true if error
  false otherwise
*/
bool Condition_pushdown::make_cond_for_derived() {
  Opt_trace_object trace_wrapper(trace);
  Opt_trace_object trace_cond(trace, "condition_pushdown_to_derived");
  trace_cond.add_utf8_table(m_derived_table);
  trace_cond.add("original_condition", m_cond_to_check);

  Query_expression *derived_query_expression =
      m_derived_table->derived_query_expression();

  // Check if a part or full condition can be pushed down to the derived table.
  m_checking_purpose = CHECK_FOR_DERIVED;

  m_cond_to_push = extract_cond_for_table(m_cond_to_check);

  // Condition could not be pushed down to derived table (even partially)
  if (m_cond_to_push == nullptr) {
    m_remainder_cond = m_cond_to_check;
  } else {
    // Make the remainder condition that could not be pushed down. This is
    // left in the outer query block.
    if (make_remainder_cond(m_cond_to_check, &m_remainder_cond)) return true;
  }
  trace_cond.add("condition_to_push", m_cond_to_push);
  trace_cond.add("remaining_condition", m_remainder_cond);
  if (m_cond_to_push == nullptr) return false;

  Opt_trace_array trace_steps(trace, "pushdown_to_query_blocks");
  Item *orig_cond_to_push = m_cond_to_push;
  for (Query_block *qb = derived_query_expression->first_query_block();
       qb != nullptr; qb = qb->next_query_block()) {
    // Make a copy that can be pushed to this query block
    if (derived_query_expression->is_union()) {
      m_cond_to_push =
          derived_query_expression->outer_query_block()->clone_expression(
              thd, orig_cond_to_push,
              (m_derived_table->is_system_view ||
               (m_derived_table->referencing_view &&
                m_derived_table->referencing_view->is_system_view)));
      if (m_cond_to_push == nullptr) return true;
      m_cond_to_push->apply_is_true();
    }
    m_query_block = qb;

    // Analyze the condition that needs to be pushed, to push past window
    // functions and GROUP BY. The condition to be pushed, could be split
    // into HAVING condition, WHERE condition and remainder condition based
    // on the presence of window functions and GROUP BY.
    Opt_trace_object qb_wrapper(trace);

    qb_wrapper.add("query_block", m_query_block->select_number);
    if (push_past_window_functions()) return true;
    if (m_having_cond == nullptr) continue;
    if (push_past_group_by()) return true;
    qb_wrapper.add("pushed_having_condition", m_having_cond);
    qb_wrapper.add("pushed_where_condition", m_where_cond);
    qb_wrapper.add("remaining_condition", m_remainder_cond);

    // If this condition has a semi-join condition, remove expressions from
    // semi-join expression lists. Replace columns in the condition with
    // derived table expressions.
    if (m_having_cond != nullptr) {
      check_and_remove_sj_exprs(m_having_cond);
      if (replace_columns_in_cond(&m_having_cond, true)) return true;
    }
    if (m_where_cond != nullptr) {
      check_and_remove_sj_exprs(m_where_cond);
      if (replace_columns_in_cond(&m_where_cond, false)) return true;
    }

<<<<<<< HEAD
  // If this condition has a semi-join condition, remove expressions from
  // semi-join expression lists.
  if (m_having_cond) check_and_remove_sj_exprs(m_having_cond);
  if (m_where_cond) check_and_remove_sj_exprs(m_where_cond);
  // Replace columns in the condition with derived table expressions.
  if (replace_columns_in_cond()) return true;

  Query_block *derived_query_block =
      m_derived_table->derived_query_expression()->first_query_block();
  // Attach the conditions to the derived table select
  if (m_having_cond &&
      attach_cond_to_derived(derived_query_block->having_cond(), m_having_cond,
                             true))
    return true;
  if (m_where_cond && attach_cond_to_derived(derived_query_block->where_cond(),
                                             m_where_cond, false))
    return true;
=======
    // Attach the conditions to the derived table query block.
    if (m_having_cond &&
        attach_cond_to_derived(qb->having_cond(), m_having_cond, true))
      return true;
    if (m_where_cond &&
        attach_cond_to_derived(qb->where_cond(), m_where_cond, false))
      return true;
    m_where_cond = nullptr;
    m_having_cond = nullptr;
  }
>>>>>>> fbdaa4de
  if (m_remainder_cond != nullptr && !m_remainder_cond->fixed &&
      m_remainder_cond->fix_fields(thd, &m_remainder_cond))
    return true;

  assert(!thd->is_error());
  return false;
}

/**
  This function is called multiple times to extract parts of a
  condition. To extract the condition, it performs certain checks
  and marks the condition accordingly.
  When the checking purpose is CHECK_FOR_DERIVED - it checks if
  all columns in a condition (fully or partially) are from the
  derived table.
  When the checking purpose is CHECK_FOR_HAVING - it checks if
  all columns in a condition (fully or partially) are part of
  PARTITION clause of window functions.
  When the checking purpose is CHECK_FOR_WHERE - it checks if
  all columns in a condition (fully or partially) are part of
  GROUP BY.

  If it is an "AND", a new AND condition is created and all the
  arguments to original AND condition which pass the above checks
  will be added as arguments to the new condition.
  If it is an OR, we can extract iff all the arguments pass the
  above checks.

  @param[in]  cond Condition that needs to be examined for extraction.

  @retval
  Condition that passes the checks.
  @retval
  nullptr if the condition does not pass checks.
*/

Item *Condition_pushdown::extract_cond_for_table(Item *cond) {
  cond->marker = Item::MARKER_NONE;
  if ((m_checking_purpose == CHECK_FOR_DERIVED) && cond->const_item()) {
    // There is no benefit in pushing a constant condition, we can as well
    // evaluate it at the top query's level.
    return nullptr;
  }
  // Make a new condition
  if (cond->type() == Item::COND_ITEM) {
    Item_cond *and_or_cond = down_cast<Item_cond *>(cond);
    if (and_or_cond->functype() == Item_func::COND_AND_FUNC) {
      Item_cond_and *new_cond = new (thd->mem_root) Item_cond_and;
      List_iterator<Item> li(*(and_or_cond)->argument_list());
      Item *item;
      uint n_marked = 0;
      while ((item = li++)) {
        Item *extracted_cond = extract_cond_for_table(item);
        if (extracted_cond)
          new_cond->argument_list()->push_back(extracted_cond);
        n_marked += (item->marker == Item::MARKER_COND_DERIVED_TABLE);
      }
      if (n_marked == and_or_cond->argument_list()->elements)
        and_or_cond->marker = Item::MARKER_COND_DERIVED_TABLE;
      switch (new_cond->argument_list()->elements) {
        case 0:
          return nullptr;
        case 1:
          return new_cond->argument_list()->head();
        default: {
          return new_cond;
        }
      }
    } else {
      Item_cond_or *new_cond = new (thd->mem_root) Item_cond_or;
      List_iterator<Item> li(*(and_or_cond)->argument_list());
      Item *item;
      while ((item = li++)) {
        Item *extracted_cond = extract_cond_for_table(item);
        if (item->marker != Item::MARKER_COND_DERIVED_TABLE) return nullptr;
        new_cond->argument_list()->push_back(extracted_cond);
      }
      and_or_cond->marker = Item::MARKER_COND_DERIVED_TABLE;
      return new_cond;
    }
  }

  // Perform checks
  if (m_checking_purpose == CHECK_FOR_DERIVED) {
    Derived_table_info dti(m_derived_table, m_query_block);

    if (cond->walk(&Item::is_valid_for_pushdown, enum_walk::POSTFIX,
                   pointer_cast<uchar *>(&dti)))
      return nullptr;
  } else if (m_checking_purpose == CHECK_FOR_HAVING) {
    if (cond->walk(&Item::check_column_in_window_functions, enum_walk::POSTFIX,
                   pointer_cast<uchar *>(m_query_block)))
      return nullptr;
  } else {
    if (cond->walk(&Item::check_column_in_group_by, enum_walk::POSTFIX,
                   pointer_cast<uchar *>(m_query_block)))
      return nullptr;
  }

  // Mark the condition as it passed the checks
  cond->marker = Item::MARKER_COND_DERIVED_TABLE;
  return cond;
}

/**
 Get the expression from this query block using its position in
 the fields list of the derived table this query block is part of.
 Note that the field's position in a derived table does not always
 reflect the position in the visible field list of the query block.
 Creation of temporary table for a materialized derived table alters
 the field position whenever the temporary table adds a hidden field.

 @param[in] field_index  position in the fields list of the derived table.

 @returns expression from the derived table's query block.
*/

Item *Query_block::get_derived_expr(uint field_index) {
  // In some cases (noticed when derived table has multiple query blocks),
  // "field_index" does not always represent the index in the visible
  // field list. So, we adjust the index accordingly.
  TABLE_LIST *derived_table = master_query_expression()->derived_table;
  uint adjusted_field_index =
      field_index - derived_table->get_hidden_field_count_for_derived();
  for (auto item : visible_fields())
    if (adjusted_field_index-- == 0) return item;

  assert(false);
  return nullptr;
}

/**
  Try to push past window functions into the HAVING clause of the
  derived table. Check that all columns in the condition are present
  as window partition columns in all the window functions of the
  current query block. If not, the condition cannot be pushed down
  to derived table.
  @todo
  Introduce another condition (like WHERE and HAVING) which can be
  used to filter after window function execution.
*/
bool Condition_pushdown::push_past_window_functions() {
  if (m_query_block->m_windows.elements == 0) {
    m_having_cond = m_cond_to_push;
    return false;
  }
  m_checking_purpose = CHECK_FOR_HAVING;
  Opt_trace_object step_wrapper(trace, "pushing_past_window_functions");
  m_having_cond = extract_cond_for_table(m_cond_to_push);
  Item *r_cond = nullptr;
  if (m_having_cond != nullptr) {
    if (make_remainder_cond(m_cond_to_push, &r_cond)) return true;
  } else
    r_cond = m_cond_to_push;

  if (r_cond != nullptr) m_remainder_cond = and_items(m_remainder_cond, r_cond);
  step_wrapper.add("condition_to_push_to_having", m_having_cond);
  step_wrapper.add("remaining_condition", m_remainder_cond);
  return false;
}

/**
  Try to push the condition or parts of the condition past GROUP BY into
  the WHERE clause of the derived table.
  1. For a non-grouped query, the condition is moved to the WHERE clause.
  2. For an implicitly grouped query, condition remains in the HAVING
     clause in order to preserve semantics.
  3. For a query with ROLLUP, the condition will remain in the HAVING
     clause because ROLLUP might add NULL values to the grouping columns.
  4. For other grouped queries, predicates involving grouping columns
     can be moved to the WHERE clause. Predicates that reference aggregate
     functions remain in HAVING clause.
  We perform the same checks for a non-standard compliant GROUP BY too.
  If a window function's PARTITION BY clause is on non-grouping columns
  (possible if GROUP BY is non-standard compliant or when these columns
   are functionally dependednt on the grouping columns) then the condition
  will stay in HAVING clause.
*/
bool Condition_pushdown::push_past_group_by() {
  if (!m_query_block->is_grouped()) {
    m_where_cond = m_having_cond;
    m_having_cond = nullptr;
    return false;
  }
  if (m_query_block->is_implicitly_grouped() ||
      m_query_block->olap == ROLLUP_TYPE)
    return false;
  m_checking_purpose = CHECK_FOR_WHERE;
  Opt_trace_object step_wrapper(trace, "pushing_past_group_by");

  m_where_cond = extract_cond_for_table(m_having_cond);
  Item *remainder_cond = nullptr;
  if (m_where_cond != nullptr) {
    if (make_remainder_cond(m_having_cond, &remainder_cond)) return true;
    m_having_cond = remainder_cond;
  }

  step_wrapper.add("condition_to_push_to_having", m_having_cond);
  step_wrapper.add("condition_to_push_to_where", m_where_cond);
  step_wrapper.add("remaining_condition", m_remainder_cond);
  return false;
}

/**
  Make the remainder condition. Any part of the condition that is not
  marked will be made into a independent condition.

  @param[in]      cond           condition to look into for the marker
  @param[in,out]  remainder_cond condition that is not marked

  @returns
   true on error, false otherwise
*/

bool Condition_pushdown::make_remainder_cond(Item *cond,
                                             Item **remainder_cond) {
  if (cond->marker ==
      Item::MARKER_COND_DERIVED_TABLE)  // This condition is marked
    return false;

  if (cond->type() == Item::COND_ITEM &&
      ((down_cast<Item_cond *>(cond))->functype() ==
       Item_func::COND_AND_FUNC)) {
    /// Create new top level AND item
    Item_cond_and *new_cond = new (thd->mem_root) Item_cond_and;
    if (new_cond == nullptr) return true;
    List_iterator<Item> li(*(down_cast<Item_cond *>(cond))->argument_list());
    Item *item;
    while ((item = li++)) {
      Item *r_cond = nullptr;
      if (make_remainder_cond(item, &r_cond)) return true;
      if (r_cond != nullptr) new_cond->argument_list()->push_back(r_cond);
    }
    switch (new_cond->argument_list()->elements) {
      case 0:
        return false;
      case 1:
        if (new_cond->fix_fields(thd, reinterpret_cast<Item **>(&new_cond)))
          return true;
        *remainder_cond = new_cond->argument_list()->head();
        return false;
      default:
        if (new_cond->fix_fields(thd, reinterpret_cast<Item **>(&new_cond)))
          return true;
        *remainder_cond = new_cond;
        return false;
    }
  }
  *remainder_cond = cond;
  return false;
}

/**
 Replace columns in a condition that will be pushed to this derived table
 with the derived table expressions.

 If there is a HAVING condition that needs to be pushed down, we replace
 columns in the condition with references to the corresponding derived table
 expressions and for WHERE condition, we replace columns with derived table
 expressions.
*/

<<<<<<< HEAD
bool Condition_pushdown::replace_columns_in_cond() {
  if (m_having_cond) {
    Item *new_cond =
        m_having_cond->transform(&Item::replace_with_derived_expr_ref,
                                 pointer_cast<uchar *>(m_derived_table));
    if (new_cond == nullptr) return true;
    new_cond->update_used_tables();  // as it's using different tables now
    m_having_cond = new_cond;
  }
  if (m_where_cond) {
    Item *new_cond =
        m_where_cond->transform(&Item::replace_with_derived_expr,
                                pointer_cast<uchar *>(m_derived_table));
    if (new_cond == nullptr) return true;
    new_cond->update_used_tables();
    m_where_cond = new_cond;
  }
=======
bool Condition_pushdown::replace_columns_in_cond(Item **cond, bool is_having) {
  // For a view reference, the underlying expression could be shared if the
  // expression is referenced elsewhere in the query. So we clone the expression
  // before replacing it with derived table expression.
  bool view_ref = false;
  WalkItem((*cond), enum_walk::PREFIX, [&view_ref](Item *inner_item) {
    if (inner_item->type() == Item::REF_ITEM &&
        down_cast<Item_ref *>(inner_item)->ref_type() == Item_ref::VIEW_REF) {
      view_ref = true;
      return true;
    }
    return false;
  });
  Derived_table_info dti(m_derived_table, m_query_block);

  if (view_ref) {
    (*cond) = (*cond)->transform(&Item::replace_view_refs_with_clone,
                                 pointer_cast<uchar *>(&dti));
    if (*cond == nullptr) return true;
  }
  Item *new_cond =
      is_having ? (*cond)->transform(&Item::replace_with_derived_expr_ref,
                                     pointer_cast<uchar *>(&dti))
                : (*cond)->transform(&Item::replace_with_derived_expr,
                                     pointer_cast<uchar *>(&dti));
  if (new_cond == nullptr) return true;
  new_cond->update_used_tables();
  (*cond) = new_cond;
>>>>>>> fbdaa4de
  return false;
}

/**
  Check if this derived table is part of a semi-join. If so, we might
  be pushing down a semi-join condition attached to the outer where condition.
  We need to remove the expressions that are part of such a condition from
  semi-join inner/outer expression lists. Otherwise, once the columns
  of the semi-join condition get replaced with derived table expressions,
  these lists will also be pointing to the derived table expressions which is
  not correct. Updating the lists is also natural: the condition is pushed down,
  so it's not to be tested on the outer level anymore; leaving it in the
  list would make it be tested on the outer level.
  Once this function determines that this table is part of a semi-join, it
  calls remove_sj_exprs() to remove expressions found in the condition
  from semi-join expressions lists.
  Note that sj_inner_tables, sj_depends_on, sj_corr_tables are not updated,
  which may make us miss some semi-join strategies, but is not critical.
*/

void Condition_pushdown::check_and_remove_sj_exprs(Item *cond) {
  // To check for all the semi-join outer expressions that could be part of
  // the condition.
  if (m_derived_table->join_list) {
    for (TABLE_LIST *tl : *m_derived_table->join_list) {
      if (tl->is_sj_or_aj_nest()) remove_sj_exprs(cond, tl->nested_join);
    }
  }
  // To check for all the semi-join inner expressions that could be part of
  // the condition.
  if (m_derived_table->embedding &&
      m_derived_table->embedding->is_sj_or_aj_nest()) {
    remove_sj_exprs(cond, m_derived_table->embedding->nested_join);
  }
}

/**
  This function examines the condition that is being pushed down to see
  if the expressions from the condition are a match for inner/outer expressions
  of the semi-join. If its a match, it removes such expressions from these
  expression lists.

  @param[in]     cond    condition that needs to be looked into
  @param[in,out] sj_nest semi-join nest from where the inner/outer expressions
  are being matched to the expressions from "cond"

*/
void Condition_pushdown::remove_sj_exprs(Item *cond, NESTED_JOIN *sj_nest) {
  if (cond->type() == Item::COND_ITEM) {
    Item_cond *cond_item = down_cast<Item_cond *>(cond);
    List_iterator<Item> li(*cond_item->argument_list());
    Item *item;
    while ((item = li++)) remove_sj_exprs(item, sj_nest);
  } else if ((cond->type() == Item::FUNC_ITEM &&
              down_cast<Item_func *>(cond)->functype() == Item_func::EQ_FUNC)) {
    // We found a possible semi-join condition which is of the form
    // "outer_expr = inner_expr" (as created by build_sj_cond())
    auto it_o = sj_nest->sj_outer_exprs.begin();
    auto it_i = sj_nest->sj_inner_exprs.begin();
    while (it_i != sj_nest->sj_inner_exprs.end() &&
           it_o != sj_nest->sj_outer_exprs.end()) {
      Item *outer = *it_o, *inner = *it_i;
      // Check if the arguments of the equality match with expressions in the
      // lists. If so, remove them from the lists.
      if (outer == down_cast<Item_func_eq *>(cond)->get_arg(0) &&
          inner == down_cast<Item_func_eq *>(cond)->get_arg(1)) {
        it_i = sj_nest->sj_inner_exprs.erase(it_i);
        it_o = sj_nest->sj_outer_exprs.erase(it_o);
        if (sj_nest->sj_inner_exprs.empty()) {
          assert(sj_nest->sj_outer_exprs.empty());
          // Materialization needs non-empty lists (same as in
          // Query_block::build_sj_cond())
          Item *const_item = new Item_int(1);
          sj_nest->sj_inner_exprs.push_back(const_item);
          sj_nest->sj_outer_exprs.push_back(const_item);
        }
        break;
      }
      ++it_i;
      ++it_o;
    }
  }
}

/**
  Increment cond_count and between_count in the derived table query block
  based on the number of BETWEEN predicates and number of other predicates
  pushed down.
*/
void Condition_pushdown::update_cond_count(Item *cond) {
  if (cond->type() == Item::COND_ITEM) {
    Item_cond *cond_item = down_cast<Item_cond *>(cond);
    List_iterator<Item> li(*cond_item->argument_list());
    Item *item;
    while ((item = li++)) update_cond_count(item);
  } else if ((cond->type() == Item::FUNC_ITEM &&
              down_cast<Item_func *>(cond)->functype() == Item_func::BETWEEN))
    m_query_block->between_count++;
  else {
    m_query_block->cond_count++;
  }
}

/**
  Attach condition to derived table query block.

  @param[in] derived_cond   condition in derived table to which
                            another condition needs to be attached.
  @param[in] cond_to_attach condition that needs to be attached to
                            the derived table query block.
  @param[in] having         true if this is having condition, false
                            if it is the where condition.

  @retval
  true if error
  @retval
  false on success
*/
bool Condition_pushdown::attach_cond_to_derived(Item *derived_cond,
                                                Item *cond_to_attach,
                                                bool having) {
  Query_block *saved_query_block = thd->lex->current_query_block();
  thd->lex->set_current_query_block(m_query_block);
  bool fix_having = m_query_block->having_fix_field;

  derived_cond = and_items(derived_cond, cond_to_attach);
  if (having) m_query_block->having_fix_field = true;
  if (!derived_cond->fixed && derived_cond->fix_fields(thd, &derived_cond)) {
    m_query_block->having_fix_field = fix_having;
    thd->lex->set_current_query_block(saved_query_block);
    return true;
  }
  m_query_block->having_fix_field = fix_having;
  update_cond_count(cond_to_attach);
  having ? m_query_block->set_having_cond(derived_cond)
         : m_query_block->set_where_cond(derived_cond);
  thd->lex->set_current_query_block(saved_query_block);
<<<<<<< HEAD
=======
  // Need to call setup_ftfuncs() if we have pushed down a condition having
  // full text function.
  if (m_query_block->has_ft_funcs() &&
      contains_function_of_type(cond_to_attach, Item_func::FT_FUNC)) {
    if (setup_ftfuncs(thd, m_query_block)) {
      return true;
    }
  }
>>>>>>> fbdaa4de
  return false;
}

/**
  Optimize the query expression representing a derived table/view.

  @note
  If optimizer finds out that the derived table/view is of the type
  "SELECT a_constant" this functions also materializes it.

  @param thd thread handle

  @returns false if success, true if error.
*/

bool TABLE_LIST::optimize_derived(THD *thd) {
  DBUG_TRACE;

  Query_expression *const unit = derived_query_expression();

  assert(unit && !unit->is_optimized());

  if (!table->has_storage_handler()) {
    Derived_refs_iterator ref_it(this);
    TABLE *t;
    while ((t = ref_it.get_next())) {
      if (setup_tmp_table_handler(thd, t,
                                  unit->first_query_block()->active_options() |
                                      TMP_TABLE_ALL_COLUMNS))
        return true; /* purecov: inspected */
      t->set_not_started();
    }
  }

  if (unit->optimize(thd, table, /*create_iterators=*/false) || thd->is_error())
    return true;

  // If the table is const, materialize it now. The hypergraph optimizer
  // doesn't care about const tables, though, so it prefers to do this
  // at execution time (in fact, it will get confused and crash if it has
  // already been materialized).
  if (!thd->lex->using_hypergraph_optimizer) {
    if (materializable_is_const() &&
        (create_materialized_table(thd) || materialize_derived(thd)))
      return true;
  }

  return false;
}

/**
  Create result table for a materialized derived table/view/table function.

  @param thd     thread handle

  This function actually creates the result table for given 'derived'
  table/view, but it doesn't fill it.

  @returns false if success, true if error.
*/

bool TABLE_LIST::create_materialized_table(THD *thd) {
  DBUG_TRACE;

  // @todo: Be able to assert !table->is_created() as well
  assert((is_table_function() || derived_query_expression()) &&
         uses_materialization() && table);

  if (!table->is_created()) {
    Derived_refs_iterator it(this);
    while (TABLE *t = it.get_next())
      if (t->is_created()) {
        assert(table->in_use == nullptr || table->in_use == thd);
        table->in_use = thd;
        if (open_tmp_table(table)) return true; /* purecov: inspected */
        break;
      }
  }

  /*
    Don't create result table if:
    1) Table is already created, or
    2) Table is a constant one with all NULL values.
  */
  if (table->is_created() ||                           // 1
      (query_block->join != nullptr &&                 // 2
       (query_block->join->const_table_map & map())))  // 2
  {
    /*
      At this point, JT_CONST derived tables should be null rows. Otherwise
      they would have been materialized already.
    */
#ifndef NDEBUG
    if (table != nullptr) {
      QEP_TAB *tab = table->reginfo.qep_tab;
      assert(tab == nullptr || tab->type() != JT_CONST ||
             table->has_null_row());
    }
#endif
    return false;
  }
  /* create tmp table */
  if (instantiate_tmp_table(thd, table)) return true; /* purecov: inspected */

  table->file->ha_extra(HA_EXTRA_IGNORE_DUP_KEY);

  return false;
}

/**
  Materialize derived table

  @param  thd	    Thread handle

  Derived table is resolved with temporary table. It is created based on the
  queries defined. After temporary table is materialized, if this is not
  EXPLAIN, then the entire unit / node is deleted. unit is deleted if UNION is
  used for derived table and node is deleted is it is a  simple SELECT.
  If you use this function, make sure it's not called at prepare.
  Due to evaluation of LIMIT clause it can not be used at prepared stage.

  @returns false if success, true if error.
*/

bool TABLE_LIST::materialize_derived(THD *thd) {
  DBUG_TRACE;
  assert(is_view_or_derived() && uses_materialization());
  assert(table && table->is_created() && !table->materialized);

  Derived_refs_iterator it(this);
  while (TABLE *t = it.get_next())
    if (t->materialized) {
      table->materialized = true;
      table->set_not_started();
      return false;
    }

  /*
    The with-recursive algorithm needs the table scan to return rows in
    insertion order.
    For MEMORY and Temptable it is true.
    For InnoDB: InnoDB's table scan returns rows in PK order. If the PK
    is (not) the autogenerated autoincrement InnoDB ROWID, PK order will (not)
    be the same as insertion order.
    So let's verify that the table has no MySQL-created PK.
  */
  Query_expression *const unit = derived_query_expression();
  if (unit->is_recursive()) {
    assert(table->s->primary_key == MAX_KEY);
  }

  if (table->hash_field) {
    table->file->ha_index_init(0, false);
  }

  // execute unit without cleaning up
  if (unit->force_create_iterators(thd)) {
    return true;
  }
  bool res = unit->execute(thd);

  if (table->hash_field) {
    table->file->ha_index_or_rnd_end();
  }

  if (!res) {
    /*
      Here we entirely fix both TABLE_LIST and list of SELECT's as
      there were no derived tables
    */
    if (derived_result->flush()) res = true; /* purecov: inspected */
  }

  table->materialized = true;

  // Mark the table as not started (default is just zero status),
  // or read_system() and read_const() will forget to read the row.
  table->set_not_started();

  return res;
}

/**
   Clean up the query expression for a materialized derived table
*/

void TABLE_LIST::cleanup_derived(THD *thd) {
  assert(is_view_or_derived() && uses_materialization());
  derived_query_expression()->cleanup(thd, false);
}<|MERGE_RESOLUTION|>--- conflicted
+++ resolved
@@ -203,6 +203,7 @@
     return nullptr; /* purecov: inspected */
   assert(t->s == first->s && t != first && t->file != first->file);
   t->s->increment_ref_count();
+  t->s->tmp_handler_count++;
 
   // In case this clone is used to fill the materialized table:
   bitmap_set_all(t->write_set);
@@ -239,6 +240,10 @@
   tl->set_derived_query_expression(nullptr);
   tl->set_privileges(SELECT_ACL);
   return false;
+}
+
+void Common_table_expr::remove_table(TABLE_LIST *tr) {
+  (void)tmp_tables.erase_value(tr);
 }
 
 /**
@@ -532,27 +537,15 @@
   Given an item and a query block, this function creates a clone of the
   item (unresolved) by reparsing the item.
 
-<<<<<<< HEAD
-  @param[in] thd  Current thread
-  @param[in] item Item for which clone is requested
-=======
   @param thd            Current thread.
   @param item           Item to be reparsed to get a clone.
   @param query_block    query block where expression is being parsed
   @param is_system_view If this expression is part of a system view
->>>>>>> fbdaa4de
 
   @returns A copy of the original item (unresolved) on success else nullptr.
 */
-<<<<<<< HEAD
-
-Item *TABLE_LIST::get_clone_for_derived_expr(THD *thd, Item *item) {
-  assert(derived->is_prepared());
-
-=======
 static Item *parse_expression(THD *thd, Item *item, Query_block *query_block,
                               bool is_system_view) {
->>>>>>> fbdaa4de
   // Set up for parsing item
   LEX *const old_lex = thd->lex;
   LEX new_lex;
@@ -584,10 +577,6 @@
   bool parsing_system_view_saved = thd->parsing_system_view;
   thd->parsing_system_view = is_system_view;
 
-<<<<<<< HEAD
-  bool result = parse_sql(thd, &parser_state, nullptr);
-
-=======
   // Set the correct query block to parse the item. In some cases, like
   // fulltext functions, parser needs to add them to ftfunc_list of the
   // query block.
@@ -625,7 +614,6 @@
   // lex_end() would try to destroy sphead if set. So we reset it.
   thd->lex->set_sp_current_parsing_ctx(nullptr);
   thd->lex->sphead = nullptr;
->>>>>>> fbdaa4de
   // End of parsing.
   lex_end(thd->lex);
   thd->lex = old_lex;
@@ -642,18 +630,10 @@
   reference, field, context etc is expected to be correctly set.
   This will just do a short cut fix_fields() for Item_field.
 
-<<<<<<< HEAD
-  // Resolve the expression with derived table's context
-  Item_ident::Change_context ctx(
-      &derived_query_expression()->first_query_block()->context);
-  cloned_item->walk(&Item::change_context_processor, enum_walk::POSTFIX,
-                    reinterpret_cast<uchar *>(&ctx));
-=======
   @param thd         Current thread.
   @param item        Item to resolve.
   @param query_block query block where this item needs to be
                      resolved.
->>>>>>> fbdaa4de
 
   @returns
   resolved item if resolving was successful else nullptr.
@@ -662,12 +642,7 @@
   ulong save_old_privilege = thd->want_privilege;
   thd->want_privilege = 0;
   Query_block *saved_current_query_block = thd->lex->current_query_block();
-<<<<<<< HEAD
-  thd->lex->set_current_query_block(
-      derived_query_expression()->first_query_block());
-=======
   thd->lex->set_current_query_block(query_block);
->>>>>>> fbdaa4de
   nesting_map save_allow_sum_func = thd->lex->allow_sum_func;
   thd->lex->allow_sum_func |= static_cast<nesting_map>(1)
                               << thd->lex->current_query_block()->nest_level;
@@ -969,21 +944,9 @@
 /**
   Returns true if a condition can be pushed down to derived
   table based on some constraints.
-  Hint and/or optimizer switch derived_condition_pushdown must be on.
 
   A condition cannot be pushed down to derived table if any of
   the following holds true:
-<<<<<<< HEAD
-  1. If the derived table has UNION - Implementation restriction
-  2. If it has LIMIT - If the derived table has LIMIT,
-  then the pushed condition would affect the number of rows that
-  would be fetched.
-  3. It cannot be an inner table of an outer join - that would lead to more
-  NULL-complemented rows.
-  4. This cannot be a CTE having derived tables being referenced
-  multiple times - there is only one temporary table for both references, if
-  materialized ("shared materialization").
-=======
   1. Hint and/or optimizer switch DERIVED_CONDITION_PUSHDOWN is off.
   2. If it has LIMIT - If the query expression underlying the derived
   table has LIMIT, then the pushed condition would affect the number
@@ -997,18 +960,11 @@
   5. If the derived query block has any user variable assignments -
   would affect the result of evaluating assignments to user variables
   in SELECT list of the derived table.
->>>>>>> fbdaa4de
 */
 
 bool TABLE_LIST::can_push_condition_to_derived(THD *thd) {
   Query_expression const *unit = derived_query_expression();
   return hint_table_state(thd, this, DERIVED_CONDITION_PUSHDOWN_HINT_ENUM,
-<<<<<<< HEAD
-                          OPTIMIZER_SWITCH_DERIVED_CONDITION_PUSHDOWN) &&
-         !unit->is_union() && !unit->first_query_block()->has_limit() &&
-         !is_inner_table_of_outer_join() &&
-         !(common_table_expr() && common_table_expr()->references.size() >= 2);
-=======
                           OPTIMIZER_SWITCH_DERIVED_CONDITION_PUSHDOWN) &&  // 1
          !unit->has_any_limit() &&                                         // 2
          !is_inner_table_of_outer_join() &&                                // 3
@@ -1016,7 +972,6 @@
            (common_table_expr()->references.size() >= 2 ||
             common_table_expr()->recursive)) &&   // 4
          (thd->lex->set_var_list.elements == 0);  // 5
->>>>>>> fbdaa4de
 }
 
 /**
@@ -1095,25 +1050,6 @@
       if (replace_columns_in_cond(&m_where_cond, false)) return true;
     }
 
-<<<<<<< HEAD
-  // If this condition has a semi-join condition, remove expressions from
-  // semi-join expression lists.
-  if (m_having_cond) check_and_remove_sj_exprs(m_having_cond);
-  if (m_where_cond) check_and_remove_sj_exprs(m_where_cond);
-  // Replace columns in the condition with derived table expressions.
-  if (replace_columns_in_cond()) return true;
-
-  Query_block *derived_query_block =
-      m_derived_table->derived_query_expression()->first_query_block();
-  // Attach the conditions to the derived table select
-  if (m_having_cond &&
-      attach_cond_to_derived(derived_query_block->having_cond(), m_having_cond,
-                             true))
-    return true;
-  if (m_where_cond && attach_cond_to_derived(derived_query_block->where_cond(),
-                                             m_where_cond, false))
-    return true;
-=======
     // Attach the conditions to the derived table query block.
     if (m_having_cond &&
         attach_cond_to_derived(qb->having_cond(), m_having_cond, true))
@@ -1124,7 +1060,6 @@
     m_where_cond = nullptr;
     m_having_cond = nullptr;
   }
->>>>>>> fbdaa4de
   if (m_remainder_cond != nullptr && !m_remainder_cond->fixed &&
       m_remainder_cond->fix_fields(thd, &m_remainder_cond))
     return true;
@@ -1224,6 +1159,14 @@
       return nullptr;
   }
 
+  // Pushing in2exists conditions down into other query blocks
+  // could cause them to get lost, as Item_subselect would not know
+  // where to remove them from. They're a very rare case to have pushable,
+  // so simply refuse pushing them.
+  if (cond->created_by_in2exists()) {
+    return nullptr;
+  }
+
   // Mark the condition as it passed the checks
   cond->marker = Item::MARKER_COND_DERIVED_TABLE;
   return cond;
@@ -1387,25 +1330,6 @@
  expressions.
 */
 
-<<<<<<< HEAD
-bool Condition_pushdown::replace_columns_in_cond() {
-  if (m_having_cond) {
-    Item *new_cond =
-        m_having_cond->transform(&Item::replace_with_derived_expr_ref,
-                                 pointer_cast<uchar *>(m_derived_table));
-    if (new_cond == nullptr) return true;
-    new_cond->update_used_tables();  // as it's using different tables now
-    m_having_cond = new_cond;
-  }
-  if (m_where_cond) {
-    Item *new_cond =
-        m_where_cond->transform(&Item::replace_with_derived_expr,
-                                pointer_cast<uchar *>(m_derived_table));
-    if (new_cond == nullptr) return true;
-    new_cond->update_used_tables();
-    m_where_cond = new_cond;
-  }
-=======
 bool Condition_pushdown::replace_columns_in_cond(Item **cond, bool is_having) {
   // For a view reference, the underlying expression could be shared if the
   // expression is referenced elsewhere in the query. So we clone the expression
@@ -1434,7 +1358,6 @@
   if (new_cond == nullptr) return true;
   new_cond->update_used_tables();
   (*cond) = new_cond;
->>>>>>> fbdaa4de
   return false;
 }
 
@@ -1572,8 +1495,6 @@
   having ? m_query_block->set_having_cond(derived_cond)
          : m_query_block->set_where_cond(derived_cond);
   thd->lex->set_current_query_block(saved_query_block);
-<<<<<<< HEAD
-=======
   // Need to call setup_ftfuncs() if we have pushed down a condition having
   // full text function.
   if (m_query_block->has_ft_funcs() &&
@@ -1582,7 +1503,6 @@
       return true;
     }
   }
->>>>>>> fbdaa4de
   return false;
 }
 
@@ -1617,7 +1537,9 @@
     }
   }
 
-  if (unit->optimize(thd, table, /*create_iterators=*/false) || thd->is_error())
+  if (unit->optimize(thd, table, /*create_iterators=*/false,
+                     /*finalize_access_paths=*/true) ||
+      thd->is_error())
     return true;
 
   // If the table is const, materialize it now. The hypergraph optimizer
