--- conflicted
+++ resolved
@@ -314,7 +314,7 @@
       Field *from_field, *default_field;
       tmp_field = create_tmp_field(thd, &table, item, item->type(), nullptr,
                                    &from_field, &default_field, false, false,
-                                   false, false, false);
+                                   false, false);
     }
     if (!tmp_field) {
       my_error(ER_OUT_OF_RESOURCES, MYF(ME_FATALERROR));
@@ -650,14 +650,9 @@
   CHARSET_INFO *collation =
       dd_get_mysql_charset(view_obj.client_collation_id());
   assert(collation);
-<<<<<<< HEAD
-  view->view_client_cs_name.length = strlen(collation->csname);
-  view->view_client_cs_name.str = strdup_root(mem_root, collation->csname);
-=======
   const char *csname = collation->csname;
   view->view_client_cs_name.length = strlen(csname);
   view->view_client_cs_name.str = strdup_root(mem_root, csname);
->>>>>>> fbdaa4de
 
   // Get view_connection_cl_name. Note that this is the collation name.
   collation = dd_get_mysql_charset(view_obj.connection_collation_id());
