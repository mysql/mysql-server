/* Copyright (c) 2009, 2022, Oracle and/or its affiliates.

   This program is free software; you can redistribute it and/or modify
   it under the terms of the GNU General Public License, version 2.0,
   as published by the Free Software Foundation.

   This program is also distributed with certain software (including
   but not limited to OpenSSL) that is licensed under separate terms,
   as designated in a particular file or component or in included license
   documentation.  The authors of MySQL hereby grant you an additional
   permission to link the program and your derivative works with the
   separately licensed software that they have included with MySQL.

   This program is distributed in the hope that it will be useful,
   but WITHOUT ANY WARRANTY; without even the implied warranty of
   MERCHANTABILITY or FITNESS FOR A PARTICULAR PURPOSE.  See the
   GNU General Public License, version 2.0, for more details.

   You should have received a copy of the GNU General Public License
   along with this program; if not, write to the Free Software
   Foundation, Inc., 51 Franklin St, Fifth Floor, Boston, MA 02110-1301  USA */

/**
  == Debug Sync Facility ==

  The Debug Sync Facility allows placement of synchronization points in
  the server code by using the DEBUG_SYNC macro:

      open_tables(...)

      DEBUG_SYNC(thd, "after_open_tables");

      lock_tables(...)

  When activated, a sync point can

    - Emit a signal(s) and/or
    - Wait for a signal

  Nomenclature:

    - signal:             An event identified by a name that a signal
                          thread uses to notify the wait thread that
                          waits on this event. When the signal  thread
                          notifies the wait thread, the signal name
                          is copied into global list and the wait thread
                          is signalled to wake up and proceed with further
                          processing.

    - emit a signal:      Signal thread wakes up wait thread or multiple
                          wait threads that shall wait for the signal identified
                          by a signal name. This signal thread copies the signal
                          name into a global list and broadcasts the event which
                          wakes the threads that wait for this event.

    - wait for a signal:  Wait on a event identified by the signal name until
                          the signal thread signals the event.

  By default, all sync points are inactive. They do nothing (except to
  burn a couple of CPU cycles for checking if they are active).

  A sync point becomes active when an action is requested for it.
  To do so, put a line like this in the test case file:

      SET DEBUG_SYNC= 'after_open_tables SIGNAL opened WAIT_FOR flushed';

  This activates the sync point 'after_open_tables'. It requests it to
  emit the signal 'opened' and wait for another thread to emit the signal
  'flushed' when the thread's execution runs through the sync point.

  For every sync point there can be one action per thread only. Every
  thread can request multiple actions, but only one per sync point. In
  other words, a thread can activate multiple sync points.

  However a single action can emit several signals, example given:

      SET DEBUG_SYNC= 'after_open_tables SIGNAL a,b,c WAIT_FOR flushed';

  Suppose we had several connections, and each one could possibly emit
  signal 'after_latch'. Let assume there is another connection, which
  waits for the signal being emitted. If the waiting connection wanted
  to recognize, which connection emitted 'after_latch', then we could
  decide to always emit two signals: 'after_latch' and 'con$id', where
  con$id would describe uniquely each connection (con1, con2, ...).
  Then the waiting connection could simply perform SELECT @@DEBUG_SYNC,
  and search for con* there. To remove such con$id from @@DEBUG_SYNC,
  one could then simply perform SET DEBUG_SYNC= 'now WAIT_FOR con$id'.

  Here is an example how to activate and use the sync points:

      --connection conn1
      SET DEBUG_SYNC= 'after_open_tables SIGNAL opened WAIT_FOR flushed';
      send INSERT INTO t1 VALUES(1);
          --connection conn2
          SET DEBUG_SYNC= 'now WAIT_FOR opened';
          SET DEBUG_SYNC= 'after_abort_locks SIGNAL flushed';
          FLUSH TABLE t1;

  When conn1 runs through the INSERT statement, it hits the sync point
  'after_open_tables'. It notices that it is active and executes its
  action. It emits the signal 'opened' and waits for another thread to
  emit the signal 'flushed'.

  conn2 waits immediately at the special sync point 'now' for another
  thread to emit the 'opened' signal.

  If conn1 signals 'opened' before conn2 reaches 'now', conn2 will find
  the 'opened' signal. The wait thread shall not wait in this case.

  When conn2 reaches 'after_abort_locks', it signals 'flushed', which lets
  conn1 awake and clears the 'flushed' signal from the global list. In case
  the 'flushed' signal is to be notified to multiple wait threads, an attribute
  NO_CLEAR_EVENT need to be specified with the WAIT_FOR in addition to signal
  the name as:
      SET DEBUG_SYNC= 'WAIT_FOR flushed NO_CLEAR_EVENT';
  It is up to the user to ensure once when all the wait threads have processed
  the 'flushed' signal to clear/deactivate the signal using the RESET action
  of DEBUG_SYNC accordingly.


  Normally the activation of a sync point is cleared when it has been
  executed. Sometimes it is necessary to keep the sync point active for
  another execution. You can add an execute count to the action:

      SET DEBUG_SYNC= 'name SIGNAL sig EXECUTE 3';

  This sets the signal point's activation counter to 3. Each execution
  decrements the counter. After the third execution the sync point
  becomes inactive.

  One of the primary goals of this facility is to eliminate sleeps from
  the test suite. In most cases it should be possible to rewrite test
  cases so that they do not need to sleep. (But this facility cannot
  synchronize multiple processes.) However, to support test development,
  and as a last resort, sync point waiting times out. There is a default
  timeout, but it can be overridden:

      SET DEBUG_SYNC= 'name WAIT_FOR sig TIMEOUT 10 EXECUTE 2';

  TIMEOUT 0 is special: If the signal is not present, the wait times out
  immediately.

  When a wait timed out (even on TIMEOUT 0), a warning is generated so
  that it shows up in the test result.

  You can throw an error message and kill the query when a synchronization
  point is hit a certain number of times:

      SET DEBUG_SYNC= 'name HIT_LIMIT 3';

  Or combine it with signal and/or wait:

      SET DEBUG_SYNC= 'name SIGNAL sig EXECUTE 2 HIT_LIMIT 3';

  Here the first two hits emit the signal, the third hit returns the error
  message and kills the query.

  For cases where you are not sure that an action is taken and thus
  cleared in any case, you can force to clear (deactivate) a sync point:

      SET DEBUG_SYNC= 'name CLEAR';

  If you want to clear all actions and clear the global signal, use:

      SET DEBUG_SYNC= 'RESET';

  This is the only way to reset the global signal to an empty string.

  For testing of the facility itself you can execute a sync point just
  as if it had been hit:

      SET DEBUG_SYNC= 'name TEST';


  === Formal Syntax ===

  The string to "assign" to the DEBUG_SYNC variable can contain:

      {RESET |
       <sync point name> TEST |
       <sync point name> CLEAR |
       <sync point name> {{SIGNAL <signal name>[, <signal name>]* |
                           WAIT_FOR <signal name> [TIMEOUT <seconds>]
                           [NO_CLEAR_EVENT]}
                          [EXECUTE <count>] &| HIT_LIMIT <count>}}

  Here '&|' means 'and/or'. This means that one of the sections
  separated by '&|' must be present or both of them.


  === Activation/Deactivation ===

  The facility is an optional part of the MySQL server.
  It is enabled in a debug server by default.

  The Debug Sync Facility, when compiled in, is disabled by default. It
  can be enabled by a mysqld command line option:

      --debug-sync-timeout[=default_wait_timeout_value_in_seconds]

  'default_wait_timeout_value_in_seconds' is the default timeout for the
  WAIT_FOR action. If set to zero, the facility stays disabled.

  The facility is enabled by default in the test suite, but can be
  disabled with:

      mysql-test-run.pl ... --debug-sync-timeout=0 ...

  Likewise the default wait timeout can be set:

      mysql-test-run.pl ... --debug-sync-timeout=10 ...

  The command line option influences the readable value of the system
  variable 'debug_sync'.

  * If the facility is not compiled in, the system variable does not exist.

  * If --debug-sync-timeout=0 the value of the variable reads as "OFF".

  * Otherwise the value reads as "ON - current signal: " followed by the
    current signal string, which can be empty.

  The readable variable value is the same, regardless if read as global
  or session value.

  Setting the 'debug-sync' system variable requires 'SUPER' privilege.
  You can never read back the string that you assigned to the variable,
  unless you assign the value that the variable does already have. But
  that would give a parse error. A syntactically correct string is
  parsed into a debug sync action and stored apart from the variable value.


  === Implementation ===

  Pseudo code for a sync point:

      #define DEBUG_SYNC(thd, sync_point_name)
                if (unlikely(opt_debug_sync_timeout))
                  debug_sync(thd, STRING_WITH_LEN(sync_point_name))

  The sync point performs a binary search in a sorted array of actions
  for this thread.

  The SET DEBUG_SYNC statement adds a requested action to the array or
  overwrites an existing action for the same sync point. When it adds a
  new action, the array is sorted again.


  === A typical synchronization pattern ===

  There are quite a few places in MySQL, where we use a synchronization
  pattern like this:

  mysql_mutex_lock(&mutex);
  thd->enter_cond(&condition_variable, &mutex, new_message);
  # if defined(ENABLE_DEBUG_SYNC)
  if (!thd->killed && !end_of_wait_condition)
     DEBUG_SYNC(thd, "sync_point_name");
  # endif
  while (!thd->killed && !end_of_wait_condition)
    mysql_cond_wait(&condition_variable, &mutex);
  mysql_mutex_unlock(&mutex);
  thd->exit_cond(old_message);

  Here some explanations:

  thd->enter_cond() is used to register the condition variable and the
  mutex in THD::current_cond/current_mutex. This is done to allow the
  thread to be interrupted (killed) from its sleep. Another thread can
  find the condition variable to signal and mutex to use for synchronization
  in this thread's THD.

  thd->enter_cond() requires the mutex to be acquired in advance.

  thd->exit_cond() unregisters the condition variable and mutex. Requires
  the mutex to be released in advance.

  If you want to have a Debug Sync point with the wait, please place it
  behind enter_cond(). Only then you can safely decide, if the wait will
  be taken. Also you will have THD::proc_info correct when the sync
  point emits a signal. DEBUG_SYNC sets its own proc_info, but restores
  the previous one before releasing its internal mutex. As soon as
  another thread sees the signal, it does also see the proc_info from
  before entering the sync point. In this case it will be "new_message",
  which is associated with the wait that is to be synchronized.

  In the example above, the wait condition is repeated before the sync
  point. This is done to skip the sync point, if no wait takes place.
  The sync point is before the loop (not inside the loop) to have it hit
  once only. It is possible that the condition variable is signaled
  multiple times without the wait condition to be true.

  A bit off-topic: At some places, the loop is taken around the whole
  synchronization pattern:

  while (!thd->killed && !end_of_wait_condition)
  {
    mysql_mutex_lock(&mutex);
    thd->enter_cond(&condition_variable, &mutex, new_message);
    if (!thd->killed [&& !end_of_wait_condition])
    {
      [DEBUG_SYNC(thd, "sync_point_name");]
      mysql_cond_wait(&condition_variable, &mutex);
    }
    mysql_mutex_unlock(&mutex);
    thd->exit_cond(old_message);
  }

  Note that it is important to repeat the test for thd->killed after
  enter_cond(). Otherwise the killing thread may kill this thread after
  it tested thd->killed in the loop condition and before it registered
  the condition variable and mutex in enter_cond(). In this case, the
  killing thread does not know that this thread is going to wait on a
  condition variable. It would just set THD::killed. But if we would not
  test it again, we would go asleep though we are killed. If the killing
  thread would kill us when we are after the second test, but still
  before sleeping, we hold the mutex, which is registered in THD.
  The killing thread would try to acquire the mutex before signaling
  the condition variable. Since the mutex is only released implicitly in
  mysql_cond_wait(), the signaling happens at the right place. We
  have a safe synchronization.

  === Co-work with the DBUG facility ===

  When running the MySQL test suite with the --debug command line
  option, the Debug Sync Facility writes trace messages to the DBUG
  trace. The following shell commands proved very useful in extracting
  relevant information:

  egrep 'query:|debug_sync_exec:' mysql-test/var/log/mysqld.1.trace

  It shows all executed SQL statements and all actions executed by
  synchronization points.

  Sometimes it is also useful to see, which synchronization points have
  been run through (hit) with or without executing actions. Then add
  "|debug_sync_point:" to the egrep pattern.

  === Further reading ===

  For a discussion of other methods to synchronize threads see
  http://forge.mysql.com/wiki/MySQL_Internals_Test_Synchronization

  For complete syntax tests, functional tests, and examples see the test
  case debug_sync.test.


  See also worklog entry WL#4259 - Test Synchronization Facility
*/

#include "sql/debug_sync.h"

#include <stdio.h>
#include <stdlib.h>
#include <string.h>
#include <time.h>
#include <algorithm>
#include <atomic>
#include <memory>
#include <vector>

#include "m_ctype.h"
#include "my_dbug.h"
#include "my_inttypes.h"
#include "my_loglevel.h"
#include "my_macros.h"
#include "my_psi_config.h"
#include "my_sys.h"
#include "my_systime.h"
#include "my_thread.h"
#include "mysql/components/services/bits/mysql_cond_bits.h"
#include "mysql/components/services/bits/mysql_mutex_bits.h"
#include "mysql/components/services/bits/psi_bits.h"
#include "mysql/components/services/bits/psi_cond_bits.h"
#include "mysql/components/services/bits/psi_memory_bits.h"
#include "mysql/components/services/bits/psi_mutex_bits.h"
#include "mysql/components/services/log_builtins.h"
#include "mysql/plugin.h"
#include "mysql/psi/mysql_cond.h"
#include "mysql/psi/mysql_mutex.h"
#include "mysql/service_mysql_alloc.h"
#include "mysqld_error.h"
#include "sql/sql_error.h"
#include "sql/thr_malloc.h"
#include "sql_string.h"
#include "template_utils.h"
#include "thr_mutex.h"

#if defined(ENABLED_DEBUG_SYNC)

#include <set>
#include <string>

#include "mysql/psi/mysql_memory.h"
#include "sql/current_thd.h"
#include "sql/derror.h"
#include "sql/log.h"
#include "sql/sql_class.h"

using std::max;
using std::min;

/*
  Action to perform at a synchronization point.
  NOTE: This structure is moved around in memory by realloc(), qsort(),
        and memmove(). Do not add objects with nontrivial constructors
        or destructors, which might prevent moving of this structure
        with these functions.
*/
struct st_debug_sync_action {
  ulong activation_count = 0; /* max(hit_limit, execute) */
  ulong hit_limit = 0;        /* hits before kill query */
  ulong execute = 0;          /* executes before self-clear */
  ulong timeout = 0;          /* wait_for timeout */
  String signal;              /* signal to emit */
  String wait_for;            /* signal to wait for */
  String sync_point;          /* sync point name */
  bool need_sort = false;     /* if new action, array needs sort */
  bool clear_event = false;   /* do not clear signal if false */
};

/* Debug sync control. Referenced by THD. */
struct st_debug_sync_control {
  st_debug_sync_action *ds_action; /* array of actions */
  uint ds_active;                  /* # active actions */
  uint ds_allocated;               /* # allocated actions */
  ulonglong dsp_hits;              /* statistics */
  ulonglong dsp_executed;          /* statistics */
  ulonglong dsp_max_active;        /* statistics */
  /*
    thd->proc_info points at unsynchronized memory.
    It must not go away as long as the thread exists.
  */
  char ds_proc_info[80]; /* proc_info string */
};

typedef std::set<std::string> signal_event_set;

/**
  Definitions for the debug sync facility.
  1. Global set of signal names which are signalled.
  2. Global condition variable for signaling and waiting.
  3. Global mutex to synchronize access to the above.
*/
struct st_debug_sync_globals {
  signal_event_set ds_signal_set; /* list of signals signalled */
  mysql_cond_t ds_cond;           /* condition variable */
  mysql_mutex_t ds_mutex;         /* mutex variable */
  ulonglong dsp_hits;             /* statistics */
  ulonglong dsp_executed;         /* statistics */
  ulonglong dsp_max_active;       /* statistics */

  st_debug_sync_globals() : dsp_hits(0), dsp_executed(0), dsp_max_active(0) {}

 private:
  // Not implemented:
  st_debug_sync_globals(const st_debug_sync_globals &);
  st_debug_sync_globals &operator=(const st_debug_sync_globals &);
};
static st_debug_sync_globals debug_sync_global; /* All globals in one object */

/**
  Callback pointer for C files.
*/
extern DebugSyncCallbackFp debug_sync_C_callback_ptr;

/**
  Callbacks from C files.
*/
static void debug_sync_C_callback(const char *, size_t);

/**
  Callback for debug sync, to be used by C files. See thr_lock.c for example.

  @description

    We cannot place a sync point directly in C files (like those in mysys or
    certain storage engines written mostly in C like MyISAM or Maria). Because
    they are C code and do not know the
    macro DEBUG_SYNC(thd, sync_point_name). The macro needs a 'thd' argument.
    Hence it cannot be used in files outside of the sql/ directory.

    The workaround is to call back simple functions like this one from
    non-sql/ files.

    We want to allow modules like thr_lock to be used without sql/ and
    especially without Debug Sync. So we cannot just do a simple call
    of the callback function. Instead we provide a global pointer in
    the other file, which is to be set to the callback by Debug Sync.
    If the pointer is not set, no call back will be done. If Debug
    Sync sets the pointer to a callback function like this one, it will
    be called. That way thr_lock.c does not have an undefined reference
    to Debug Sync and can be used without it. Debug Sync, in contrast,
    has an undefined reference to that pointer and thus requires
    thr_lock to be linked too. But this is not a problem as it is part
    of the MySQL server anyway.

  @note
    The callback pointer in C files is set only if debug sync is
    initialized. And this is done only if opt_debug_sync_timeout is set.
*/

static void debug_sync_C_callback(const char *sync_point_name,
                                  size_t name_len) {
  if (unlikely(opt_debug_sync_timeout))
    debug_sync(current_thd, sync_point_name, name_len);
}

static PSI_memory_key key_debug_THD_debug_sync_control;
static PSI_memory_key key_debug_THD_debug_sync_action;

#ifdef HAVE_PSI_INTERFACE
static PSI_mutex_key key_debug_sync_globals_ds_mutex;

static PSI_mutex_info all_debug_sync_mutexes[] = {
    {&key_debug_sync_globals_ds_mutex, "DEBUG_SYNC::mutex", PSI_FLAG_SINGLETON,
     0, PSI_DOCUMENT_ME}};

static PSI_cond_key key_debug_sync_globals_ds_cond;

static PSI_cond_info all_debug_sync_conds[] = {
    {&key_debug_sync_globals_ds_cond, "DEBUG_SYNC::cond", PSI_FLAG_SINGLETON, 0,
     PSI_DOCUMENT_ME}};

static PSI_memory_info all_debug_sync_memory[] = {
    {&key_debug_THD_debug_sync_control, "THD::debug_sync_control", 0, 0,
     "Structure to control debug sync per thread."},
    {&key_debug_THD_debug_sync_action, "THD::debug_sync_action", 0, 0,
     "Debug sync actions to perform per thread."}};

static void init_debug_sync_psi_keys(void) {
  const char *category = "sql";
  int count;

  count = static_cast<int>(array_elements(all_debug_sync_mutexes));
  mysql_mutex_register(category, all_debug_sync_mutexes, count);

  count = static_cast<int>(array_elements(all_debug_sync_conds));
  mysql_cond_register(category, all_debug_sync_conds, count);

  count = static_cast<int>(array_elements(all_debug_sync_memory));
  mysql_memory_register(category, all_debug_sync_memory, count);
}
#endif /* HAVE_PSI_INTERFACE */

/**
  Set the THD::proc_info without instrumentation.
  This method is private to DEBUG_SYNC,
  and on purpose avoid any use of:
  - the SHOW PROFILE instrumentation
  - the PERFORMANCE_SCHEMA instrumentation
  so that using DEBUG_SYNC() in the server code
  does not cause the instrumentations to record
  spurious data.
*/
static const char *debug_sync_thd_proc_info(THD *thd, const char *info) {
  const char *old_proc_info = thd->proc_info;
  thd->proc_info = info;
  return old_proc_info;
}

/**
  Initialize the debug sync facility at server start.

  @return status
    @retval     0       ok
    @retval     != 0    error
*/

int debug_sync_init(void) {
  DBUG_TRACE;

#ifdef HAVE_PSI_INTERFACE
  init_debug_sync_psi_keys();
#endif

  if (opt_debug_sync_timeout) {
    int rc;

    /* Initialize the global variables. */
    if ((rc = mysql_cond_init(key_debug_sync_globals_ds_cond,
                              &debug_sync_global.ds_cond)) ||
        (rc =
             mysql_mutex_init(key_debug_sync_globals_ds_mutex,
                              &debug_sync_global.ds_mutex, MY_MUTEX_INIT_FAST)))
      return rc; /* purecov: inspected */

    /* Set the call back pointer in C files. */
    debug_sync_C_callback_ptr = debug_sync_C_callback;
  }

  return 0;
}

/**
  End the debug sync facility.

  @description
    This is called at server shutdown or after a thread initialization error.
*/

void debug_sync_end(void) {
  DBUG_TRACE;

  /* End the facility only if it had been initialized. */
  if (debug_sync_C_callback_ptr) {
    /* Clear the call back pointer in C files. */
    debug_sync_C_callback_ptr = nullptr;

    /* Destroy the global variables. */
    debug_sync_global.ds_signal_set.clear();
    mysql_cond_destroy(&debug_sync_global.ds_cond);
    mysql_mutex_destroy(&debug_sync_global.ds_mutex);

    /* Print statistics. */
    {
      char llbuff[22];
      LogErr(INFORMATION_LEVEL, ER_DEBUG_SYNC_HIT,
             llstr(debug_sync_global.dsp_hits, llbuff));
      LogErr(INFORMATION_LEVEL, ER_DEBUG_SYNC_EXECUTED,
             llstr(debug_sync_global.dsp_executed, llbuff));
      LogErr(INFORMATION_LEVEL, ER_DEBUG_SYNC_THREAD_MAX,
             llstr(debug_sync_global.dsp_max_active, llbuff));
    }
  }
}

/* purecov: begin tested */

/**
  Disable the facility after lack of memory if no error can be returned.

  @note
    Do not end the facility here because the global variables can
    be in use by other threads.
*/

static void debug_sync_emergency_disable(void) {
  DBUG_TRACE;

  opt_debug_sync_timeout = 0;

  DBUG_PRINT("debug_sync",
             ("Debug Sync Facility disabled due to lack of memory."));
  LogErr(ERROR_LEVEL, ER_DEBUG_SYNC_OOM);
}

/* purecov: end */

/**
  Initialize the debug sync facility at thread start.

  @param[in]    thd             thread handle
*/

void debug_sync_init_thread(THD *thd) {
  DBUG_TRACE;
  assert(thd);

  if (opt_debug_sync_timeout) {
    thd->debug_sync_control = (st_debug_sync_control *)my_malloc(
        key_debug_THD_debug_sync_control, sizeof(st_debug_sync_control),
        MYF(MY_WME | MY_ZEROFILL));
    if (!thd->debug_sync_control) {
      /*
        Error is reported by my_malloc().
        We must disable the facility. We have no way to return an error.
      */
      debug_sync_emergency_disable(); /* purecov: tested */
    }
  }
}

void debug_sync_claim_memory_ownership(THD *thd, bool claim) {
  DBUG_TRACE;
  assert(thd);

  st_debug_sync_control *ds_control = thd->debug_sync_control;

  if (ds_control != nullptr) {
    if (ds_control->ds_action) {
      st_debug_sync_action *action = ds_control->ds_action;
      st_debug_sync_action *action_end = action + ds_control->ds_allocated;
      for (; action < action_end; action++) {
        action->signal.mem_claim(claim);
        action->wait_for.mem_claim(claim);
        action->sync_point.mem_claim(claim);
      }
      my_claim(ds_control->ds_action, claim);
    }

    my_claim(ds_control, claim);
  }
}

/**
  End the debug sync facility at thread end.

  @param[in]    thd             thread handle
*/

void debug_sync_end_thread(THD *thd) {
  DBUG_TRACE;
  assert(thd);

  if (thd->debug_sync_control) {
    st_debug_sync_control *ds_control = thd->debug_sync_control;

    /*
      This synchronization point can be used to synchronize on thread end.
      This is the latest point in a THD's life, where this can be done.
    */
    DEBUG_SYNC(thd, "thread_end");

    if (ds_control->ds_action) {
      st_debug_sync_action *action = ds_control->ds_action;
      st_debug_sync_action *action_end = action + ds_control->ds_allocated;
      for (; action < action_end; action++) {
        action->signal.mem_free();
        action->wait_for.mem_free();
        action->sync_point.mem_free();
      }
      my_free(ds_control->ds_action);
    }

    /* Statistics. */
    mysql_mutex_lock(&debug_sync_global.ds_mutex);
    debug_sync_global.dsp_hits += ds_control->dsp_hits;
    debug_sync_global.dsp_executed += ds_control->dsp_executed;
    if (debug_sync_global.dsp_max_active < ds_control->dsp_max_active)
      debug_sync_global.dsp_max_active = ds_control->dsp_max_active;
    mysql_mutex_unlock(&debug_sync_global.ds_mutex);

    my_free(ds_control);
    thd->debug_sync_control = nullptr;
  }
}

/**
  Move a string by length.

  @param[out]   to              buffer for the resulting string
  @param[in]    to_end          end of buffer
  @param[in]    from            source string
  @param[in]    length          number of bytes to copy

  @return       pointer to end of copied string
*/

static char *debug_sync_bmove_len(char *to, char *to_end, const char *from,
                                  size_t length) {
  assert(to);
  assert(to_end);
  assert(!length || from);
  length = std::min(length, size_t(to_end - to));
  memcpy(to, from, length);
  return (to + length);
}

#if !defined(NDEBUG)

/**
  Create a string that describes an action.

  @param[out]   result          buffer for the resulting string
  @param[in]    size            size of result buffer
  @param[in]    action          action to describe
*/

static void debug_sync_action_string(char *result, uint size,
                                     st_debug_sync_action *action) {
  char *wtxt = result;
  char *wend = wtxt + size - 1; /* Allow emergency '\0'. */
  assert(result);
  assert(action);

  /* If an execute count is present, signal or wait_for are needed too. */
  assert(!action->execute || action->signal.length() ||
         action->wait_for.length());

  if (action->execute) {
    if (action->signal.length()) {
      wtxt = debug_sync_bmove_len(wtxt, wend, STRING_WITH_LEN("SIGNAL "));
      wtxt = debug_sync_bmove_len(wtxt, wend, action->signal.ptr(),
                                  action->signal.length());
    }
    if (action->wait_for.length()) {
      if ((wtxt == result) && (wtxt < wend)) *(wtxt++) = ' ';
      wtxt = debug_sync_bmove_len(wtxt, wend, STRING_WITH_LEN(" WAIT_FOR "));
      wtxt = debug_sync_bmove_len(wtxt, wend, action->wait_for.ptr(),
                                  action->wait_for.length());

      if (action->timeout != opt_debug_sync_timeout) {
        wtxt += snprintf(wtxt, wend - wtxt, " TIMEOUT %lu", action->timeout);
      }
    }
    if (action->execute != 1) {
      wtxt += snprintf(wtxt, wend - wtxt, " EXECUTE %lu", action->execute);
    }
  }
  if (action->hit_limit) {
    wtxt += snprintf(wtxt, wend - wtxt, "%sHIT_LIMIT %lu",
                     (wtxt == result) ? "" : " ", action->hit_limit);
  }

  /*
    If (wtxt == wend) string may not be terminated.
    There is one byte left for an emergency termination.
  */
  *wtxt = '\0';
}

/**
  Print actions.

  @param[in]    thd             thread handle
*/

static void debug_sync_print_actions(THD *thd) {
  st_debug_sync_control *ds_control = thd->debug_sync_control;
  uint idx;
  DBUG_TRACE;
  assert(thd);

  if (!ds_control) return;

  for (idx = 0; idx < ds_control->ds_active; idx++) {
    const char *dsp_name = ds_control->ds_action[idx].sync_point.c_ptr();
    char action_string[256];

    debug_sync_action_string(action_string, sizeof(action_string),
                             ds_control->ds_action + idx);
    DBUG_PRINT("debug_sync_list", ("%s %s", dsp_name, action_string));
  }
}

#endif /* !defined(NDEBUG) */

/**
  Find a debug sync action.

  @param[in]    actionarr       array of debug sync actions
  @param[in]    quantity        number of actions in array
  @param[in]    dsp_name        name of debug sync point to find
  @param[in]    name_len        length of name of debug sync point

  @return       action
    @retval     != NULL         found sync point in array
    @retval     NULL            not found

  @description
    Binary search. Array needs to be sorted by length, sync point name.
*/

static st_debug_sync_action *debug_sync_find(st_debug_sync_action *actionarr,
                                             int quantity, const char *dsp_name,
                                             size_t name_len) {
  st_debug_sync_action *action;
  int low;
  int high;
  int mid;
  int diff;
  assert(actionarr);
  assert(dsp_name);
  assert(name_len);

  low = 0;
  high = quantity;

  while (low < high) {
    mid = (low + high) / 2;
    action = actionarr + mid;
    if (!(diff = static_cast<int>(name_len - action->sync_point.length())) &&
        !(diff = memcmp(dsp_name, action->sync_point.ptr(), name_len)))
      return action;
    if (diff > 0)
      low = mid + 1;
    else
      high = mid - 1;
  }

  if (low < quantity) {
    action = actionarr + low;
    if ((name_len == action->sync_point.length()) &&
        !memcmp(dsp_name, action->sync_point.ptr(), name_len))
      return action;
  }

  return nullptr;
}

/**
  Reset the debug sync facility.

  @param[in]    thd             thread handle

  @description
    Remove all actions of this thread.
    Clear the global signal.
*/

static void debug_sync_reset(THD *thd) {
  st_debug_sync_control *ds_control = thd->debug_sync_control;
  DBUG_TRACE;
  assert(thd);
  assert(ds_control);

  /* Remove all actions of this thread. */
  ds_control->ds_active = 0;

  /* Clear the signals. */
  mysql_mutex_lock(&debug_sync_global.ds_mutex);
  debug_sync_global.ds_signal_set.clear();
  mysql_mutex_unlock(&debug_sync_global.ds_mutex);
}

/**
  Remove a debug sync action.

  @param[in]    ds_control      control object
  @param[in]    action          action to be removed

  @description
    Removing an action mainly means to decrement the ds_active counter.
    But if the action is between other active action in the array, then
    the array needs to be shrunk. The active actions above the one to
    be removed have to be moved down by one slot.
*/

static void debug_sync_remove_action(st_debug_sync_control *ds_control,
                                     st_debug_sync_action *action) {
  uint dsp_idx = static_cast<uint>(action - ds_control->ds_action);
  DBUG_TRACE;
  assert(ds_control);
  assert(ds_control == current_thd->debug_sync_control);
  assert(action);
  assert(dsp_idx < ds_control->ds_active);

  /* Decrement the number of currently active actions. */
  ds_control->ds_active--;

  /*
    If this was not the last active action in the array, we need to
    shift remaining active actions down to keep the array gap-free.
    Otherwise binary search might fail or take longer than necessary at
    least. Also new actions are always put to the end of the array.
  */
  if (ds_control->ds_active > dsp_idx) {
    /*
      Copy the to-be-removed action object to temporary storage before
      the left-shift below.
    */
    st_debug_sync_action save_action = std::move(*action);

    /* Move actions down. */
    st_debug_sync_action *dest_action = ds_control->ds_action + dsp_idx;
    st_debug_sync_action *src_action = ds_control->ds_action + dsp_idx + 1;
    uint num_actions = ds_control->ds_active - dsp_idx;

    std::move(src_action, src_action + num_actions, dest_action);

    /*
      Copy back the saved action object to the now free array slot.
    */
    dest_action = ds_control->ds_action + ds_control->ds_active;
    *dest_action = std::move(save_action);
  }
}

/**
  Get a debug sync action.

  @param[in]    thd             thread handle
  @param[in]    dsp_name        debug sync point name
  @param[in]    name_len        length of sync point name

  @return       action
    @retval     != NULL         ok
    @retval     NULL            error

  @description
    Find the debug sync action for a debug sync point or make a new one.
*/

static st_debug_sync_action *debug_sync_get_action(THD *thd,
                                                   const char *dsp_name,
                                                   size_t name_len) {
  st_debug_sync_control *ds_control = thd->debug_sync_control;
  st_debug_sync_action *action;
  DBUG_TRACE;
  assert(thd);
  assert(dsp_name);
  assert(name_len);
  assert(ds_control);
  DBUG_PRINT("debug_sync", ("sync_point: '%.*s'", (int)name_len, dsp_name));
  DBUG_PRINT("debug_sync", ("active: %u  allocated: %u", ds_control->ds_active,
                            ds_control->ds_allocated));

  /* There cannot be more active actions than allocated. */
  assert(ds_control->ds_active <= ds_control->ds_allocated);
  /* If there are active actions, the action array must be present. */
  assert(!ds_control->ds_active || ds_control->ds_action);

  /* Try to reuse existing action if there is one for this sync point. */
  if (ds_control->ds_active &&
      (action = debug_sync_find(ds_control->ds_action, ds_control->ds_active,
                                dsp_name, name_len))) {
    /* Reuse an already active sync point action. */
    assert((uint)(action - ds_control->ds_action) < ds_control->ds_active);
    DBUG_PRINT("debug_sync", ("reuse action idx: %ld",
                              (long)(action - ds_control->ds_action)));
  } else {
    /* Create a new action. */
    int dsp_idx = ds_control->ds_active++;
    ds_control->dsp_max_active =
        std::max(ds_control->dsp_max_active, ulonglong(ds_control->ds_active));
    if (ds_control->ds_active > ds_control->ds_allocated) {
      uint new_alloc = ds_control->ds_active + 3;
      void *new_action =
          my_malloc(key_debug_THD_debug_sync_action,
                    new_alloc * sizeof(st_debug_sync_action), MYF(MY_WME));
      if (!new_action) {
        /* Error is reported by my_malloc(). */
        return nullptr; /* purecov: tested */
      }
      // Move objects into newly allocated memory.
      // TODO: use std::uninitialized_move in C++17
      if (ds_control->ds_action != nullptr) {
        st_debug_sync_action *d_first =
            static_cast<st_debug_sync_action *>(new_action);
        for (int ix = 0; ix < dsp_idx; ++ix) {
          st_debug_sync_action *src = ds_control->ds_action + ix;
          st_debug_sync_action *dst = d_first + ix;
          new (dst) st_debug_sync_action(std::move(*src));
        }
        my_free(ds_control->ds_action);
      }

      ds_control->ds_action = (st_debug_sync_action *)new_action;
      ds_control->ds_allocated = new_alloc;
      /* Clear new entries. */
      st_debug_sync_action *dest_action = ds_control->ds_action + dsp_idx;
      std::uninitialized_fill_n(dest_action, (new_alloc - dsp_idx),
                                st_debug_sync_action());
    }
    DBUG_PRINT("debug_sync", ("added action idx: %u", dsp_idx));
    action = ds_control->ds_action + dsp_idx;
    if (action->sync_point.copy(dsp_name, name_len, system_charset_info)) {
      /* Error is reported by my_malloc(). */
      return nullptr; /* purecov: tested */
    }
    action->need_sort = true;
  }
  assert(action >= ds_control->ds_action);
  assert(action < ds_control->ds_action + ds_control->ds_active);
  DBUG_PRINT("debug_sync", ("action: %p  array: %p  count: %u", action,
                            ds_control->ds_action, ds_control->ds_active));

  return action;
}

/**
  Set a debug sync action.

  @param[in]    thd             thread handle
  @param[in]    action          synchronization action

  @return       status
    @retval     false           ok
    @retval     true            error

  @description
    This is called from the debug sync parser. It arms the action for
    the requested sync point. If the action parsed into an empty action,
    it is removed instead.

    Setting an action for a sync point means to make the sync point
    active. When it is hit it will execute this action.

    Before parsing, we "get" an action object. This is placed at the
    end of the thread's action array unless the requested sync point
    has an action already.

    Then the parser fills the action object from the request string.

    Finally the action is "set" for the sync point. If it was parsed
    to be empty, it is removed from the array. If it did belong to a
    sync point before, the sync point becomes inactive. If the action
    became non-empty and it did not belong to a sync point before (it
    was added at the end of the action array), the action array needs
    to be sorted by sync point.

    If the sync point name is "now", it is executed immediately.
*/

static bool debug_sync_set_action(THD *thd, st_debug_sync_action *action) {
  st_debug_sync_control *ds_control = thd->debug_sync_control;
  bool is_dsp_now = false;
  DBUG_TRACE;
  assert(thd);
  assert(action);
  assert(ds_control);

  action->activation_count = max(action->hit_limit, action->execute);
  if (!action->activation_count) {
    debug_sync_remove_action(ds_control, action);
    DBUG_PRINT("debug_sync", ("action cleared"));
  } else {
    const char *dsp_name = action->sync_point.c_ptr();
    DBUG_EXECUTE("debug_sync", {
      /* Functions as DBUG_PRINT args can change keyword and line nr. */
      const char *sig_emit = action->signal.c_ptr();
      const char *sig_wait = action->wait_for.c_ptr();
      DBUG_PRINT("debug_sync",
                 ("sync_point: '%s'  activation_count: %lu  hit_limit: %lu  "
                  "execute: %lu  timeout: %lu  signal: '%s'  wait_for: '%s'",
                  dsp_name, action->activation_count, action->hit_limit,
                  action->execute, action->timeout, sig_emit, sig_wait));
    });

    /* Check this before sorting the array. action may move. */
    is_dsp_now = !my_strcasecmp(system_charset_info, dsp_name, "now");

    if (action->need_sort) {
      action->need_sort = false;
      /* Sort actions by (name_len, name). */
      std::sort(
          ds_control->ds_action, ds_control->ds_action + ds_control->ds_active,
          [](const st_debug_sync_action &a, const st_debug_sync_action &b) {
            if (a.sync_point.length() != b.sync_point.length())
              return a.sync_point.length() < b.sync_point.length();
            return memcmp(a.sync_point.ptr(), b.sync_point.ptr(),
                          a.sync_point.length()) < 0;
          });
    }
  }
  DBUG_EXECUTE("debug_sync_list", debug_sync_print_actions(thd););

  /* Execute the special sync point 'now' if activated above. */
  if (is_dsp_now) {
    DEBUG_SYNC(thd, "now");
    /*
      If HIT_LIMIT for sync point "now" was 1, the execution of the sync
      point decremented it to 0. In this case the following happened:

      - an error message was reported with my_error() and
      - the statement was killed with thd->killed= THD::KILL_QUERY.

      If a statement reports an error, it must not call send_ok().
      The calling functions will not call send_ok(), if we return true
      from this function.

      thd->killed is also set if the wait is interrupted from a
      KILL or KILL QUERY statement. In this case, no error is reported
      and shall not be reported as a result of SET DEBUG_SYNC.
      Hence, we check for the first condition above.
    */
    if (thd->is_error()) return true;
  }

  return false;
}

/*
  Advance the pointer by length of multi-byte character.

    @param    ptr   pointer to multibyte character.

    @return   NULL or pointer after advancing pointer by the
              length of multi-byte character pointed to.
*/

static inline const char *advance_mbchar_ptr(const char *ptr) {
  uint clen = my_mbcharlen(system_charset_info, (uchar)*ptr);

  return (clen != 0) ? ptr + clen : nullptr;
}

/*
  Skip whitespace characters from the beginning of the multi-byte string.

  @param    ptr     pointer to the multi-byte string.

  @return   a pointer to the first non-whitespace character or NULL if the
            string consists from whitespace characters only.
*/

static inline const char *skip_whitespace(const char *ptr) {
  while (ptr != nullptr && *ptr && my_isspace(system_charset_info, *ptr))
    ptr = advance_mbchar_ptr(ptr);

  return ptr;
}

/*
  Get pointer to end of token.

  @param    ptr  pointer to start of token

  @return   NULL or pointer to end of token.
*/

static inline const char *get_token_end_ptr(const char *ptr) {
  while (ptr != nullptr && *ptr && !my_isspace(system_charset_info, *ptr))
    ptr = advance_mbchar_ptr(ptr);

  return ptr;
}

/**
  Extract a token from a string.

  @param[out]     token_p         returns start of token
  @param[out]     token_length_p  returns length of token
  @param[in,out]  ptr             current string pointer, adds '\0' terminators

  @return       string pointer or NULL
    @retval     != NULL         ptr behind token terminator or at string end
    @retval     NULL            no token found in remainder of string

  @note
    This function assumes that the string is in system_charset_info,
    that this charset is single byte for ASCII NUL ('\0'), that no
    character except of ASCII NUL ('\0') contains a byte with value 0,
    and that ASCII NUL ('\0') is used as the string terminator.

    This function needs to return tokens that are terminated with ASCII
    NUL ('\0'). The tokens are used in my_strcasecmp(). Unfortunately
    there is no my_strncasecmp().

    To return the last token without copying it, we require the input
    string to be nul terminated.

  @description
    This function skips space characters at string begin.

    It returns a pointer to the first non-space character in *token_p.

    If no non-space character is found before the string terminator
    ASCII NUL ('\0'), the function returns NULL. *token_p and
    *token_length_p remain unchanged in this case (they are not set).

    The function takes a space character or an ASCII NUL ('\0') as a
    terminator of the token. The space character could be multi-byte.

    It returns the length of the token in bytes, excluding the
    terminator, in *token_length_p.

    If the terminator of the token is ASCII NUL ('\0'), it returns a
    pointer to the terminator (string end).

    If the terminator is a space character, it replaces the the first
    byte of the terminator character by ASCII NUL ('\0'), skips the (now
    corrupted) terminator character, and skips all following space
    characters. It returns a pointer to the next non-space character or
    to the string terminator ASCII NUL ('\0').
*/

static char *debug_sync_token(char **token_p, size_t *token_length_p,
                              char *ptr) {
  assert(token_p);
  assert(token_length_p);
  assert(ptr);

  /* Skip leading space */
  ptr = const_cast<char *>(skip_whitespace(ptr));

  if (ptr == nullptr || !*ptr) return nullptr;

  /* Get token start. */
  *token_p = ptr;

  /* Find token end. */
  ptr = const_cast<char *>(get_token_end_ptr(ptr));

  if (ptr == nullptr) return nullptr;

  /* Get token length. */
  *token_length_p = ptr - *token_p;

  /* If necessary, terminate token. */
  if (*ptr) {
    char *tmp = ptr;

    /* Advance by terminator character length. */
    ptr = const_cast<char *>(advance_mbchar_ptr(ptr));
    if (ptr != nullptr) {
      /* Terminate token. */
      *tmp = '\0';

      /* Skip trailing space */
      ptr = const_cast<char *>(skip_whitespace(ptr));
    }
  }
  return ptr;
}

/**
  Extract a number from a string.

  @param[out]   number_p        returns number
  @param[in]    actstrptr       current pointer in action string

  @return       string pointer or NULL
    @retval     != NULL         ptr behind token terminator or at string end
    @retval     NULL            no token found or token is not valid number

  @note
    The same assumptions about charset apply as for debug_sync_token().

  @description
    This function fetches a token from the string and converts it
    into a number.

    If there is no token left in the string, or the token is not a valid
    decimal number, NULL is returned. The result in *number_p is
    undefined in this case.
*/

static char *debug_sync_number(ulong *number_p, char *actstrptr) {
  char *ptr;
  char *ept;
  char *token;
  size_t token_length;
  assert(number_p);
  assert(actstrptr);

  /* Get token from string. */
  if (!(ptr = debug_sync_token(&token, &token_length, actstrptr))) goto end;

  *number_p = strtoul(token, &ept, 10);
  if (*ept) ptr = nullptr;

end:
  return ptr;
}

/**
  Evaluate a debug sync action string.

  @param[in]        thd             thread handle
  @param[in,out]    action_str      action string to receive '\0' terminators

  @return           status
    @retval         false           ok
    @retval         true            error

  @description
    This is called when the DEBUG_SYNC system variable is set.
    Parse action string, build a debug sync action, activate it.

    Before parsing, we "get" an action object. This is placed at the
    end of the thread's action array unless the requested sync point
    has an action already.

    Then the parser fills the action object from the request string.

    Finally the action is "set" for the sync point. This means that the
    sync point becomes active or inactive, depending on the action
    values.

  @note
    The input string needs to be ASCII NUL ('\0') terminated. We split
    nul-terminated tokens in it without copy.

  @see the function comment of debug_sync_token() for more constraints
    for the string.
*/

static bool debug_sync_eval_action(THD *thd, char *action_str) {
  st_debug_sync_action *action = nullptr;
  const char *errmsg;
  char *ptr;
  char *token;
  size_t token_length = 0;
  DBUG_TRACE;
  assert(thd);
  assert(action_str);

  /*
    Get debug sync point name. Or a special command.
  */
  if (!(ptr = debug_sync_token(&token, &token_length, action_str))) {
    errmsg = "Missing synchronization point name";
    goto err;
  }

  /*
    If there is a second token, the first one is the sync point name.
  */
  if (*ptr) {
    /* Get an action object to collect the requested action parameters. */
    action = debug_sync_get_action(thd, token, token_length);
    if (!action) {
      /* Error message is sent. */
      return true; /* purecov: tested */
    }
  }

  /*
    Get kind of action to be taken at sync point.
  */
  if (!(ptr = debug_sync_token(&token, &token_length, ptr))) {
    /* No action present. Try special commands. Token unchanged. */

    /*
      Try RESET.
    */
    if (!my_strcasecmp(system_charset_info, token, "RESET")) {
      /* It is RESET. Reset all actions and global signal. */
      debug_sync_reset(thd);
      goto end;
    }

    /* Token unchanged. It still contains sync point name. */
    errmsg = "Missing action after synchronization point name '%.*s'";
    goto err;
  }

  /*
    Check for pseudo actions first. Start with actions that work on
    an existing action.
  */
  assert(action);

  /*
    Try TEST.
  */
  if (!my_strcasecmp(system_charset_info, token, "TEST")) {
    /* It is TEST. Nothing must follow it. */
    if (*ptr) {
      errmsg = "Nothing must follow action TEST";
      goto err;
    }

    /* Execute sync point. */
    debug_sync(thd, action->sync_point.ptr(), action->sync_point.length());
    /* Fix statistics. This was not a real hit of the sync point. */
    thd->debug_sync_control->dsp_hits--;
    goto end;
  }

  /*
    Now check for actions that define a new action.
    Initialize action. Do not use memset(). Strings may have malloced.
  */
  action->activation_count = 0;
  action->hit_limit = 0;
  action->execute = 0;
  action->timeout = 0;
  action->signal.length(0);
  action->wait_for.length(0);

  /*
    Try CLEAR.
  */
  if (!my_strcasecmp(system_charset_info, token, "CLEAR")) {
    /* It is CLEAR. Nothing must follow it. */
    if (*ptr) {
      errmsg = "Nothing must follow action CLEAR";
      goto err;
    }

    /* Set (clear/remove) action. */
    goto set_action;
  }

  /*
    Now check for real sync point actions.
  */

  /*
    Try SIGNAL.
  */
  if (!my_strcasecmp(system_charset_info, token, "SIGNAL")) {
    /* It is SIGNAL. Signal name must follow. */
    if (!(ptr = debug_sync_token(&token, &token_length, ptr))) {
      errmsg = "Missing signal name after action SIGNAL";
      goto err;
    }
    if (action->signal.copy(token, token_length, system_charset_info)) {
      /* Error is reported by my_malloc(). */
      /* purecov: begin tested */
      errmsg = nullptr;
      goto err;
      /* purecov: end */
    }

    /* Set default for EXECUTE option. */
    action->execute = 1;

    /* Get next token. If none follows, set action. */
    if (!(ptr = debug_sync_token(&token, &token_length, ptr))) goto set_action;
  }

  /*
    Try WAIT_FOR.
  */
  if (!my_strcasecmp(system_charset_info, token, "WAIT_FOR")) {
    /* It is WAIT_FOR. Wait_for signal name must follow. */
    if (!(ptr = debug_sync_token(&token, &token_length, ptr))) {
      errmsg = "Missing signal name after action WAIT_FOR";
      goto err;
    }
    if (action->wait_for.copy(token, token_length, system_charset_info)) {
      /* Error is reported by my_malloc(). */
      /* purecov: begin tested */
      errmsg = nullptr;
      goto err;
      /* purecov: end */
    }

    /* Set default for EXECUTE and TIMEOUT options. */
    action->execute = 1;
    action->timeout = opt_debug_sync_timeout;
    action->clear_event = true;

    /* Get next token. If none follows, set action. */
    if (!(ptr = debug_sync_token(&token, &token_length, ptr))) goto set_action;

    /*
      Try TIMEOUT.
    */
    if (!my_strcasecmp(system_charset_info, token, "TIMEOUT")) {
      /* It is TIMEOUT. Number must follow. */
      if (!(ptr = debug_sync_number(&action->timeout, ptr))) {
        errmsg = "Missing valid number after TIMEOUT";
        goto err;
      }

      /* Get next token. If none follows, set action. */
      if (!(ptr = debug_sync_token(&token, &token_length, ptr)))
        goto set_action;
    }
  }

  /*
    Try EXECUTE.
  */
  if (!my_strcasecmp(system_charset_info, token, "EXECUTE")) {
    /*
      EXECUTE requires either SIGNAL and/or WAIT_FOR to be present.
      In this case action->execute has been preset to 1.
    */
    if (!action->execute) {
      errmsg = "Missing action before EXECUTE";
      goto err;
    }

    /* Number must follow. */
    if (!(ptr = debug_sync_number(&action->execute, ptr))) {
      errmsg = "Missing valid number after EXECUTE";
      goto err;
    }

    /* Get next token. If none follows, set action. */
    if (!(ptr = debug_sync_token(&token, &token_length, ptr))) goto set_action;
  }

  /*
    Try NO_CLEAR_EVENT.
  */
  if (!my_strcasecmp(system_charset_info, token, "NO_CLEAR_EVENT")) {
    action->clear_event = false;
    /* Get next token. If none follows, set action. */
    if (!(ptr = debug_sync_token(&token, &token_length, ptr))) goto set_action;
  }

  /*
    Try HIT_LIMIT.
  */
  if (!my_strcasecmp(system_charset_info, token, "HIT_LIMIT")) {
    /* Number must follow. */
    if (!(ptr = debug_sync_number(&action->hit_limit, ptr))) {
      errmsg = "Missing valid number after HIT_LIMIT";
      goto err;
    }

    /* Get next token. If none follows, set action. */
    if (!(ptr = debug_sync_token(&token, &token_length, ptr))) goto set_action;
  }

  errmsg = "Illegal or out of order stuff: '%.*s'";

err:
  if (errmsg) {
    /*
      NOTE: errmsg must either have %.*s or none % at all.
      It can be NULL if an error message is already reported
      (e.g. by my_malloc()).
    */
    token_length =
        std::min(token_length, size_t(64)); /* Limit error message length. */
    my_printf_error(ER_PARSE_ERROR, errmsg, MYF(0), token_length, token);
  }
  if (action) debug_sync_remove_action(thd->debug_sync_control, action);
  return true;

set_action:
  return debug_sync_set_action(thd, action);

end:
  return false;
}

/**
  Set the system variable 'debug_sync'.

  @param[in]    thd             thread handle
  @param[in]    val_str         set variable request

  @return       status
    @retval     false           ok, variable is set
    @retval     true            error, variable could not be set

  @note
    "Setting" of the system variable 'debug_sync' does not mean to
    assign a value to it as usual. Instead a debug sync action is parsed
    from the input string and stored apart from the variable value.

  @note
    For efficiency reasons, the action string parser places '\0'
    terminators in the string. So we need to take a copy here.
*/

bool debug_sync_update(THD *thd, char *val_str) {
  DBUG_TRACE;
  DBUG_PRINT("debug_sync", ("set action: '%s'", val_str));

  /*
    debug_sync_eval_action() places '\0' in the string, which itself
    must be '\0' terminated.
  */
  return opt_debug_sync_timeout ? debug_sync_eval_action(thd, val_str) : false;
}

/**
  Retrieve the value of the system variable 'debug_sync'.

  @param[in]    thd             thread handle

  @return       string
    @retval     != NULL         ok, string pointer
    @retval     NULL            memory allocation error

  @note
    The value of the system variable 'debug_sync' reflects if
    the facility is enabled ("ON") or disabled (default, "OFF").

    When "ON", the list of signals signalled are added separated by comma.
*/

uchar *debug_sync_value_ptr(THD *thd) {
  char *value;
  DBUG_TRACE;

  if (opt_debug_sync_timeout) {
    std::string signals_on("ON - signals: '");
    static char sep[] = ",";

    // Ensure exclusive access to debug_sync_global.ds_signal_set
    mysql_mutex_lock(&debug_sync_global.ds_mutex);

    signal_event_set::const_iterator iter;
    for (iter = debug_sync_global.ds_signal_set.begin();
         iter != debug_sync_global.ds_signal_set.end();) {
      signals_on.append(*iter);
      if ((++iter) != debug_sync_global.ds_signal_set.end())
        signals_on.append(sep);
    }
    signals_on.append("'");

    const char *c_str = signals_on.c_str();
    const size_t lgt = strlen(c_str) + 1;

    if ((value = (char *)thd->mem_root->Alloc(lgt))) memcpy(value, c_str, lgt);

    mysql_mutex_unlock(&debug_sync_global.ds_mutex);
  } else {
    /* purecov: begin tested */
    value = const_cast<char *>("OFF");
    /* purecov: end */
  }

  return (uchar *)value;
}

/**
  Return true if the signal is found in global signal list.

  @param signal_name Signal name identifying the signal.

  @note
    If signal is found in the global signal set, it means that the
    signal thread has signalled to the waiting thread. This method
    must be called with the debug_sync_global.ds_mutex held.

  @retval true  if signal is found in the global signal list.
  @retval false otherwise.
*/

static inline bool is_signalled(const std::string *signal_name) {
  return (debug_sync_global.ds_signal_set.find(*signal_name) !=
          debug_sync_global.ds_signal_set.end());
}

/**
  Return false if signal has been added to global signal list.

  @param signal_name signal name that is to be added to the global signal
         list.

  @note
    This method add signal name to the global signal list and signals
    the waiting thread that this signal has been emitted. This method
    must be called with the debug_sync_global.ds_mutex held.
*/

static inline void add_signal_event(const std::string *signal_name) {
  debug_sync_global.ds_signal_set.insert(*signal_name);
}

/**
  Remove the signal from the global signal list.

  @param signal_name signal name to be removed from the global signal list.

  @note
    This method erases the signal from the signal list.  This happens
    when the wait thread has processed the signal event from the
    signalling thread. This method should be called with the
    debug_sync_global.ds_mutex held.
*/
static inline void clear_signal_event(const std::string *signal_name) {
  debug_sync_global.ds_signal_set.erase(*signal_name);
}

/**
  Execute requested action at a synchronization point.

  @param[in]    thd                 thread handle
  @param[in]    action              action to be executed

  @note
    This is to be called only if activation count > 0.
*/

static void debug_sync_execute(THD *thd, st_debug_sync_action *action) {
#ifndef NDEBUG
  const char *dsp_name = action->sync_point.c_ptr();
  const char *sig_emit = action->signal.c_ptr();
  const char *sig_wait = action->wait_for.c_ptr();
#endif
  DBUG_TRACE;
  assert(thd);
  assert(action);
  DBUG_PRINT("debug_sync",
             ("sync_point: '%s'  activation_count: %lu  hit_limit: %lu  "
              "execute: %lu  timeout: %lu  signal: '%s'  wait_for: '%s'",
              dsp_name, action->activation_count, action->hit_limit,
              action->execute, action->timeout, sig_emit, sig_wait));

  assert(action->activation_count);
  action->activation_count--;

  if (action->execute) {
    const char *old_proc_info = nullptr;

    action->execute--;

    /*
      If we will be going to wait, set proc_info for the PROCESSLIST table.
      Do this before emitting the signal, so other threads can see it
      if they awake before we enter_cond() below.
    */
    if (action->wait_for.length()) {
      st_debug_sync_control *ds_control = thd->debug_sync_control;
      strxnmov(ds_control->ds_proc_info, sizeof(ds_control->ds_proc_info) - 1,
               "debug sync point: ", action->sync_point.c_ptr(), NullS);
      old_proc_info = thd->proc_info;
      debug_sync_thd_proc_info(thd, ds_control->ds_proc_info);
    }

    /*
      Take mutex to ensure that only one thread access
      debug_sync_global.ds_signal_set at a time.  Need to take mutex for
      read access too, to create a memory barrier in order to avoid that
      threads just reads an old cached version of the signal.
    */
    mysql_mutex_lock(&debug_sync_global.ds_mutex);

    if (action->signal.length()) {
      std::string signal = action->signal.ptr();
      myu::Split(
          signal.begin(), signal.end(), myu::IsComma,
          [](std::string::const_iterator f, std::string::const_iterator l) {
            auto tr = myu::FindTrimmedRange(f, l, myu::IsSpace);
            if (tr.first != tr.second) {
              std::string s{tr.first, tr.second};
              add_signal_event(&s);
            }
          });

      /* Wake threads waiting in a sync point. */
      mysql_cond_broadcast(&debug_sync_global.ds_cond);
      DBUG_PRINT("debug_sync_exec",
                 ("signal '%s'  at: '%s'", sig_emit, dsp_name));
    } /* end if (action->signal.length()) */

    if (action->wait_for.length()) {
      mysql_mutex_t *old_mutex;
      mysql_cond_t *old_cond = nullptr;
      int error = 0;
      struct timespec abstime;
      std::string wait_for = action->wait_for.ptr();

      /*
        We don't use enter_cond()/exit_cond(). They do not save old
        mutex and cond. This would prohibit the use of DEBUG_SYNC
        between other places of enter_cond() and exit_cond().

        Note that we cannot lock LOCK_current_cond here. See comment
        in THD::enter_cond().
      */
      old_mutex = thd->current_mutex;
      old_cond = thd->current_cond;
      thd->current_mutex = &debug_sync_global.ds_mutex;
      thd->current_cond = &debug_sync_global.ds_cond;

      set_timespec(&abstime, action->timeout);
      DBUG_EXECUTE("debug_sync_exec", {
        DBUG_PRINT("debug_sync_exec",
                   ("wait for '%s'  at: '%s'", sig_wait, dsp_name));
      });
      /*
        Wait until global signal string matches the wait_for string.
        Interrupt when thread or query is killed or facility disabled.
        The facility can become disabled when some thread cannot get
        the required dynamic memory allocated.
      */
      while (!is_signalled(&wait_for) && !thd->killed &&
             opt_debug_sync_timeout) {
        error = mysql_cond_timedwait(&debug_sync_global.ds_cond,
                                     &debug_sync_global.ds_mutex, &abstime);

        DBUG_EXECUTE("debug_sync", {
          /* Functions as DBUG_PRINT args can change keyword and line nr. */
          DBUG_PRINT("debug_sync",
                     ("awoke from %s error: %d", sig_wait, error));
        });

        if (is_timeout(error)) {
          // We should not make the statement fail, even if in strict mode.
          push_warning(thd, Sql_condition::SL_WARNING, ER_DEBUG_SYNC_TIMEOUT,
                       ER_THD(thd, ER_DEBUG_SYNC_TIMEOUT));
          DBUG_EXECUTE_IF("debug_sync_abort_on_timeout", DBUG_ABORT(););
          break;
        }
        error = 0;
      }
      if (action->clear_event) clear_signal_event(&wait_for);

      DBUG_EXECUTE(
          "debug_sync_exec",
          if (thd->killed) DBUG_PRINT("debug_sync_exec",
                                      ("killed %d from '%s'  at: '%s'",
                                       thd->killed.load(), sig_wait, dsp_name));
          else DBUG_PRINT("debug_sync_exec",
                          ("%s from '%s'  at: '%s'",
                           error ? "timeout" : "resume", sig_wait, dsp_name)););

      /*
        We don't use enter_cond()/exit_cond(). They do not save old
        mutex and cond. This would prohibit the use of DEBUG_SYNC
        between other places of enter_cond() and exit_cond(). The
        protected mutex must always unlocked _before_ mysys_var->mutex
        is locked. (See comment in THD::exit_cond().)
      */
      mysql_mutex_unlock(&debug_sync_global.ds_mutex);
      if (old_mutex) {
        mysql_mutex_lock(&thd->LOCK_current_cond);
        thd->current_mutex = old_mutex;
        thd->current_cond = old_cond;
        mysql_mutex_unlock(&thd->LOCK_current_cond);
        debug_sync_thd_proc_info(thd, old_proc_info);
      } else
        debug_sync_thd_proc_info(thd, old_proc_info);
    } else {
      /* In case we don't wait, we just release the mutex. */
      mysql_mutex_unlock(&debug_sync_global.ds_mutex);
    } /* end if (action->wait_for.length()) */

  } /* end if (action->execute) */

  /* hit_limit is zero for infinite. Don't decrement unconditionally. */
  if (action->hit_limit) {
    if (!--action->hit_limit) {
      thd->killed = THD::KILL_QUERY;
      my_error(ER_DEBUG_SYNC_HIT_LIMIT, MYF(0));
    }
    DBUG_PRINT("debug_sync_exec",
               ("hit_limit: %lu  at: '%s'", action->hit_limit, dsp_name));
  }
}

/**
  Execute requested action at a synchronization point.

  @param[in]     thd                thread handle
  @param[in]     sync_point_name    name of synchronization point
  @param[in]     name_len           length of sync point name
*/

void debug_sync(THD *thd, const char *sync_point_name, size_t name_len) {
  if (!thd) {
    return;
  }

  st_debug_sync_control *ds_control = thd->debug_sync_control;
  st_debug_sync_action *action;
  DBUG_TRACE;
  assert(thd);
  assert(sync_point_name);
  assert(name_len);
  assert(ds_control);
  DBUG_PRINT("debug_sync_point", ("hit: '%s'", sync_point_name));

  /* Statistics. */
  ds_control->dsp_hits++;

  if (ds_control->ds_active &&
      (action = debug_sync_find(ds_control->ds_action, ds_control->ds_active,
                                sync_point_name, name_len)) &&
      action->activation_count) {
    /* Sync point is active (action exists). */
    debug_sync_execute(thd, action);

    /* Statistics. */
    ds_control->dsp_executed++;

    /* If action became inactive, remove it to shrink the search array. */
    if (!action->activation_count) debug_sync_remove_action(ds_control, action);
  }
}

/**
  Define debug sync action.

  @param[in]        thd             thread handle
  @param[in]        action_str      action string

  @return           status
    @retval         false           ok
    @retval         true            error

  @description
    The function is similar to @c debug_sync_eval_action but is
    to be called immediately from the server code rather than
    to be triggered by setting a value to DEBUG_SYNC system variable.

  @note
    The input string is copied prior to be fed to
    @c debug_sync_eval_action to let the latter modify it.

    Caution.
    The function allocates in THD::mem_root and therefore
    is not recommended to be deployed inside big loops.
*/

bool debug_sync_set_action(THD *thd, const char *action_str, size_t len) {
  bool rc;
  char *value;
  DBUG_TRACE;
  assert(thd);
  assert(action_str);

  value = strmake_root(thd->mem_root, action_str, len);
  rc = debug_sync_eval_action(thd, value);
  return rc;
}

void conditional_sync_point(std::string name) {
<<<<<<< HEAD
  DBUG_EXECUTE_IF(("syncpoint_" + name).c_str(), {
=======
  if (current_thd == nullptr) return;
  const std::string debug_symbol = "syncpoint_" + name;
  DBUG_EXECUTE_IF(debug_symbol.c_str(), {
    DBUG_PRINT("info", ("reached sync point '%s' (enabled by debug symbol "
                        "'%s'); signalling 'reached_%s' and waiting for "
                        "'continue_%s'",
                        name.c_str(), debug_symbol.c_str(), name.c_str(),
                        name.c_str()));
>>>>>>> fbdaa4de
    std::string act =
        "now SIGNAL reached_" + name + " WAIT_FOR continue_" + name;
    assert(!debug_sync_set_action(current_thd, act.c_str(), act.length()));
  });
}

void conditional_sync_point_for_timestamp(std::string name) {
  if (current_thd == nullptr) return;
  conditional_sync_point(name + "_" +
                         std::to_string(current_thd->start_time.tv_sec));
}

#endif /* defined(ENABLED_DEBUG_SYNC) */<|MERGE_RESOLUTION|>--- conflicted
+++ resolved
@@ -554,8 +554,8 @@
   spurious data.
 */
 static const char *debug_sync_thd_proc_info(THD *thd, const char *info) {
-  const char *old_proc_info = thd->proc_info;
-  thd->proc_info = info;
+  const char *old_proc_info = thd->proc_info();
+  thd->set_proc_info(info);
   return old_proc_info;
 }
 
@@ -1777,7 +1777,7 @@
       st_debug_sync_control *ds_control = thd->debug_sync_control;
       strxnmov(ds_control->ds_proc_info, sizeof(ds_control->ds_proc_info) - 1,
                "debug sync point: ", action->sync_point.c_ptr(), NullS);
-      old_proc_info = thd->proc_info;
+      old_proc_info = thd->proc_info();
       debug_sync_thd_proc_info(thd, ds_control->ds_proc_info);
     }
 
@@ -1980,9 +1980,6 @@
 }
 
 void conditional_sync_point(std::string name) {
-<<<<<<< HEAD
-  DBUG_EXECUTE_IF(("syncpoint_" + name).c_str(), {
-=======
   if (current_thd == nullptr) return;
   const std::string debug_symbol = "syncpoint_" + name;
   DBUG_EXECUTE_IF(debug_symbol.c_str(), {
@@ -1991,10 +1988,10 @@
                         "'continue_%s'",
                         name.c_str(), debug_symbol.c_str(), name.c_str(),
                         name.c_str()));
->>>>>>> fbdaa4de
     std::string act =
         "now SIGNAL reached_" + name + " WAIT_FOR continue_" + name;
-    assert(!debug_sync_set_action(current_thd, act.c_str(), act.length()));
+    bool ret = debug_sync_set_action(current_thd, act.c_str(), act.length());
+    assert(!ret);
   });
 }
 
