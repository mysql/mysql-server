/* Copyright (C) 2000-2006 MySQL AB

   This program is free software; you can redistribute it and/or modify
   it under the terms of the GNU General Public License as published by
   the Free Software Foundation; version 2 of the License.

   This program is distributed in the hope that it will be useful,
   but WITHOUT ANY WARRANTY; without even the implied warranty of
   MERCHANTABILITY or FITNESS FOR A PARTICULAR PURPOSE.  See the
   GNU General Public License for more details.

   You should have received a copy of the GNU General Public License
   along with this program; if not, write to the Free Software
   Foundation, Inc., 59 Temple Place, Suite 330, Boston, MA  02111-1307  USA */


/*****************************************************************************
**
** This file implements classes defined in sql_class.h
** Especially the classes to handle a result from a select
**
*****************************************************************************/

#ifdef USE_PRAGMA_IMPLEMENTATION
#pragma implementation				// gcc: Class implementation
#endif

#include "mysql_priv.h"
#include <my_bitmap.h>
#include "log_event.h"
#include <m_ctype.h>
#include <sys/stat.h>
#include <thr_alarm.h>
#ifdef	__WIN__
#include <io.h>
#endif
#include <mysys_err.h>

#include "sp_rcontext.h"
#include "sp_cache.h"

/*
  The following is used to initialise Table_ident with a internal
  table name
*/
char internal_table_name[2]= "*";
char empty_c_string[1]= {0};    /* used for not defined db */

const char * const THD::DEFAULT_WHERE= "field list";


/*****************************************************************************
** Instansiate templates
*****************************************************************************/

#ifdef HAVE_EXPLICIT_TEMPLATE_INSTANTIATION
/* Used templates */
template class List<Key>;
template class List_iterator<Key>;
template class List<key_part_spec>;
template class List_iterator<key_part_spec>;
template class List<Alter_drop>;
template class List_iterator<Alter_drop>;
template class List<Alter_column>;
template class List_iterator<Alter_column>;
#endif

/****************************************************************************
** User variables
****************************************************************************/

extern "C" byte *get_var_key(user_var_entry *entry, uint *length,
			     my_bool not_used __attribute__((unused)))
{
  *length=(uint) entry->name.length;
  return (byte*) entry->name.str;
}

extern "C" void free_user_var(user_var_entry *entry)
{
  char *pos= (char*) entry+ALIGN_SIZE(sizeof(*entry));
  if (entry->value && entry->value != pos)
    my_free(entry->value, MYF(0));
  my_free((char*) entry,MYF(0));
}

bool key_part_spec::operator==(const key_part_spec& other) const
{
  return length == other.length && !strcmp(field_name, other.field_name);
}


/*
  Test if a foreign key (= generated key) is a prefix of the given key
  (ignoring key name, key type and order of columns)

  NOTES:
    This is only used to test if an index for a FOREIGN KEY exists

  IMPLEMENTATION
    We only compare field names

  RETURN
    0	Generated key is a prefix of other key
    1	Not equal
*/

bool foreign_key_prefix(Key *a, Key *b)
{
  /* Ensure that 'a' is the generated key */
  if (a->generated)
  {
    if (b->generated && a->columns.elements > b->columns.elements)
      swap_variables(Key*, a, b);               // Put shorter key in 'a'
  }
  else
  {
    if (!b->generated)
      return TRUE;                              // No foreign key
    swap_variables(Key*, a, b);                 // Put generated key in 'a'
  }

  /* Test if 'a' is a prefix of 'b' */
  if (a->columns.elements > b->columns.elements)
    return TRUE;                                // Can't be prefix

  List_iterator<key_part_spec> col_it1(a->columns);
  List_iterator<key_part_spec> col_it2(b->columns);
  const key_part_spec *col1, *col2;

#ifdef ENABLE_WHEN_INNODB_CAN_HANDLE_SWAPED_FOREIGN_KEY_COLUMNS
  while ((col1= col_it1++))
  {
    bool found= 0;
    col_it2.rewind();
    while ((col2= col_it2++))
    {
      if (*col1 == *col2)
      {
        found= TRUE;
	break;
      }
    }
    if (!found)
      return TRUE;                              // Error
  }
  return FALSE;                                 // Is prefix
#else
  while ((col1= col_it1++))
  {
    col2= col_it2++;
    if (!(*col1 == *col2))
      return TRUE;
  }
  return FALSE;                                 // Is prefix
#endif
}


/****************************************************************************
** Thread specific functions
****************************************************************************/

Open_tables_state::Open_tables_state(ulong version_arg)
  :version(version_arg), state_flags(0U)
{
  reset_open_tables_state();
}

my_bool thd_in_lock_tables(const THD *thd)
{
  return thd->in_lock_tables;
}


my_bool thd_tablespace_op(const THD *thd)
{
  return thd->tablespace_op;
}


const char *thd_proc_info(THD *thd, const char *info)
{
  const char *old_info= thd->proc_info;
  thd->proc_info= info;
  return old_info;
}

void **thd_ha_data(const THD *thd, const struct handlerton *hton)
{
  return (void **) thd->ha_data + hton->slot;
}



THD::THD()
<<<<<<< HEAD
  :Statement(CONVENTIONAL_EXECUTION, 0, ALLOC_ROOT_MIN_BLOCK_SIZE, 0),
   Open_tables_state(refresh_version), rli_fake(0),
=======
   :Statement(&main_lex, &main_mem_root, CONVENTIONAL_EXECUTION,
              /* statement id */ 0),
   Open_tables_state(refresh_version),
>>>>>>> c2e0e5af
   lock_id(&main_lock_id),
   user_time(0), in_sub_stmt(0),
   binlog_table_maps(0),
   global_read_lock(0), is_fatal_error(0),
   rand_used(0), time_zone_used(0),
   arg_of_last_insert_id_function(FALSE),
   first_successful_insert_id_in_prev_stmt(0),
   first_successful_insert_id_in_prev_stmt_for_binlog(0),
   first_successful_insert_id_in_cur_stmt(0),
   in_lock_tables(0), bootstrap(0), derived_tables_processing(FALSE),
   stmt_depends_on_first_successful_insert_id_in_prev_stmt(FALSE),
   spcont(NULL)
{
  ulong tmp;

<<<<<<< HEAD
=======
  /*
    Pass nominal parameters to init_alloc_root only to ensure that
    the destructor works OK in case of an error. The main_mem_root
    will be re-initialized in init_for_queries().
  */
  init_sql_alloc(&main_mem_root, ALLOC_ROOT_MIN_BLOCK_SIZE, 0);
>>>>>>> c2e0e5af
  stmt_arena= this;
  thread_stack= 0;
  db= 0;
  catalog= (char*)"std"; // the only catalog we have for now
  main_security_ctx.init();
  security_ctx= &main_security_ctx;
  locked=some_tables_deleted=no_errors=password= 0;
  query_start_used= 0;
  count_cuted_fields= CHECK_FIELD_IGNORE;
  killed= NOT_KILLED;
  db_length= col_access=0;
  query_error= tmp_table_used= 0;
  hash_clear(&handler_tables_hash);
  tmp_table=0;
  used_tables=0;
  cuted_fields= sent_row_count= row_count= 0L;
  limit_found_rows= 0;
  statement_id_counter= 0UL;
#ifdef ERROR_INJECT_SUPPORT
  error_inject_value= 0UL;
#endif
  // Must be reset to handle error with THD's created for init of mysqld
  lex->current_select= 0;
  start_time=(time_t) 0;
  time_after_lock=(time_t) 0;
  current_linfo =  0;
  slave_thread = 0;
  thread_id= variables.pseudo_thread_id= 0;
  one_shot_set= 0;
  file_id = 0;
  query_id= 0;
  warn_id= 0;
  db_charset= global_system_variables.collation_database;
  bzero(ha_data, sizeof(ha_data));
  mysys_var=0;
  binlog_evt_union.do_union= FALSE;
  enable_slow_log= 0;
#ifndef DBUG_OFF
  dbug_sentry=THD_SENTRY_MAGIC;
#endif
#ifndef EMBEDDED_LIBRARY
  net.vio=0;
#endif
  client_capabilities= 0;                       // minimalistic client
  net.last_error[0]=0;                          // If error on boot
  query_cache_init_query(&net);                 // If error on boot
  ull=0;
  system_thread= NON_SYSTEM_THREAD;
  cleanup_done= abort_on_warning= no_warnings_for_error= 0;
  peer_port= 0;					// For SHOW PROCESSLIST
  transaction.m_pending_rows_event= 0;
#ifdef SIGNAL_WITH_VIO_CLOSE
  active_vio = 0;
#endif
  pthread_mutex_init(&LOCK_delete, MY_MUTEX_INIT_FAST);

  /* Variables with default values */
  proc_info="login";
  where= THD::DEFAULT_WHERE;
  server_id = ::server_id;
  slave_net = 0;
  command=COM_CONNECT;
  *scramble= '\0';

  init();
  /* Initialize sub structures */
  init_sql_alloc(&warn_root, WARN_ALLOC_BLOCK_SIZE, WARN_ALLOC_PREALLOC_SIZE);
  user_connect=(USER_CONN *)0;
  hash_init(&user_vars, system_charset_info, USER_VARS_HASH_SIZE, 0, 0,
	    (hash_get_key) get_var_key,
	    (hash_free_key) free_user_var, 0);

  sp_proc_cache= NULL;
  sp_func_cache= NULL;

  /* For user vars replication*/
  if (opt_bin_log)
    my_init_dynamic_array(&user_var_events,
			  sizeof(BINLOG_USER_VAR_EVENT *), 16, 16);
  else
    bzero((char*) &user_var_events, sizeof(user_var_events));

  /* Protocol */
  protocol= &protocol_simple;			// Default protocol
  protocol_simple.init(this);
  protocol_prep.init(this);

  tablespace_op=FALSE;
  tmp= sql_rnd_with_mutex();
  randominit(&rand, tmp + (ulong) &rand, tmp + (ulong) ::global_query_id);
  substitute_null_with_insert_id = FALSE;
  thr_lock_info_init(&lock_info); /* safety: will be reset after start */
  thr_lock_owner_init(&main_lock_id, &lock_info);

  m_internal_handler= NULL;
}


void THD::push_internal_handler(Internal_error_handler *handler)
{
  /*
    TODO: The current implementation is limited to 1 handler at a time only.
    THD and sp_rcontext need to be modified to use a common handler stack.
  */
  DBUG_ASSERT(m_internal_handler == NULL);
  m_internal_handler= handler;
}


bool THD::handle_error(uint sql_errno,
                       MYSQL_ERROR::enum_warning_level level)
{
  if (m_internal_handler)
  {
    return m_internal_handler->handle_error(sql_errno, level, this);
  }

  return FALSE;                                 // 'FALSE', as per coding style
}


void THD::pop_internal_handler()
{
  DBUG_ASSERT(m_internal_handler != NULL);
  m_internal_handler= NULL;
}


/*
  Init common variables that has to be reset on start and on change_user
*/

void THD::init(void)
{
  pthread_mutex_lock(&LOCK_global_system_variables);
  variables= global_system_variables;
  variables.time_format= date_time_format_copy((THD*) 0,
					       variables.time_format);
  variables.date_format= date_time_format_copy((THD*) 0,
					       variables.date_format);
  variables.datetime_format= date_time_format_copy((THD*) 0,
						   variables.datetime_format);
  pthread_mutex_unlock(&LOCK_global_system_variables);
  server_status= SERVER_STATUS_AUTOCOMMIT;
  if (variables.sql_mode & MODE_NO_BACKSLASH_ESCAPES)
    server_status|= SERVER_STATUS_NO_BACKSLASH_ESCAPES;
  options= thd_startup_options;
  open_options=ha_open_options;
  update_lock_default= (variables.low_priority_updates ?
			TL_WRITE_LOW_PRIORITY :
			TL_WRITE);
  session_tx_isolation= (enum_tx_isolation) variables.tx_isolation;
  warn_list.empty();
  bzero((char*) warn_count, sizeof(warn_count));
  total_warn_count= 0;
  update_charset();
  reset_current_stmt_binlog_row_based();
  bzero((char *) &status_var, sizeof(status_var));
  variables.lc_time_names = &my_locale_en_US;
}


/*
  Init THD for query processing.
  This has to be called once before we call mysql_parse.
  See also comments in sql_class.h.
*/

void THD::init_for_queries()
{
  set_time(); 
  ha_enable_transaction(this,TRUE);

  reset_root_defaults(mem_root, variables.query_alloc_block_size,
                      variables.query_prealloc_size);
#ifdef USING_TRANSACTIONS
  reset_root_defaults(&transaction.mem_root,
                      variables.trans_alloc_block_size,
                      variables.trans_prealloc_size);
#endif
  transaction.xid_state.xid.null();
  transaction.xid_state.in_thd=1;
}


/*
  Do what's needed when one invokes change user

  SYNOPSIS
    change_user()

  IMPLEMENTATION
    Reset all resources that are connection specific
*/


void THD::change_user(void)
{
  cleanup();
  cleanup_done= 0;
  init();
  stmt_map.reset();
  hash_init(&user_vars, system_charset_info, USER_VARS_HASH_SIZE, 0, 0,
	    (hash_get_key) get_var_key,
	    (hash_free_key) free_user_var, 0);
  sp_cache_clear(&sp_proc_cache);
  sp_cache_clear(&sp_func_cache);
}


/* Do operations that may take a long time */

void THD::cleanup(void)
{
  DBUG_ENTER("THD::cleanup");
  DBUG_ASSERT(cleanup_done == 0);

#ifdef ENABLE_WHEN_BINLOG_WILL_BE_ABLE_TO_PREPARE
  if (transaction.xid_state.xa_state == XA_PREPARED)
  {
#error xid_state in the cache should be replaced by the allocated value
  }
#endif
  {
    ha_rollback(this);
    xid_cache_delete(&transaction.xid_state);
  }
  if (locked_tables)
  {
    lock=locked_tables; locked_tables=0;
    close_thread_tables(this);
  }
  mysql_ha_flush(this, (TABLE_LIST*) 0,
                 MYSQL_HA_CLOSE_FINAL | MYSQL_HA_FLUSH_ALL, FALSE);
  hash_free(&handler_tables_hash);
  delete_dynamic(&user_var_events);
  hash_free(&user_vars);
  close_temporary_tables(this);
  my_free((char*) variables.time_format, MYF(MY_ALLOW_ZERO_PTR));
  my_free((char*) variables.date_format, MYF(MY_ALLOW_ZERO_PTR));
  my_free((char*) variables.datetime_format, MYF(MY_ALLOW_ZERO_PTR));
  
  sp_cache_clear(&sp_proc_cache);
  sp_cache_clear(&sp_func_cache);

  if (global_read_lock)
    unlock_global_read_lock(this);
  if (ull)
  {
    pthread_mutex_lock(&LOCK_user_locks);
    item_user_lock_release(ull);
    pthread_mutex_unlock(&LOCK_user_locks);
  }

  cleanup_done=1;
  DBUG_VOID_RETURN;
}


THD::~THD()
{
  THD_CHECK_SENTRY(this);
  DBUG_ENTER("~THD()");
  /* Ensure that no one is using THD */
  pthread_mutex_lock(&LOCK_delete);
  pthread_mutex_unlock(&LOCK_delete);
  add_to_status(&global_status_var, &status_var);

  /* Close connection */
#ifndef EMBEDDED_LIBRARY
  if (net.vio)
  {
    vio_delete(net.vio);
    net_end(&net);
  }
#endif
  stmt_map.reset();                     /* close all prepared statements */
  DBUG_ASSERT(lock_info.n_cursors == 0);
  if (!cleanup_done)
    cleanup();

  ha_close_connection(this);

  DBUG_PRINT("info", ("freeing security context"));
  main_security_ctx.destroy();
  safeFree(db);
  free_root(&warn_root,MYF(0));
#ifdef USING_TRANSACTIONS
  free_root(&transaction.mem_root,MYF(0));
#endif
  mysys_var=0;					// Safety (shouldn't be needed)
  pthread_mutex_destroy(&LOCK_delete);
#ifndef DBUG_OFF
  dbug_sentry= THD_SENTRY_GONE;
#endif  
<<<<<<< HEAD
#ifndef EMBEDDED_LIBRARY
  if (rli_fake)
    delete rli_fake;
#endif

=======
  free_root(&main_mem_root, MYF(0));
>>>>>>> c2e0e5af
  DBUG_VOID_RETURN;
}


/*
  Add all status variables to another status variable array

  SYNOPSIS
   add_to_status()
   to_var       add to this array
   from_var     from this array

  NOTES
    This function assumes that all variables are long/ulong.
    If this assumption will change, then we have to explictely add
    the other variables after the while loop
*/

void add_to_status(STATUS_VAR *to_var, STATUS_VAR *from_var)
{
  ulong *end= (ulong*) ((byte*) to_var +
                        offsetof(STATUS_VAR, last_system_status_var) +
			sizeof(ulong));
  ulong *to= (ulong*) to_var, *from= (ulong*) from_var;

  while (to != end)
    *(to++)+= *(from++);
}

/*
  Add the difference between two status variable arrays to another one.

  SYNOPSIS
    add_diff_to_status
    to_var       add to this array
    from_var     from this array
    dec_var      minus this array
  
  NOTE
    This function assumes that all variables are long/ulong.
*/

void add_diff_to_status(STATUS_VAR *to_var, STATUS_VAR *from_var,
                        STATUS_VAR *dec_var)
{
  ulong *end= (ulong*) ((byte*) to_var + offsetof(STATUS_VAR,
						  last_system_status_var) +
			sizeof(ulong));
  ulong *to= (ulong*) to_var, *from= (ulong*) from_var, *dec= (ulong*) dec_var;

  while (to != end)
    *(to++)+= *(from++) - *(dec++);
}


void THD::awake(THD::killed_state state_to_set)
{
  DBUG_ENTER("THD::awake");
  DBUG_PRINT("enter", ("this: 0x%lx", (long) this));
  THD_CHECK_SENTRY(this);
  safe_mutex_assert_owner(&LOCK_delete); 

  killed= state_to_set;
  if (state_to_set != THD::KILL_QUERY)
  {
    thr_alarm_kill(thread_id);
    if (!slave_thread)
      thread_scheduler.post_kill_notification(this);
#ifdef SIGNAL_WITH_VIO_CLOSE
    close_active_vio();
#endif    
  }
  if (mysys_var)
  {
    pthread_mutex_lock(&mysys_var->mutex);
    if (!system_thread)		// Don't abort locks
      mysys_var->abort=1;
    /*
      This broadcast could be up in the air if the victim thread
      exits the cond in the time between read and broadcast, but that is
      ok since all we want to do is to make the victim thread get out
      of waiting on current_cond.
      If we see a non-zero current_cond: it cannot be an old value (because
      then exit_cond() should have run and it can't because we have mutex); so
      it is the true value but maybe current_mutex is not yet non-zero (we're
      in the middle of enter_cond() and there is a "memory order
      inversion"). So we test the mutex too to not lock 0.

      Note that there is a small chance we fail to kill. If victim has locked
      current_mutex, but hasn't yet entered enter_cond() (which means that
      current_cond and current_mutex are 0), then the victim will not get
      a signal and it may wait "forever" on the cond (until
      we issue a second KILL or the status it's waiting for happens).
      It's true that we have set its thd->killed but it may not
      see it immediately and so may have time to reach the cond_wait().
    */
    if (mysys_var->current_cond && mysys_var->current_mutex)
    {
      pthread_mutex_lock(mysys_var->current_mutex);
      pthread_cond_broadcast(mysys_var->current_cond);
      pthread_mutex_unlock(mysys_var->current_mutex);
    }
    pthread_mutex_unlock(&mysys_var->mutex);
  }
  DBUG_VOID_RETURN;
}

/*
  Remember the location of thread info, the structure needed for
  sql_alloc() and the structure for the net buffer
*/

bool THD::store_globals()
{
  /*
    Assert that thread_stack is initialized: it's necessary to be able
    to track stack overrun.
  */
  DBUG_ASSERT(thread_stack);

  if (my_pthread_setspecific_ptr(THR_THD,  this) ||
      my_pthread_setspecific_ptr(THR_MALLOC, &mem_root))
    return 1;
  mysys_var=my_thread_var;
  /*
    Let mysqld define the thread id (not mysys)
    This allows us to move THD to different threads if needed.
  */
  mysys_var->id= thread_id;
  real_id= pthread_self();                      // For debugging

  /*
    We have to call thr_lock_info_init() again here as THD may have been
    created in another thread
  */
  thr_lock_info_init(&lock_info);
  return 0;
}


/*
  Cleanup after query.

  SYNOPSIS
    THD::cleanup_after_query()

  DESCRIPTION
    This function is used to reset thread data to its default state.

  NOTE
    This function is not suitable for setting thread data to some
    non-default values, as there is only one replication thread, so
    different master threads may overwrite data of each other on
    slave.
*/

void THD::cleanup_after_query()
{
  if (!in_sub_stmt) /* stored functions and triggers are a special case */
  {
    /* Forget those values, for next binlogger: */
    stmt_depends_on_first_successful_insert_id_in_prev_stmt= 0;
    auto_inc_intervals_in_cur_stmt_for_binlog.empty();
  }
  if (first_successful_insert_id_in_cur_stmt > 0)
  {
    /* set what LAST_INSERT_ID() will return */
    first_successful_insert_id_in_prev_stmt= 
      first_successful_insert_id_in_cur_stmt;
    first_successful_insert_id_in_cur_stmt= 0;
    substitute_null_with_insert_id= TRUE;
  }
  arg_of_last_insert_id_function= 0;
  /* Free Items that were created during this execution */
  free_items();
  /* Reset where. */
  where= THD::DEFAULT_WHERE;
}


/*
  Convert a string to another character set

  SYNOPSIS
    convert_string()
    to				Store new allocated string here
    to_cs			New character set for allocated string
    from			String to convert
    from_length			Length of string to convert
    from_cs			Original character set

  NOTES
    to will be 0-terminated to make it easy to pass to system funcs

  RETURN
    0	ok
    1	End of memory.
        In this case to->str will point to 0 and to->length will be 0.
*/

bool THD::convert_string(LEX_STRING *to, CHARSET_INFO *to_cs,
			 const char *from, uint from_length,
			 CHARSET_INFO *from_cs)
{
  DBUG_ENTER("convert_string");
  size_s new_length= to_cs->mbmaxlen * from_length;
  uint dummy_errors;
  if (!(to->str= alloc(new_length+1)))
  {
    to->length= 0;				// Safety fix
    DBUG_RETURN(1);				// EOM
  }
  to->length= copy_and_convert((char*) to->str, new_length, to_cs,
			       from, from_length, from_cs, &dummy_errors);
  to->str[to->length]=0;			// Safety
  DBUG_RETURN(0);
}


/*
  Convert string from source character set to target character set inplace.

  SYNOPSIS
    THD::convert_string

  DESCRIPTION
    Convert string using convert_buffer - buffer for character set 
    conversion shared between all protocols.

  RETURN
    0   ok
   !0   out of memory
*/

bool THD::convert_string(String *s, CHARSET_INFO *from_cs, CHARSET_INFO *to_cs)
{
  uint dummy_errors;
  if (convert_buffer.copy(s->ptr(), s->length(), from_cs, to_cs, &dummy_errors))
    return TRUE;
  /* If convert_buffer >> s copying is more efficient long term */
  if (convert_buffer.alloced_length() >= convert_buffer.length() * 2 ||
      !s->is_alloced())
  {
    return s->copy(convert_buffer);
  }
  s->swap(convert_buffer);
  return FALSE;
}


/*
  Update some cache variables when character set changes
*/

void THD::update_charset()
{
  uint32 not_used;
  charset_is_system_charset= !String::needs_conversion(0,charset(),
                                                       system_charset_info,
                                                       &not_used);
  charset_is_collation_connection= 
    !String::needs_conversion(0,charset(),variables.collation_connection,
                              &not_used);
  charset_is_character_set_filesystem= 
    !String::needs_conversion(0, charset(),
                              variables.character_set_filesystem, &not_used);
}


/* routings to adding tables to list of changed in transaction tables */

inline static void list_include(CHANGED_TABLE_LIST** prev,
				CHANGED_TABLE_LIST* curr,
				CHANGED_TABLE_LIST* new_table)
{
  if (new_table)
  {
    *prev = new_table;
    (*prev)->next = curr;
  }
}

/* add table to list of changed in transaction tables */

void THD::add_changed_table(TABLE *table)
{
  DBUG_ENTER("THD::add_changed_table(table)");

  DBUG_ASSERT((options & (OPTION_NOT_AUTOCOMMIT | OPTION_BEGIN)) &&
	      table->file->has_transactions());
  add_changed_table(table->s->table_cache_key.str,
                    table->s->table_cache_key.length);
  DBUG_VOID_RETURN;
}


void THD::add_changed_table(const char *key, long key_length)
{
  DBUG_ENTER("THD::add_changed_table(key)");
  CHANGED_TABLE_LIST **prev_changed = &transaction.changed_tables;
  CHANGED_TABLE_LIST *curr = transaction.changed_tables;

  for (; curr; prev_changed = &(curr->next), curr = curr->next)
  {
    int cmp =  (long)curr->key_length - (long)key_length;
    if (cmp < 0)
    {
      list_include(prev_changed, curr, changed_table_dup(key, key_length));
      DBUG_PRINT("info", 
		 ("key_length %ld %u", key_length, (*prev_changed)->key_length));
      DBUG_VOID_RETURN;
    }
    else if (cmp == 0)
    {
      cmp = memcmp(curr->key, key, curr->key_length);
      if (cmp < 0)
      {
	list_include(prev_changed, curr, changed_table_dup(key, key_length));
	DBUG_PRINT("info", 
		   ("key_length %ld %u", key_length,
		    (*prev_changed)->key_length));
	DBUG_VOID_RETURN;
      }
      else if (cmp == 0)
      {
	DBUG_PRINT("info", ("already in list"));
	DBUG_VOID_RETURN;
      }
    }
  }
  *prev_changed = changed_table_dup(key, key_length);
  DBUG_PRINT("info", ("key_length %ld %u", key_length,
		      (*prev_changed)->key_length));
  DBUG_VOID_RETURN;
}


CHANGED_TABLE_LIST* THD::changed_table_dup(const char *key, long key_length)
{
  CHANGED_TABLE_LIST* new_table = 
    (CHANGED_TABLE_LIST*) trans_alloc(ALIGN_SIZE(sizeof(CHANGED_TABLE_LIST))+
				      key_length + 1);
  if (!new_table)
  {
    my_error(EE_OUTOFMEMORY, MYF(ME_BELL),
             ALIGN_SIZE(sizeof(TABLE_LIST)) + key_length + 1);
    killed= KILL_CONNECTION;
    return 0;
  }

  new_table->key = (char *) (((byte*)new_table)+
			     ALIGN_SIZE(sizeof(CHANGED_TABLE_LIST)));
  new_table->next = 0;
  new_table->key_length = key_length;
  ::memcpy(new_table->key, key, key_length);
  return new_table;
}


int THD::send_explain_fields(select_result *result)
{
  List<Item> field_list;
  Item *item;
  CHARSET_INFO *cs= system_charset_info;
  field_list.push_back(new Item_return_int("id",3, MYSQL_TYPE_LONGLONG));
  field_list.push_back(new Item_empty_string("select_type", 19, cs));
  field_list.push_back(item= new Item_empty_string("table", NAME_LEN, cs));
  item->maybe_null= 1;
  if (lex->describe & DESCRIBE_PARTITIONS)
  {
    /* Maximum length of string that make_used_partitions_str() can produce */
    item= new Item_empty_string("partitions", MAX_PARTITIONS * (1 + FN_LEN),
                                cs);
    field_list.push_back(item);
    item->maybe_null= 1;
  }
  field_list.push_back(item= new Item_empty_string("type", 10, cs));
  item->maybe_null= 1;
  field_list.push_back(item=new Item_empty_string("possible_keys",
						  NAME_LEN*MAX_KEY, cs));
  item->maybe_null=1;
  field_list.push_back(item=new Item_empty_string("key", NAME_LEN, cs));
  item->maybe_null=1;
  field_list.push_back(item=new Item_empty_string("key_len",
						  NAME_LEN*MAX_KEY));
  item->maybe_null=1;
  field_list.push_back(item=new Item_empty_string("ref",
						  NAME_LEN*MAX_REF_PARTS, cs));
  item->maybe_null=1;
  field_list.push_back(item= new Item_return_int("rows", 10,
                                                 MYSQL_TYPE_LONGLONG));
  if (lex->describe & DESCRIBE_EXTENDED)
  {
    field_list.push_back(item= new Item_float("filtered", 0.1234, 2, 4));
    item->maybe_null=1;
  }
  item->maybe_null= 1;
  field_list.push_back(new Item_empty_string("Extra", 255, cs));
  return (result->send_fields(field_list,
                              Protocol::SEND_NUM_ROWS | Protocol::SEND_EOF));
}

#ifdef SIGNAL_WITH_VIO_CLOSE
void THD::close_active_vio()
{
  DBUG_ENTER("close_active_vio");
  safe_mutex_assert_owner(&LOCK_delete); 
#ifndef EMBEDDED_LIBRARY
  if (active_vio)
  {
    vio_close(active_vio);
    active_vio = 0;
  }
#endif
  DBUG_VOID_RETURN;
}
#endif


struct Item_change_record: public ilink
{
  Item **place;
  Item *old_value;
  /* Placement new was hidden by `new' in ilink (TODO: check): */
  static void *operator new(size_t size, void *mem) { return mem; }
  static void operator delete(void *ptr, size_t size) {}
  static void operator delete(void *ptr, void *mem) { /* never called */ }
};


/*
  Register an item tree tree transformation, performed by the query
  optimizer. We need a pointer to runtime_memroot because it may be !=
  thd->mem_root (due to possible set_n_backup_active_arena called for thd).
*/

void THD::nocheck_register_item_tree_change(Item **place, Item *old_value,
                                            MEM_ROOT *runtime_memroot)
{
  Item_change_record *change;
  /*
    Now we use one node per change, which adds some memory overhead,
    but still is rather fast as we use alloc_root for allocations.
    A list of item tree changes of an average query should be short.
  */
  void *change_mem= alloc_root(runtime_memroot, sizeof(*change));
  if (change_mem == 0)
  {
    /*
      OOM, thd->fatal_error() is called by the error handler of the
      memroot. Just return.
    */
    return;
  }
  change= new (change_mem) Item_change_record;
  change->place= place;
  change->old_value= old_value;
  change_list.append(change);
}


void THD::rollback_item_tree_changes()
{
  I_List_iterator<Item_change_record> it(change_list);
  Item_change_record *change;
  DBUG_ENTER("rollback_item_tree_changes");

  while ((change= it++))
    *change->place= change->old_value;
  /* We can forget about changes memory: it's allocated in runtime memroot */
  change_list.empty();
  DBUG_VOID_RETURN;
}


/*****************************************************************************
** Functions to provide a interface to select results
*****************************************************************************/

select_result::select_result()
{
  thd=current_thd;
}

void select_result::send_error(uint errcode,const char *err)
{
  my_message(errcode, err, MYF(0));
}


void select_result::cleanup()
{
  /* do nothing */
}

bool select_result::check_simple_select() const
{
  my_error(ER_SP_BAD_CURSOR_QUERY, MYF(0));
  return TRUE;
}


static String default_line_term("\n",default_charset_info);
static String default_escaped("\\",default_charset_info);
static String default_field_term("\t",default_charset_info);

sql_exchange::sql_exchange(char *name,bool flag)
  :file_name(name), opt_enclosed(0), dumpfile(flag), skip_lines(0)
{
  field_term= &default_field_term;
  enclosed=   line_start= &my_empty_string;
  line_term=  &default_line_term;
  escaped=    &default_escaped;
  cs= NULL;
}

bool select_send::send_fields(List<Item> &list, uint flags)
{
  bool res;
  if (!(res= thd->protocol->send_fields(&list, flags)))
    status= 1;
  return res;
}

void select_send::abort()
{
  DBUG_ENTER("select_send::abort");
  if (status && thd->spcont &&
      thd->spcont->find_handler(thd->net.last_errno,
                                MYSQL_ERROR::WARN_LEVEL_ERROR))
  {
    /*
      Executing stored procedure without a handler.
      Here we should actually send an error to the client,
      but as an error will break a multiple result set, the only thing we
      can do for now is to nicely end the current data set and remembering
      the error so that the calling routine will abort
    */
    thd->net.report_error= 0;
    send_eof();
    thd->net.report_error= 1; // Abort SP
  }
  DBUG_VOID_RETURN;
}


/* Send data to client. Returns 0 if ok */

bool select_send::send_data(List<Item> &items)
{
  if (unit->offset_limit_cnt)
  {						// using limit offset,count
    unit->offset_limit_cnt--;
    return 0;
  }

  /*
    We may be passing the control from mysqld to the client: release the
    InnoDB adaptive hash S-latch to avoid thread deadlocks if it was reserved
    by thd
  */
  ha_release_temporary_latches(thd);

  List_iterator_fast<Item> li(items);
  Protocol *protocol= thd->protocol;
  char buff[MAX_FIELD_WIDTH];
  String buffer(buff, sizeof(buff), &my_charset_bin);
  DBUG_ENTER("select_send::send_data");

  protocol->prepare_for_resend();
  Item *item;
  while ((item=li++))
  {
    if (item->send(protocol, &buffer))
    {
      protocol->free();				// Free used buffer
      my_message(ER_OUT_OF_RESOURCES, ER(ER_OUT_OF_RESOURCES), MYF(0));
      break;
    }
  }
  thd->sent_row_count++;
  if (!thd->vio_ok())
    DBUG_RETURN(0);
  if (!thd->net.report_error)
    DBUG_RETURN(protocol->write());
  protocol->remove_last_row();
  DBUG_RETURN(1);
}

bool select_send::send_eof()
{
  /* 
    We may be passing the control from mysqld to the client: release the
    InnoDB adaptive hash S-latch to avoid thread deadlocks if it was reserved
    by thd 
  */
  ha_release_temporary_latches(thd);

  /* Unlock tables before sending packet to gain some speed */
  if (thd->lock)
  {
    mysql_unlock_tables(thd, thd->lock);
    thd->lock=0;
  }
  if (!thd->net.report_error)
  {
    ::send_eof(thd);
    status= 0;
    return 0;
  }
  else
    return 1;
}


/************************************************************************
  Handling writing to file
************************************************************************/

void select_to_file::send_error(uint errcode,const char *err)
{
  my_message(errcode, err, MYF(0));
  if (file > 0)
  {
    (void) end_io_cache(&cache);
    (void) my_close(file,MYF(0));
    (void) my_delete(path,MYF(0));		// Delete file on error
    file= -1;
  }
}


bool select_to_file::send_eof()
{
  int error= test(end_io_cache(&cache));
  if (my_close(file,MYF(MY_WME)))
    error= 1;
  if (!error)
    ::send_ok(thd,row_count);
  file= -1;
  return error;
}


void select_to_file::cleanup()
{
  /* In case of error send_eof() may be not called: close the file here. */
  if (file >= 0)
  {
    (void) end_io_cache(&cache);
    (void) my_close(file,MYF(0));
    file= -1;
  }
  path[0]= '\0';
  row_count= 0;
}


select_to_file::~select_to_file()
{
  if (file >= 0)
  {					// This only happens in case of error
    (void) end_io_cache(&cache);
    (void) my_close(file,MYF(0));
    file= -1;
  }
}

/***************************************************************************
** Export of select to textfile
***************************************************************************/

select_export::~select_export()
{
  thd->sent_row_count=row_count;
}


/*
  Create file with IO cache

  SYNOPSIS
    create_file()
    thd			Thread handle
    path		File name
    exchange		Excange class
    cache		IO cache

  RETURN
    >= 0 	File handle
   -1		Error
*/


static File create_file(THD *thd, char *path, sql_exchange *exchange,
			IO_CACHE *cache)
{
  File file;
  uint option= MY_UNPACK_FILENAME;

#ifdef DONT_ALLOW_FULL_LOAD_DATA_PATHS
  option|= MY_REPLACE_DIR;			// Force use of db directory
#endif

  if (!dirname_length(exchange->file_name))
  {
    strxnmov(path, FN_REFLEN-1, mysql_real_data_home, thd->db ? thd->db : "",
             NullS);
    (void) fn_format(path, exchange->file_name, path, "", option);
  }
  else
    (void) fn_format(path, exchange->file_name, mysql_real_data_home, "", option);
    
  if (!access(path, F_OK))
  {
    my_error(ER_FILE_EXISTS_ERROR, MYF(0), exchange->file_name);
    return -1;
  }
  /* Create the file world readable */
  if ((file= my_create(path, 0666, O_WRONLY|O_EXCL, MYF(MY_WME))) < 0)
    return file;
#ifdef HAVE_FCHMOD
  (void) fchmod(file, 0666);			// Because of umask()
#else
  (void) chmod(path, 0666);
#endif
  if (init_io_cache(cache, file, 0L, WRITE_CACHE, 0L, 1, MYF(MY_WME)))
  {
    my_close(file, MYF(0));
    my_delete(path, MYF(0));  // Delete file on error, it was just created 
    return -1;
  }
  return file;
}


int
select_export::prepare(List<Item> &list, SELECT_LEX_UNIT *u)
{
  bool blob_flag=0;
  unit= u;
  if ((uint) strlen(exchange->file_name) + NAME_LEN >= FN_REFLEN)
    strmake(path,exchange->file_name,FN_REFLEN-1);

  if ((file= create_file(thd, path, exchange, &cache)) < 0)
    return 1;
  /* Check if there is any blobs in data */
  {
    List_iterator_fast<Item> li(list);
    Item *item;
    while ((item=li++))
    {
      if (item->max_length >= MAX_BLOB_WIDTH)
      {
	blob_flag=1;
	break;
      }
    }
  }
  field_term_length=exchange->field_term->length();
  if (!exchange->line_term->length())
    exchange->line_term=exchange->field_term;	// Use this if it exists
  field_sep_char= (exchange->enclosed->length() ? (*exchange->enclosed)[0] :
		   field_term_length ? (*exchange->field_term)[0] : INT_MAX);
  escape_char=	(exchange->escaped->length() ? (*exchange->escaped)[0] : -1);
  line_sep_char= (exchange->line_term->length() ?
		  (*exchange->line_term)[0] : INT_MAX);
  if (!field_term_length)
    exchange->opt_enclosed=0;
  if (!exchange->enclosed->length())
    exchange->opt_enclosed=1;			// A little quicker loop
  fixed_row_size= (!field_term_length && !exchange->enclosed->length() &&
		   !blob_flag);
  return 0;
}


bool select_export::send_data(List<Item> &items)
{

  DBUG_ENTER("select_export::send_data");
  char buff[MAX_FIELD_WIDTH],null_buff[2],space[MAX_FIELD_WIDTH];
  bool space_inited=0;
  String tmp(buff,sizeof(buff),&my_charset_bin),*res;
  tmp.length(0);

  if (unit->offset_limit_cnt)
  {						// using limit offset,count
    unit->offset_limit_cnt--;
    DBUG_RETURN(0);
  }
  row_count++;
  Item *item;
  char *buff_ptr=buff;
  uint used_length=0,items_left=items.elements;
  List_iterator_fast<Item> li(items);

  if (my_b_write(&cache,(byte*) exchange->line_start->ptr(),
		 exchange->line_start->length()))
    goto err;
  while ((item=li++))
  {
    Item_result result_type=item->result_type();
    res=item->str_result(&tmp);
    if (res && (!exchange->opt_enclosed || result_type == STRING_RESULT))
    {
      if (my_b_write(&cache,(byte*) exchange->enclosed->ptr(),
		     exchange->enclosed->length()))
	goto err;
    }
    if (!res)
    {						// NULL
      if (!fixed_row_size)
      {
	if (escape_char != -1)			// Use \N syntax
	{
	  null_buff[0]=escape_char;
	  null_buff[1]='N';
	  if (my_b_write(&cache,(byte*) null_buff,2))
	    goto err;
	}
	else if (my_b_write(&cache,(byte*) "NULL",4))
	  goto err;
      }
      else
      {
	used_length=0;				// Fill with space
      }
    }
    else
    {
      if (fixed_row_size)
	used_length=min(res->length(),item->max_length);
      else
	used_length=res->length();
      if (result_type == STRING_RESULT && escape_char != -1)
      {
	char *pos,*start,*end;

	for (start=pos=(char*) res->ptr(),end=pos+used_length ;
	     pos != end ;
	     pos++)
	{
#ifdef USE_MB
          CHARSET_INFO *res_charset=res->charset();
	  if (use_mb(res_charset))
	  {
	    int l;
	    if ((l=my_ismbchar(res_charset, pos, end)))
	    {
	      pos += l-1;
	      continue;
	    }
	  }
#endif
	  if ((int) *pos == escape_char || (int) *pos == field_sep_char ||
	      (int) *pos == line_sep_char || !*pos)
	  {
	    char tmp_buff[2];
	    tmp_buff[0]= escape_char;
	    tmp_buff[1]= *pos ? *pos : '0';
	    if (my_b_write(&cache,(byte*) start,(uint) (pos-start)) ||
		my_b_write(&cache,(byte*) tmp_buff,2))
	      goto err;
	    start=pos+1;
	  }
	}
	if (my_b_write(&cache,(byte*) start,(uint) (pos-start)))
	  goto err;
      }
      else if (my_b_write(&cache,(byte*) res->ptr(),used_length))
	goto err;
    }
    if (fixed_row_size)
    {						// Fill with space
      if (item->max_length > used_length)
      {
	/* QQ:  Fix by adding a my_b_fill() function */
	if (!space_inited)
	{
	  space_inited=1;
	  bfill(space,sizeof(space),' ');
	}
	uint length=item->max_length-used_length;
	for (; length > sizeof(space) ; length-=sizeof(space))
	{
	  if (my_b_write(&cache,(byte*) space,sizeof(space)))
	    goto err;
	}
	if (my_b_write(&cache,(byte*) space,length))
	  goto err;
      }
    }
    buff_ptr=buff;				// Place separators here
    if (res && (!exchange->opt_enclosed || result_type == STRING_RESULT))
    {
      memcpy(buff_ptr,exchange->enclosed->ptr(),exchange->enclosed->length());
      buff_ptr+=exchange->enclosed->length();
    }
    if (--items_left)
    {
      memcpy(buff_ptr,exchange->field_term->ptr(),field_term_length);
      buff_ptr+=field_term_length;
    }
    if (my_b_write(&cache,(byte*) buff,(uint) (buff_ptr-buff)))
      goto err;
  }
  if (my_b_write(&cache,(byte*) exchange->line_term->ptr(),
		 exchange->line_term->length()))
    goto err;
  DBUG_RETURN(0);
err:
  DBUG_RETURN(1);
}


/***************************************************************************
** Dump  of select to a binary file
***************************************************************************/


int
select_dump::prepare(List<Item> &list __attribute__((unused)),
		     SELECT_LEX_UNIT *u)
{
  unit= u;
  return (int) ((file= create_file(thd, path, exchange, &cache)) < 0);
}


bool select_dump::send_data(List<Item> &items)
{
  List_iterator_fast<Item> li(items);
  char buff[MAX_FIELD_WIDTH];
  String tmp(buff,sizeof(buff),&my_charset_bin),*res;
  tmp.length(0);
  Item *item;
  DBUG_ENTER("select_dump::send_data");

  if (unit->offset_limit_cnt)
  {						// using limit offset,count
    unit->offset_limit_cnt--;
    DBUG_RETURN(0);
  }
  if (row_count++ > 1) 
  {
    my_message(ER_TOO_MANY_ROWS, ER(ER_TOO_MANY_ROWS), MYF(0));
    goto err;
  }
  while ((item=li++))
  {
    res=item->str_result(&tmp);
    if (!res)					// If NULL
    {
      if (my_b_write(&cache,(byte*) "",1))
	goto err;
    }
    else if (my_b_write(&cache,(byte*) res->ptr(),res->length()))
    {
      my_error(ER_ERROR_ON_WRITE, MYF(0), path, my_errno);
      goto err;
    }
  }
  DBUG_RETURN(0);
err:
  DBUG_RETURN(1);
}


select_subselect::select_subselect(Item_subselect *item_arg)
{
  item= item_arg;
}


bool select_singlerow_subselect::send_data(List<Item> &items)
{
  DBUG_ENTER("select_singlerow_subselect::send_data");
  Item_singlerow_subselect *it= (Item_singlerow_subselect *)item;
  if (it->assigned())
  {
    my_message(ER_SUBQUERY_NO_1_ROW, ER(ER_SUBQUERY_NO_1_ROW), MYF(0));
    DBUG_RETURN(1);
  }
  if (unit->offset_limit_cnt)
  {				          // Using limit offset,count
    unit->offset_limit_cnt--;
    DBUG_RETURN(0);
  }
  List_iterator_fast<Item> li(items);
  Item *val_item;
  for (uint i= 0; (val_item= li++); i++)
    it->store(i, val_item);
  it->assigned(1);
  DBUG_RETURN(0);
}


void select_max_min_finder_subselect::cleanup()
{
  DBUG_ENTER("select_max_min_finder_subselect::cleanup");
  cache= 0;
  DBUG_VOID_RETURN;
}


bool select_max_min_finder_subselect::send_data(List<Item> &items)
{
  DBUG_ENTER("select_max_min_finder_subselect::send_data");
  Item_maxmin_subselect *it= (Item_maxmin_subselect *)item;
  List_iterator_fast<Item> li(items);
  Item *val_item= li++;
  it->register_value();
  if (it->assigned())
  {
    cache->store(val_item);
    if ((this->*op)())
      it->store(0, cache);
  }
  else
  {
    if (!cache)
    {
      cache= Item_cache::get_cache(val_item->result_type());
      switch (val_item->result_type())
      {
      case REAL_RESULT:
	op= &select_max_min_finder_subselect::cmp_real;
	break;
      case INT_RESULT:
	op= &select_max_min_finder_subselect::cmp_int;
	break;
      case STRING_RESULT:
	op= &select_max_min_finder_subselect::cmp_str;
	break;
      case DECIMAL_RESULT:
        op= &select_max_min_finder_subselect::cmp_decimal;
        break;
      case ROW_RESULT:
        // This case should never be choosen
	DBUG_ASSERT(0);
	op= 0;
      }
    }
    cache->store(val_item);
    it->store(0, cache);
  }
  it->assigned(1);
  DBUG_RETURN(0);
}

bool select_max_min_finder_subselect::cmp_real()
{
  Item *maxmin= ((Item_singlerow_subselect *)item)->element_index(0);
  double val1= cache->val_real(), val2= maxmin->val_real();
  if (fmax)
    return (cache->null_value && !maxmin->null_value) ||
      (!cache->null_value && !maxmin->null_value &&
       val1 > val2);
  return (maxmin->null_value && !cache->null_value) ||
    (!cache->null_value && !maxmin->null_value &&
     val1 < val2);
}

bool select_max_min_finder_subselect::cmp_int()
{
  Item *maxmin= ((Item_singlerow_subselect *)item)->element_index(0);
  longlong val1= cache->val_int(), val2= maxmin->val_int();
  if (fmax)
    return (cache->null_value && !maxmin->null_value) ||
      (!cache->null_value && !maxmin->null_value &&
       val1 > val2);
  return (maxmin->null_value && !cache->null_value) ||
    (!cache->null_value && !maxmin->null_value &&
     val1 < val2);
}

bool select_max_min_finder_subselect::cmp_decimal()
{
  Item *maxmin= ((Item_singlerow_subselect *)item)->element_index(0);
  my_decimal cval, *cvalue= cache->val_decimal(&cval);
  my_decimal mval, *mvalue= maxmin->val_decimal(&mval);
  if (fmax)
    return (cache->null_value && !maxmin->null_value) ||
      (!cache->null_value && !maxmin->null_value &&
       my_decimal_cmp(cvalue, mvalue) > 0) ;
  return (maxmin->null_value && !cache->null_value) ||
    (!cache->null_value && !maxmin->null_value &&
     my_decimal_cmp(cvalue,mvalue) < 0);
}

bool select_max_min_finder_subselect::cmp_str()
{
  String *val1, *val2, buf1, buf2;
  Item *maxmin= ((Item_singlerow_subselect *)item)->element_index(0);
  /*
    as far as both operand is Item_cache buf1 & buf2 will not be used,
    but added for safety
  */
  val1= cache->val_str(&buf1);
  val2= maxmin->val_str(&buf1);
  if (fmax)
    return (cache->null_value && !maxmin->null_value) ||
      (!cache->null_value && !maxmin->null_value &&
       sortcmp(val1, val2, cache->collation.collation) > 0) ;
  return (maxmin->null_value && !cache->null_value) ||
    (!cache->null_value && !maxmin->null_value &&
     sortcmp(val1, val2, cache->collation.collation) < 0);
}

bool select_exists_subselect::send_data(List<Item> &items)
{
  DBUG_ENTER("select_exists_subselect::send_data");
  Item_exists_subselect *it= (Item_exists_subselect *)item;
  if (unit->offset_limit_cnt)
  {				          // Using limit offset,count
    unit->offset_limit_cnt--;
    DBUG_RETURN(0);
  }
  it->value= 1;
  it->assigned(1);
  DBUG_RETURN(0);
}


/***************************************************************************
  Dump of select to variables
***************************************************************************/

int select_dumpvar::prepare(List<Item> &list, SELECT_LEX_UNIT *u)
{
  unit= u;
  
  if (var_list.elements != list.elements)
  {
    my_message(ER_WRONG_NUMBER_OF_COLUMNS_IN_SELECT,
               ER(ER_WRONG_NUMBER_OF_COLUMNS_IN_SELECT), MYF(0));
    return 1;
  }               
  return 0;
}


bool select_dumpvar::check_simple_select() const
{
  my_error(ER_SP_BAD_CURSOR_SELECT, MYF(0));
  return TRUE;
}


void select_dumpvar::cleanup()
{
  row_count= 0;
}


Query_arena::Type Query_arena::type() const
{
  DBUG_ASSERT(0); /* Should never be called */
  return STATEMENT;
}


void Query_arena::free_items()
{
  Item *next;
  DBUG_ENTER("Query_arena::free_items");
  /* This works because items are allocated with sql_alloc() */
  for (; free_list; free_list= next)
  {
    next= free_list->next;
    free_list->delete_self();
  }
  /* Postcondition: free_list is 0 */
  DBUG_VOID_RETURN;
}


void Query_arena::set_query_arena(Query_arena *set)
{
  mem_root=  set->mem_root;
  free_list= set->free_list;
  state= set->state;
}


void Query_arena::cleanup_stmt()
{
  DBUG_ASSERT("Query_arena::cleanup_stmt()" == "not implemented");
}

/*
  Statement functions 
*/

Statement::Statement(LEX *lex_arg, MEM_ROOT *mem_root_arg,
                     enum enum_state state_arg, ulong id_arg)
  :Query_arena(mem_root_arg, state_arg),
  id(id_arg),
<<<<<<< HEAD
  mark_used_columns(MARK_COLUMNS_READ),
  lex(&main_lex),
=======
  set_query_id(1),
  lex(lex_arg),
>>>>>>> c2e0e5af
  query(0),
  query_length(0),
  cursor(0)
{
  name.str= NULL;
}


Query_arena::Type Statement::type() const
{
  return STATEMENT;
}


void Statement::set_statement(Statement *stmt)
{
  id=             stmt->id;
  mark_used_columns=   stmt->mark_used_columns;
  lex=            stmt->lex;
  query=          stmt->query;
  query_length=   stmt->query_length;
  cursor=         stmt->cursor;
}


void
Statement::set_n_backup_statement(Statement *stmt, Statement *backup)
{
  DBUG_ENTER("Statement::set_n_backup_statement");
  backup->set_statement(this);
  set_statement(stmt);
  DBUG_VOID_RETURN;
}


void Statement::restore_backup_statement(Statement *stmt, Statement *backup)
{
  DBUG_ENTER("Statement::restore_backup_statement");
  stmt->set_statement(this);
  set_statement(backup);
  DBUG_VOID_RETURN;
}


void THD::end_statement()
{
  /* Cleanup SQL processing state to reuse this statement in next query. */
  lex_end(lex);
  delete lex->result;
  lex->result= 0;
  /* Note that free_list is freed in cleanup_after_query() */

  /*
    Don't free mem_root, as mem_root is freed in the end of dispatch_command
    (once for any command).
  */
}


void THD::set_n_backup_active_arena(Query_arena *set, Query_arena *backup)
{
  DBUG_ENTER("THD::set_n_backup_active_arena");
  DBUG_ASSERT(backup->is_backup_arena == FALSE);

  backup->set_query_arena(this);
  set_query_arena(set);
#ifndef DBUG_OFF
  backup->is_backup_arena= TRUE;
#endif
  DBUG_VOID_RETURN;
}


void THD::restore_active_arena(Query_arena *set, Query_arena *backup)
{
  DBUG_ENTER("THD::restore_active_arena");
  DBUG_ASSERT(backup->is_backup_arena);
  set->set_query_arena(this);
  set_query_arena(backup);
#ifndef DBUG_OFF
  backup->is_backup_arena= FALSE;
#endif
  DBUG_VOID_RETURN;
}

Statement::~Statement()
{
}

C_MODE_START

static byte *
get_statement_id_as_hash_key(const byte *record, uint *key_length,
                             my_bool not_used __attribute__((unused)))
{
  const Statement *statement= (const Statement *) record; 
  *key_length= sizeof(statement->id);
  return (byte *) &((const Statement *) statement)->id;
}

static void delete_statement_as_hash_key(void *key)
{
  delete (Statement *) key;
}

static byte *get_stmt_name_hash_key(Statement *entry, uint *length,
                                    my_bool not_used __attribute__((unused)))
{
  *length=(uint) entry->name.length;
  return (byte*) entry->name.str;
}

C_MODE_END

Statement_map::Statement_map() :
  last_found_statement(0)
{
  enum
  {
    START_STMT_HASH_SIZE = 16,
    START_NAME_HASH_SIZE = 16
  };
  hash_init(&st_hash, &my_charset_bin, START_STMT_HASH_SIZE, 0, 0,
            get_statement_id_as_hash_key,
            delete_statement_as_hash_key, MYF(0));
  hash_init(&names_hash, system_charset_info, START_NAME_HASH_SIZE, 0, 0,
            (hash_get_key) get_stmt_name_hash_key,
            NULL,MYF(0));
}


/*
  Insert a new statement to the thread-local statement map.

  DESCRIPTION
    If there was an old statement with the same name, replace it with the
    new one. Otherwise, check if max_prepared_stmt_count is not reached yet,
    increase prepared_stmt_count, and insert the new statement. It's okay
    to delete an old statement and fail to insert the new one.

  POSTCONDITIONS
    All named prepared statements are also present in names_hash.
    Statement names in names_hash are unique.
    The statement is added only if prepared_stmt_count < max_prepard_stmt_count
    last_found_statement always points to a valid statement or is 0

  RETURN VALUE
    0  success
    1  error: out of resources or max_prepared_stmt_count limit has been
       reached. An error is sent to the client, the statement is deleted.
*/

int Statement_map::insert(THD *thd, Statement *statement)
{
  if (my_hash_insert(&st_hash, (byte*) statement))
  {
    /*
      Delete is needed only in case of an insert failure. In all other
      cases hash_delete will also delete the statement.
    */
    delete statement;
    my_error(ER_OUT_OF_RESOURCES, MYF(0));
    goto err_st_hash;
  }
  if (statement->name.str && my_hash_insert(&names_hash, (byte*) statement))
  {
    my_error(ER_OUT_OF_RESOURCES, MYF(0));
    goto err_names_hash;
  }
  pthread_mutex_lock(&LOCK_prepared_stmt_count);
  /*
    We don't check that prepared_stmt_count is <= max_prepared_stmt_count
    because we would like to allow to lower the total limit
    of prepared statements below the current count. In that case
    no new statements can be added until prepared_stmt_count drops below
    the limit.
  */
  if (prepared_stmt_count >= max_prepared_stmt_count)
  {
    pthread_mutex_unlock(&LOCK_prepared_stmt_count);
    my_error(ER_MAX_PREPARED_STMT_COUNT_REACHED, MYF(0),
             max_prepared_stmt_count);
    goto err_max;
  }
  prepared_stmt_count++;
  pthread_mutex_unlock(&LOCK_prepared_stmt_count);

  last_found_statement= statement;
  return 0;

err_max:
  if (statement->name.str)
    hash_delete(&names_hash, (byte*) statement);
err_names_hash:
  hash_delete(&st_hash, (byte*) statement);
err_st_hash:
  return 1;
}


void Statement_map::close_transient_cursors()
{
#ifdef TO_BE_IMPLEMENTED
  Statement *stmt;
  while ((stmt= transient_cursor_list.head()))
    stmt->close_cursor();                 /* deletes itself from the list */
#endif
}


void Statement_map::erase(Statement *statement)
{
  if (statement == last_found_statement)
    last_found_statement= 0;
  if (statement->name.str)
    hash_delete(&names_hash, (byte *) statement);

  hash_delete(&st_hash, (byte *) statement);
  pthread_mutex_lock(&LOCK_prepared_stmt_count);
  DBUG_ASSERT(prepared_stmt_count > 0);
  prepared_stmt_count--;
  pthread_mutex_unlock(&LOCK_prepared_stmt_count);
}


void Statement_map::reset()
{
  /* Must be first, hash_free will reset st_hash.records */
  pthread_mutex_lock(&LOCK_prepared_stmt_count);
  DBUG_ASSERT(prepared_stmt_count >= st_hash.records);
  prepared_stmt_count-= st_hash.records;
  pthread_mutex_unlock(&LOCK_prepared_stmt_count);

  my_hash_reset(&names_hash);
  my_hash_reset(&st_hash);
  last_found_statement= 0;
}


Statement_map::~Statement_map()
{
  /* Must go first, hash_free will reset st_hash.records */
  pthread_mutex_lock(&LOCK_prepared_stmt_count);
  DBUG_ASSERT(prepared_stmt_count >= st_hash.records);
  prepared_stmt_count-= st_hash.records;
  pthread_mutex_unlock(&LOCK_prepared_stmt_count);

  hash_free(&names_hash);
  hash_free(&st_hash);
}

bool select_dumpvar::send_data(List<Item> &items)
{
  List_iterator_fast<my_var> var_li(var_list);
  List_iterator<Item> it(items);
  Item *item;
  my_var *mv;
  DBUG_ENTER("select_dumpvar::send_data");

  if (unit->offset_limit_cnt)
  {						// using limit offset,count
    unit->offset_limit_cnt--;
    DBUG_RETURN(0);
  }
  if (row_count++) 
  {
    my_message(ER_TOO_MANY_ROWS, ER(ER_TOO_MANY_ROWS), MYF(0));
    DBUG_RETURN(1);
  }
  while ((mv= var_li++) && (item= it++))
  {
    if (mv->local)
    {
      if (thd->spcont->set_variable(thd, mv->offset, &item))
	    DBUG_RETURN(1);
    }
    else
    {
      Item_func_set_user_var *suv= new Item_func_set_user_var(mv->s, item);
      suv->fix_fields(thd, 0);
      suv->check(0);
      suv->update();
    }
  }
  DBUG_RETURN(0);
}

bool select_dumpvar::send_eof()
{
  if (! row_count)
    push_warning(thd, MYSQL_ERROR::WARN_LEVEL_WARN,
                 ER_SP_FETCH_NO_DATA, ER(ER_SP_FETCH_NO_DATA));
  ::send_ok(thd,row_count);
  return 0;
}

/****************************************************************************
  TMP_TABLE_PARAM
****************************************************************************/

void TMP_TABLE_PARAM::init()
{
  DBUG_ENTER("TMP_TABLE_PARAM::init");
  DBUG_PRINT("enter", ("this: 0x%lx", (ulong)this));
  field_count= sum_func_count= func_count= hidden_field_count= 0;
  group_parts= group_length= group_null_parts= 0;
  quick_group= 1;
  table_charset= 0;
  precomputed_group_by= 0;
  DBUG_VOID_RETURN;
}


void thd_increment_bytes_sent(ulong length)
{
  THD *thd=current_thd;
  if (likely(thd != 0))
  { /* current_thd==0 when close_connection() calls net_send_error() */
    thd->status_var.bytes_sent+= length;
  }
}


void thd_increment_bytes_received(ulong length)
{
  current_thd->status_var.bytes_received+= length;
}


void thd_increment_net_big_packet_count(ulong length)
{
  current_thd->status_var.net_big_packet_count+= length;
}


void THD::set_status_var_init()
{
  bzero((char*) &status_var, sizeof(status_var));
}


void Security_context::init()
{
  host= user= priv_user= ip= 0;
  host_or_ip= "connecting host";
  priv_host[0]= '\0';
#ifndef NO_EMBEDDED_ACCESS_CHECKS
  db_access= NO_ACCESS;
#endif
}


void Security_context::destroy()
{
  // If not pointer to constant
  if (host != my_localhost)
    safeFree(host);
  if (user != delayed_user)
    safeFree(user);
  safeFree(ip);
}


void Security_context::skip_grants()
{
  /* privileges for the user are unknown everything is allowed */
  host_or_ip= (char *)"";
  master_access= ~NO_ACCESS;
  priv_user= (char *)"";
  *priv_host= '\0';
}


bool Security_context::set_user(char *user_arg)
{
  safeFree(user);
  user= my_strdup(user_arg, MYF(0));
  return user == 0;
}


/****************************************************************************
  Handling of open and locked tables states.

  This is used when we want to open/lock (and then close) some tables when
  we already have a set of tables open and locked. We use these methods for
  access to mysql.proc table to find definitions of stored routines.
****************************************************************************/

void THD::reset_n_backup_open_tables_state(Open_tables_state *backup)
{
  DBUG_ENTER("reset_n_backup_open_tables_state");
  backup->set_open_tables_state(this);
  reset_open_tables_state();
  state_flags|= Open_tables_state::BACKUPS_AVAIL;
  DBUG_VOID_RETURN;
}


void THD::restore_backup_open_tables_state(Open_tables_state *backup)
{
  DBUG_ENTER("restore_backup_open_tables_state");
  /*
    Before we will throw away current open tables state we want
    to be sure that it was properly cleaned up.
  */
  DBUG_ASSERT(open_tables == 0 && temporary_tables == 0 &&
              handler_tables == 0 && derived_tables == 0 &&
              lock == 0 && locked_tables == 0 &&
              prelocked_mode == NON_PRELOCKED);
  set_open_tables_state(backup);
  DBUG_VOID_RETURN;
}



/****************************************************************************
  Handling of statement states in functions and triggers.

  This is used to ensure that the function/trigger gets a clean state
  to work with and does not cause any side effects of the calling statement.

  It also allows most stored functions and triggers to replicate even
  if they are used items that would normally be stored in the binary
  replication (like last_insert_id() etc...)

  The following things is done
  - Disable binary logging for the duration of the statement
  - Disable multi-result-sets for the duration of the statement
  - Value of last_insert_id() is saved and restored
  - Value set by 'SET INSERT_ID=#' is reset and restored
  - Value for found_rows() is reset and restored
  - examined_row_count is added to the total
  - cuted_fields is added to the total
  - new savepoint level is created and destroyed

  NOTES:
    Seed for random() is saved for the first! usage of RAND()
    We reset examined_row_count and cuted_fields and add these to the
    result to ensure that if we have a bug that would reset these within
    a function, we are not loosing any rows from the main statement.

    We do not reset value of last_insert_id().
****************************************************************************/

void THD::reset_sub_statement_state(Sub_statement_state *backup,
                                    uint new_state)
{
  backup->options=         options;
  backup->in_sub_stmt=     in_sub_stmt;
  backup->no_send_ok=      net.no_send_ok;
  backup->enable_slow_log= enable_slow_log;
  backup->limit_found_rows= limit_found_rows;
  backup->examined_row_count= examined_row_count;
  backup->sent_row_count=   sent_row_count;
  backup->cuted_fields=     cuted_fields;
  backup->client_capabilities= client_capabilities;
  backup->savepoints= transaction.savepoints;
  backup->first_successful_insert_id_in_prev_stmt= 
    first_successful_insert_id_in_prev_stmt;
  backup->first_successful_insert_id_in_cur_stmt= 
    first_successful_insert_id_in_cur_stmt;

  if ((!lex->requires_prelocking() || is_update_query(lex->sql_command)) &&
      !current_stmt_binlog_row_based)
  {
    options&= ~OPTION_BIN_LOG;
<<<<<<< HEAD
  }

  if ((backup->options & OPTION_BIN_LOG) && is_update_query(lex->sql_command)&&
      !current_stmt_binlog_row_based)
=======

  if ((backup->options & OPTION_BIN_LOG) && is_update_query(lex->sql_command))
>>>>>>> c2e0e5af
    mysql_bin_log.start_union_events(this, this->query_id);

  /* Disable result sets */
  client_capabilities &= ~CLIENT_MULTI_RESULTS;
  in_sub_stmt|= new_state;
  examined_row_count= 0;
  sent_row_count= 0;
  cuted_fields= 0;
  transaction.savepoints= 0;
  first_successful_insert_id_in_cur_stmt= 0;

  /* Surpress OK packets in case if we will execute statements */
  net.no_send_ok= TRUE;
}


void THD::restore_sub_statement_state(Sub_statement_state *backup)
{
  /*
    To save resources we want to release savepoints which were created
    during execution of function or trigger before leaving their savepoint
    level. It is enough to release first savepoint set on this level since
    all later savepoints will be released automatically.
  */
  if (transaction.savepoints)
  {
    SAVEPOINT *sv;
    for (sv= transaction.savepoints; sv->prev; sv= sv->prev)
    {}
    /* ha_release_savepoint() never returns error. */
    (void)ha_release_savepoint(this, sv);
  }
  transaction.savepoints= backup->savepoints;
  options=          backup->options;
  in_sub_stmt=      backup->in_sub_stmt;
  net.no_send_ok=   backup->no_send_ok;
  enable_slow_log=  backup->enable_slow_log;
  first_successful_insert_id_in_prev_stmt= 
    backup->first_successful_insert_id_in_prev_stmt;
  first_successful_insert_id_in_cur_stmt= 
    backup->first_successful_insert_id_in_cur_stmt;
  limit_found_rows= backup->limit_found_rows;
  sent_row_count=   backup->sent_row_count;
  client_capabilities= backup->client_capabilities;

<<<<<<< HEAD
  if ((options & OPTION_BIN_LOG) && is_update_query(lex->sql_command) &&
    !current_stmt_binlog_row_based)
=======
  if ((options & OPTION_BIN_LOG) && is_update_query(lex->sql_command))
>>>>>>> c2e0e5af
    mysql_bin_log.stop_union_events(this);

  /*
    The following is added to the old values as we are interested in the
    total complexity of the query
  */
  examined_row_count+= backup->examined_row_count;
  cuted_fields+=       backup->cuted_fields;
}


/***************************************************************************
  Handling of XA id cacheing
***************************************************************************/

pthread_mutex_t LOCK_xid_cache;
HASH xid_cache;

static byte *xid_get_hash_key(const byte *ptr,uint *length,
                                  my_bool not_used __attribute__((unused)))
{
  *length=((XID_STATE*)ptr)->xid.key_length();
  return ((XID_STATE*)ptr)->xid.key();
}

static void xid_free_hash (void *ptr)
{
  if (!((XID_STATE*)ptr)->in_thd)
    my_free((gptr)ptr, MYF(0));
}

bool xid_cache_init()
{
  pthread_mutex_init(&LOCK_xid_cache, MY_MUTEX_INIT_FAST);
  return hash_init(&xid_cache, &my_charset_bin, 100, 0, 0,
                   xid_get_hash_key, xid_free_hash, 0) != 0;
}

void xid_cache_free()
{
  if (hash_inited(&xid_cache))
  {
    hash_free(&xid_cache);
    pthread_mutex_destroy(&LOCK_xid_cache);
  }
}

XID_STATE *xid_cache_search(XID *xid)
{
  pthread_mutex_lock(&LOCK_xid_cache);
  XID_STATE *res=(XID_STATE *)hash_search(&xid_cache, xid->key(), xid->key_length());
  pthread_mutex_unlock(&LOCK_xid_cache);
  return res;
}


bool xid_cache_insert(XID *xid, enum xa_states xa_state)
{
  XID_STATE *xs;
  my_bool res;
  pthread_mutex_lock(&LOCK_xid_cache);
  if (hash_search(&xid_cache, xid->key(), xid->key_length()))
    res=0;
  else if (!(xs=(XID_STATE *)my_malloc(sizeof(*xs), MYF(MY_WME))))
    res=1;
  else
  {
    xs->xa_state=xa_state;
    xs->xid.set(xid);
    xs->in_thd=0;
    res=my_hash_insert(&xid_cache, (byte*)xs);
  }
  pthread_mutex_unlock(&LOCK_xid_cache);
  return res;
}


bool xid_cache_insert(XID_STATE *xid_state)
{
  pthread_mutex_lock(&LOCK_xid_cache);
  DBUG_ASSERT(hash_search(&xid_cache, xid_state->xid.key(),
                          xid_state->xid.key_length())==0);
  my_bool res=my_hash_insert(&xid_cache, (byte*)xid_state);
  pthread_mutex_unlock(&LOCK_xid_cache);
  return res;
}


void xid_cache_delete(XID_STATE *xid_state)
{
  pthread_mutex_lock(&LOCK_xid_cache);
  hash_delete(&xid_cache, (byte *)xid_state);
  pthread_mutex_unlock(&LOCK_xid_cache);
}

/*
  Implementation of interface to write rows to the binary log through the
  thread.  The thread is responsible for writing the rows it has
  inserted/updated/deleted.
*/

#ifndef MYSQL_CLIENT

/*
  Template member function for ensuring that there is an rows log
  event of the apropriate type before proceeding.

  PRE CONDITION:
    - Events of type 'RowEventT' have the type code 'type_code'.
    
  POST CONDITION:
    If a non-NULL pointer is returned, the pending event for thread 'thd' will
    be an event of type 'RowEventT' (which have the type code 'type_code')
    will either empty or have enough space to hold 'needed' bytes.  In
    addition, the columns bitmap will be correct for the row, meaning that
    the pending event will be flushed if the columns in the event differ from
    the columns suppled to the function.

  RETURNS
    If no error, a non-NULL pending event (either one which already existed or
    the newly created one).
    If error, NULL.
 */

template <class RowsEventT> Rows_log_event* 
THD::binlog_prepare_pending_rows_event(TABLE* table, uint32 serv_id,
                                       MY_BITMAP const* cols,
                                       my_size_t colcnt,
                                       my_size_t needed,
                                       bool is_transactional,
				       RowsEventT *hint __attribute__((unused)))
{
  DBUG_ENTER("binlog_prepare_pending_rows_event");
  /* Pre-conditions */
  DBUG_ASSERT(table->s->table_map_id != ~0UL);

  /* Fetch the type code for the RowsEventT template parameter */
  int const type_code= RowsEventT::TYPE_CODE;

  /*
    There is no good place to set up the transactional data, so we
    have to do it here.
  */
  if (binlog_setup_trx_data())
    DBUG_RETURN(NULL);

  Rows_log_event* pending= binlog_get_pending_rows_event();

  if (unlikely(pending && !pending->is_valid()))
    DBUG_RETURN(NULL);

  /*
    Check if the current event is non-NULL and a write-rows
    event. Also check if the table provided is mapped: if it is not,
    then we have switched to writing to a new table.
    If there is no pending event, we need to create one. If there is a pending
    event, but it's not about the same table id, or not of the same type
    (between Write, Update and Delete), or not the same affected columns, or
    going to be too big, flush this event to disk and create a new pending
    event.
  */
  if (!pending ||
      pending->server_id != serv_id || 
      pending->get_table_id() != table->s->table_map_id ||
      pending->get_type_code() != type_code || 
      pending->get_data_size() + needed > opt_binlog_rows_event_max_size || 
      pending->get_width() != colcnt ||
      !bitmap_cmp(pending->get_cols(), cols)) 
  {
    /* Create a new RowsEventT... */
    Rows_log_event* const
	ev= new RowsEventT(this, table, table->s->table_map_id, cols,
                           is_transactional);
    if (unlikely(!ev))
      DBUG_RETURN(NULL);
    ev->server_id= serv_id; // I don't like this, it's too easy to forget.
    /*
      flush the pending event and replace it with the newly created
      event...
    */
    if (unlikely(mysql_bin_log.flush_and_set_pending_rows_event(this, ev)))
    {
      delete ev;
      DBUG_RETURN(NULL);
    }

    DBUG_RETURN(ev);               /* This is the new pending event */
  }
  DBUG_RETURN(pending);        /* This is the current pending event */
}

#ifdef HAVE_EXPLICIT_TEMPLATE_INSTANTIATION
/*
  Instantiate the versions we need, we have -fno-implicit-template as
  compiling option.
*/
template Rows_log_event*
THD::binlog_prepare_pending_rows_event(TABLE*, uint32, MY_BITMAP const*,
				       my_size_t, my_size_t, bool,
				       Write_rows_log_event*);

template Rows_log_event*
THD::binlog_prepare_pending_rows_event(TABLE*, uint32, MY_BITMAP const*,
				       my_size_t colcnt, my_size_t, bool,
				       Delete_rows_log_event *);

template Rows_log_event* 
THD::binlog_prepare_pending_rows_event(TABLE*, uint32, MY_BITMAP const*,
				       my_size_t colcnt, my_size_t, bool,
				       Update_rows_log_event *);
#endif

#ifdef NOT_USED
static char const* 
field_type_name(enum_field_types type) 
{
  switch (type) {
  case MYSQL_TYPE_DECIMAL:
    return "MYSQL_TYPE_DECIMAL";
  case MYSQL_TYPE_TINY:
    return "MYSQL_TYPE_TINY";
  case MYSQL_TYPE_SHORT:
    return "MYSQL_TYPE_SHORT";
  case MYSQL_TYPE_LONG:
    return "MYSQL_TYPE_LONG";
  case MYSQL_TYPE_FLOAT:
    return "MYSQL_TYPE_FLOAT";
  case MYSQL_TYPE_DOUBLE:
    return "MYSQL_TYPE_DOUBLE";
  case MYSQL_TYPE_NULL:
    return "MYSQL_TYPE_NULL";
  case MYSQL_TYPE_TIMESTAMP:
    return "MYSQL_TYPE_TIMESTAMP";
  case MYSQL_TYPE_LONGLONG:
    return "MYSQL_TYPE_LONGLONG";
  case MYSQL_TYPE_INT24:
    return "MYSQL_TYPE_INT24";
  case MYSQL_TYPE_DATE:
    return "MYSQL_TYPE_DATE";
  case MYSQL_TYPE_TIME:
    return "MYSQL_TYPE_TIME";
  case MYSQL_TYPE_DATETIME:
    return "MYSQL_TYPE_DATETIME";
  case MYSQL_TYPE_YEAR:
    return "MYSQL_TYPE_YEAR";
  case MYSQL_TYPE_NEWDATE:
    return "MYSQL_TYPE_NEWDATE";
  case MYSQL_TYPE_VARCHAR:
    return "MYSQL_TYPE_VARCHAR";
  case MYSQL_TYPE_BIT:
    return "MYSQL_TYPE_BIT";
  case MYSQL_TYPE_NEWDECIMAL:
    return "MYSQL_TYPE_NEWDECIMAL";
  case MYSQL_TYPE_ENUM:
    return "MYSQL_TYPE_ENUM";
  case MYSQL_TYPE_SET:
    return "MYSQL_TYPE_SET";
  case MYSQL_TYPE_TINY_BLOB:
    return "MYSQL_TYPE_TINY_BLOB";
  case MYSQL_TYPE_MEDIUM_BLOB:
    return "MYSQL_TYPE_MEDIUM_BLOB";
  case MYSQL_TYPE_LONG_BLOB:
    return "MYSQL_TYPE_LONG_BLOB";
  case MYSQL_TYPE_BLOB:
    return "MYSQL_TYPE_BLOB";
  case MYSQL_TYPE_VAR_STRING:
    return "MYSQL_TYPE_VAR_STRING";
  case MYSQL_TYPE_STRING:
    return "MYSQL_TYPE_STRING";
  case MYSQL_TYPE_GEOMETRY:
    return "MYSQL_TYPE_GEOMETRY";
  }
  return "Unknown";
}
#endif


my_size_t THD::max_row_length_blob(TABLE *table, const byte *data) const
{
  my_size_t length= 0;
  TABLE_SHARE *table_s= table->s;
  uint* const beg= table_s->blob_field;
  uint* const end= beg + table_s->blob_fields;

  for (uint *ptr= beg ; ptr != end ; ++ptr)
  {
    Field_blob* const blob= (Field_blob*) table->field[*ptr];
    length+= blob->get_length((const char*) (data +
                                             blob->offset(table->record[0]))) +
      HA_KEY_BLOB_LENGTH;
  }

  return length;
}


my_size_t THD::pack_row(TABLE *table, MY_BITMAP const* cols, byte *row_data, 
                        const byte *record) const
{
  Field **p_field= table->field, *field;
  int n_null_bytes= table->s->null_bytes;
  byte *ptr;
  uint i;
  my_ptrdiff_t const rec_offset= record - table->record[0];
  my_ptrdiff_t const def_offset= table->s->default_values - table->record[0];
  memcpy(row_data, record, n_null_bytes);
  ptr= row_data+n_null_bytes;

  for (i= 0 ; (field= *p_field) ; i++, p_field++)
  {
    if (bitmap_is_set(cols,i))
    {
      my_ptrdiff_t const offset=
        field->is_null((uint) rec_offset) ? def_offset : rec_offset;
      field->move_field_offset(offset);
      ptr= (byte*)field->pack((char *) ptr, field->ptr);
      field->move_field_offset(-offset);
    }
  }
  return (static_cast<my_size_t>(ptr - row_data));
}


namespace {
  /**
     Class to handle temporary allocation of memory for row data.

     The responsibilities of the class is to provide memory for
     packing one or two rows of packed data (depending on what
     constructor is called).

     In order to make the allocation more efficient for "simple" rows,
     i.e., rows that do not contain any blobs, a pointer to the
     allocated memory is of memory is stored in the table structure
     for simple rows.  If memory for a table containing a blob field
     is requested, only memory for that is allocated, and subsequently
     released when the object is destroyed.

   */
  class Row_data_memory {
  public:
    /**
      Build an object to keep track of a block-local piece of memory
      for storing a row of data.

      @param table
      Table where the pre-allocated memory is stored.

      @param length
      Length of data that is needed, if the record contain blobs.
     */
    Row_data_memory(TABLE *table, my_size_t const len1)
      : m_memory(0)
    {
#ifndef DBUG_OFF
      m_alloc_checked= FALSE;
#endif
      allocate_memory(table, len1);
      m_ptr[0]= has_memory() ? m_memory : 0;
      m_ptr[1]= 0;
    }

    Row_data_memory(TABLE *table, my_size_t const len1, my_size_t const len2)
      : m_memory(0)
    {
#ifndef DBUG_OFF
      m_alloc_checked= FALSE;
#endif
      allocate_memory(table, len1 + len2);
      m_ptr[0]= has_memory() ? m_memory        : 0;
      m_ptr[1]= has_memory() ? m_memory + len1 : 0;
    }

    ~Row_data_memory()
    {
      if (m_memory != 0 && m_release_memory_on_destruction)
        my_free((gptr) m_memory, MYF(MY_WME));
    }

    /**
       Is there memory allocated?

       @retval true There is memory allocated
       @retval false Memory allocation failed
     */
    bool has_memory() const {
#ifndef DBUG_OFF
      m_alloc_checked= TRUE;
#endif
      return m_memory != 0;
    }

    byte *slot(uint s)
    {
      DBUG_ASSERT(s < sizeof(m_ptr)/sizeof(*m_ptr));
      DBUG_ASSERT(m_ptr[s] != 0);
      DBUG_ASSERT(m_alloc_checked == TRUE);
      return m_ptr[s];
    }

  private:
    void allocate_memory(TABLE *const table, my_size_t const total_length)
    {
      if (table->s->blob_fields == 0)
      {
        /*
          The maximum length of a packed record is less than this
          length. We use this value instead of the supplied length
          when allocating memory for records, since we don't know how
          the memory will be used in future allocations.

          Since table->s->reclength is for unpacked records, we have
          to add two bytes for each field, which can potentially be
          added to hold the length of a packed field.
        */
        my_size_t const maxlen= table->s->reclength + 2 * table->s->fields;

        /*
          Allocate memory for two records if memory hasn't been
          allocated. We allocate memory for two records so that it can
          be used when processing update rows as well.
        */
        if (table->write_row_record == 0)
          table->write_row_record=
            (byte *) alloc_root(&table->mem_root, 2 * maxlen);
        m_memory= table->write_row_record;
        m_release_memory_on_destruction= FALSE;
      }
      else
      {
        m_memory= (byte *) my_malloc(total_length, MYF(MY_WME));
        m_release_memory_on_destruction= TRUE;
      }
    }

#ifndef DBUG_OFF
    mutable bool m_alloc_checked;
#endif
    bool m_release_memory_on_destruction;
    byte *m_memory;
    byte *m_ptr[2];
  };
}


int THD::binlog_write_row(TABLE* table, bool is_trans, 
                          MY_BITMAP const* cols, my_size_t colcnt, 
                          byte const *record) 
{ 
  DBUG_ASSERT(current_stmt_binlog_row_based && mysql_bin_log.is_open());

  /*
    Pack records into format for transfer. We are allocating more
    memory than needed, but that doesn't matter.
  */
  Row_data_memory memory(table, max_row_length(table, record));
  if (!memory.has_memory())
    return HA_ERR_OUT_OF_MEM;

  byte *row_data= memory.slot(0);

  my_size_t const len= pack_row(table, cols, row_data, record);

  Rows_log_event* const ev=
    binlog_prepare_pending_rows_event(table, server_id, cols, colcnt,
                                      len, is_trans,
                                      static_cast<Write_rows_log_event*>(0));

  if (unlikely(ev == 0))
    return HA_ERR_OUT_OF_MEM;

  return ev->add_row_data(row_data, len);
}

int THD::binlog_update_row(TABLE* table, bool is_trans,
                           MY_BITMAP const* cols, my_size_t colcnt,
                           const byte *before_record,
                           const byte *after_record)
{ 
  DBUG_ASSERT(current_stmt_binlog_row_based && mysql_bin_log.is_open());

  my_size_t const before_maxlen = max_row_length(table, before_record);
  my_size_t const after_maxlen  = max_row_length(table, after_record);

  Row_data_memory row_data(table, before_maxlen, after_maxlen);
  if (!row_data.has_memory())
    return HA_ERR_OUT_OF_MEM;

  byte *before_row= row_data.slot(0);
  byte *after_row= row_data.slot(1);

  my_size_t const before_size= pack_row(table, cols, before_row, 
                                        before_record);
  my_size_t const after_size= pack_row(table, cols, after_row, 
                                       after_record);

  /*
    Don't print debug messages when running valgrind since they can
    trigger false warnings.
   */
#ifndef HAVE_purify
  DBUG_DUMP("before_record", (const char *)before_record, table->s->reclength);
  DBUG_DUMP("after_record", (const char *)after_record, table->s->reclength);
  DBUG_DUMP("before_row", (const char *)before_row, before_size);
  DBUG_DUMP("after_row", (const char *)after_row, after_size);
#endif

  Rows_log_event* const ev=
    binlog_prepare_pending_rows_event(table, server_id, cols, colcnt,
				      before_size + after_size, is_trans,
				      static_cast<Update_rows_log_event*>(0));

  if (unlikely(ev == 0))
    return HA_ERR_OUT_OF_MEM;

  return
    ev->add_row_data(before_row, before_size) ||
    ev->add_row_data(after_row, after_size);
}

int THD::binlog_delete_row(TABLE* table, bool is_trans, 
                           MY_BITMAP const* cols, my_size_t colcnt,
                           byte const *record)
{ 
  DBUG_ASSERT(current_stmt_binlog_row_based && mysql_bin_log.is_open());

  /* 
     Pack records into format for transfer. We are allocating more
     memory than needed, but that doesn't matter.
  */
  Row_data_memory memory(table, max_row_length(table, record));
  if (unlikely(!memory.has_memory()))
    return HA_ERR_OUT_OF_MEM;

  byte *row_data= memory.slot(0);

  my_size_t const len= pack_row(table, cols, row_data, record);

  Rows_log_event* const ev=
    binlog_prepare_pending_rows_event(table, server_id, cols, colcnt,
				      len, is_trans,
				      static_cast<Delete_rows_log_event*>(0));

  if (unlikely(ev == 0))
    return HA_ERR_OUT_OF_MEM;

  return ev->add_row_data(row_data, len);
}


int THD::binlog_flush_pending_rows_event(bool stmt_end)
{
  DBUG_ENTER("THD::binlog_flush_pending_rows_event");
  /*
    We shall flush the pending event even if we are not in row-based
    mode: it might be the case that we left row-based mode before
    flushing anything (e.g., if we have explicitly locked tables).
   */
  if (!mysql_bin_log.is_open())
    DBUG_RETURN(0);

  /*
    Mark the event as the last event of a statement if the stmt_end
    flag is set.
  */
  int error= 0;
  if (Rows_log_event *pending= binlog_get_pending_rows_event())
  {
    if (stmt_end)
    {
      pending->set_flags(Rows_log_event::STMT_END_F);
      pending->flags|= LOG_EVENT_UPDATE_TABLE_MAP_VERSION_F;
      binlog_table_maps= 0;
    }

    error= mysql_bin_log.flush_and_set_pending_rows_event(this, 0);
  }

  DBUG_RETURN(error);
}


void THD::binlog_delete_pending_rows_event()
{
  if (Rows_log_event *pending= binlog_get_pending_rows_event())
  {
    delete pending;
    binlog_set_pending_rows_event(0);
  }
}

/*
  Member function that will log query, either row-based or
  statement-based depending on the value of the 'current_stmt_binlog_row_based'
  the value of the 'qtype' flag.

  This function should be called after the all calls to ha_*_row()
  functions have been issued, but before tables are unlocked and
  closed.

  OBSERVE
    There shall be no writes to any system table after calling
    binlog_query(), so these writes has to be moved to before the call
    of binlog_query() for correct functioning.

    This is necessesary not only for RBR, but the master might crash
    after binlogging the query but before changing the system tables.
    This means that the slave and the master are not in the same state
    (after the master has restarted), so therefore we have to
    eliminate this problem.

  RETURN VALUE
    Error code, or 0 if no error.
*/
int THD::binlog_query(THD::enum_binlog_query_type qtype,
                      char const *query, ulong query_len,
                      bool is_trans, bool suppress_use)
{
  DBUG_ENTER("THD::binlog_query");
  DBUG_PRINT("enter", ("qtype=%d, query='%s'", qtype, query));
  DBUG_ASSERT(query && mysql_bin_log.is_open());

  /*
    If we are not in prelocked mode, mysql_unlock_tables() will be
    called after this binlog_query(), so we have to flush the pending
    rows event with the STMT_END_F set to unlock all tables at the
    slave side as well.

    If we are in prelocked mode, the flushing will be done inside the
    top-most close_thread_tables().
  */
  if (this->prelocked_mode == NON_PRELOCKED)
    if (int error= binlog_flush_pending_rows_event(TRUE))
      DBUG_RETURN(error);

  switch (qtype) {
  case THD::ROW_QUERY_TYPE:
    if (current_stmt_binlog_row_based)
      DBUG_RETURN(0);
    /* Otherwise, we fall through */
  case THD::MYSQL_QUERY_TYPE:
    /*
      Using this query type is a conveniece hack, since we have been
      moving back and forth between using RBR for replication of
      system tables and not using it.

      Make sure to change in check_table_binlog_row_based() according
      to how you treat this.
    */
  case THD::STMT_QUERY_TYPE:
    /*
      The MYSQL_LOG::write() function will set the STMT_END_F flag and
      flush the pending rows event if necessary.
     */
    {
      Query_log_event qinfo(this, query, query_len, is_trans, suppress_use);
      qinfo.flags|= LOG_EVENT_UPDATE_TABLE_MAP_VERSION_F;
      /*
        Binlog table maps will be irrelevant after a Query_log_event
        (they are just removed on the slave side) so after the query
        log event is written to the binary log, we pretend that no
        table maps were written.
       */
      int error= mysql_bin_log.write(&qinfo);
      binlog_table_maps= 0;
      DBUG_RETURN(error);
    }
    break;

  case THD::QUERY_TYPE_COUNT:
  default:
    DBUG_ASSERT(0 <= qtype && qtype < QUERY_TYPE_COUNT);
  }
  DBUG_RETURN(0);
}

bool Discrete_intervals_list::append(ulonglong start, ulonglong val,
                                 ulonglong incr)
{
  DBUG_ENTER("Discrete_intervals_list::append");
  /* first, see if this can be merged with previous */
  if ((head == NULL) || tail->merge_if_contiguous(start, val, incr))
  {
    /* it cannot, so need to add a new interval */
    Discrete_interval *new_interval= new Discrete_interval(start, val, incr);
    if (unlikely(new_interval == NULL)) // out of memory
      DBUG_RETURN(1);
    DBUG_PRINT("info",("adding new auto_increment interval"));
    if (head == NULL)
      head= current= new_interval;
    else
      tail->next= new_interval;
    tail= new_interval;
    elements++;
  }
  DBUG_RETURN(0);
}

#endif /* !defined(MYSQL_CLIENT) */<|MERGE_RESOLUTION|>--- conflicted
+++ resolved
@@ -194,14 +194,9 @@
 
 
 THD::THD()
-<<<<<<< HEAD
-  :Statement(CONVENTIONAL_EXECUTION, 0, ALLOC_ROOT_MIN_BLOCK_SIZE, 0),
-   Open_tables_state(refresh_version), rli_fake(0),
-=======
    :Statement(&main_lex, &main_mem_root, CONVENTIONAL_EXECUTION,
               /* statement id */ 0),
-   Open_tables_state(refresh_version),
->>>>>>> c2e0e5af
+   Open_tables_state(refresh_version), rli_fake(0),
    lock_id(&main_lock_id),
    user_time(0), in_sub_stmt(0),
    binlog_table_maps(0),
@@ -217,15 +212,12 @@
 {
   ulong tmp;
 
-<<<<<<< HEAD
-=======
   /*
     Pass nominal parameters to init_alloc_root only to ensure that
     the destructor works OK in case of an error. The main_mem_root
     will be re-initialized in init_for_queries().
   */
   init_sql_alloc(&main_mem_root, ALLOC_ROOT_MIN_BLOCK_SIZE, 0);
->>>>>>> c2e0e5af
   stmt_arena= this;
   thread_stack= 0;
   db= 0;
@@ -521,15 +513,12 @@
 #ifndef DBUG_OFF
   dbug_sentry= THD_SENTRY_GONE;
 #endif  
-<<<<<<< HEAD
 #ifndef EMBEDDED_LIBRARY
   if (rli_fake)
     delete rli_fake;
 #endif
 
-=======
   free_root(&main_mem_root, MYF(0));
->>>>>>> c2e0e5af
   DBUG_VOID_RETURN;
 }
 
@@ -1729,13 +1718,8 @@
                      enum enum_state state_arg, ulong id_arg)
   :Query_arena(mem_root_arg, state_arg),
   id(id_arg),
-<<<<<<< HEAD
   mark_used_columns(MARK_COLUMNS_READ),
-  lex(&main_lex),
-=======
-  set_query_id(1),
   lex(lex_arg),
->>>>>>> c2e0e5af
   query(0),
   query_length(0),
   cursor(0)
@@ -2203,15 +2187,10 @@
       !current_stmt_binlog_row_based)
   {
     options&= ~OPTION_BIN_LOG;
-<<<<<<< HEAD
   }
 
   if ((backup->options & OPTION_BIN_LOG) && is_update_query(lex->sql_command)&&
       !current_stmt_binlog_row_based)
-=======
-
-  if ((backup->options & OPTION_BIN_LOG) && is_update_query(lex->sql_command))
->>>>>>> c2e0e5af
     mysql_bin_log.start_union_events(this, this->query_id);
 
   /* Disable result sets */
@@ -2257,12 +2236,8 @@
   sent_row_count=   backup->sent_row_count;
   client_capabilities= backup->client_capabilities;
 
-<<<<<<< HEAD
   if ((options & OPTION_BIN_LOG) && is_update_query(lex->sql_command) &&
     !current_stmt_binlog_row_based)
-=======
-  if ((options & OPTION_BIN_LOG) && is_update_query(lex->sql_command))
->>>>>>> c2e0e5af
     mysql_bin_log.stop_union_events(this);
 
   /*
