/* Copyright (C) 2000-2004 MySQL AB

   This program is free software; you can redistribute it and/or modify
   it under the terms of the GNU General Public License as published by
   the Free Software Foundation; version 2 of the License.

   This program is distributed in the hope that it will be useful,
   but WITHOUT ANY WARRANTY; without even the implied warranty of
   MERCHANTABILITY or FITNESS FOR A PARTICULAR PURPOSE.  See the
   GNU General Public License for more details.

   You should have received a copy of the GNU General Public License
   along with this program; if not, write to the Free Software
   Foundation, Inc., 59 Temple Place, Suite 330, Boston, MA  02111-1307  USA */


/* Function with list databases, tables or fields */

#include "mysql_priv.h"
#include "sql_select.h"                         // For select_describe
#include "sql_show.h"
#include "repl_failsafe.h"
#include "sp.h"
#include "sp_head.h"
#include "sql_trigger.h"
#include "authors.h"
#include "contributors.h"
#include "events.h"
#include "event_data_objects.h"
#include <my_dir.h>

#ifdef WITH_PARTITION_STORAGE_ENGINE
#include "ha_partition.h"
#endif
enum enum_i_s_events_fields
{
  ISE_EVENT_CATALOG= 0,
  ISE_EVENT_SCHEMA,
  ISE_EVENT_NAME,
  ISE_DEFINER,
  ISE_TIME_ZONE,
  ISE_EVENT_BODY,
  ISE_EVENT_DEFINITION,
  ISE_EVENT_TYPE,
  ISE_EXECUTE_AT,
  ISE_INTERVAL_VALUE,
  ISE_INTERVAL_FIELD,
  ISE_SQL_MODE,
  ISE_STARTS,
  ISE_ENDS,
  ISE_STATUS,
  ISE_ON_COMPLETION,
  ISE_CREATED,
  ISE_LAST_ALTERED,
  ISE_LAST_EXECUTED,
  ISE_EVENT_COMMENT,
  ISE_ORIGINATOR,
  ISE_CLIENT_CS,
  ISE_CONNECTION_CL,
  ISE_DB_CL
};

#ifndef NO_EMBEDDED_ACCESS_CHECKS
static const char *grant_names[]={
  "select","insert","update","delete","create","drop","reload","shutdown",
  "process","file","grant","references","index","alter"};

static TYPELIB grant_types = { sizeof(grant_names)/sizeof(char **),
                               "grant_types",
                               grant_names, NULL};
#endif

static void store_key_options(THD *thd, String *packet, TABLE *table,
                              KEY *key_info);

static void
append_algorithm(TABLE_LIST *table, String *buff);


/***************************************************************************
** List all table types supported
***************************************************************************/

static int make_version_string(char *buf, int buf_length, uint version)
{
  return my_snprintf(buf, buf_length, "%d.%d", version>>8,version&0xff);
}

static my_bool show_plugins(THD *thd, plugin_ref plugin,
                            void *arg)
{
  TABLE *table= (TABLE*) arg;
  struct st_mysql_plugin *plug= plugin_decl(plugin);
  struct st_plugin_dl *plugin_dl= plugin_dlib(plugin);
  CHARSET_INFO *cs= system_charset_info;
  char version_buf[20];

  restore_record(table, s->default_values);

  table->field[0]->store(plugin_name(plugin)->str,
                         plugin_name(plugin)->length, cs);

  table->field[1]->store(version_buf,
        make_version_string(version_buf, sizeof(version_buf), plug->version),
        cs);


  switch (plugin_state(plugin)) {
  /* case PLUGIN_IS_FREED: does not happen */
  case PLUGIN_IS_DELETED:
    table->field[2]->store(STRING_WITH_LEN("DELETED"), cs);
    break;
  case PLUGIN_IS_UNINITIALIZED:
    table->field[2]->store(STRING_WITH_LEN("INACTIVE"), cs);
    break;
  case PLUGIN_IS_READY:
    table->field[2]->store(STRING_WITH_LEN("ACTIVE"), cs);
    break;
  default:
    DBUG_ASSERT(0);
  }

  table->field[3]->store(plugin_type_names[plug->type].str,
                         plugin_type_names[plug->type].length,
                         cs);
  table->field[4]->store(version_buf,
        make_version_string(version_buf, sizeof(version_buf),
                            *(uint *)plug->info), cs);

  if (plugin_dl)
  {
    table->field[5]->store(plugin_dl->dl.str, plugin_dl->dl.length, cs);
    table->field[5]->set_notnull();
    table->field[6]->store(version_buf,
          make_version_string(version_buf, sizeof(version_buf),
                              plugin_dl->version),
          cs);
    table->field[6]->set_notnull();
  }
  else
  {
    table->field[5]->set_null();
    table->field[6]->set_null();
  }


  if (plug->author)
  {
    table->field[7]->store(plug->author, strlen(plug->author), cs);
    table->field[7]->set_notnull();
  }
  else
    table->field[7]->set_null();

  if (plug->descr)
  {
    table->field[8]->store(plug->descr, strlen(plug->descr), cs);
    table->field[8]->set_notnull();
  }
  else
    table->field[8]->set_null();

  switch (plug->license) {
  case PLUGIN_LICENSE_GPL:
    table->field[9]->store(PLUGIN_LICENSE_GPL_STRING, 
                           strlen(PLUGIN_LICENSE_GPL_STRING), cs);
    break;
  case PLUGIN_LICENSE_BSD:
    table->field[9]->store(PLUGIN_LICENSE_BSD_STRING, 
                           strlen(PLUGIN_LICENSE_BSD_STRING), cs);
    break;
  default:
    table->field[9]->store(PLUGIN_LICENSE_PROPRIETARY_STRING, 
                           strlen(PLUGIN_LICENSE_PROPRIETARY_STRING), cs);
    break;
  }
  table->field[9]->set_notnull();

  return schema_table_store_record(thd, table);
}


int fill_plugins(THD *thd, TABLE_LIST *tables, COND *cond)
{
  DBUG_ENTER("fill_plugins");
  TABLE *table= tables->table;

  if (plugin_foreach_with_mask(thd, show_plugins, MYSQL_ANY_PLUGIN,
                               ~PLUGIN_IS_FREED, table))
    DBUG_RETURN(1);

  DBUG_RETURN(0);
}


/***************************************************************************
** List all Authors.
** If you can update it, you get to be in it :)
***************************************************************************/

bool mysqld_show_authors(THD *thd)
{
  List<Item> field_list;
  Protocol *protocol= thd->protocol;
  DBUG_ENTER("mysqld_show_authors");

  field_list.push_back(new Item_empty_string("Name",40));
  field_list.push_back(new Item_empty_string("Location",40));
  field_list.push_back(new Item_empty_string("Comment",80));

  if (protocol->send_fields(&field_list,
                            Protocol::SEND_NUM_ROWS | Protocol::SEND_EOF))
    DBUG_RETURN(TRUE);

  show_table_authors_st *authors;
  for (authors= show_table_authors; authors->name; authors++)
  {
    protocol->prepare_for_resend();
    protocol->store(authors->name, system_charset_info);
    protocol->store(authors->location, system_charset_info);
    protocol->store(authors->comment, system_charset_info);
    if (protocol->write())
      DBUG_RETURN(TRUE);
  }
  send_eof(thd);
  DBUG_RETURN(FALSE);
}


/***************************************************************************
** List all Contributors.
** Please get permission before updating
***************************************************************************/

bool mysqld_show_contributors(THD *thd)
{
  List<Item> field_list;
  Protocol *protocol= thd->protocol;
  DBUG_ENTER("mysqld_show_contributors");

  field_list.push_back(new Item_empty_string("Name",40));
  field_list.push_back(new Item_empty_string("Location",40));
  field_list.push_back(new Item_empty_string("Comment",80));

  if (protocol->send_fields(&field_list,
                            Protocol::SEND_NUM_ROWS | Protocol::SEND_EOF))
    DBUG_RETURN(TRUE);

  show_table_contributors_st *contributors;
  for (contributors= show_table_contributors; contributors->name; contributors++)
  {
    protocol->prepare_for_resend();
    protocol->store(contributors->name, system_charset_info);
    protocol->store(contributors->location, system_charset_info);
    protocol->store(contributors->comment, system_charset_info);
    if (protocol->write())
      DBUG_RETURN(TRUE);
  }
  send_eof(thd);
  DBUG_RETURN(FALSE);
}


/***************************************************************************
 List all privileges supported
***************************************************************************/

struct show_privileges_st {
  const char *privilege;
  const char *context;
  const char *comment;
};

static struct show_privileges_st sys_privileges[]=
{
  {"Alter", "Tables",  "To alter the table"},
  {"Alter routine", "Functions,Procedures",  "To alter or drop stored functions/procedures"},
  {"Create", "Databases,Tables,Indexes",  "To create new databases and tables"},
  {"Create routine","Functions,Procedures","To use CREATE FUNCTION/PROCEDURE"},
  {"Create temporary tables","Databases","To use CREATE TEMPORARY TABLE"},
  {"Create view", "Tables",  "To create new views"},
  {"Create user", "Server Admin",  "To create new users"},
  {"Delete", "Tables",  "To delete existing rows"},
  {"Drop", "Databases,Tables", "To drop databases, tables, and views"},
  {"Event","Server Admin","To create, alter, drop and execute events"},
  {"Execute", "Functions,Procedures", "To execute stored routines"},
  {"File", "File access on server",   "To read and write files on the server"},
  {"Grant option",  "Databases,Tables,Functions,Procedures", "To give to other users those privileges you possess"},
  {"Index", "Tables",  "To create or drop indexes"},
  {"Insert", "Tables",  "To insert data into tables"},
  {"Lock tables","Databases","To use LOCK TABLES (together with SELECT privilege)"},
  {"Process", "Server Admin", "To view the plain text of currently executing queries"},
  {"References", "Databases,Tables", "To have references on tables"},
  {"Reload", "Server Admin", "To reload or refresh tables, logs and privileges"},
  {"Replication client","Server Admin","To ask where the slave or master servers are"},
  {"Replication slave","Server Admin","To read binary log events from the master"},
  {"Select", "Tables",  "To retrieve rows from table"},
  {"Show databases","Server Admin","To see all databases with SHOW DATABASES"},
  {"Show view","Tables","To see views with SHOW CREATE VIEW"},
  {"Shutdown","Server Admin", "To shut down the server"},
  {"Super","Server Admin","To use KILL thread, SET GLOBAL, CHANGE MASTER, etc."},
  {"Trigger","Tables", "To use triggers"},
  {"Update", "Tables",  "To update existing rows"},
  {"Usage","Server Admin","No privileges - allow connect only"},
  {NullS, NullS, NullS}
};

bool mysqld_show_privileges(THD *thd)
{
  List<Item> field_list;
  Protocol *protocol= thd->protocol;
  DBUG_ENTER("mysqld_show_privileges");

  field_list.push_back(new Item_empty_string("Privilege",10));
  field_list.push_back(new Item_empty_string("Context",15));
  field_list.push_back(new Item_empty_string("Comment",NAME_CHAR_LEN));

  if (protocol->send_fields(&field_list,
                            Protocol::SEND_NUM_ROWS | Protocol::SEND_EOF))
    DBUG_RETURN(TRUE);

  show_privileges_st *privilege= sys_privileges;
  for (privilege= sys_privileges; privilege->privilege ; privilege++)
  {
    protocol->prepare_for_resend();
    protocol->store(privilege->privilege, system_charset_info);
    protocol->store(privilege->context, system_charset_info);
    protocol->store(privilege->comment, system_charset_info);
    if (protocol->write())
      DBUG_RETURN(TRUE);
  }
  send_eof(thd);
  DBUG_RETURN(FALSE);
}


/***************************************************************************
  List all column types
***************************************************************************/

struct show_column_type_st
{
  const char *type;
  uint size;
  const char *min_value;
  const char *max_value;
  uint precision;
  uint scale;
  const char *nullable;
  const char *auto_increment;
  const char *unsigned_attr;
  const char *zerofill;
  const char *searchable;
  const char *case_sensitivity;
  const char *default_value;
  const char *comment;
};

/* TODO: Add remaning types */

static struct show_column_type_st sys_column_types[]=
{
  {"tinyint",
    1,  "-128",  "127",  0,  0,  "YES",  "YES",
    "NO",   "YES", "YES",  "NO",  "NULL,0",
    "A very small integer"},
  {"tinyint unsigned",
    1,  "0"   ,  "255",  0,  0,  "YES",  "YES",
    "YES",  "YES",  "YES",  "NO",  "NULL,0",
    "A very small integer"},
};

bool mysqld_show_column_types(THD *thd)
{
  List<Item> field_list;
  Protocol *protocol= thd->protocol;
  DBUG_ENTER("mysqld_show_column_types");

  field_list.push_back(new Item_empty_string("Type",30));
  field_list.push_back(new Item_int("Size",(longlong) 1,
                                    MY_INT64_NUM_DECIMAL_DIGITS));
  field_list.push_back(new Item_empty_string("Min_Value",20));
  field_list.push_back(new Item_empty_string("Max_Value",20));
  field_list.push_back(new Item_return_int("Prec", 4, MYSQL_TYPE_SHORT));
  field_list.push_back(new Item_return_int("Scale", 4, MYSQL_TYPE_SHORT));
  field_list.push_back(new Item_empty_string("Nullable",4));
  field_list.push_back(new Item_empty_string("Auto_Increment",4));
  field_list.push_back(new Item_empty_string("Unsigned",4));
  field_list.push_back(new Item_empty_string("Zerofill",4));
  field_list.push_back(new Item_empty_string("Searchable",4));
  field_list.push_back(new Item_empty_string("Case_Sensitive",4));
  field_list.push_back(new Item_empty_string("Default",NAME_CHAR_LEN));
  field_list.push_back(new Item_empty_string("Comment",NAME_CHAR_LEN));

  if (protocol->send_fields(&field_list,
                            Protocol::SEND_NUM_ROWS | Protocol::SEND_EOF))
    DBUG_RETURN(TRUE);

  /* TODO: Change the loop to not use 'i' */
  for (uint i=0; i < sizeof(sys_column_types)/sizeof(sys_column_types[0]); i++)
  {
    protocol->prepare_for_resend();
    protocol->store(sys_column_types[i].type, system_charset_info);
    protocol->store((ulonglong) sys_column_types[i].size);
    protocol->store(sys_column_types[i].min_value, system_charset_info);
    protocol->store(sys_column_types[i].max_value, system_charset_info);
    protocol->store_short((longlong) sys_column_types[i].precision);
    protocol->store_short((longlong) sys_column_types[i].scale);
    protocol->store(sys_column_types[i].nullable, system_charset_info);
    protocol->store(sys_column_types[i].auto_increment, system_charset_info);
    protocol->store(sys_column_types[i].unsigned_attr, system_charset_info);
    protocol->store(sys_column_types[i].zerofill, system_charset_info);
    protocol->store(sys_column_types[i].searchable, system_charset_info);
    protocol->store(sys_column_types[i].case_sensitivity, system_charset_info);
    protocol->store(sys_column_types[i].default_value, system_charset_info);
    protocol->store(sys_column_types[i].comment, system_charset_info);
    if (protocol->write())
      DBUG_RETURN(TRUE);
  }
  send_eof(thd);
  DBUG_RETURN(FALSE);
}


/*
  find_files() - find files in a given directory.

  SYNOPSIS
    find_files()
    thd                 thread handler
    files               put found files in this list
    db                  database name to set in TABLE_LIST structure
    path                path to database
    wild                filter for found files
    dir                 read databases in path if TRUE, read .frm files in
                        database otherwise

  RETURN
    FIND_FILES_OK       success
    FIND_FILES_OOM      out of memory error
    FIND_FILES_DIR      no such directory, or directory can't be read
*/


find_files_result
find_files(THD *thd, List<LEX_STRING> *files, const char *db,
           const char *path, const char *wild, bool dir)
{
  uint i;
  char *ext;
  MY_DIR *dirp;
  FILEINFO *file;
  LEX_STRING *file_name= 0;
  uint file_name_len;
#ifndef NO_EMBEDDED_ACCESS_CHECKS
  uint col_access=thd->col_access;
#endif
  TABLE_LIST table_list;
  DBUG_ENTER("find_files");

  if (wild && !wild[0])
    wild=0;

  bzero((char*) &table_list,sizeof(table_list));

  if (!(dirp = my_dir(path,MYF(dir ? MY_WANT_STAT : 0))))
  {
    if (my_errno == ENOENT)
      my_error(ER_BAD_DB_ERROR, MYF(ME_BELL+ME_WAITTANG), db);
    else
      my_error(ER_CANT_READ_DIR, MYF(ME_BELL+ME_WAITTANG), path, my_errno);
    DBUG_RETURN(FIND_FILES_DIR);
  }

  for (i=0 ; i < (uint) dirp->number_off_files  ; i++)
  {
    char uname[NAME_LEN + 1];                   /* Unencoded name */
    file=dirp->dir_entry+i;
    if (dir)
    {                                           /* Return databases */
      if ((file->name[0] == '.' && 
          ((file->name[1] == '.' && file->name[2] == '\0') ||
            file->name[1] == '\0')))
        continue;                               /* . or .. */
#ifdef USE_SYMDIR
      char *ext;
      char buff[FN_REFLEN];
      if (my_use_symdir && !strcmp(ext=fn_ext(file->name), ".sym"))
      {
	/* Only show the sym file if it points to a directory */
	char *end;
        *ext=0;                                 /* Remove extension */
	unpack_dirname(buff, file->name);
	end= strend(buff);
	if (end != buff && end[-1] == FN_LIBCHAR)
	  end[-1]= 0;				// Remove end FN_LIBCHAR
        if (!my_stat(buff, file->mystat, MYF(0)))
               continue;
       }
#endif
      if (!MY_S_ISDIR(file->mystat->st_mode))
        continue;

      file_name_len= filename_to_tablename(file->name, uname, sizeof(uname));
      if (wild && wild_compare(uname, wild, 0))
        continue;
      if (!(file_name= 
            thd->make_lex_string(file_name, uname, file_name_len, TRUE)))
      {
        my_dirend(dirp);
        DBUG_RETURN(FIND_FILES_OOM);
      }
    }
    else
    {
        // Return only .frm files which aren't temp files.
      if (my_strcasecmp(system_charset_info, ext=fn_rext(file->name),reg_ext) ||
          is_prefix(file->name, tmp_file_prefix))
        continue;
      *ext=0;
      file_name_len= filename_to_tablename(file->name, uname, sizeof(uname));
      if (wild)
      {
	if (lower_case_table_names)
	{
	  if (wild_case_compare(files_charset_info, uname, wild))
	    continue;
	}
	else if (wild_compare(uname, wild, 0))
	  continue;
      }
    }
#ifndef NO_EMBEDDED_ACCESS_CHECKS
    /* Don't show tables where we don't have any privileges */
    if (db && !(col_access & TABLE_ACLS))
    {
      table_list.db= (char*) db;
      table_list.db_length= strlen(db);
      table_list.table_name= uname;
      table_list.table_name_length= file_name_len;
      table_list.grant.privilege=col_access;
      if (check_grant(thd, TABLE_ACLS, &table_list, 1, 1, 1))
        continue;
    }
#endif
    if (!(file_name= 
          thd->make_lex_string(file_name, uname, file_name_len, TRUE)) ||
        files->push_back(file_name))
    {
      my_dirend(dirp);
      DBUG_RETURN(FIND_FILES_OOM);
    }
  }
  DBUG_PRINT("info",("found: %d files", files->elements));
  my_dirend(dirp);

  VOID(ha_find_files(thd, db, path, wild, dir, files));

  DBUG_RETURN(FIND_FILES_OK);
}


bool
mysqld_show_create(THD *thd, TABLE_LIST *table_list)
{
  Protocol *protocol= thd->protocol;
  char buff[2048];
  String buffer(buff, sizeof(buff), system_charset_info);
  DBUG_ENTER("mysqld_show_create");
  DBUG_PRINT("enter",("db: %s  table: %s",table_list->db,
                      table_list->table_name));

  /* We want to preserve the tree for views. */
  thd->lex->view_prepare_mode= TRUE;

  /* Only one table for now, but VIEW can involve several tables */
  if (open_normal_and_derived_tables(thd, table_list, 0))
  {
    if (!table_list->view || thd->net.last_errno != ER_VIEW_INVALID)
      DBUG_RETURN(TRUE);

    /*
      Clear all messages with 'error' level status and
      issue a warning with 'warning' level status in 
      case of invalid view and last error is ER_VIEW_INVALID
    */
    mysql_reset_errors(thd, true);
    thd->clear_error();

    push_warning_printf(thd,MYSQL_ERROR::WARN_LEVEL_WARN,
                        ER_VIEW_INVALID,
                        ER(ER_VIEW_INVALID),
                        table_list->view_db.str,
                        table_list->view_name.str);
  }

  /* TODO: add environment variables show when it become possible */
  if (thd->lex->only_view && !table_list->view)
  {
    my_error(ER_WRONG_OBJECT, MYF(0),
             table_list->db, table_list->table_name, "VIEW");
    DBUG_RETURN(TRUE);
  }

  buffer.length(0);

  if (table_list->view)
    buffer.set_charset(table_list->view_creation_ctx->get_client_cs());

  if ((table_list->view ?
       view_store_create_info(thd, table_list, &buffer) :
       store_create_info(thd, table_list, &buffer, NULL)))
    DBUG_RETURN(TRUE);

  List<Item> field_list;
  if (table_list->view)
  {
    field_list.push_back(new Item_empty_string("View",NAME_CHAR_LEN));
    field_list.push_back(new Item_empty_string("Create View",
                                               max(buffer.length(),1024)));
    field_list.push_back(new Item_empty_string("character_set_client",
                                               MY_CS_NAME_SIZE));
    field_list.push_back(new Item_empty_string("collation_connection",
                                               MY_CS_NAME_SIZE));
  }
  else
  {
    field_list.push_back(new Item_empty_string("Table",NAME_CHAR_LEN));
    // 1024 is for not to confuse old clients
    field_list.push_back(new Item_empty_string("Create Table",
                                               max(buffer.length(),1024)));
  }

  if (protocol->send_fields(&field_list,
                            Protocol::SEND_NUM_ROWS | Protocol::SEND_EOF))
    DBUG_RETURN(TRUE);
  protocol->prepare_for_resend();
  if (table_list->view)
    protocol->store(table_list->view_name.str, system_charset_info);
  else
  {
    if (table_list->schema_table)
      protocol->store(table_list->schema_table->table_name,
                      system_charset_info);
    else
      protocol->store(table_list->table->alias, system_charset_info);
  }

  if (table_list->view)
  {
    protocol->store(buffer.ptr(), buffer.length(),
                    table_list->view_creation_ctx->get_client_cs());

    protocol->store(table_list->view_creation_ctx->get_client_cs()->csname,
                    system_charset_info);

    protocol->store(table_list->view_creation_ctx->get_connection_cl()->name,
                    system_charset_info);
  }
  else
    protocol->store(buffer.ptr(), buffer.length(), buffer.charset());

  if (protocol->write())
    DBUG_RETURN(TRUE);

  send_eof(thd);
  DBUG_RETURN(FALSE);
}

bool mysqld_show_create_db(THD *thd, char *dbname,
                           HA_CREATE_INFO *create_info)
{
  char buff[2048];
  String buffer(buff, sizeof(buff), system_charset_info);
#ifndef NO_EMBEDDED_ACCESS_CHECKS
  Security_context *sctx= thd->security_ctx;
  uint db_access;
#endif
  HA_CREATE_INFO create;
  uint create_options = create_info ? create_info->options : 0;
  Protocol *protocol=thd->protocol;
  DBUG_ENTER("mysql_show_create_db");

#ifndef NO_EMBEDDED_ACCESS_CHECKS
  if (test_all_bits(sctx->master_access, DB_ACLS))
    db_access=DB_ACLS;
  else
    db_access= (acl_get(sctx->host, sctx->ip, sctx->priv_user, dbname, 0) |
		sctx->master_access);
  if (!(db_access & DB_ACLS) && check_grant_db(thd,dbname))
  {
    my_error(ER_DBACCESS_DENIED_ERROR, MYF(0),
             sctx->priv_user, sctx->host_or_ip, dbname);
    general_log_print(thd,COM_INIT_DB,ER(ER_DBACCESS_DENIED_ERROR),
                      sctx->priv_user, sctx->host_or_ip, dbname);
    DBUG_RETURN(TRUE);
  }
#endif
  if (!my_strcasecmp(system_charset_info, dbname,
                     INFORMATION_SCHEMA_NAME.str))
  {
    dbname= INFORMATION_SCHEMA_NAME.str;
    create.default_table_charset= system_charset_info;
  }
  else
  {
    if (check_db_dir_existence(dbname))
    {
      my_error(ER_BAD_DB_ERROR, MYF(0), dbname);
      DBUG_RETURN(TRUE);
    }

    load_db_opt_by_name(thd, dbname, &create);
  }
  List<Item> field_list;
  field_list.push_back(new Item_empty_string("Database",NAME_CHAR_LEN));
  field_list.push_back(new Item_empty_string("Create Database",1024));

  if (protocol->send_fields(&field_list,
                            Protocol::SEND_NUM_ROWS | Protocol::SEND_EOF))
    DBUG_RETURN(TRUE);

  protocol->prepare_for_resend();
  protocol->store(dbname, strlen(dbname), system_charset_info);
  buffer.length(0);
  buffer.append(STRING_WITH_LEN("CREATE DATABASE "));
  if (create_options & HA_LEX_CREATE_IF_NOT_EXISTS)
    buffer.append(STRING_WITH_LEN("/*!32312 IF NOT EXISTS*/ "));
  append_identifier(thd, &buffer, dbname, strlen(dbname));

  if (create.default_table_charset)
  {
    buffer.append(STRING_WITH_LEN(" /*!40100"));
    buffer.append(STRING_WITH_LEN(" DEFAULT CHARACTER SET "));
    buffer.append(create.default_table_charset->csname);
    if (!(create.default_table_charset->state & MY_CS_PRIMARY))
    {
      buffer.append(STRING_WITH_LEN(" COLLATE "));
      buffer.append(create.default_table_charset->name);
    }
    buffer.append(STRING_WITH_LEN(" */"));
  }
  protocol->store(buffer.ptr(), buffer.length(), buffer.charset());

  if (protocol->write())
    DBUG_RETURN(TRUE);
  send_eof(thd);
  DBUG_RETURN(FALSE);
}



/****************************************************************************
  Return only fields for API mysql_list_fields
  Use "show table wildcard" in mysql instead of this
****************************************************************************/

void
mysqld_list_fields(THD *thd, TABLE_LIST *table_list, const char *wild)
{
  TABLE *table;
  DBUG_ENTER("mysqld_list_fields");
  DBUG_PRINT("enter",("table: %s",table_list->table_name));

  if (open_normal_and_derived_tables(thd, table_list, 0))
    DBUG_VOID_RETURN;
  table= table_list->table;

  List<Item> field_list;

  Field **ptr,*field;
  for (ptr=table->field ; (field= *ptr); ptr++)
  {
    if (!wild || !wild[0] || 
        !wild_case_compare(system_charset_info, field->field_name,wild))
    {
      if (table_list->view)
        field_list.push_back(new Item_ident_for_show(field,
                                                     table_list->view_db.str,
                                                     table_list->view_name.str));
      else
        field_list.push_back(new Item_field(field));
    }
  }
  restore_record(table, s->default_values);              // Get empty record
  table->use_all_columns();
  if (thd->protocol->send_fields(&field_list, Protocol::SEND_DEFAULTS |
                                              Protocol::SEND_EOF))
    DBUG_VOID_RETURN;
  thd->protocol->flush();
  DBUG_VOID_RETURN;
}


int
mysqld_dump_create_info(THD *thd, TABLE_LIST *table_list, int fd)
{
  Protocol *protocol= thd->protocol;
  String *packet= protocol->storage_packet();
  DBUG_ENTER("mysqld_dump_create_info");
  DBUG_PRINT("enter",("table: %s",table_list->table->s->table_name.str));

  protocol->prepare_for_resend();
  if (store_create_info(thd, table_list, packet, NULL))
    DBUG_RETURN(-1);

  if (fd < 0)
  {
    if (protocol->write())
      DBUG_RETURN(-1);
    protocol->flush();
  }
  else
  {
    if (my_write(fd, (const uchar*) packet->ptr(), packet->length(),
		 MYF(MY_WME)))
      DBUG_RETURN(-1);
  }
  DBUG_RETURN(0);
}

/*
  Go through all character combinations and ensure that sql_lex.cc can
  parse it as an identifier.

  SYNOPSIS
  require_quotes()
  name			attribute name
  name_length		length of name

  RETURN
    #	Pointer to conflicting character
    0	No conflicting character
*/

static const char *require_quotes(const char *name, uint name_length)
{
  uint length;
  bool pure_digit= TRUE;
  const char *end= name + name_length;

  for (; name < end ; name++)
  {
    uchar chr= (uchar) *name;
    length= my_mbcharlen(system_charset_info, chr);
    if (length == 1 && !system_charset_info->ident_map[chr])
      return name;
    if (length == 1 && (chr < '0' || chr > '9'))
      pure_digit= FALSE;
  }
  if (pure_digit)
    return name;
  return 0;
}


/*
  Quote the given identifier if needed and append it to the target string.
  If the given identifier is empty, it will be quoted.

  SYNOPSIS
  append_identifier()
  thd                   thread handler
  packet                target string
  name                  the identifier to be appended
  name_length           length of the appending identifier
*/

void
append_identifier(THD *thd, String *packet, const char *name, uint length)
{
  const char *name_end;
  char quote_char;
  int q= get_quote_char_for_identifier(thd, name, length);

  if (q == EOF)
  {
    packet->append(name, length, packet->charset());
    return;
  }

  /*
    The identifier must be quoted as it includes a quote character or
   it's a keyword
  */

  VOID(packet->reserve(length*2 + 2));
  quote_char= (char) q;
  packet->append(&quote_char, 1, system_charset_info);

  for (name_end= name+length ; name < name_end ; name+= length)
  {
    uchar chr= (uchar) *name;
    length= my_mbcharlen(system_charset_info, chr);
    /*
      my_mbcharlen can return 0 on a wrong multibyte
      sequence. It is possible when upgrading from 4.0,
      and identifier contains some accented characters.
      The manual says it does not work. So we'll just
      change length to 1 not to hang in the endless loop.
    */
    if (!length)
      length= 1;
    if (length == 1 && chr == (uchar) quote_char)
      packet->append(&quote_char, 1, system_charset_info);
    packet->append(name, length, system_charset_info);
  }
  packet->append(&quote_char, 1, system_charset_info);
}


/*
  Get the quote character for displaying an identifier.

  SYNOPSIS
    get_quote_char_for_identifier()
    thd		Thread handler
    name	name to quote
    length	length of name

  IMPLEMENTATION
    Force quoting in the following cases:
      - name is empty (for one, it is possible when we use this function for
        quoting user and host names for DEFINER clause);
      - name is a keyword;
      - name includes a special character;
    Otherwise identifier is quoted only if the option OPTION_QUOTE_SHOW_CREATE
    is set.

  RETURN
    EOF	  No quote character is needed
    #	  Quote character
*/

int get_quote_char_for_identifier(THD *thd, const char *name, uint length)
{
  if (length &&
      !is_keyword(name,length) &&
      !require_quotes(name, length) &&
      !(thd->options & OPTION_QUOTE_SHOW_CREATE))
    return EOF;
  if (thd->variables.sql_mode & MODE_ANSI_QUOTES)
    return '"';
  return '`';
}


/* Append directory name (if exists) to CREATE INFO */

static void append_directory(THD *thd, String *packet, const char *dir_type,
			     const char *filename)
{
  if (filename && !(thd->variables.sql_mode & MODE_NO_DIR_IN_CREATE))
  {
    uint length= dirname_length(filename);
    packet->append(' ');
    packet->append(dir_type);
    packet->append(STRING_WITH_LEN(" DIRECTORY='"));
#ifdef __WIN__
    /* Convert \ to / to be able to create table on unix */
    char *winfilename= (char*) thd->memdup(filename, length);
    char *pos, *end;
    for (pos= winfilename, end= pos+length ; pos < end ; pos++)
    {
      if (*pos == '\\')
        *pos = '/';
    }
    filename= winfilename;
#endif
    packet->append(filename, length);
    packet->append('\'');
  }
}


#define LIST_PROCESS_HOST_LEN 64

/*
  Build a CREATE TABLE statement for a table.

  SYNOPSIS
    store_create_info()
    thd               The thread
    table_list        A list containing one table to write statement
                      for.
    packet            Pointer to a string where statement will be
                      written.
    create_info_arg   Pointer to create information that can be used
                      to tailor the format of the statement.  Can be
                      NULL, in which case only SQL_MODE is considered
                      when building the statement.

  NOTE
    Currently always return 0, but might return error code in the
    future.

  RETURN
    0       OK
 */

int store_create_info(THD *thd, TABLE_LIST *table_list, String *packet,
                      HA_CREATE_INFO *create_info_arg)
{
  List<Item> field_list;
  char tmp[MAX_FIELD_WIDTH], *for_str, buff[128];
  const char *alias;
  String type(tmp, sizeof(tmp), system_charset_info);
  Field **ptr,*field;
  uint primary_key;
  KEY *key_info;
  TABLE *table= table_list->table;
  handler *file= table->file;
  TABLE_SHARE *share= table->s;
  HA_CREATE_INFO create_info;
  bool show_table_options= FALSE;
  bool foreign_db_mode=  (thd->variables.sql_mode & (MODE_POSTGRESQL |
                                                     MODE_ORACLE |
                                                     MODE_MSSQL |
                                                     MODE_DB2 |
                                                     MODE_MAXDB |
                                                     MODE_ANSI)) != 0;
  bool limited_mysql_mode= (thd->variables.sql_mode & (MODE_NO_FIELD_OPTIONS |
                                                       MODE_MYSQL323 |
                                                       MODE_MYSQL40)) != 0;
  my_bitmap_map *old_map;
  DBUG_ENTER("store_create_info");
  DBUG_PRINT("enter",("table: %s", table->s->table_name.str));

  restore_record(table, s->default_values); // Get empty record

  if (share->tmp_table)
    packet->append(STRING_WITH_LEN("CREATE TEMPORARY TABLE "));
  else
    packet->append(STRING_WITH_LEN("CREATE TABLE "));
  if (create_info_arg &&
      (create_info_arg->options & HA_LEX_CREATE_IF_NOT_EXISTS))
    packet->append(STRING_WITH_LEN("IF NOT EXISTS "));
  if (table_list->schema_table)
    alias= table_list->schema_table->table_name;
  else
  {
    if (lower_case_table_names == 2)
      alias= table->alias;
    else
    {
      alias= share->table_name.str;
    }
  }
  append_identifier(thd, packet, alias, strlen(alias));
  packet->append(STRING_WITH_LEN(" (\n"));
  /*
    We need this to get default values from the table
    We have to restore the read_set if we are called from insert in case
    of row based replication.
  */
  old_map= tmp_use_all_columns(table, table->read_set);

  for (ptr=table->field ; (field= *ptr); ptr++)
  {
    bool has_default;
    bool has_now_default;
    uint flags = field->flags;

    if (ptr != table->field)
      packet->append(STRING_WITH_LEN(",\n"));

    packet->append(STRING_WITH_LEN("  "));
    append_identifier(thd,packet,field->field_name, strlen(field->field_name));
    packet->append(' ');
    // check for surprises from the previous call to Field::sql_type()
    if (type.ptr() != tmp)
      type.set(tmp, sizeof(tmp), system_charset_info);
    else
      type.set_charset(system_charset_info);

    field->sql_type(type);
    packet->append(type.ptr(), type.length(), system_charset_info);

    if (field->has_charset() && 
        !(thd->variables.sql_mode & (MODE_MYSQL323 | MODE_MYSQL40)))
    {
      if (field->charset() != share->table_charset)
      {
	packet->append(STRING_WITH_LEN(" CHARACTER SET "));
	packet->append(field->charset()->csname);
      }
      /* 
	For string types dump collation name only if 
	collation is not primary for the given charset
      */
      if (!(field->charset()->state & MY_CS_PRIMARY))
      {
	packet->append(STRING_WITH_LEN(" COLLATE "));
	packet->append(field->charset()->name);
      }
    }

    if (flags & NOT_NULL_FLAG)
      packet->append(STRING_WITH_LEN(" NOT NULL"));
    else if (field->type() == MYSQL_TYPE_TIMESTAMP)
    {
      /*
        TIMESTAMP field require explicit NULL flag, because unlike
        all other fields they are treated as NOT NULL by default.
      */
      packet->append(STRING_WITH_LEN(" NULL"));
    }

    /* 
      Again we are using CURRENT_TIMESTAMP instead of NOW because it is
      more standard 
    */
    has_now_default= table->timestamp_field == field && 
                     field->unireg_check != Field::TIMESTAMP_UN_FIELD;
    
    has_default= (field->type() != MYSQL_TYPE_BLOB &&
                  !(field->flags & NO_DEFAULT_VALUE_FLAG) &&
		  field->unireg_check != Field::NEXT_NUMBER &&
                  !((thd->variables.sql_mode & (MODE_MYSQL323 | MODE_MYSQL40))
		    && has_now_default));

    if (has_default)
    {
      packet->append(STRING_WITH_LEN(" DEFAULT "));
      if (has_now_default)
        packet->append(STRING_WITH_LEN("CURRENT_TIMESTAMP"));
      else if (!field->is_null())
      {                                             // Not null by default
        type.set(tmp, sizeof(tmp), field->charset());
        field->val_str(&type);
	if (type.length())
	{
	  String def_val;
          uint dummy_errors;
	  /* convert to system_charset_info == utf8 */
	  def_val.copy(type.ptr(), type.length(), field->charset(),
		       system_charset_info, &dummy_errors);
          append_unescaped(packet, def_val.ptr(), def_val.length());
	}
        else
	  packet->append(STRING_WITH_LEN("''"));
      }
      else if (field->maybe_null())
        packet->append(STRING_WITH_LEN("NULL"));    // Null as default
      else
        packet->append(tmp);
    }

    if (!limited_mysql_mode && table->timestamp_field == field && 
        field->unireg_check != Field::TIMESTAMP_DN_FIELD)
      packet->append(STRING_WITH_LEN(" ON UPDATE CURRENT_TIMESTAMP"));

    if (field->unireg_check == Field::NEXT_NUMBER && 
        !(thd->variables.sql_mode & MODE_NO_FIELD_OPTIONS))
      packet->append(STRING_WITH_LEN(" AUTO_INCREMENT"));

    if (field->comment.length)
    {
      packet->append(STRING_WITH_LEN(" COMMENT "));
      append_unescaped(packet, field->comment.str, field->comment.length);
    }
  }

  key_info= table->key_info;
  bzero((char*) &create_info, sizeof(create_info));
  file->update_create_info(&create_info);
  primary_key= share->primary_key;

  for (uint i=0 ; i < share->keys ; i++,key_info++)
  {
    KEY_PART_INFO *key_part= key_info->key_part;
    bool found_primary=0;
    packet->append(STRING_WITH_LEN(",\n  "));

    if (i == primary_key && !strcmp(key_info->name, primary_key_name))
    {
      found_primary=1;
      /*
        No space at end, because a space will be added after where the
        identifier would go, but that is not added for primary key.
      */
      packet->append(STRING_WITH_LEN("PRIMARY KEY"));
    }
    else if (key_info->flags & HA_NOSAME)
      packet->append(STRING_WITH_LEN("UNIQUE KEY "));
    else if (key_info->flags & HA_FULLTEXT)
      packet->append(STRING_WITH_LEN("FULLTEXT KEY "));
    else if (key_info->flags & HA_SPATIAL)
      packet->append(STRING_WITH_LEN("SPATIAL KEY "));
    else
      packet->append(STRING_WITH_LEN("KEY "));

    if (!found_primary)
     append_identifier(thd, packet, key_info->name, strlen(key_info->name));

    packet->append(STRING_WITH_LEN(" ("));

    for (uint j=0 ; j < key_info->key_parts ; j++,key_part++)
    {
      if (j)
        packet->append(',');

      if (key_part->field)
        append_identifier(thd,packet,key_part->field->field_name,
			  strlen(key_part->field->field_name));
      if (key_part->field &&
          (key_part->length !=
           table->field[key_part->fieldnr-1]->key_length() &&
           !(key_info->flags & (HA_FULLTEXT | HA_SPATIAL))))
      {
        char *end;
        buff[0] = '(';
        end= int10_to_str((long) key_part->length /
                          key_part->field->charset()->mbmaxlen,
                          buff + 1,10);
        *end++ = ')';
        packet->append(buff,(uint) (end-buff));
      }
    }
    packet->append(')');
    store_key_options(thd, packet, table, key_info);
    if (key_info->parser)
    {
      LEX_STRING *parser_name= plugin_name(key_info->parser);
      packet->append(STRING_WITH_LEN(" /*!50100 WITH PARSER "));
      append_identifier(thd, packet, parser_name->str, parser_name->length);
      packet->append(STRING_WITH_LEN(" */ "));
    }
  }

  /*
    Get possible foreign key definitions stored in InnoDB and append them
    to the CREATE TABLE statement
  */

  if ((for_str= file->get_foreign_key_create_info()))
  {
    packet->append(for_str, strlen(for_str));
    file->free_foreign_key_create_info(for_str);
  }

  packet->append(STRING_WITH_LEN("\n)"));
  if (!(thd->variables.sql_mode & MODE_NO_TABLE_OPTIONS) && !foreign_db_mode)
  {
    show_table_options= TRUE;
    /*
      Get possible table space definitions and append them
      to the CREATE TABLE statement
    */

    if ((for_str= file->get_tablespace_name(thd,0,0)))
    {
      packet->append(STRING_WITH_LEN(" /*!50100 TABLESPACE "));
      packet->append(for_str, strlen(for_str));
      packet->append(STRING_WITH_LEN(" STORAGE DISK */"));
      my_free(for_str, MYF(0));
    }

    /*
      IF   check_create_info
      THEN add ENGINE only if it was used when creating the table
    */
    if (!create_info_arg ||
        (create_info_arg->used_fields & HA_CREATE_USED_ENGINE))
    {
      if (thd->variables.sql_mode & (MODE_MYSQL323 | MODE_MYSQL40))
        packet->append(STRING_WITH_LEN(" TYPE="));
      else
        packet->append(STRING_WITH_LEN(" ENGINE="));
#ifdef WITH_PARTITION_STORAGE_ENGINE
    if (table->part_info)
      packet->append(ha_resolve_storage_engine_name(
                        table->part_info->default_engine_type));
    else
      packet->append(file->table_type());
#else
      packet->append(file->table_type());
#endif
    }

    /*
      Add AUTO_INCREMENT=... if there is an AUTO_INCREMENT column,
      and NEXT_ID > 1 (the default).  We must not print the clause
      for engines that do not support this as it would break the
      import of dumps, but as of this writing, the test for whether
      AUTO_INCREMENT columns are allowed and wether AUTO_INCREMENT=...
      is supported is identical, !(file->table_flags() & HA_NO_AUTO_INCREMENT))
      Because of that, we do not explicitly test for the feature,
      but may extrapolate its existence from that of an AUTO_INCREMENT column.
    */

    if (create_info.auto_increment_value > 1)
    {
      char *end;
      packet->append(STRING_WITH_LEN(" AUTO_INCREMENT="));
      end= longlong10_to_str(create_info.auto_increment_value, buff,10);
      packet->append(buff, (uint) (end - buff));
    }

    
    if (share->table_charset &&
	!(thd->variables.sql_mode & MODE_MYSQL323) &&
	!(thd->variables.sql_mode & MODE_MYSQL40))
    {
      /*
        IF   check_create_info
        THEN add DEFAULT CHARSET only if it was used when creating the table
      */
      if (!create_info_arg ||
          (create_info_arg->used_fields & HA_CREATE_USED_DEFAULT_CHARSET))
      {
        packet->append(STRING_WITH_LEN(" DEFAULT CHARSET="));
        packet->append(share->table_charset->csname);
        if (!(share->table_charset->state & MY_CS_PRIMARY))
        {
          packet->append(STRING_WITH_LEN(" COLLATE="));
          packet->append(table->s->table_charset->name);
        }
      }
    }

    if (share->min_rows)
    {
      char *end;
      packet->append(STRING_WITH_LEN(" MIN_ROWS="));
      end= longlong10_to_str(share->min_rows, buff, 10);
      packet->append(buff, (uint) (end- buff));
    }

    if (share->max_rows && !table_list->schema_table)
    {
      char *end;
      packet->append(STRING_WITH_LEN(" MAX_ROWS="));
      end= longlong10_to_str(share->max_rows, buff, 10);
      packet->append(buff, (uint) (end - buff));
    }

    if (share->avg_row_length)
    {
      char *end;
      packet->append(STRING_WITH_LEN(" AVG_ROW_LENGTH="));
      end= longlong10_to_str(share->avg_row_length, buff,10);
      packet->append(buff, (uint) (end - buff));
    }

    if (share->db_create_options & HA_OPTION_PACK_KEYS)
      packet->append(STRING_WITH_LEN(" PACK_KEYS=1"));
    if (share->db_create_options & HA_OPTION_NO_PACK_KEYS)
      packet->append(STRING_WITH_LEN(" PACK_KEYS=0"));
    if (share->db_create_options & HA_OPTION_CHECKSUM)
      packet->append(STRING_WITH_LEN(" CHECKSUM=1"));
    if (share->db_create_options & HA_OPTION_DELAY_KEY_WRITE)
      packet->append(STRING_WITH_LEN(" DELAY_KEY_WRITE=1"));
    if (share->row_type != ROW_TYPE_DEFAULT)
    {
      packet->append(STRING_WITH_LEN(" ROW_FORMAT="));
      packet->append(ha_row_type[(uint) share->row_type]);
    }
<<<<<<< HEAD
    if (share->transactional != HA_CHOICE_UNDEF)
    {
      packet->append(STRING_WITH_LEN(" TRANSACTIONAL="));
      packet->append(share->transactional == HA_CHOICE_YES ? "1" : "0", 1);
    }
=======
>>>>>>> c4811d67
    if (table->s->key_block_size)
    {
      char *end;
      packet->append(STRING_WITH_LEN(" KEY_BLOCK_SIZE="));
      end= longlong10_to_str(table->s->key_block_size, buff, 10);
      packet->append(buff, (uint) (end - buff));
    }
    table->file->append_create_info(packet);
    if (share->comment.length)
    {
      packet->append(STRING_WITH_LEN(" COMMENT="));
      append_unescaped(packet, share->comment.str, share->comment.length);
    }
    if (share->connect_string.length)
    {
      packet->append(STRING_WITH_LEN(" CONNECTION="));
      append_unescaped(packet, share->connect_string.str, share->connect_string.length);
    }
    append_directory(thd, packet, "DATA",  create_info.data_file_name);
    append_directory(thd, packet, "INDEX", create_info.index_file_name);
  }
#ifdef WITH_PARTITION_STORAGE_ENGINE
  {
    /*
      Partition syntax for CREATE TABLE is at the end of the syntax.
    */
    uint part_syntax_len;
    char *part_syntax;
    if (table->part_info &&
        (!table->part_info->is_auto_partitioned) &&
        ((part_syntax= generate_partition_syntax(table->part_info,
                                                  &part_syntax_len,
                                                  FALSE,
                                                  show_table_options))))
    {
       packet->append(STRING_WITH_LEN(" /*!50100"));
       packet->append(part_syntax, part_syntax_len);
       packet->append(STRING_WITH_LEN(" */"));
       my_free(part_syntax, MYF(0));
    }
  }
#endif
  tmp_restore_column_map(table->read_set, old_map);
  DBUG_RETURN(0);
}


static void store_key_options(THD *thd, String *packet, TABLE *table,
                              KEY *key_info)
{
  bool limited_mysql_mode= (thd->variables.sql_mode &
                            (MODE_NO_FIELD_OPTIONS | MODE_MYSQL323 |
                             MODE_MYSQL40)) != 0;
  bool foreign_db_mode=  (thd->variables.sql_mode & (MODE_POSTGRESQL |
                                                     MODE_ORACLE |
                                                     MODE_MSSQL |
                                                     MODE_DB2 |
                                                     MODE_MAXDB |
                                                     MODE_ANSI)) != 0;
  char *end, buff[32];

  if (!(thd->variables.sql_mode & MODE_NO_KEY_OPTIONS) &&
      !limited_mysql_mode && !foreign_db_mode)
  {

    if (key_info->algorithm == HA_KEY_ALG_BTREE)
      packet->append(STRING_WITH_LEN(" USING BTREE"));

    if (key_info->algorithm == HA_KEY_ALG_HASH)
      packet->append(STRING_WITH_LEN(" USING HASH"));

    /* send USING only in non-default case: non-spatial rtree */
    if ((key_info->algorithm == HA_KEY_ALG_RTREE) &&
        !(key_info->flags & HA_SPATIAL))
      packet->append(STRING_WITH_LEN(" USING RTREE"));

    if ((key_info->flags & HA_USES_BLOCK_SIZE) &&
        table->s->key_block_size != key_info->block_size)
    {
      packet->append(STRING_WITH_LEN(" KEY_BLOCK_SIZE="));
      end= longlong10_to_str(key_info->block_size, buff, 10);
      packet->append(buff, (uint) (end - buff));
    }
  }
}


void
view_store_options(THD *thd, TABLE_LIST *table, String *buff)
{
  append_algorithm(table, buff);
  append_definer(thd, buff, &table->definer.user, &table->definer.host);
  if (table->view_suid)
    buff->append(STRING_WITH_LEN("SQL SECURITY DEFINER "));
  else
    buff->append(STRING_WITH_LEN("SQL SECURITY INVOKER "));
}


/*
  Append DEFINER clause to the given buffer.
  
  SYNOPSIS
    append_definer()
    thd           [in] thread handle
    buffer        [inout] buffer to hold DEFINER clause
    definer_user  [in] user name part of definer
    definer_host  [in] host name part of definer
*/

static void append_algorithm(TABLE_LIST *table, String *buff)
{
  buff->append(STRING_WITH_LEN("ALGORITHM="));
  switch ((int8)table->algorithm) {
  case VIEW_ALGORITHM_UNDEFINED:
    buff->append(STRING_WITH_LEN("UNDEFINED "));
    break;
  case VIEW_ALGORITHM_TMPTABLE:
    buff->append(STRING_WITH_LEN("TEMPTABLE "));
    break;
  case VIEW_ALGORITHM_MERGE:
    buff->append(STRING_WITH_LEN("MERGE "));
    break;
  default:
    DBUG_ASSERT(0); // never should happen
  }
}

/*
  Append DEFINER clause to the given buffer.
  
  SYNOPSIS
    append_definer()
    thd           [in] thread handle
    buffer        [inout] buffer to hold DEFINER clause
    definer_user  [in] user name part of definer
    definer_host  [in] host name part of definer
*/

void append_definer(THD *thd, String *buffer, const LEX_STRING *definer_user,
                    const LEX_STRING *definer_host)
{
  buffer->append(STRING_WITH_LEN("DEFINER="));
  append_identifier(thd, buffer, definer_user->str, definer_user->length);
  buffer->append('@');
  append_identifier(thd, buffer, definer_host->str, definer_host->length);
  buffer->append(' ');
}


int
view_store_create_info(THD *thd, TABLE_LIST *table, String *buff)
{
  my_bool foreign_db_mode= (thd->variables.sql_mode & (MODE_POSTGRESQL |
                                                       MODE_ORACLE |
                                                       MODE_MSSQL |
                                                       MODE_DB2 |
                                                       MODE_MAXDB |
                                                       MODE_ANSI)) != 0;
  /*
     Compact output format for view can be used
     - if user has db of this view as current db
     - if this view only references table inside it's own db
  */
  if (!thd->db || strcmp(thd->db, table->view_db.str))
    table->compact_view_format= FALSE;
  else
  {
    TABLE_LIST *tbl;
    table->compact_view_format= TRUE;
    for (tbl= thd->lex->query_tables;
         tbl;
         tbl= tbl->next_global)
    {
      if (strcmp(table->view_db.str, tbl->view ? tbl->view_db.str :tbl->db)!= 0)
      {
        table->compact_view_format= FALSE;
        break;
      }
    }
  }

  buff->append(STRING_WITH_LEN("CREATE "));
  if (!foreign_db_mode)
  {
    view_store_options(thd, table, buff);
  }
  buff->append(STRING_WITH_LEN("VIEW "));
  if (!table->compact_view_format)
  {
    append_identifier(thd, buff, table->view_db.str, table->view_db.length);
    buff->append('.');
  }
  append_identifier(thd, buff, table->view_name.str, table->view_name.length);
  buff->append(STRING_WITH_LEN(" AS "));

  /*
    We can't just use table->query, because our SQL_MODE may trigger
    a different syntax, like when ANSI_QUOTES is defined.
  */
  table->view->unit.print(buff);

  if (table->with_check != VIEW_CHECK_NONE)
  {
    if (table->with_check == VIEW_CHECK_LOCAL)
      buff->append(STRING_WITH_LEN(" WITH LOCAL CHECK OPTION"));
    else
      buff->append(STRING_WITH_LEN(" WITH CASCADED CHECK OPTION"));
  }
  return 0;
}


/****************************************************************************
  Return info about all processes
  returns for each thread: thread id, user, host, db, command, info
****************************************************************************/

class thread_info :public ilink {
public:
  static void *operator new(size_t size)
  {
    return (void*) sql_alloc((uint) size);
  }
  static void operator delete(void *ptr __attribute__((unused)),
                              size_t size __attribute__((unused)))
  { TRASH(ptr, size); }

  ulong thread_id;
  time_t start_time;
  uint   command;
  const char *user,*host,*db,*proc_info,*state_info;
  char *query;
};

#ifdef HAVE_EXPLICIT_TEMPLATE_INSTANTIATION
template class I_List<thread_info>;
#endif

void mysqld_list_processes(THD *thd,const char *user, bool verbose)
{
  Item *field;
  List<Item> field_list;
  I_List<thread_info> thread_infos;
  ulong max_query_length= (verbose ? thd->variables.max_allowed_packet :
			   PROCESS_LIST_WIDTH);
  Protocol *protocol= thd->protocol;
  DBUG_ENTER("mysqld_list_processes");

  field_list.push_back(new Item_int("Id", 0, MY_INT32_NUM_DECIMAL_DIGITS));
  field_list.push_back(new Item_empty_string("User",16));
  field_list.push_back(new Item_empty_string("Host",LIST_PROCESS_HOST_LEN));
  field_list.push_back(field=new Item_empty_string("db",NAME_CHAR_LEN));
  field->maybe_null=1;
  field_list.push_back(new Item_empty_string("Command",16));
  field_list.push_back(new Item_return_int("Time",7, MYSQL_TYPE_LONG));
  field_list.push_back(field=new Item_empty_string("State",30));
  field->maybe_null=1;
  field_list.push_back(field=new Item_empty_string("Info",max_query_length));
  field->maybe_null=1;
  if (protocol->send_fields(&field_list,
                            Protocol::SEND_NUM_ROWS | Protocol::SEND_EOF))
    DBUG_VOID_RETURN;

  VOID(pthread_mutex_lock(&LOCK_thread_count)); // For unlink from list
  if (!thd->killed)
  {
    I_List_iterator<THD> it(threads);
    THD *tmp;
    while ((tmp=it++))
    {
      Security_context *tmp_sctx= tmp->security_ctx;
      struct st_my_thread_var *mysys_var;
      if ((tmp->vio_ok() || tmp->system_thread) &&
          (!user || (tmp_sctx->user && !strcmp(tmp_sctx->user, user))))
      {
        thread_info *thd_info= new thread_info;

        thd_info->thread_id=tmp->thread_id;
        thd_info->user= thd->strdup(tmp_sctx->user ? tmp_sctx->user :
                                    (tmp->system_thread ?
                                     "system user" : "unauthenticated user"));
	if (tmp->peer_port && (tmp_sctx->host || tmp_sctx->ip) &&
            thd->security_ctx->host_or_ip[0])
	{
	  if ((thd_info->host= (char*) thd->alloc(LIST_PROCESS_HOST_LEN+1)))
	    my_snprintf((char *) thd_info->host, LIST_PROCESS_HOST_LEN,
			"%s:%u", tmp_sctx->host_or_ip, tmp->peer_port);
	}
	else
	  thd_info->host= thd->strdup(tmp_sctx->host_or_ip[0] ? 
                                      tmp_sctx->host_or_ip : 
                                      tmp_sctx->host ? tmp_sctx->host : "");
        if ((thd_info->db=tmp->db))             // Safe test
          thd_info->db=thd->strdup(thd_info->db);
        thd_info->command=(int) tmp->command;
        if ((mysys_var= tmp->mysys_var))
          pthread_mutex_lock(&mysys_var->mutex);
        thd_info->proc_info= (char*) (tmp->killed == THD::KILL_CONNECTION? "Killed" : 0);
#ifndef EMBEDDED_LIBRARY
        thd_info->state_info= (char*) (tmp->locked ? "Locked" :
                                       tmp->net.reading_or_writing ?
                                       (tmp->net.reading_or_writing == 2 ?
                                        "Writing to net" :
                                        thd_info->command == COM_SLEEP ? "" :
                                        "Reading from net") :
                                       tmp->proc_info ? tmp->proc_info :
                                       tmp->mysys_var &&
                                       tmp->mysys_var->current_cond ?
                                       "Waiting on cond" : NullS);
#else
        thd_info->state_info= (char*)"Writing to net";
#endif
        if (mysys_var)
          pthread_mutex_unlock(&mysys_var->mutex);

        thd_info->start_time= tmp->start_time;
        thd_info->query=0;
        if (tmp->query)
        {
	  /* 
            query_length is always set to 0 when we set query = NULL; see
	    the comment in sql_class.h why this prevents crashes in possible
            races with query_length
          */
          uint length= min(max_query_length, tmp->query_length);
          thd_info->query=(char*) thd->strmake(tmp->query,length);
        }
        thread_infos.append(thd_info);
      }
    }
  }
  VOID(pthread_mutex_unlock(&LOCK_thread_count));

  thread_info *thd_info;
  time_t now= my_time(0);
  while ((thd_info=thread_infos.get()))
  {
    protocol->prepare_for_resend();
    protocol->store((ulonglong) thd_info->thread_id);
    protocol->store(thd_info->user, system_charset_info);
    protocol->store(thd_info->host, system_charset_info);
    protocol->store(thd_info->db, system_charset_info);
    if (thd_info->proc_info)
      protocol->store(thd_info->proc_info, system_charset_info);
    else
      protocol->store(command_name[thd_info->command].str, system_charset_info);
    if (thd_info->start_time)
      protocol->store((uint32) (now - thd_info->start_time));
    else
      protocol->store_null();
    protocol->store(thd_info->state_info, system_charset_info);
    protocol->store(thd_info->query, system_charset_info);
    if (protocol->write())
      break; /* purecov: inspected */
  }
  send_eof(thd);
  DBUG_VOID_RETURN;
}

int fill_schema_processlist(THD* thd, TABLE_LIST* tables, COND* cond)
{
  TABLE *table= tables->table;
  CHARSET_INFO *cs= system_charset_info;
  char *user;
  time_t now= my_time(0);
  DBUG_ENTER("fill_process_list");

  user= thd->security_ctx->master_access & PROCESS_ACL ?
        NullS : thd->security_ctx->priv_user;

  VOID(pthread_mutex_lock(&LOCK_thread_count));

  if (!thd->killed)
  {
    I_List_iterator<THD> it(threads);
    THD* tmp;

    while ((tmp= it++))
    {
      Security_context *tmp_sctx= tmp->security_ctx;
      struct st_my_thread_var *mysys_var;
      const char *val;

      if ((!tmp->vio_ok() && !tmp->system_thread) ||
          (user && (!tmp_sctx->user || strcmp(tmp_sctx->user, user))))
        continue;

      restore_record(table, s->default_values);
      /* ID */
      table->field[0]->store((longlong) tmp->thread_id, TRUE);
      /* USER */
      val= tmp_sctx->user ? tmp_sctx->user :
            (tmp->system_thread ? "system user" : "unauthenticated user");
      table->field[1]->store(val, strlen(val), cs);
      /* HOST */
      if (tmp->peer_port && (tmp_sctx->host || tmp_sctx->ip) &&
          thd->security_ctx->host_or_ip[0])
      {
        char host[LIST_PROCESS_HOST_LEN + 1];
        my_snprintf(host, LIST_PROCESS_HOST_LEN, "%s:%u",
                    tmp_sctx->host_or_ip, tmp->peer_port);
        table->field[2]->store(host, strlen(host), cs);
      }
      else
        table->field[2]->store(tmp_sctx->host_or_ip,
                               strlen(tmp_sctx->host_or_ip), cs);
      /* DB */
      if (tmp->db)
      {
        table->field[3]->store(tmp->db, strlen(tmp->db), cs);
        table->field[3]->set_notnull();
      }

      if ((mysys_var= tmp->mysys_var))
        pthread_mutex_lock(&mysys_var->mutex);
      /* COMMAND */
      if ((val= (char *) (tmp->killed == THD::KILL_CONNECTION? "Killed" : 0)))
        table->field[4]->store(val, strlen(val), cs);
      else
        table->field[4]->store(command_name[tmp->command].str,
                               command_name[tmp->command].length, cs);
      /* MYSQL_TIME */
      table->field[5]->store((uint32)(tmp->start_time ?
                                      now - tmp->start_time : 0), TRUE);
      /* STATE */
#ifndef EMBEDDED_LIBRARY
      val= (char*) (tmp->locked ? "Locked" :
                    tmp->net.reading_or_writing ?
                    (tmp->net.reading_or_writing == 2 ?
                     "Writing to net" :
                     tmp->command == COM_SLEEP ? "" :
                     "Reading from net") :
                    tmp->proc_info ? tmp->proc_info :
                    tmp->mysys_var &&
                    tmp->mysys_var->current_cond ?
                    "Waiting on cond" : NullS);
#else
      val= (char *) "Writing to net";
#endif
      if (val)
      {
        table->field[6]->store(val, strlen(val), cs);
        table->field[6]->set_notnull();
      }

      if (mysys_var)
        pthread_mutex_unlock(&mysys_var->mutex);

      /* INFO */
      if (tmp->query)
      {
        table->field[7]->store(tmp->query,
                               min(PROCESS_LIST_INFO_WIDTH,
                                   tmp->query_length), cs);
        table->field[7]->set_notnull();
      }

      if (schema_table_store_record(thd, table))
      {
        VOID(pthread_mutex_unlock(&LOCK_thread_count));
        DBUG_RETURN(1);
      }
    }
  }

  VOID(pthread_mutex_unlock(&LOCK_thread_count));
  DBUG_RETURN(0);
}

/*****************************************************************************
  Status functions
*****************************************************************************/

static DYNAMIC_ARRAY all_status_vars;
static bool status_vars_inited= 0;
static int show_var_cmp(const void *var1, const void *var2)
{
  return strcmp(((SHOW_VAR*)var1)->name, ((SHOW_VAR*)var2)->name);
}

/*
  deletes all the SHOW_UNDEF elements from the array and calls
  delete_dynamic() if it's completely empty.
*/
static void shrink_var_array(DYNAMIC_ARRAY *array)
{
  uint a,b;
  SHOW_VAR *all= dynamic_element(array, 0, SHOW_VAR *);

  for (a= b= 0; b < array->elements; b++)
    if (all[b].type != SHOW_UNDEF)
      all[a++]= all[b];
  if (a)
  {
    bzero(all+a, sizeof(SHOW_VAR)); // writing NULL-element to the end
    array->elements= a;
  }
  else // array is completely empty - delete it
    delete_dynamic(array);
}

/*
  Adds an array of SHOW_VAR entries to the output of SHOW STATUS

  SYNOPSIS
    add_status_vars(SHOW_VAR *list)
    list - an array of SHOW_VAR entries to add to all_status_vars
           the last entry must be {0,0,SHOW_UNDEF}

  NOTE
    The handling of all_status_vars[] is completely internal, it's allocated
    automatically when something is added to it, and deleted completely when
    the last entry is removed.

    As a special optimization, if add_status_vars() is called before
    init_status_vars(), it assumes "startup mode" - neither concurrent access
    to the array nor SHOW STATUS are possible (thus it skips locks and qsort)

    The last entry of the all_status_vars[] should always be {0,0,SHOW_UNDEF}
*/
int add_status_vars(SHOW_VAR *list)
{
  int res= 0;
  if (status_vars_inited)
    pthread_mutex_lock(&LOCK_status);
  if (!all_status_vars.buffer && // array is not allocated yet - do it now
      my_init_dynamic_array(&all_status_vars, sizeof(SHOW_VAR), 200, 20))
  {
    res= 1;
    goto err;
  }
  while (list->name)
    res|= insert_dynamic(&all_status_vars, (uchar*)list++);
  res|= insert_dynamic(&all_status_vars, (uchar*)list); // appending NULL-element
  all_status_vars.elements--; // but next insert_dynamic should overwite it
  if (status_vars_inited)
    sort_dynamic(&all_status_vars, show_var_cmp);
err:
  if (status_vars_inited)
    pthread_mutex_unlock(&LOCK_status);
  return res;
}

/*
  Make all_status_vars[] usable for SHOW STATUS

  NOTE
    See add_status_vars(). Before init_status_vars() call, add_status_vars()
    works in a special fast "startup" mode. Thus init_status_vars()
    should be called as late as possible but before enabling multi-threading.
*/
void init_status_vars()
{
  status_vars_inited=1;
  sort_dynamic(&all_status_vars, show_var_cmp);
}

void reset_status_vars()
{
  SHOW_VAR *ptr= (SHOW_VAR*) all_status_vars.buffer;
  SHOW_VAR *last= ptr + all_status_vars.elements;
  for (; ptr < last; ptr++)
  {
    /* Note that SHOW_LONG_NOFLUSH variables are not reset */
    if (ptr->type == SHOW_LONG)
      *(ulong*) ptr->value= 0;
  }  
}

/*
  catch-all cleanup function, cleans up everything no matter what

  DESCRIPTION
    This function is not strictly required if all add_to_status/
    remove_status_vars are properly paired, but it's a safety measure that
    deletes everything from the all_status_vars[] even if some
    remove_status_vars were forgotten
*/
void free_status_vars()
{
  delete_dynamic(&all_status_vars);
}

/*
  Removes an array of SHOW_VAR entries from the output of SHOW STATUS

  SYNOPSIS
    remove_status_vars(SHOW_VAR *list)
    list - an array of SHOW_VAR entries to remove to all_status_vars
           the last entry must be {0,0,SHOW_UNDEF}

  NOTE
    there's lots of room for optimizing this, especially in non-sorted mode,
    but nobody cares - it may be called only in case of failed plugin
    initialization in the mysqld startup.
*/

void remove_status_vars(SHOW_VAR *list)
{
  if (status_vars_inited)
  {
    pthread_mutex_lock(&LOCK_status);
    SHOW_VAR *all= dynamic_element(&all_status_vars, 0, SHOW_VAR *);
    int a= 0, b= all_status_vars.elements, c= (a+b)/2;

    for (; list->name; list++)
    {
      int res= 0;
      for (a= 0, b= all_status_vars.elements; b-a > 1; c= (a+b)/2)
      {
        res= show_var_cmp(list, all+c);
        if (res < 0)
          b= c;
        else if (res > 0)
          a= c;
        else
          break;
      }
      if (res == 0)
        all[c].type= SHOW_UNDEF;
    }
    shrink_var_array(&all_status_vars);
    pthread_mutex_unlock(&LOCK_status);
  }
  else
  {
    SHOW_VAR *all= dynamic_element(&all_status_vars, 0, SHOW_VAR *);
    uint i;
    for (; list->name; list++)
    {
      for (i= 0; i < all_status_vars.elements; i++)
      {
        if (show_var_cmp(list, all+i))
          continue;
        all[i].type= SHOW_UNDEF;
        break;
      }
    }
    shrink_var_array(&all_status_vars);
  }
}

inline void make_upper(char *buf)
{
  for (; *buf; buf++)
    *buf= my_toupper(system_charset_info, *buf);
}

static bool show_status_array(THD *thd, const char *wild,
                              SHOW_VAR *variables,
                              enum enum_var_type value_type,
                              struct system_status_var *status_var,
                              const char *prefix, TABLE *table,
                              bool ucase_names)
{
  MY_ALIGNED_BYTE_ARRAY(buff_data, SHOW_VAR_FUNC_BUFF_SIZE, long);
  char * const buff= (char *) &buff_data;
  char *prefix_end;
  /* the variable name should not be longer than 64 characters */
  char name_buffer[64];
  int len;
  LEX_STRING null_lex_str;
  SHOW_VAR tmp, *var;
  DBUG_ENTER("show_status_array");

  null_lex_str.str= 0;				// For sys_var->value_ptr()
  null_lex_str.length= 0;

  prefix_end=strnmov(name_buffer, prefix, sizeof(name_buffer)-1);
  if (*prefix)
    *prefix_end++= '_';
  len=name_buffer + sizeof(name_buffer) - prefix_end;

  for (; variables->name; variables++)
  {
    strnmov(prefix_end, variables->name, len);
    name_buffer[sizeof(name_buffer)-1]=0;       /* Safety */
    if (ucase_names)
      make_upper(name_buffer);

    /*
      if var->type is SHOW_FUNC, call the function.
      Repeat as necessary, if new var is again SHOW_FUNC
    */
    for (var=variables; var->type == SHOW_FUNC; var= &tmp)
      ((mysql_show_var_func)(var->value))(thd, &tmp, buff);

    SHOW_TYPE show_type=var->type;
    if (show_type == SHOW_ARRAY)
    {
      show_status_array(thd, wild, (SHOW_VAR *) var->value, value_type,
                        status_var, name_buffer, table, ucase_names);
    }
    else
    {
      if (!(wild && wild[0] && wild_case_compare(system_charset_info,
                                                 name_buffer, wild)))
      {
        char *value=var->value;
        const char *pos, *end;                  // We assign a lot of const's

        pthread_mutex_lock(&LOCK_global_system_variables);

        if (show_type == SHOW_SYS)
        {
          show_type= ((sys_var*) value)->show_type();
          value=     (char*) ((sys_var*) value)->value_ptr(thd, value_type,
                                                           &null_lex_str);
        }

        pos= end= buff;
        /*
          note that value may be == buff. All SHOW_xxx code below
          should still work in this case
        */
        switch (show_type) {
        case SHOW_DOUBLE_STATUS:
          value= ((char *) status_var + (ulong) value);
          /* fall through */
        case SHOW_DOUBLE:
          end= buff + my_sprintf(buff, (buff, "%f", *(double*) value));
          break;
        case SHOW_LONG_STATUS:
          value= ((char *) status_var + (ulong) value);
          /* fall through */
        case SHOW_LONG:
        case SHOW_LONG_NOFLUSH: // the difference lies in refresh_status()
          end= int10_to_str(*(long*) value, buff, 10);
          break;
        case SHOW_LONGLONG_STATUS:
          value= ((char *) status_var + (ulonglong) value);
          /* fall through */
        case SHOW_LONGLONG:
          end= longlong10_to_str(*(longlong*) value, buff, 10);
          break;
        case SHOW_HA_ROWS:
          end= longlong10_to_str((longlong) *(ha_rows*) value, buff, 10);
          break;
        case SHOW_BOOL:
          end= strmov(buff, *(bool*) value ? "ON" : "OFF");
          break;
        case SHOW_MY_BOOL:
          end= strmov(buff, *(my_bool*) value ? "ON" : "OFF");
          break;
        case SHOW_INT:
          end= int10_to_str((long) *(uint32*) value, buff, 10);
          break;
        case SHOW_HAVE:
        {
          SHOW_COMP_OPTION tmp= *(SHOW_COMP_OPTION*) value;
          pos= show_comp_option_name[(int) tmp];
          end= strend(pos);
          break;
        }
        case SHOW_CHAR:
        {
          if (!(pos= value))
            pos= "";
          end= strend(pos);
          break;
        }
       case SHOW_CHAR_PTR:
        {
          if (!(pos= *(char**) value))
            pos= "";
          end= strend(pos);
          break;
        }
        case SHOW_KEY_CACHE_LONG:
          value= (char*) dflt_key_cache + (ulong)value;
          end= int10_to_str(*(long*) value, buff, 10);
          break;
        case SHOW_KEY_CACHE_LONGLONG:
          value= (char*) dflt_key_cache + (ulong)value;
	  end= longlong10_to_str(*(longlong*) value, buff, 10);
	  break;
        case SHOW_UNDEF:
          break;                                        // Return empty string
        case SHOW_SYS:                                  // Cannot happen
        default:
          DBUG_ASSERT(0);
          break;
        }
        restore_record(table, s->default_values);
        table->field[0]->store(name_buffer, strlen(name_buffer),
                               system_charset_info);
        table->field[1]->store(pos, (uint32) (end - pos), system_charset_info);
        table->field[1]->set_notnull();

        pthread_mutex_unlock(&LOCK_global_system_variables);

        if (schema_table_store_record(thd, table))
          DBUG_RETURN(TRUE);
      }
    }
  }

  DBUG_RETURN(FALSE);
}


/* collect status for all running threads */

void calc_sum_of_all_status(STATUS_VAR *to)
{
  DBUG_ENTER("calc_sum_of_all_status");

  /* Ensure that thread id not killed during loop */
  VOID(pthread_mutex_lock(&LOCK_thread_count)); // For unlink from list

  I_List_iterator<THD> it(threads);
  THD *tmp;
  
  /* Get global values as base */
  *to= global_status_var;
  
  /* Add to this status from existing threads */
  while ((tmp= it++))
    add_to_status(to, &tmp->status_var);
  
  VOID(pthread_mutex_unlock(&LOCK_thread_count));
  DBUG_VOID_RETURN;
}


/* This is only used internally, but we need it here as a forward reference */
extern ST_SCHEMA_TABLE schema_tables[];

typedef struct st_lookup_field_values
{
  LEX_STRING db_value, table_value;
  bool wild_db_value, wild_table_value;
} LOOKUP_FIELD_VALUES;


/*
  Store record to I_S table, convert HEAP table
  to MyISAM if necessary

  SYNOPSIS
    schema_table_store_record()
    thd                   thread handler
    table                 Information schema table to be updated

  RETURN
    0	                  success
    1	                  error
*/

bool schema_table_store_record(THD *thd, TABLE *table)
{
  int error;
  if ((error= table->file->ha_write_row(table->record[0])))
  {
    if (create_myisam_from_heap(thd, table, 
                                table->pos_in_table_list->schema_table_param,
                                error, 0))
      return 1;
  }
  return 0;
}


int make_table_list(THD *thd, SELECT_LEX *sel,
                    LEX_STRING *db_name, LEX_STRING *table_name)
{
  Table_ident *table_ident;
  table_ident= new Table_ident(thd, *db_name, *table_name, 1);
  sel->init_query();
  if (!sel->add_table_to_list(thd, table_ident, 0, 0, TL_READ))
    return 1;
  return 0;
}


/**
  @brief    Get lookup value from the part of 'WHERE' condition 

  @details This function gets lookup value from 
           the part of 'WHERE' condition if it's possible and 
           fill appropriate lookup_field_vals struct field
           with this value.

  @param[in]      thd                   thread handler
  @param[in]      item_func             part of WHERE condition
  @param[in]      table                 I_S table
  @param[in, out] lookup_field_vals     Struct which holds lookup values 

  @return         void
*/

void get_lookup_value(THD *thd, Item_func *item_func,
                      TABLE_LIST *table, 
                      LOOKUP_FIELD_VALUES *lookup_field_vals)
{
  ST_SCHEMA_TABLE *schema_table= table->schema_table;
  ST_FIELD_INFO *field_info= schema_table->fields_info;
  const char *field_name1= schema_table->idx_field1 >= 0 ?
    field_info[schema_table->idx_field1].field_name : "";
  const char *field_name2= schema_table->idx_field2 >= 0 ?
    field_info[schema_table->idx_field2].field_name : "";

  if (item_func->functype() == Item_func::EQ_FUNC ||
      item_func->functype() == Item_func::EQUAL_FUNC)
  {
    int idx_field, idx_val;
    char tmp[MAX_FIELD_WIDTH];
    String *tmp_str, str_buff(tmp, sizeof(tmp), system_charset_info);
    Item_field *item_field;
    CHARSET_INFO *cs= system_charset_info;

    if (item_func->arguments()[0]->type() == Item::FIELD_ITEM &&
        item_func->arguments()[1]->const_item())
    {
      idx_field= 0;
      idx_val= 1;
    }
    else if (item_func->arguments()[1]->type() == Item::FIELD_ITEM &&
             item_func->arguments()[0]->const_item())
    {
      idx_field= 1;
      idx_val= 0;
    }
    else
      return;

    item_field= (Item_field*) item_func->arguments()[idx_field];
    if (table->table != item_field->field->table)
      return;
    tmp_str= item_func->arguments()[idx_val]->val_str(&str_buff);

    /* Lookup value is database name */
    if (!cs->coll->strnncollsp(cs, (uchar *) field_name1, strlen(field_name1),
                               (uchar *) item_field->field_name,
                               strlen(item_field->field_name), 0))
    {
      thd->make_lex_string(&lookup_field_vals->db_value, tmp_str->ptr(),
                           tmp_str->length(), FALSE);
    }
    /* Lookup value is table name */
    else if (!cs->coll->strnncollsp(cs, (uchar *) field_name2,
                                    strlen(field_name2),
                                    (uchar *) item_field->field_name,
                                    strlen(item_field->field_name), 0))
    {
      thd->make_lex_string(&lookup_field_vals->table_value, tmp_str->ptr(),
                           tmp_str->length(), FALSE);
    }
  }
  return;
}


/**
  @brief    Calculates lookup values from 'WHERE' condition 

  @details This function calculates lookup value(database name, table name)
           from 'WHERE' condition if it's possible and 
           fill lookup_field_vals struct fields with these values.

  @param[in]      thd                   thread handler
  @param[in]      cond                  WHERE condition
  @param[in]      table                 I_S table
  @param[in, out] lookup_field_vals     Struct which holds lookup values 

  @return         void
*/

void calc_lookup_values_from_cond(THD *thd, COND *cond, TABLE_LIST *table,
                                  LOOKUP_FIELD_VALUES *lookup_field_vals)
{
  if (!cond)
    return;

  if (cond->type() == Item::COND_ITEM)
  {
    if (((Item_cond*) cond)->functype() == Item_func::COND_AND_FUNC)
    {
      List_iterator<Item> li(*((Item_cond*) cond)->argument_list());
      Item *item;
      while ((item= li++))
      {
        if (item->type() == Item::FUNC_ITEM)
          get_lookup_value(thd, (Item_func*)item, table, lookup_field_vals);
        else
          calc_lookup_values_from_cond(thd, item, table, lookup_field_vals);
      }
    }
    return;
  }
  else if (cond->type() == Item::FUNC_ITEM)
    get_lookup_value(thd, (Item_func*) cond, table, lookup_field_vals);
  return;
}


bool uses_only_table_name_fields(Item *item, TABLE_LIST *table)
{
  if (item->type() == Item::FUNC_ITEM)
  {
    Item_func *item_func= (Item_func*)item;
    for (uint i=0; i<item_func->argument_count(); i++)
    {
      if (!uses_only_table_name_fields(item_func->arguments()[i], table))
        return 0;
    }
  }
  else if (item->type() == Item::FIELD_ITEM)
  {
    Item_field *item_field= (Item_field*)item;
    CHARSET_INFO *cs= system_charset_info;
    ST_SCHEMA_TABLE *schema_table= table->schema_table;
    ST_FIELD_INFO *field_info= schema_table->fields_info;
    const char *field_name1= schema_table->idx_field1 >= 0 ?
      field_info[schema_table->idx_field1].field_name : "";
    const char *field_name2= schema_table->idx_field2 >= 0 ?
      field_info[schema_table->idx_field2].field_name : "";
    if (table->table != item_field->field->table ||
        (cs->coll->strnncollsp(cs, (uchar *) field_name1, strlen(field_name1),
                               (uchar *) item_field->field_name,
                               strlen(item_field->field_name), 0) &&
         cs->coll->strnncollsp(cs, (uchar *) field_name2, strlen(field_name2),
                               (uchar *) item_field->field_name,
                               strlen(item_field->field_name), 0)))
      return 0;
  }
  else if (item->type() == Item::REF_ITEM)
    return uses_only_table_name_fields(item->real_item(), table);

  if (item->type() == Item::SUBSELECT_ITEM && !item->const_item())
    return 0;

  return 1;
}


static COND * make_cond_for_info_schema(COND *cond, TABLE_LIST *table)
{
  if (!cond)
    return (COND*) 0;
  if (cond->type() == Item::COND_ITEM)
  {
    if (((Item_cond*) cond)->functype() == Item_func::COND_AND_FUNC)
    {
      /* Create new top level AND item */
      Item_cond_and *new_cond=new Item_cond_and;
      if (!new_cond)
	return (COND*) 0;
      List_iterator<Item> li(*((Item_cond*) cond)->argument_list());
      Item *item;
      while ((item=li++))
      {
	Item *fix= make_cond_for_info_schema(item, table);
	if (fix)
	  new_cond->argument_list()->push_back(fix);
      }
      switch (new_cond->argument_list()->elements) {
      case 0:
	return (COND*) 0;
      case 1:
	return new_cond->argument_list()->head();
      default:
	new_cond->quick_fix_field();
	return new_cond;
      }
    }
    else
    {						// Or list
      Item_cond_or *new_cond=new Item_cond_or;
      if (!new_cond)
	return (COND*) 0;
      List_iterator<Item> li(*((Item_cond*) cond)->argument_list());
      Item *item;
      while ((item=li++))
      {
	Item *fix=make_cond_for_info_schema(item, table);
	if (!fix)
	  return (COND*) 0;
	new_cond->argument_list()->push_back(fix);
      }
      new_cond->quick_fix_field();
      new_cond->top_level_item();
      return new_cond;
    }
  }

  if (!uses_only_table_name_fields(cond, table))
    return (COND*) 0;
  return cond;
}


/**
  @brief   Calculate lookup values(database name, table name)

  @details This function calculates lookup values(database name, table name)
           from 'WHERE' condition or wild values (for 'SHOW' commands only)
           from LEX struct and fill lookup_field_vals struct field
           with these values.

  @param[in]      thd                   thread handler
  @param[in]      cond                  WHERE condition
  @param[in]      tables                I_S table
  @param[in, out] lookup_field_values   Struct which holds lookup values 

  @return         void
*/

void get_lookup_field_values(THD *thd, COND *cond, TABLE_LIST *tables,
                             LOOKUP_FIELD_VALUES *lookup_field_values)
{
  LEX *lex= thd->lex;
  const char *wild= lex->wild ? lex->wild->ptr() : NullS;
  bzero((char*) lookup_field_values, sizeof(LOOKUP_FIELD_VALUES));
  switch (lex->sql_command) {
  case SQLCOM_SHOW_DATABASES:
    if (wild)
    {
      lookup_field_values->db_value.str= (char*) wild;
      lookup_field_values->db_value.length= strlen(wild);
      lookup_field_values->wild_db_value= 1;
    }
    break;
  case SQLCOM_SHOW_TABLES:
  case SQLCOM_SHOW_TABLE_STATUS:
  case SQLCOM_SHOW_TRIGGERS:
  case SQLCOM_SHOW_EVENTS:
    lookup_field_values->db_value.str= lex->select_lex.db;
    lookup_field_values->db_value.length=strlen(lex->select_lex.db);
    if (wild)
    {
      lookup_field_values->table_value.str= (char*)wild;
      lookup_field_values->table_value.length= strlen(wild);
      lookup_field_values->wild_table_value= 1;
    }
    break;
  default:
    /*
      The "default" is for queries over I_S.
      All previous cases handle SHOW commands.
    */
    calc_lookup_values_from_cond(thd, cond, tables, lookup_field_values);
    break;
  }
}


enum enum_schema_tables get_schema_table_idx(ST_SCHEMA_TABLE *schema_table)
<<<<<<< HEAD
{
  return (enum enum_schema_tables) (schema_table - &schema_tables[0]);
}


/*
  Create db names list. Information schema name always is first in list

  SYNOPSIS
    make_db_list()
    thd                   thread handler
    files                 list of db names
    wild                  wild string
    idx_field_vals        idx_field_vals->db_name contains db name or
                          wild string
    with_i_schema         returns 1 if we added 'IS' name to list
                          otherwise returns 0 

  RETURN
    zero                  success
    non-zero              error
*/

int make_db_list(THD *thd, List<LEX_STRING> *files,
                 LOOKUP_FIELD_VALUES *lookup_field_vals,
                 bool *with_i_schema)
{
  LEX_STRING *i_s_name_copy= 0;
  i_s_name_copy= thd->make_lex_string(i_s_name_copy,
                                      INFORMATION_SCHEMA_NAME.str,
                                      INFORMATION_SCHEMA_NAME.length, TRUE);
  *with_i_schema= 0;
  if (lookup_field_vals->wild_db_value)
  {
    /*
      This part of code is only for SHOW DATABASES command.
      idx_field_vals->db_value can be 0 when we don't use
      LIKE clause (see also get_index_field_values() function)
    */
    if (!lookup_field_vals->db_value.str ||
        !wild_case_compare(system_charset_info, 
                           INFORMATION_SCHEMA_NAME.str,
                           lookup_field_vals->db_value.str))
    {
      *with_i_schema= 1;
      if (files->push_back(i_s_name_copy))
        return 1;
    }
    return (find_files(thd, files, NullS, mysql_data_home,
                       lookup_field_vals->db_value.str, 1) != FIND_FILES_OK);
  }


  /*
    If we have db lookup vaule we just add it to list and
    exit from the function
  */
  if (lookup_field_vals->db_value.str)
  {
    if (!my_strcasecmp(system_charset_info, INFORMATION_SCHEMA_NAME.str,
                       lookup_field_vals->db_value.str))
    {
      *with_i_schema= 1;
      if (files->push_back(i_s_name_copy))
        return 1;
      return 0;
    }
    if (files->push_back(&lookup_field_vals->db_value))
      return 1;
    return 0;
  }

  /*
    Create list of existing databases. It is used in case
    of select from information schema table
  */
  if (files->push_back(i_s_name_copy))
    return 1;
  *with_i_schema= 1;
  return (find_files(thd, files, NullS,
                     mysql_data_home, NullS, 1) != FIND_FILES_OK);
}


struct st_add_schema_table 
{
  List<LEX_STRING> *files;
  const char *wild;
};


static my_bool add_schema_table(THD *thd, plugin_ref plugin,
                                void* p_data)
{
  LEX_STRING *file_name= 0;
  st_add_schema_table *data= (st_add_schema_table *)p_data;
  List<LEX_STRING> *file_list= data->files;
  const char *wild= data->wild;
  ST_SCHEMA_TABLE *schema_table= plugin_data(plugin, ST_SCHEMA_TABLE *);
  DBUG_ENTER("add_schema_table");

  if (schema_table->hidden)
      DBUG_RETURN(0);
  if (wild)
  {
    if (lower_case_table_names)
    {
      if (wild_case_compare(files_charset_info,
                            schema_table->table_name,
                            wild))
        DBUG_RETURN(0);
    }
    else if (wild_compare(schema_table->table_name, wild, 0))
      DBUG_RETURN(0);
  }

  if ((file_name= thd->make_lex_string(file_name, schema_table->table_name,
                                       strlen(schema_table->table_name),
                                       TRUE)) &&
      !file_list->push_back(file_name))
    DBUG_RETURN(0);
  DBUG_RETURN(1);
}


int schema_tables_add(THD *thd, List<LEX_STRING> *files, const char *wild)
{
  LEX_STRING *file_name= 0;
  ST_SCHEMA_TABLE *tmp_schema_table= schema_tables;
  st_add_schema_table add_data;
  DBUG_ENTER("schema_tables_add");

  for (; tmp_schema_table->table_name; tmp_schema_table++)
  {
    if (tmp_schema_table->hidden)
      continue;
    if (wild)
    {
      if (lower_case_table_names)
      {
        if (wild_case_compare(files_charset_info,
                              tmp_schema_table->table_name,
                              wild))
          continue;
      }
      else if (wild_compare(tmp_schema_table->table_name, wild, 0))
        continue;
    }
    if ((file_name= 
         thd->make_lex_string(file_name, tmp_schema_table->table_name,
                              strlen(tmp_schema_table->table_name), TRUE)) &&
        !files->push_back(file_name))
      continue;
    DBUG_RETURN(1);
  }

  add_data.files= files;
  add_data.wild= wild;
  if (plugin_foreach(thd, add_schema_table,
                     MYSQL_INFORMATION_SCHEMA_PLUGIN, &add_data))
      DBUG_RETURN(1);

  DBUG_RETURN(0);
}


/**
  @brief          Create table names list

  @details        The function creates the list of table names in
                  database

  @param[in]      thd                   thread handler
  @param[in]      table_names           List of table names in database
  @param[in]      lex                   pointer to LEX struct
  @param[in]      lookup_field_vals     pointer to LOOKUP_FIELD_VALUE struct
  @param[in]      with_i_schema         TRUE means that we add I_S tables to list
  @param[in]      db_name               database name

  @return         Operation status
    @retval       0           ok
    @retval       1           fatal error
    @retval       2           Not fatal error; Safe to ignore this file list
*/

static int
make_table_name_list(THD *thd, List<LEX_STRING> *table_names, LEX *lex,
                     LOOKUP_FIELD_VALUES *lookup_field_vals,
                     bool with_i_schema, LEX_STRING *db_name)
{
  char path[FN_REFLEN];
  build_table_filename(path, sizeof(path), db_name->str, "", "", 0);
  if (!lookup_field_vals->wild_table_value &&
      lookup_field_vals->table_value.str)
  {
    if (with_i_schema)
    {
      if (find_schema_table(thd, lookup_field_vals->table_value.str))
      {
        if (table_names->push_back(&lookup_field_vals->table_value))
          return 1;
      }
    }
    else
    {    
      if (table_names->push_back(&lookup_field_vals->table_value))
        return 1;
      /*
        Check that table is relevant in current transaction.
        (used for ndb engine, see ndbcluster_find_files(), ha_ndbcluster.cc)
      */
      VOID(ha_find_files(thd, db_name->str, path,
                         lookup_field_vals->table_value.str, 0,
                         table_names));
    }
    return 0;
  }

  /*
    This call will add all matching the wildcards (if specified) IS tables
    to the list
  */
  if (with_i_schema)
    return (schema_tables_add(thd, table_names,
                              lookup_field_vals->table_value.str));

  find_files_result res= find_files(thd, table_names, db_name->str, path,
                                    lookup_field_vals->table_value.str, 0);
  if (res != FIND_FILES_OK)
  {
    /*
      Downgrade errors about problems with database directory to
      warnings if this is not a 'SHOW' command.  Another thread
      may have dropped database, and we may still have a name
      for that directory.
    */
    if (res == FIND_FILES_DIR)
    {
      if (lex->sql_command != SQLCOM_SELECT)
        return 1;
      thd->clear_error();
      return 2;
    }
    return 1;
  }
  return 0;
}


/**
  @brief          Fill I_S table for SHOW COLUMNS|INDEX commands

  @param[in]      thd                      thread handler
  @param[in]      tables                   TABLE_LIST for I_S table
  @param[in]      schema_table             pointer to I_S structure
  @param[in]      open_tables_state_backup pointer to Open_tables_state object
                                           which is used to save|restore original
                                           status of variables related to
                                           open tables state

  @return         Operation status
    @retval       0           success
    @retval       1           error
*/

static int 
fill_schema_show_cols_or_idxs(THD *thd, TABLE_LIST *tables,
                              ST_SCHEMA_TABLE *schema_table,
                              Open_tables_state *open_tables_state_backup)
=======
>>>>>>> c4811d67
{
  LEX *lex= thd->lex;
  bool res;
  LEX_STRING tmp_lex_string, tmp_lex_string1, *db_name, *table_name;
  enum_sql_command save_sql_command= lex->sql_command;
  TABLE_LIST *show_table_list= (TABLE_LIST*) tables->schema_select_lex->
    table_list.first;
  TABLE *table= tables->table;
  int error= 1;
  DBUG_ENTER("fill_schema_show");

  lex->all_selects_list= tables->schema_select_lex;
  /*
    Restore thd->temporary_tables to be able to process
    temporary tables(only for 'show index' & 'show columns').
    This should be changed when processing of temporary tables for
    I_S tables will be done.
  */
  thd->temporary_tables= open_tables_state_backup->temporary_tables;
  /*
    Let us set fake sql_command so views won't try to merge
    themselves into main statement. If we don't do this,
    SELECT * from information_schema.xxxx will cause problems.
    SQLCOM_SHOW_FIELDS is used because it satisfies 'only_view_structure()' 
  */
  lex->sql_command= SQLCOM_SHOW_FIELDS;
  res= open_normal_and_derived_tables(thd, show_table_list,
                                      MYSQL_LOCK_IGNORE_FLUSH);
  lex->sql_command= save_sql_command;
  /*
    get_all_tables() returns 1 on failure and 0 on success thus
    return only these and not the result code of ::process_table()

    We should use show_table_list->alias instead of 
    show_table_list->table_name because table_name
    could be changed during opening of I_S tables. It's safe
    to use alias because alias contains original table name 
    in this case(this part of code is used only for 
    'show columns' & 'show statistics' commands).
  */
   table_name= thd->make_lex_string(&tmp_lex_string1, show_table_list->alias,
                                    strlen(show_table_list->alias), FALSE);
   if (!show_table_list->view)
     db_name= thd->make_lex_string(&tmp_lex_string, show_table_list->db,
                                   show_table_list->db_length, FALSE);
   else
     db_name= &show_table_list->view_db;
      

   error= test(schema_table->process_table(thd, show_table_list,
                                           table, res, db_name,
                                           table_name));
   thd->temporary_tables= 0;
   close_tables_for_reopen(thd, &show_table_list);
   DBUG_RETURN(error);
}


<<<<<<< HEAD
=======
/*
  Create db names list. Information schema name always is first in list

  SYNOPSIS
    make_db_list()
    thd                   thread handler
    files                 list of db names
    wild                  wild string
    idx_field_vals        idx_field_vals->db_name contains db name or
                          wild string
    with_i_schema         returns 1 if we added 'IS' name to list
                          otherwise returns 0 

  RETURN
    zero                  success
    non-zero              error
*/

int make_db_list(THD *thd, List<LEX_STRING> *files,
                 LOOKUP_FIELD_VALUES *lookup_field_vals,
                 bool *with_i_schema)
{
  LEX_STRING *i_s_name_copy= 0;
  i_s_name_copy= thd->make_lex_string(i_s_name_copy,
                                      INFORMATION_SCHEMA_NAME.str,
                                      INFORMATION_SCHEMA_NAME.length, TRUE);
  *with_i_schema= 0;
  if (lookup_field_vals->wild_db_value)
  {
    /*
      This part of code is only for SHOW DATABASES command.
      idx_field_vals->db_value can be 0 when we don't use
      LIKE clause (see also get_index_field_values() function)
    */
    if (!lookup_field_vals->db_value.str ||
        !wild_case_compare(system_charset_info, 
                           INFORMATION_SCHEMA_NAME.str,
                           lookup_field_vals->db_value.str))
    {
      *with_i_schema= 1;
      if (files->push_back(i_s_name_copy))
        return 1;
    }
    return (find_files(thd, files, NullS, mysql_data_home,
                       lookup_field_vals->db_value.str, 1) != FIND_FILES_OK);
  }


  /*
    If we have db lookup vaule we just add it to list and
    exit from the function
  */
  if (lookup_field_vals->db_value.str)
  {
    if (!my_strcasecmp(system_charset_info, INFORMATION_SCHEMA_NAME.str,
                       lookup_field_vals->db_value.str))
    {
      *with_i_schema= 1;
      if (files->push_back(i_s_name_copy))
        return 1;
      return 0;
    }
    if (files->push_back(&lookup_field_vals->db_value))
      return 1;
    return 0;
  }

  /*
    Create list of existing databases. It is used in case
    of select from information schema table
  */
  if (files->push_back(i_s_name_copy))
    return 1;
  *with_i_schema= 1;
  return (find_files(thd, files, NullS,
                     mysql_data_home, NullS, 1) != FIND_FILES_OK);
}


struct st_add_schema_table 
{
  List<LEX_STRING> *files;
  const char *wild;
};


static my_bool add_schema_table(THD *thd, plugin_ref plugin,
                                void* p_data)
{
  LEX_STRING *file_name= 0;
  st_add_schema_table *data= (st_add_schema_table *)p_data;
  List<LEX_STRING> *file_list= data->files;
  const char *wild= data->wild;
  ST_SCHEMA_TABLE *schema_table= plugin_data(plugin, ST_SCHEMA_TABLE *);
  DBUG_ENTER("add_schema_table");

  if (schema_table->hidden)
      DBUG_RETURN(0);
  if (wild)
  {
    if (lower_case_table_names)
    {
      if (wild_case_compare(files_charset_info,
                            schema_table->table_name,
                            wild))
        DBUG_RETURN(0);
    }
    else if (wild_compare(schema_table->table_name, wild, 0))
      DBUG_RETURN(0);
  }

  if ((file_name= thd->make_lex_string(file_name, schema_table->table_name,
                                       strlen(schema_table->table_name),
                                       TRUE)) &&
      !file_list->push_back(file_name))
    DBUG_RETURN(0);
  DBUG_RETURN(1);
}


int schema_tables_add(THD *thd, List<LEX_STRING> *files, const char *wild)
{
  LEX_STRING *file_name= 0;
  ST_SCHEMA_TABLE *tmp_schema_table= schema_tables;
  st_add_schema_table add_data;
  DBUG_ENTER("schema_tables_add");

  for (; tmp_schema_table->table_name; tmp_schema_table++)
  {
    if (tmp_schema_table->hidden)
      continue;
    if (wild)
    {
      if (lower_case_table_names)
      {
        if (wild_case_compare(files_charset_info,
                              tmp_schema_table->table_name,
                              wild))
          continue;
      }
      else if (wild_compare(tmp_schema_table->table_name, wild, 0))
        continue;
    }
    if ((file_name= 
         thd->make_lex_string(file_name, tmp_schema_table->table_name,
                              strlen(tmp_schema_table->table_name), TRUE)) &&
        !files->push_back(file_name))
      continue;
    DBUG_RETURN(1);
  }

  add_data.files= files;
  add_data.wild= wild;
  if (plugin_foreach(thd, add_schema_table,
                     MYSQL_INFORMATION_SCHEMA_PLUGIN, &add_data))
      DBUG_RETURN(1);

  DBUG_RETURN(0);
}


/**
  @brief          Create table names list

  @details        The function creates the list of table names in
                  database

  @param[in]      thd                   thread handler
  @param[in]      table_names           List of table names in database
  @param[in]      lex                   pointer to LEX struct
  @param[in]      lookup_field_vals     pointer to LOOKUP_FIELD_VALUE struct
  @param[in]      with_i_schema         TRUE means that we add I_S tables to list
  @param[in]      db_name               database name

  @return         Operation status
    @retval       0           ok
    @retval       1           fatal error
    @retval       2           Not fatal error; Safe to ignore this file list
*/

static int
make_table_name_list(THD *thd, List<LEX_STRING> *table_names, LEX *lex,
                     LOOKUP_FIELD_VALUES *lookup_field_vals,
                     bool with_i_schema, LEX_STRING *db_name)
{
  char path[FN_REFLEN];
  build_table_filename(path, sizeof(path), db_name->str, "", "", 0);
  if (!lookup_field_vals->wild_table_value &&
      lookup_field_vals->table_value.str)
  {
    if (with_i_schema)
    {
      if (find_schema_table(thd, lookup_field_vals->table_value.str))
      {
        if (table_names->push_back(&lookup_field_vals->table_value))
          return 1;
      }
    }
    else
    {    
      if (table_names->push_back(&lookup_field_vals->table_value))
        return 1;
      /*
        Check that table is relevant in current transaction.
        (used for ndb engine, see ndbcluster_find_files(), ha_ndbcluster.cc)
      */
      VOID(ha_find_files(thd, db_name->str, path,
                         lookup_field_vals->table_value.str, 0,
                         table_names));
    }
    return 0;
  }

  /*
    This call will add all matching the wildcards (if specified) IS tables
    to the list
  */
  if (with_i_schema)
    return (schema_tables_add(thd, table_names,
                              lookup_field_vals->table_value.str));

  find_files_result res= find_files(thd, table_names, db_name->str, path,
                                    lookup_field_vals->table_value.str, 0);
  if (res != FIND_FILES_OK)
  {
    /*
      Downgrade errors about problems with database directory to
      warnings if this is not a 'SHOW' command.  Another thread
      may have dropped database, and we may still have a name
      for that directory.
    */
    if (res == FIND_FILES_DIR)
    {
      if (lex->sql_command != SQLCOM_SELECT)
        return 1;
      thd->clear_error();
      return 2;
    }
    return 1;
  }
  return 0;
}


/**
  @brief          Fill I_S table for SHOW COLUMNS|INDEX commands

  @param[in]      thd                      thread handler
  @param[in]      tables                   TABLE_LIST for I_S table
  @param[in]      schema_table             pointer to I_S structure
  @param[in]      open_tables_state_backup pointer to Open_tables_state object
                                           which is used to save|restore original
                                           status of variables related to
                                           open tables state

  @return         Operation status
    @retval       0           success
    @retval       1           error
*/

static int 
fill_schema_show_cols_or_idxs(THD *thd, TABLE_LIST *tables,
                              ST_SCHEMA_TABLE *schema_table,
                              Open_tables_state *open_tables_state_backup)
{
  LEX *lex= thd->lex;
  bool res;
  LEX_STRING tmp_lex_string, tmp_lex_string1, *db_name, *table_name;
  enum_sql_command save_sql_command= lex->sql_command;
  TABLE_LIST *show_table_list= (TABLE_LIST*) tables->schema_select_lex->
    table_list.first;
  TABLE *table= tables->table;
  int error= 1;
  DBUG_ENTER("fill_schema_show");

  lex->all_selects_list= tables->schema_select_lex;
  /*
    Restore thd->temporary_tables to be able to process
    temporary tables(only for 'show index' & 'show columns').
    This should be changed when processing of temporary tables for
    I_S tables will be done.
  */
  thd->temporary_tables= open_tables_state_backup->temporary_tables;
  /*
    Let us set fake sql_command so views won't try to merge
    themselves into main statement. If we don't do this,
    SELECT * from information_schema.xxxx will cause problems.
    SQLCOM_SHOW_FIELDS is used because it satisfies 'only_view_structure()' 
  */
  lex->sql_command= SQLCOM_SHOW_FIELDS;
  res= open_normal_and_derived_tables(thd, show_table_list,
                                      MYSQL_LOCK_IGNORE_FLUSH);
  lex->sql_command= save_sql_command;
  /*
    get_all_tables() returns 1 on failure and 0 on success thus
    return only these and not the result code of ::process_table()

    We should use show_table_list->alias instead of 
    show_table_list->table_name because table_name
    could be changed during opening of I_S tables. It's safe
    to use alias because alias contains original table name 
    in this case(this part of code is used only for 
    'show columns' & 'show statistics' commands).
  */
   table_name= thd->make_lex_string(&tmp_lex_string1, show_table_list->alias,
                                    strlen(show_table_list->alias), FALSE);
   if (!show_table_list->view)
     db_name= thd->make_lex_string(&tmp_lex_string, show_table_list->db,
                                   show_table_list->db_length, FALSE);
   else
     db_name= &show_table_list->view_db;
      

   error= test(schema_table->process_table(thd, show_table_list,
                                           table, res, db_name,
                                           table_name));
   thd->temporary_tables= 0;
   close_tables_for_reopen(thd, &show_table_list);
   DBUG_RETURN(error);
}


>>>>>>> c4811d67
/**
  @brief          Fill I_S table for SHOW TABLE NAMES commands

  @param[in]      thd                      thread handler
  @param[in]      table                    TABLE struct for I_S table
  @param[in]      db_name                  database name
  @param[in]      table_name               table name
  @param[in]      with_i_schema            I_S table if TRUE

  @return         Operation status
    @retval       0           success
    @retval       1           error
*/

static int fill_schema_table_names(THD *thd, TABLE *table,
                                   LEX_STRING *db_name, LEX_STRING *table_name,
                                   bool with_i_schema)
{
  if (with_i_schema)
  {
    table->field[3]->store(STRING_WITH_LEN("SYSTEM VIEW"),
                           system_charset_info);
  }
  else
  {
    enum legacy_db_type not_used;
    char path[FN_REFLEN];
    (void) build_table_filename(path, sizeof(path), db_name->str, 
                                table_name->str, reg_ext, 0);
    switch (mysql_frm_type(thd, path, &not_used)) {
    case FRMTYPE_ERROR:
      table->field[3]->store(STRING_WITH_LEN("ERROR"),
                             system_charset_info);
      break;
    case FRMTYPE_TABLE:
      table->field[3]->store(STRING_WITH_LEN("BASE TABLE"),
                             system_charset_info);
      break;
    case FRMTYPE_VIEW:
      table->field[3]->store(STRING_WITH_LEN("VIEW"),
                             system_charset_info);
      break;
    default:
      DBUG_ASSERT(0);
    }
    if (thd->net.last_errno == ER_NO_SUCH_TABLE)
    {
      thd->clear_error();
      return 0;
    }
  }
  if (schema_table_store_record(thd, table))
    return 1;
  return 0;
}


/**
  @brief          Get open table method

  @details        The function calculates the method which will be used
                  for table opening:
                  SKIP_OPEN_TABLE - do not open table
                  OPEN_FRM_ONLY   - open FRM file only
                  OPEN_FULL_TABLE - open FRM, data, index files
  @param[in]      tables               I_S table table_list
  @param[in]      schema_table         I_S table struct
  @param[in]      schema_table_idx     I_S table index

  @return         return a set of flags
    @retval       SKIP_OPEN_TABLE | OPEN_FRM_ONLY | OPEN_FULL_TABLE
*/

static uint get_table_open_method(TABLE_LIST *tables,
                                  ST_SCHEMA_TABLE *schema_table,
                                  enum enum_schema_tables schema_table_idx)
{
  /*
    determine which method will be used for table opening
  */
  if (schema_table->i_s_requested_object & OPTIMIZE_I_S_TABLE)
  {
    Field **ptr, *field;
    int table_open_method= 0, field_indx= 0;
    for (ptr=tables->table->field; (field= *ptr) ; ptr++)
    {
      if (bitmap_is_set(tables->table->read_set, field->field_index))
        table_open_method|= schema_table->fields_info[field_indx].open_method;
      field_indx++;
    }
    return table_open_method;
  }
  /* I_S tables which use get_all_tables but can not be optimized */
  return (uint) OPEN_FULL_TABLE;
}


/**
  @brief          Fill I_S table with data from FRM file only

  @param[in]      thd                      thread handler
  @param[in]      table                    TABLE struct for I_S table
  @param[in]      schema_table             I_S table struct
  @param[in]      db_name                  database name
  @param[in]      table_name               table name
  @param[in]      schema_table_idx         I_S table index

  @return         Operation status
    @retval       0           Table is processed and we can continue
                              with new table
    @retval       1           It's view and we have to use
                              open_tables function for this table
*/

static int fill_schema_table_from_frm(THD *thd,TABLE *table,
                                      ST_SCHEMA_TABLE *schema_table, 
                                      LEX_STRING *db_name,
                                      LEX_STRING *table_name,
                                      enum enum_schema_tables schema_table_idx)
{
  TABLE_SHARE share;
  TABLE tbl;
  TABLE_LIST table_list;
  char path[FN_REFLEN];
  uint res;
  bzero((char*) &table_list, sizeof(TABLE_LIST));
  bzero((char*) &tbl, sizeof(TABLE));
  (void) build_table_filename(path, sizeof(path), db_name->str,
                              table_name->str, "", 0);
  init_tmp_table_share(&share, "", 0, "", path);
  if (!(res= open_table_def(thd, &share, OPEN_VIEW)))
  {
    share.tmp_table= NO_TMP_TABLE;
    tbl.s= &share;
    table_list.table= &tbl;
    if (schema_table->i_s_requested_object & OPEN_TABLE_FROM_SHARE)
    {
      if (share.is_view ||
          open_table_from_share(thd, &share, table_name->str, 0,
                                (READ_KEYINFO | COMPUTE_TYPES |
                                 EXTRA_RECORD | OPEN_FRM_FILE_ONLY),
                                thd->open_options, &tbl, FALSE))
      {
        share.tmp_table= INTERNAL_TMP_TABLE;
        free_table_share(&share);
        return (share.is_view && 
                !(schema_table->i_s_requested_object & 
                  ~(OPEN_TABLE_FROM_SHARE|OPTIMIZE_I_S_TABLE)));
      }
    }
    table_list.view= (st_lex*) share.is_view;
    res= schema_table->process_table(thd, &table_list, table,
                                     res, db_name, table_name);
    share.tmp_table= INTERNAL_TMP_TABLE;
    if (schema_table->i_s_requested_object & OPEN_TABLE_FROM_SHARE)
      closefrm(&tbl, true);
    else
      free_table_share(&share);
  }

  if (res)
    thd->clear_error();
  return 0;
}



/**
  @brief          Fill I_S tables whose data are retrieved
                  from frm files and storage engine

  @details        The information schema tables are internally represented as
                  temporary tables that are filled at query execution time.
                  Those I_S tables whose data are retrieved
                  from frm files and storage engine are filled by the function
                  get_all_tables().

  @param[in]      thd                      thread handler
  @param[in]      tables                   I_S table
  @param[in]      cond                     'WHERE' condition

  @return         Operation status
    @retval       0                        success
    @retval       1                        error
*/

int get_all_tables(THD *thd, TABLE_LIST *tables, COND *cond)
{
  LEX *lex= thd->lex;
  TABLE *table= tables->table;
  SELECT_LEX *old_all_select_lex= lex->all_selects_list;
  enum_sql_command save_sql_command= lex->sql_command;
  SELECT_LEX *lsel= tables->schema_select_lex;
  ST_SCHEMA_TABLE *schema_table= tables->schema_table;
  SELECT_LEX sel;
  LOOKUP_FIELD_VALUES lookup_field_vals;
  LEX_STRING *db_name, *table_name;
  bool with_i_schema;
  enum enum_schema_tables schema_table_idx;
  List<LEX_STRING> db_names;
  List_iterator_fast<LEX_STRING> it(db_names);
  COND *partial_cond;
  uint derived_tables= lex->derived_tables; 
  int error= 1;
  Open_tables_state open_tables_state_backup;
  bool save_view_prepare_mode= lex->view_prepare_mode;
  Query_tables_list query_tables_list_backup;
#ifndef NO_EMBEDDED_ACCESS_CHECKS
  Security_context *sctx= thd->security_ctx;
#endif
  uint table_open_method;
  DBUG_ENTER("get_all_tables");

  lex->view_prepare_mode= TRUE;
  lex->reset_n_backup_query_tables_list(&query_tables_list_backup);

  /*
    We should not introduce deadlocks even if we already have some
    tables open and locked, since we won't lock tables which we will
    open and will ignore possible name-locks for these tables.
  */
  thd->reset_n_backup_open_tables_state(&open_tables_state_backup);

  /* 
    this branch processes SHOW FIELDS, SHOW INDEXES commands.
    see sql_parse.cc, prepare_schema_table() function where
    this values are initialized
  */
  if (lsel && lsel->table_list.first)
  {
    error= fill_schema_show_cols_or_idxs(thd, tables, schema_table,
                                         &open_tables_state_backup);
    goto err;
  }

  schema_table_idx= get_schema_table_idx(schema_table);
  get_lookup_field_values(thd, cond, tables, &lookup_field_vals);
  DBUG_PRINT("INDEX VALUES",("db_name='%s', table_name='%s'",
                             lookup_field_vals.db_value.str,
                             lookup_field_vals.table_value.str));
  if (lookup_field_vals.db_value.length &&
      !lookup_field_vals.wild_db_value &&
      lookup_field_vals.table_value.length &&
      !lookup_field_vals.wild_table_value)
    partial_cond= 0; 
  else
    partial_cond= make_cond_for_info_schema(cond, tables);

  if (lookup_field_vals.db_value.length && !lookup_field_vals.wild_db_value)
    tables->has_db_lookup_value= TRUE;
  if (lookup_field_vals.table_value.length &&
      !lookup_field_vals.wild_table_value) 
    tables->has_table_lookup_value= TRUE;

  tables->table_open_method= table_open_method=
    get_table_open_method(tables, schema_table, schema_table_idx);

  if (lex->describe)
  {
    /* EXPLAIN SELECT */
    error= 0;
    goto err;
  }

  if (make_db_list(thd, &db_names, &lookup_field_vals, &with_i_schema))
    goto err;
  it.rewind(); /* To get access to new elements in basis list */
  while ((db_name= it++))
  {
#ifndef NO_EMBEDDED_ACCESS_CHECKS
    if (!check_access(thd,SELECT_ACL, db_name->str, 
                      &thd->col_access, 0, 1, with_i_schema) ||
        sctx->master_access & (DB_ACLS | SHOW_DB_ACL) ||
	acl_get(sctx->host, sctx->ip, sctx->priv_user, db_name->str, 0) ||
	!check_grant_db(thd, db_name->str))
#endif
    {
      thd->no_warnings_for_error= 1;
      List<LEX_STRING> table_names;
      int res= make_table_name_list(thd, &table_names, lex,
                                    &lookup_field_vals,
                                    with_i_schema, db_name);
      if (res == 2)   /* Not fatal error, continue */
        continue;
      if (res)
        goto err;

      List_iterator_fast<LEX_STRING> it_files(table_names);
      while ((table_name= it_files++))
      {
	restore_record(table, s->default_values);
        table->field[schema_table->idx_field1]->
          store(db_name->str, db_name->length, system_charset_info);
        table->field[schema_table->idx_field2]->
          store(table_name->str, table_name->length, system_charset_info);

        if (!partial_cond || partial_cond->val_int())
        {
          /*
            If table is I_S.tables and open_table_method is 0 (eg SKIP_OPEN)
            we can skip table opening and we don't have lookup value for 
            table name or lookup value is wild string(table name list is
            already created by make_table_name_list() function).
          */
          if (!table_open_method && schema_table_idx == SCH_TABLES &&
              (!lookup_field_vals.table_value.length ||
               lookup_field_vals.wild_table_value))
          {
            if (schema_table_store_record(thd, table))
              goto err;      /* Out of space in temporary table */
            continue;
          }

          /* SHOW TABLE NAMES command */
          if (schema_table_idx == SCH_TABLE_NAMES)
          {
            if (fill_schema_table_names(thd, tables->table, db_name,
                                        table_name, with_i_schema))
              continue;
          }
          else
          {
            if (!(table_open_method & ~OPEN_FRM_ONLY) && 
                !with_i_schema)
            {
              if (!fill_schema_table_from_frm(thd, table, schema_table, db_name,
                                              table_name, schema_table_idx))
                continue;
            }

            int res;
            LEX_STRING tmp_lex_string, orig_db_name;
            /*
              Set the parent lex of 'sel' because it is needed by
              sel.init_query() which is called inside make_table_list.
            */
            thd->no_warnings_for_error= 1;
            sel.parent_lex= lex;
            /* db_name can be changed in make_table_list() func */
            if (!thd->make_lex_string(&orig_db_name, db_name->str,
                                      db_name->length, FALSE))
              goto err;
            if (make_table_list(thd, &sel, db_name, table_name))
              goto err;
            TABLE_LIST *show_table_list= (TABLE_LIST*) sel.table_list.first;
            lex->all_selects_list= &sel;
            lex->derived_tables= 0;
            lex->sql_command= SQLCOM_SHOW_FIELDS;
            show_table_list->i_s_requested_object=
              schema_table->i_s_requested_object;
            res= open_normal_and_derived_tables(thd, show_table_list,
                                                MYSQL_LOCK_IGNORE_FLUSH);
            lex->sql_command= save_sql_command;
            
            if (thd->net.last_errno == ER_NO_SUCH_TABLE)
            {
              /*
                Hide error for not existing table.
                This error can occur for example when we use
                where condition with db name and table name and this
                table does not exist.
              */
              res= 0;
              thd->clear_error();
            }
            else
            {
              /*
                We should use show_table_list->alias instead of 
                show_table_list->table_name because table_name
                could be changed during opening of I_S tables. It's safe
                to use alias because alias contains original table name 
                in this case.
              */
              thd->make_lex_string(&tmp_lex_string, show_table_list->alias,
                                   strlen(show_table_list->alias), FALSE);
              res= schema_table->process_table(thd, show_table_list, table,
                                               res, &orig_db_name,
                                               &tmp_lex_string);
              close_tables_for_reopen(thd, &show_table_list);
            }
            DBUG_ASSERT(!lex->query_tables_own_last);
            if (res)
              goto err;
          }
        }
      }
      /*
        If we have information schema its always the first table and only
        the first table. Reset for other tables.
      */
      with_i_schema= 0;
    }
  }

  error= 0;
err:
  thd->restore_backup_open_tables_state(&open_tables_state_backup);
  lex->restore_backup_query_tables_list(&query_tables_list_backup);
  lex->derived_tables= derived_tables;
  lex->all_selects_list= old_all_select_lex;
  lex->view_prepare_mode= save_view_prepare_mode;
  lex->sql_command= save_sql_command;
  DBUG_RETURN(error);
}


bool store_schema_shemata(THD* thd, TABLE *table, LEX_STRING *db_name,
                          CHARSET_INFO *cs)
{
  restore_record(table, s->default_values);
  table->field[1]->store(db_name->str, db_name->length, system_charset_info);
  table->field[2]->store(cs->csname, strlen(cs->csname), system_charset_info);
  table->field[3]->store(cs->name, strlen(cs->name), system_charset_info);
  return schema_table_store_record(thd, table);
}


int fill_schema_shemata(THD *thd, TABLE_LIST *tables, COND *cond)
{
  /*
    TODO: fill_schema_shemata() is called when new client is connected.
    Returning error status in this case leads to client hangup.
  */

  LOOKUP_FIELD_VALUES lookup_field_vals;
  List<LEX_STRING> db_names;
  LEX_STRING *db_name;
  bool with_i_schema;
  HA_CREATE_INFO create;
  TABLE *table= tables->table;
#ifndef NO_EMBEDDED_ACCESS_CHECKS
  Security_context *sctx= thd->security_ctx;
#endif
  DBUG_ENTER("fill_schema_shemata");

  get_lookup_field_values(thd, cond, tables, &lookup_field_vals);
  DBUG_PRINT("INDEX VALUES",("db_name='%s', table_name='%s'",
                             lookup_field_vals.db_value.str,
                             lookup_field_vals.table_value.str));
  if (make_db_list(thd, &db_names, &lookup_field_vals,
                   &with_i_schema))
    DBUG_RETURN(1);

  List_iterator_fast<LEX_STRING> it(db_names);
  while ((db_name=it++))
  {
    if (with_i_schema)       // information schema name is always first in list
    {
      if (store_schema_shemata(thd, table, db_name,
                               system_charset_info))
        DBUG_RETURN(1);
      with_i_schema= 0;
      continue;
    }
#ifndef NO_EMBEDDED_ACCESS_CHECKS
    if (sctx->master_access & (DB_ACLS | SHOW_DB_ACL) ||
	acl_get(sctx->host, sctx->ip, sctx->priv_user, db_name->str, 0) ||
	!check_grant_db(thd, db_name->str))
#endif
    {
      load_db_opt_by_name(thd, db_name->str, &create);
      if (store_schema_shemata(thd, table, db_name,
                               create.default_table_charset))
        DBUG_RETURN(1);
    }
  }
  DBUG_RETURN(0);
}


static int get_schema_tables_record(THD *thd, TABLE_LIST *tables,
				    TABLE *table, bool res,
				    LEX_STRING *db_name,
				    LEX_STRING *table_name)
{
  const char *tmp_buff;
  MYSQL_TIME time;
  CHARSET_INFO *cs= system_charset_info;
  DBUG_ENTER("get_schema_tables_record");

  restore_record(table, s->default_values);
  table->field[1]->store(db_name->str, db_name->length, cs);
  table->field[2]->store(table_name->str, table_name->length, cs);
  if (res)
  {
    /*
      there was errors during opening tables
    */
    const char *error= thd->net.last_error;
    if (tables->view)
      table->field[3]->store(STRING_WITH_LEN("VIEW"), cs);
    else if (tables->schema_table)
      table->field[3]->store(STRING_WITH_LEN("SYSTEM VIEW"), cs);
    else
      table->field[3]->store(STRING_WITH_LEN("BASE TABLE"), cs);
    table->field[20]->store(error, strlen(error), cs);
    thd->clear_error();
  }
  else if (tables->view)
  {
    table->field[3]->store(STRING_WITH_LEN("VIEW"), cs);
    table->field[20]->store(STRING_WITH_LEN("VIEW"), cs);
  }
  else
  {
    char option_buff[350],*ptr;
    TABLE *show_table= tables->table;
    TABLE_SHARE *share= show_table->s;
    handler *file= show_table->file;
    handlerton *tmp_db_type= share->db_type();
    if (share->tmp_table == SYSTEM_TMP_TABLE)
      table->field[3]->store(STRING_WITH_LEN("SYSTEM VIEW"), cs);
    else if (share->tmp_table)
      table->field[3]->store(STRING_WITH_LEN("LOCAL TEMPORARY"), cs);
    else
      table->field[3]->store(STRING_WITH_LEN("BASE TABLE"), cs);

    for (int i= 4; i < 20; i++)
    {
      if (i == 7 || (i > 12 && i < 17) || i == 18)
        continue;
      table->field[i]->set_notnull();
    }
#ifdef WITH_PARTITION_STORAGE_ENGINE
    if (share->db_type() == partition_hton &&
        share->partition_info_len)
      tmp_db_type= share->default_part_db_type;
#endif
    tmp_buff= (char *) ha_resolve_storage_engine_name(tmp_db_type);
    table->field[4]->store(tmp_buff, strlen(tmp_buff), cs);
    table->field[5]->store((longlong) share->frm_version, TRUE);

    ptr=option_buff;
    if (share->min_rows)
    {
      ptr=strmov(ptr," min_rows=");
      ptr=longlong10_to_str(share->min_rows,ptr,10);
    }
    if (share->max_rows)
    {
      ptr=strmov(ptr," max_rows=");
      ptr=longlong10_to_str(share->max_rows,ptr,10);
    }
    if (share->avg_row_length)
    {
      ptr=strmov(ptr," avg_row_length=");
      ptr=longlong10_to_str(share->avg_row_length,ptr,10);
    }
    if (share->db_create_options & HA_OPTION_PACK_KEYS)
      ptr=strmov(ptr," pack_keys=1");
    if (share->db_create_options & HA_OPTION_NO_PACK_KEYS)
      ptr=strmov(ptr," pack_keys=0");
    if (share->db_create_options & HA_OPTION_CHECKSUM)
      ptr=strmov(ptr," checksum=1");
    if (share->db_create_options & HA_OPTION_DELAY_KEY_WRITE)
      ptr=strmov(ptr," delay_key_write=1");
    if (share->row_type != ROW_TYPE_DEFAULT)
      ptr=strxmov(ptr, " row_format=", 
                  ha_row_type[(uint) share->row_type],
                  NullS);
<<<<<<< HEAD
    if (share->transactional != HA_CHOICE_UNDEF)
    {
      ptr= strxmov(ptr, " TRANSACTIONAL=",
                   (share->transactional == HA_CHOICE_YES ? "1" : "0"),
                   NullS);
    }
=======
>>>>>>> c4811d67
#ifdef WITH_PARTITION_STORAGE_ENGINE
    if (show_table->s->db_type() == partition_hton && 
        show_table->part_info != NULL && 
        show_table->part_info->no_parts > 0)
      ptr= strmov(ptr, " partitioned");
#endif
    table->field[19]->store(option_buff+1,
                            (ptr == option_buff ? 0 : 
                             (uint) (ptr-option_buff)-1), cs);

    if (share->comment.str)
      table->field[20]->store(share->comment.str, share->comment.length, cs);

    if(file)
    {
      file->info(HA_STATUS_VARIABLE | HA_STATUS_TIME | HA_STATUS_AUTO |
                 HA_STATUS_NO_LOCK);
      enum row_type row_type = file->get_row_type();
      switch (row_type) {
      case ROW_TYPE_NOT_USED:
      case ROW_TYPE_DEFAULT:
        tmp_buff= ((share->db_options_in_use &
                    HA_OPTION_COMPRESS_RECORD) ? "Compressed" :
                   (share->db_options_in_use & HA_OPTION_PACK_RECORD) ?
                   "Dynamic" : "Fixed");
        break;
      case ROW_TYPE_FIXED:
        tmp_buff= "Fixed";
        break;
      case ROW_TYPE_DYNAMIC:
        tmp_buff= "Dynamic";
        break;
      case ROW_TYPE_COMPRESSED:
        tmp_buff= "Compressed";
        break;
      case ROW_TYPE_REDUNDANT:
        tmp_buff= "Redundant";
        break;
      case ROW_TYPE_COMPACT:
        tmp_buff= "Compact";
        break;
<<<<<<< HEAD
      case ROW_TYPE_PAGE:
=======
      case ROW_TYPE_PAGES:
>>>>>>> c4811d67
        tmp_buff= "Paged";
        break;
      }
      table->field[6]->store(tmp_buff, strlen(tmp_buff), cs);
      if (!tables->schema_table)
      {
        table->field[7]->store((longlong) file->stats.records, TRUE);
        table->field[7]->set_notnull();
      }
      table->field[8]->store((longlong) file->stats.mean_rec_length, TRUE);
      table->field[9]->store((longlong) file->stats.data_file_length, TRUE);
      if (file->stats.max_data_file_length)
      {
        table->field[10]->store((longlong) file->stats.max_data_file_length,
                                TRUE);
      }
      table->field[11]->store((longlong) file->stats.index_file_length, TRUE);
      table->field[12]->store((longlong) file->stats.delete_length, TRUE);
      if (show_table->found_next_number_field)
      {
        table->field[13]->store((longlong) file->stats.auto_increment_value,
                                TRUE);
        table->field[13]->set_notnull();
      }
      if (file->stats.create_time)
<<<<<<< HEAD
      {
        thd->variables.time_zone->gmt_sec_to_TIME(&time,
                                                  (my_time_t) file->stats.create_time);
        table->field[14]->store_time(&time, MYSQL_TIMESTAMP_DATETIME);
        table->field[14]->set_notnull();
      }
      if (file->stats.update_time)
      {
        thd->variables.time_zone->gmt_sec_to_TIME(&time,
                                                  (my_time_t) file->stats.update_time);
        table->field[15]->store_time(&time, MYSQL_TIMESTAMP_DATETIME);
        table->field[15]->set_notnull();
      }
      if (file->stats.check_time)
      {
        thd->variables.time_zone->gmt_sec_to_TIME(&time,
                                                  (my_time_t) file->stats.check_time);
        table->field[16]->store_time(&time, MYSQL_TIMESTAMP_DATETIME);
        table->field[16]->set_notnull();
      }
      tmp_buff= (share->table_charset ?
                 share->table_charset->name : "default");
      table->field[17]->store(tmp_buff, strlen(tmp_buff), cs);
      if (file->ha_table_flags() & (ulong) HA_HAS_CHECKSUM)
      {
=======
      {
        thd->variables.time_zone->gmt_sec_to_TIME(&time,
                                                  (my_time_t) file->stats.create_time);
        table->field[14]->store_time(&time, MYSQL_TIMESTAMP_DATETIME);
        table->field[14]->set_notnull();
      }
      if (file->stats.update_time)
      {
        thd->variables.time_zone->gmt_sec_to_TIME(&time,
                                                  (my_time_t) file->stats.update_time);
        table->field[15]->store_time(&time, MYSQL_TIMESTAMP_DATETIME);
        table->field[15]->set_notnull();
      }
      if (file->stats.check_time)
      {
        thd->variables.time_zone->gmt_sec_to_TIME(&time,
                                                  (my_time_t) file->stats.check_time);
        table->field[16]->store_time(&time, MYSQL_TIMESTAMP_DATETIME);
        table->field[16]->set_notnull();
      }
      tmp_buff= (share->table_charset ?
                 share->table_charset->name : "default");
      table->field[17]->store(tmp_buff, strlen(tmp_buff), cs);
      if (file->ha_table_flags() & (ulong) HA_HAS_CHECKSUM)
      {
>>>>>>> c4811d67
        table->field[18]->store((longlong) file->checksum(), TRUE);
        table->field[18]->set_notnull();
      }
    }
  }
  DBUG_RETURN(schema_table_store_record(thd, table));
}


static int get_schema_column_record(THD *thd, TABLE_LIST *tables,
				    TABLE *table, bool res,
				    LEX_STRING *db_name,
				    LEX_STRING *table_name)
{
  LEX *lex= thd->lex;
  const char *wild= lex->wild ? lex->wild->ptr() : NullS;
  CHARSET_INFO *cs= system_charset_info;
  TABLE *show_table;
  Field **ptr,*field;
  int count;
  DBUG_ENTER("get_schema_column_record");

  if (res)
  {
    if (lex->sql_command != SQLCOM_SHOW_FIELDS)
    {
      /*
        I.e. we are in SELECT FROM INFORMATION_SCHEMA.COLUMS
        rather than in SHOW COLUMNS
      */ 
      push_warning(thd, MYSQL_ERROR::WARN_LEVEL_WARN,
                   thd->net.last_errno, thd->net.last_error);
      thd->clear_error();
      res= 0;
    }
    DBUG_RETURN(res);
  }

  show_table= tables->table;
  count= 0;
  restore_record(show_table, s->default_values);
  show_table->use_all_columns();               // Required for default

  for (ptr= show_table->field; (field= *ptr) ; ptr++)
  {
    const char *tmp_buff;
    uchar *pos;
    bool is_blob;
    uint flags=field->flags;
    char tmp[MAX_FIELD_WIDTH];
    char tmp1[MAX_FIELD_WIDTH];
    String type(tmp,sizeof(tmp), system_charset_info);
    char *end;
    int decimals, field_length;

    if (wild && wild[0] &&
        wild_case_compare(system_charset_info, field->field_name,wild))
      continue;

    flags= field->flags;
    count++;
    /* Get default row, with all NULL fields set to NULL */
    restore_record(table, s->default_values);

#ifndef NO_EMBEDDED_ACCESS_CHECKS
    uint col_access;
    check_access(thd,SELECT_ACL | EXTRA_ACL, db_name->str,
                 &tables->grant.privilege, 0, 0, test(tables->schema_table));
    col_access= get_column_grant(thd, &tables->grant, 
                                 db_name->str, table_name->str,
                                 field->field_name) & COL_ACLS;
<<<<<<< HEAD
    if (lex->sql_command != SQLCOM_SHOW_FIELDS  &&
        !tables->schema_table && !col_access)
=======
    if (!tables->schema_table && !col_access)
>>>>>>> c4811d67
      continue;
    end= tmp;
    for (uint bitnr=0; col_access ; col_access>>=1,bitnr++)
    {
      if (col_access & 1)
      {
        *end++=',';
        end=strmov(end,grant_types.type_names[bitnr]);
      }
    }
    table->field[17]->store(tmp+1,end == tmp ? 0 : (uint) (end-tmp-1), cs);

#endif
    table->field[1]->store(db_name->str, db_name->length, cs);
    table->field[2]->store(table_name->str, table_name->length, cs);
    table->field[3]->store(field->field_name, strlen(field->field_name),
                           cs);
    table->field[4]->store((longlong) count, TRUE);
    field->sql_type(type);
    table->field[14]->store(type.ptr(), type.length(), cs);		
    tmp_buff= strchr(type.ptr(), '(');
    table->field[7]->store(type.ptr(),
                           (tmp_buff ? tmp_buff - type.ptr() :
                            type.length()), cs);
    if (show_table->timestamp_field == field &&
        field->unireg_check != Field::TIMESTAMP_UN_FIELD)
    {
      table->field[5]->store(STRING_WITH_LEN("CURRENT_TIMESTAMP"), cs);
      table->field[5]->set_notnull();
    }
    else if (field->unireg_check != Field::NEXT_NUMBER &&
             !field->is_null() &&
             !(field->flags & NO_DEFAULT_VALUE_FLAG))
    {
      String def(tmp1,sizeof(tmp1), cs);
      type.set(tmp, sizeof(tmp), field->charset());
      field->val_str(&type);
      uint dummy_errors;
      def.copy(type.ptr(), type.length(), type.charset(), cs, &dummy_errors);
      table->field[5]->store(def.ptr(), def.length(), def.charset());
      table->field[5]->set_notnull();
    }
    else if (field->unireg_check == Field::NEXT_NUMBER ||
             lex->sql_command != SQLCOM_SHOW_FIELDS ||
             field->maybe_null())
      table->field[5]->set_null();                // Null as default
    else
    {
      table->field[5]->store("",0, cs);
      table->field[5]->set_notnull();
    }
    pos=(uchar*) ((flags & NOT_NULL_FLAG) ?  "NO" : "YES");
    table->field[6]->store((const char*) pos,
                           strlen((const char*) pos), cs);
    is_blob= (field->type() == MYSQL_TYPE_BLOB);
    if (field->has_charset() || is_blob ||
        field->real_type() == MYSQL_TYPE_VARCHAR ||  // For varbinary type
        field->real_type() == MYSQL_TYPE_STRING)     // For binary type
    {
      uint32 octet_max_length= field->max_display_length();
      if (is_blob && octet_max_length != (uint32) 4294967295U)
        octet_max_length /= field->charset()->mbmaxlen;
      longlong char_max_len= is_blob ? 
        (longlong) octet_max_length / field->charset()->mbminlen :
        (longlong) octet_max_length / field->charset()->mbmaxlen;
      table->field[8]->store(char_max_len, TRUE);
      table->field[8]->set_notnull();
      table->field[9]->store((longlong) octet_max_length, TRUE);
      table->field[9]->set_notnull();
    }

    /*
      Calculate field_length and decimals.
      They are set to -1 if they should not be set (we should return NULL)
    */

    decimals= field->decimals();
    switch (field->type()) {
    case MYSQL_TYPE_NEWDECIMAL:
      field_length= ((Field_new_decimal*) field)->precision;
      break;
    case MYSQL_TYPE_DECIMAL:
      field_length= field->field_length - (decimals  ? 2 : 1);
      break;
    case MYSQL_TYPE_TINY:
    case MYSQL_TYPE_SHORT:
    case MYSQL_TYPE_LONG:
    case MYSQL_TYPE_LONGLONG:
    case MYSQL_TYPE_INT24:
      field_length= field->max_display_length() - 1;
      break;
    case MYSQL_TYPE_BIT:
      field_length= field->max_display_length();
      decimals= -1;                             // return NULL
      break;
    case MYSQL_TYPE_FLOAT:  
    case MYSQL_TYPE_DOUBLE:
      field_length= field->field_length;
      if (decimals == NOT_FIXED_DEC)
        decimals= -1;                           // return NULL
    break;
    default:
      field_length= decimals= -1;
      break;
    }

    if (field_length >= 0)
    {
      table->field[10]->store((longlong) field_length, TRUE);
      table->field[10]->set_notnull();
    }
    if (decimals >= 0)
    {
      table->field[11]->store((longlong) decimals, TRUE);
      table->field[11]->set_notnull();
    }

    if (field->has_charset())
    {
      pos=(uchar*) field->charset()->csname;
      table->field[12]->store((const char*) pos,
                              strlen((const char*) pos), cs);
      table->field[12]->set_notnull();
      pos=(uchar*) field->charset()->name;
      table->field[13]->store((const char*) pos,
                              strlen((const char*) pos), cs);
      table->field[13]->set_notnull();
    }
    pos=(uchar*) ((field->flags & PRI_KEY_FLAG) ? "PRI" :
                 (field->flags & UNIQUE_KEY_FLAG) ? "UNI" :
                 (field->flags & MULTIPLE_KEY_FLAG) ? "MUL":"");
    table->field[15]->store((const char*) pos,
                            strlen((const char*) pos), cs);

    end= tmp;
    if (field->unireg_check == Field::NEXT_NUMBER)
      end=strmov(tmp,"auto_increment");
    table->field[16]->store(tmp, (uint) (end-tmp), cs);

    table->field[18]->store(field->comment.str, field->comment.length, cs);
    if (schema_table_store_record(thd, table))
      DBUG_RETURN(1);
  }
  DBUG_RETURN(0);
}



int fill_schema_charsets(THD *thd, TABLE_LIST *tables, COND *cond)
{
  CHARSET_INFO **cs;
  const char *wild= thd->lex->wild ? thd->lex->wild->ptr() : NullS;
  TABLE *table= tables->table;
  CHARSET_INFO *scs= system_charset_info;

  for (cs= all_charsets ; cs < all_charsets+255 ; cs++)
  {
    CHARSET_INFO *tmp_cs= cs[0];
    if (tmp_cs && (tmp_cs->state & MY_CS_PRIMARY) && 
        (tmp_cs->state & MY_CS_AVAILABLE) &&
        !(tmp_cs->state & MY_CS_HIDDEN) &&
        !(wild && wild[0] &&
	  wild_case_compare(scs, tmp_cs->csname,wild)))
    {
      const char *comment;
      restore_record(table, s->default_values);
      table->field[0]->store(tmp_cs->csname, strlen(tmp_cs->csname), scs);
      table->field[1]->store(tmp_cs->name, strlen(tmp_cs->name), scs);
      comment= tmp_cs->comment ? tmp_cs->comment : "";
      table->field[2]->store(comment, strlen(comment), scs);
      table->field[3]->store((longlong) tmp_cs->mbmaxlen, TRUE);
      if (schema_table_store_record(thd, table))
        return 1;
    }
  }
  return 0;
}


static my_bool iter_schema_engines(THD *thd, plugin_ref plugin,
                                   void *ptable)
{
  TABLE *table= (TABLE *) ptable;
  handlerton *hton= plugin_data(plugin, handlerton *);
  const char *wild= thd->lex->wild ? thd->lex->wild->ptr() : NullS;
  CHARSET_INFO *scs= system_charset_info;
  handlerton *default_type= ha_default_handlerton(thd);
  DBUG_ENTER("iter_schema_engines");

  if (!(hton->flags & HTON_HIDDEN))
  {
    LEX_STRING *name= plugin_name(plugin);
    if (!(wild && wild[0] &&
          wild_case_compare(scs, name->str,wild)))
    {
      LEX_STRING yesno[2]= {{ C_STRING_WITH_LEN("NO") },
                            { C_STRING_WITH_LEN("YES") }};
      LEX_STRING *tmp;
      const char *option_name= show_comp_option_name[(int) hton->state];
      restore_record(table, s->default_values);

      table->field[0]->store(name->str, name->length, scs);
      if (hton->state == SHOW_OPTION_YES && default_type == hton)
        option_name= "DEFAULT";
      table->field[1]->store(option_name, strlen(option_name), scs);
      table->field[2]->store(plugin_decl(plugin)->descr,
                             strlen(plugin_decl(plugin)->descr), scs);
      tmp= &yesno[test(hton->commit)];
      table->field[3]->store(tmp->str, tmp->length, scs);
      tmp= &yesno[test(hton->prepare)];
      table->field[4]->store(tmp->str, tmp->length, scs);
      tmp= &yesno[test(hton->savepoint_set)];
      table->field[5]->store(tmp->str, tmp->length, scs);

      if (schema_table_store_record(thd, table))
        DBUG_RETURN(1);
    }
  }
  DBUG_RETURN(0);
}


int fill_schema_engines(THD *thd, TABLE_LIST *tables, COND *cond)
{
  return plugin_foreach(thd, iter_schema_engines,
                        MYSQL_STORAGE_ENGINE_PLUGIN, tables->table);
}


int fill_schema_collation(THD *thd, TABLE_LIST *tables, COND *cond)
{
  CHARSET_INFO **cs;
  const char *wild= thd->lex->wild ? thd->lex->wild->ptr() : NullS;
  TABLE *table= tables->table;
  CHARSET_INFO *scs= system_charset_info;
  for (cs= all_charsets ; cs < all_charsets+255 ; cs++ )
  {
    CHARSET_INFO **cl;
    CHARSET_INFO *tmp_cs= cs[0];
    if (!tmp_cs || !(tmp_cs->state & MY_CS_AVAILABLE) ||
         (tmp_cs->state & MY_CS_HIDDEN) ||
        !(tmp_cs->state & MY_CS_PRIMARY))
      continue;
    for (cl= all_charsets; cl < all_charsets+255 ;cl ++)
    {
      CHARSET_INFO *tmp_cl= cl[0];
      if (!tmp_cl || !(tmp_cl->state & MY_CS_AVAILABLE) || 
          !my_charset_same(tmp_cs, tmp_cl))
	continue;
      if (!(wild && wild[0] &&
	  wild_case_compare(scs, tmp_cl->name,wild)))
      {
	const char *tmp_buff;
	restore_record(table, s->default_values);
	table->field[0]->store(tmp_cl->name, strlen(tmp_cl->name), scs);
        table->field[1]->store(tmp_cl->csname , strlen(tmp_cl->csname), scs);
        table->field[2]->store((longlong) tmp_cl->number, TRUE);
        tmp_buff= (tmp_cl->state & MY_CS_PRIMARY) ? "Yes" : "";
	table->field[3]->store(tmp_buff, strlen(tmp_buff), scs);
        tmp_buff= (tmp_cl->state & MY_CS_COMPILED)? "Yes" : "";
	table->field[4]->store(tmp_buff, strlen(tmp_buff), scs);
        table->field[5]->store((longlong) tmp_cl->strxfrm_multiply, TRUE);
        if (schema_table_store_record(thd, table))
          return 1;
      }
    }
  }
  return 0;
}


int fill_schema_coll_charset_app(THD *thd, TABLE_LIST *tables, COND *cond)
{
  CHARSET_INFO **cs;
  TABLE *table= tables->table;
  CHARSET_INFO *scs= system_charset_info;
  for (cs= all_charsets ; cs < all_charsets+255 ; cs++ )
  {
    CHARSET_INFO **cl;
    CHARSET_INFO *tmp_cs= cs[0];
    if (!tmp_cs || !(tmp_cs->state & MY_CS_AVAILABLE) || 
        !(tmp_cs->state & MY_CS_PRIMARY))
      continue;
    for (cl= all_charsets; cl < all_charsets+255 ;cl ++)
    {
      CHARSET_INFO *tmp_cl= cl[0];
      if (!tmp_cl || !(tmp_cl->state & MY_CS_AVAILABLE) || 
          !my_charset_same(tmp_cs,tmp_cl))
	continue;
      restore_record(table, s->default_values);
      table->field[0]->store(tmp_cl->name, strlen(tmp_cl->name), scs);
      table->field[1]->store(tmp_cl->csname , strlen(tmp_cl->csname), scs);
      if (schema_table_store_record(thd, table))
        return 1;
    }
  }
  return 0;
}


bool store_schema_proc(THD *thd, TABLE *table, TABLE *proc_table,
                       const char *wild, bool full_access, const char *sp_user)
{
  String tmp_string;
  String sp_db, sp_name, definer;
  MYSQL_TIME time;
  LEX *lex= thd->lex;
  CHARSET_INFO *cs= system_charset_info;
  get_field(thd->mem_root, proc_table->field[0], &sp_db);
  get_field(thd->mem_root, proc_table->field[1], &sp_name);
  get_field(thd->mem_root, proc_table->field[11], &definer);
  if (!full_access)
    full_access= !strcmp(sp_user, definer.ptr());
  if (!full_access && check_some_routine_access(thd, sp_db.ptr(),
                                                sp_name.ptr(),
                                                proc_table->field[2]->
                                                val_int() ==
                                                TYPE_ENUM_PROCEDURE))
    return 0;

  if (lex->sql_command == SQLCOM_SHOW_STATUS_PROC &&
      proc_table->field[2]->val_int() == TYPE_ENUM_PROCEDURE ||
      lex->sql_command == SQLCOM_SHOW_STATUS_FUNC &&
      proc_table->field[2]->val_int() == TYPE_ENUM_FUNCTION ||
      (sql_command_flags[lex->sql_command] & CF_STATUS_COMMAND) == 0)
  {
    restore_record(table, s->default_values);
    if (!wild || !wild[0] || !wild_compare(sp_name.ptr(), wild, 0))
    {
      int enum_idx= (int) proc_table->field[5]->val_int();
      table->field[3]->store(sp_name.ptr(), sp_name.length(), cs);
      get_field(thd->mem_root, proc_table->field[3], &tmp_string);
      table->field[0]->store(tmp_string.ptr(), tmp_string.length(), cs);
      table->field[2]->store(sp_db.ptr(), sp_db.length(), cs);
      get_field(thd->mem_root, proc_table->field[2], &tmp_string);
      table->field[4]->store(tmp_string.ptr(), tmp_string.length(), cs);
      if (proc_table->field[2]->val_int() == TYPE_ENUM_FUNCTION)
      {
        get_field(thd->mem_root, proc_table->field[9], &tmp_string);
        table->field[5]->store(tmp_string.ptr(), tmp_string.length(), cs);
        table->field[5]->set_notnull();
      }
      if (full_access)
      {
        get_field(thd->mem_root, proc_table->field[19], &tmp_string);
        table->field[7]->store(tmp_string.ptr(), tmp_string.length(), cs);
        table->field[7]->set_notnull();
      }
      table->field[6]->store(STRING_WITH_LEN("SQL"), cs);
      table->field[10]->store(STRING_WITH_LEN("SQL"), cs);
      get_field(thd->mem_root, proc_table->field[6], &tmp_string);
      table->field[11]->store(tmp_string.ptr(), tmp_string.length(), cs);
      table->field[12]->store(sp_data_access_name[enum_idx].str, 
                              sp_data_access_name[enum_idx].length , cs);
      get_field(thd->mem_root, proc_table->field[7], &tmp_string);
      table->field[14]->store(tmp_string.ptr(), tmp_string.length(), cs);
      bzero((char *)&time, sizeof(time));
      ((Field_timestamp *) proc_table->field[12])->get_time(&time);
      table->field[15]->store_time(&time, MYSQL_TIMESTAMP_DATETIME);
      bzero((char *)&time, sizeof(time));
      ((Field_timestamp *) proc_table->field[13])->get_time(&time);
      table->field[16]->store_time(&time, MYSQL_TIMESTAMP_DATETIME);
      get_field(thd->mem_root, proc_table->field[14], &tmp_string);
      table->field[17]->store(tmp_string.ptr(), tmp_string.length(), cs);
      get_field(thd->mem_root, proc_table->field[15], &tmp_string);
      table->field[18]->store(tmp_string.ptr(), tmp_string.length(), cs);
      table->field[19]->store(definer.ptr(), definer.length(), cs);

      get_field(thd->mem_root, proc_table->field[16], &tmp_string);
      table->field[20]->store(tmp_string.ptr(), tmp_string.length(), cs);

      get_field(thd->mem_root, proc_table->field[17], &tmp_string);
      table->field[21]->store(tmp_string.ptr(), tmp_string.length(), cs);

      get_field(thd->mem_root, proc_table->field[18], &tmp_string);
      table->field[22]->store(tmp_string.ptr(), tmp_string.length(), cs);

      return schema_table_store_record(thd, table);
    }
  }
  return 0;
}


int fill_schema_proc(THD *thd, TABLE_LIST *tables, COND *cond)
{
  TABLE *proc_table;
  TABLE_LIST proc_tables;
  const char *wild= thd->lex->wild ? thd->lex->wild->ptr() : NullS;
  int res= 0;
  TABLE *table= tables->table;
  bool full_access;
  char definer[USER_HOST_BUFF_SIZE];
  Open_tables_state open_tables_state_backup;
  DBUG_ENTER("fill_schema_proc");

  strxmov(definer, thd->security_ctx->priv_user, "@",
          thd->security_ctx->priv_host, NullS);
  /* We use this TABLE_LIST instance only for checking of privileges. */
  bzero((char*) &proc_tables,sizeof(proc_tables));
  proc_tables.db= (char*) "mysql";
  proc_tables.db_length= 5;
  proc_tables.table_name= proc_tables.alias= (char*) "proc";
  proc_tables.table_name_length= 4;
  proc_tables.lock_type= TL_READ;
  full_access= !check_table_access(thd, SELECT_ACL, &proc_tables, 1);
  if (!(proc_table= open_proc_table_for_read(thd, &open_tables_state_backup)))
  {
    DBUG_RETURN(1);
  }
  proc_table->file->ha_index_init(0, 1);
  if ((res= proc_table->file->index_first(proc_table->record[0])))
  {
    res= (res == HA_ERR_END_OF_FILE) ? 0 : 1;
    goto err;
  }
  if (store_schema_proc(thd, table, proc_table, wild, full_access, definer))
  {
    res= 1;
    goto err;
  }
  while (!proc_table->file->index_next(proc_table->record[0]))
  {
    if (store_schema_proc(thd, table, proc_table, wild, full_access, definer))
    {
      res= 1;
      goto err;
    }
  }

err:
  proc_table->file->ha_index_end();
  close_system_tables(thd, &open_tables_state_backup);
  DBUG_RETURN(res);
}


static int get_schema_stat_record(THD *thd, TABLE_LIST *tables,
				  TABLE *table, bool res,
				  LEX_STRING *db_name,
				  LEX_STRING *table_name)
{
  CHARSET_INFO *cs= system_charset_info;
  DBUG_ENTER("get_schema_stat_record");
  if (res)
  {
    if (thd->lex->sql_command != SQLCOM_SHOW_KEYS)
    {
      /*
        I.e. we are in SELECT FROM INFORMATION_SCHEMA.STATISTICS
        rather than in SHOW KEYS
      */
      if (thd->net.last_errno)
        push_warning(thd, MYSQL_ERROR::WARN_LEVEL_WARN,
                     thd->net.last_errno, thd->net.last_error);
      thd->clear_error();
      res= 0;
    }
    DBUG_RETURN(res);
  }
  else if (!tables->view)
  {
    TABLE *show_table= tables->table;
    KEY *key_info=show_table->s->key_info;
    if (show_table->file)
      show_table->file->info(HA_STATUS_VARIABLE |
                             HA_STATUS_NO_LOCK |
                             HA_STATUS_TIME);
    for (uint i=0 ; i < show_table->s->keys ; i++,key_info++)
    {
      KEY_PART_INFO *key_part= key_info->key_part;
      const char *str;
      for (uint j=0 ; j < key_info->key_parts ; j++,key_part++)
      {
        restore_record(table, s->default_values);
        table->field[1]->store(db_name->str, db_name->length, cs);
        table->field[2]->store(table_name->str, table_name->length, cs);
        table->field[3]->store((longlong) ((key_info->flags &
                                            HA_NOSAME) ? 0 : 1), TRUE);
        table->field[4]->store(db_name->str, db_name->length, cs);
        table->field[5]->store(key_info->name, strlen(key_info->name), cs);
        table->field[6]->store((longlong) (j+1), TRUE);
        str=(key_part->field ? key_part->field->field_name :
             "?unknown field?");
        table->field[7]->store(str, strlen(str), cs);
        if (show_table->file)
        {
          if (show_table->file->index_flags(i, j, 0) & HA_READ_ORDER)
          {
            table->field[8]->store(((key_part->key_part_flag &
                                     HA_REVERSE_SORT) ?
                                    "D" : "A"), 1, cs);
            table->field[8]->set_notnull();
          }
          KEY *key=show_table->key_info+i;
          if (key->rec_per_key[j])
          {
            ha_rows records=(show_table->file->stats.records /
                             key->rec_per_key[j]);
            table->field[9]->store((longlong) records, TRUE);
            table->field[9]->set_notnull();
          }
          str= show_table->file->index_type(i);
          table->field[13]->store(str, strlen(str), cs);
        }
        if (!(key_info->flags & HA_FULLTEXT) &&
            (key_part->field &&
             key_part->length !=
             show_table->s->field[key_part->fieldnr-1]->key_length()))
        {
          table->field[10]->store((longlong) key_part->length /
                                  key_part->field->charset()->mbmaxlen, TRUE);
          table->field[10]->set_notnull();
        }
        uint flags= key_part->field ? key_part->field->flags : 0;
        const char *pos=(char*) ((flags & NOT_NULL_FLAG) ? "" : "YES");
        table->field[12]->store(pos, strlen(pos), cs);
        if (!show_table->s->keys_in_use.is_set(i))
          table->field[14]->store(STRING_WITH_LEN("disabled"), cs);
        else
          table->field[14]->store("", 0, cs);
        table->field[14]->set_notnull();
        if (schema_table_store_record(thd, table))
          DBUG_RETURN(1);
      }
    }
  }
  DBUG_RETURN(res);
}


static int get_schema_views_record(THD *thd, TABLE_LIST *tables,
				   TABLE *table, bool res,
				   LEX_STRING *db_name,
				   LEX_STRING *table_name)
{
  CHARSET_INFO *cs= system_charset_info;
  DBUG_ENTER("get_schema_views_record");
  LEX_STRING *tmp_db_name, *tmp_table_name;
  char definer[USER_HOST_BUFF_SIZE];
  uint definer_len;
  bool updatable_view;
  /*
    if SELECT FROM I_S.VIEWS uses only fields
    which have OPEN_FRM_ONLY flag then 'tables'
    structure is zeroed and only tables->view is set.
    (see fill_schema_table_from_frm() function).
    So we should disable other fields filling.
  */
  bool only_share= !tables->definer.user.str;

  if (tables->view)
  {
    Security_context *sctx= thd->security_ctx;
    if (!only_share && !tables->allowed_show)
    {
      if (!my_strcasecmp(system_charset_info, tables->definer.user.str,
                         sctx->priv_user) &&
          !my_strcasecmp(system_charset_info, tables->definer.host.str,
                         sctx->priv_host))
        tables->allowed_show= TRUE;
    }
    restore_record(table, s->default_values);
    tmp_db_name= &tables->view_db;
    tmp_table_name= &tables->view_name;
    if (only_share)
    {
      tmp_db_name= db_name;
      tmp_table_name= table_name;
    }
    table->field[1]->store(tmp_db_name->str, tmp_db_name->length, cs);
    table->field[2]->store(tmp_table_name->str, tmp_table_name->length, cs);
    if (!only_share)
    {
      if (tables->allowed_show)
      {
        table->field[3]->store(tables->view_body_utf8.str,
                               tables->view_body_utf8.length,
                               cs);
      }

      if (tables->with_check != VIEW_CHECK_NONE)
      {
        if (tables->with_check == VIEW_CHECK_LOCAL)
          table->field[4]->store(STRING_WITH_LEN("LOCAL"), cs);
        else
          table->field[4]->store(STRING_WITH_LEN("CASCADED"), cs);
      }
      else
        table->field[4]->store(STRING_WITH_LEN("NONE"), cs);

      updatable_view= 0;
      if (tables->algorithm != VIEW_ALGORITHM_TMPTABLE)
      {
        /*
          We should use tables->view->select_lex.item_list here and
          can not use Field_iterator_view because the view always uses
          temporary algorithm during opening for I_S and
          TABLE_LIST fields 'field_translation' & 'field_translation_end'
          are uninitialized is this case.
        */
        List<Item> *fields= &tables->view->select_lex.item_list;
        List_iterator<Item> it(*fields);
        Item *item;
        Item_field *field;
        /*
          check that at least one column in view is updatable
        */
        while ((item= it++))
        {
          if ((field= item->filed_for_view_update()) && field->field &&
              !field->field->table->pos_in_table_list->schema_table)
          {
            updatable_view= 1;
            break;
          }
        }
        if (updatable_view && !tables->view->can_be_merged())
          updatable_view= 0;
      }
      if (updatable_view)
        table->field[5]->store(STRING_WITH_LEN("YES"), cs);
      else
        table->field[5]->store(STRING_WITH_LEN("NO"), cs);
      definer_len= (strxmov(definer, tables->definer.user.str, "@",
                            tables->definer.host.str, NullS) - definer);
      table->field[6]->store(definer, definer_len, cs);
      if (tables->view_suid)
        table->field[7]->store(STRING_WITH_LEN("DEFINER"), cs);
      else
        table->field[7]->store(STRING_WITH_LEN("INVOKER"), cs);

      table->field[8]->store(tables->view_creation_ctx->get_client_cs()->csname,
                             strlen(tables->view_creation_ctx->
                                    get_client_cs()->csname), cs);

      table->field[9]->store(tables->view_creation_ctx->
                             get_connection_cl()->name,
                             strlen(tables->view_creation_ctx->
                                    get_connection_cl()->name), cs);
    }

    if (schema_table_store_record(thd, table))
      DBUG_RETURN(1);
    if (res && thd->net.last_errno)
      push_warning(thd, MYSQL_ERROR::WARN_LEVEL_WARN, 
                   thd->net.last_errno, thd->net.last_error);
  }
  if (res) 
    thd->clear_error();
  DBUG_RETURN(0);
}


bool store_constraints(THD *thd, TABLE *table, LEX_STRING *db_name,
                       LEX_STRING *table_name, const char *key_name,
                       uint key_len, const char *con_type, uint con_len)
{
  CHARSET_INFO *cs= system_charset_info;
  restore_record(table, s->default_values);
  table->field[1]->store(db_name->str, db_name->length, cs);
  table->field[2]->store(key_name, key_len, cs);
  table->field[3]->store(db_name->str, db_name->length, cs);
  table->field[4]->store(table_name->str, table_name->length, cs);
  table->field[5]->store(con_type, con_len, cs);
  return schema_table_store_record(thd, table);
}


static int get_schema_constraints_record(THD *thd, TABLE_LIST *tables,
					 TABLE *table, bool res,
					 LEX_STRING *db_name,
					 LEX_STRING *table_name)
{
  DBUG_ENTER("get_schema_constraints_record");
  if (res)
  {
    if (thd->net.last_errno)
      push_warning(thd, MYSQL_ERROR::WARN_LEVEL_WARN,
                   thd->net.last_errno, thd->net.last_error);
    thd->clear_error();
    DBUG_RETURN(0);
  }
  else if (!tables->view)
  {
    List<FOREIGN_KEY_INFO> f_key_list;
    TABLE *show_table= tables->table;
    KEY *key_info=show_table->key_info;
    uint primary_key= show_table->s->primary_key;
    show_table->file->info(HA_STATUS_VARIABLE | 
                           HA_STATUS_NO_LOCK |
                           HA_STATUS_TIME);
    for (uint i=0 ; i < show_table->s->keys ; i++, key_info++)
    {
      if (i != primary_key && !(key_info->flags & HA_NOSAME))
        continue;

      if (i == primary_key && !strcmp(key_info->name, primary_key_name))
      {
        if (store_constraints(thd, table, db_name, table_name, key_info->name,
                              strlen(key_info->name),
                              STRING_WITH_LEN("PRIMARY KEY")))
          DBUG_RETURN(1);
      }
      else if (key_info->flags & HA_NOSAME)
      {
        if (store_constraints(thd, table, db_name, table_name, key_info->name,
                              strlen(key_info->name),
                              STRING_WITH_LEN("UNIQUE")))
          DBUG_RETURN(1);
      }
    }

    show_table->file->get_foreign_key_list(thd, &f_key_list);
    FOREIGN_KEY_INFO *f_key_info;
    List_iterator_fast<FOREIGN_KEY_INFO> it(f_key_list);
    while ((f_key_info=it++))
    {
      if (store_constraints(thd, table, db_name, table_name, 
                            f_key_info->forein_id->str,
                            strlen(f_key_info->forein_id->str),
                            "FOREIGN KEY", 11))
        DBUG_RETURN(1);
    }
  }
  DBUG_RETURN(res);
}


static bool store_trigger(THD *thd, TABLE *table, LEX_STRING *db_name,
                          LEX_STRING *table_name, LEX_STRING *trigger_name,
                          enum trg_event_type event,
                          enum trg_action_time_type timing,
                          LEX_STRING *trigger_stmt,
                          ulong sql_mode,
                          LEX_STRING *definer_buffer,
                          LEX_STRING *client_cs_name,
                          LEX_STRING *connection_cl_name,
                          LEX_STRING *db_cl_name)
{
  CHARSET_INFO *cs= system_charset_info;
  LEX_STRING sql_mode_rep;

  restore_record(table, s->default_values);
  table->field[1]->store(db_name->str, db_name->length, cs);
  table->field[2]->store(trigger_name->str, trigger_name->length, cs);
  table->field[3]->store(trg_event_type_names[event].str,
                         trg_event_type_names[event].length, cs);
  table->field[5]->store(db_name->str, db_name->length, cs);
  table->field[6]->store(table_name->str, table_name->length, cs);
  table->field[9]->store(trigger_stmt->str, trigger_stmt->length, cs);
  table->field[10]->store(STRING_WITH_LEN("ROW"), cs);
  table->field[11]->store(trg_action_time_type_names[timing].str,
                          trg_action_time_type_names[timing].length, cs);
  table->field[14]->store(STRING_WITH_LEN("OLD"), cs);
  table->field[15]->store(STRING_WITH_LEN("NEW"), cs);

  sys_var_thd_sql_mode::symbolic_mode_representation(thd, sql_mode,
                                                     &sql_mode_rep);
  table->field[17]->store(sql_mode_rep.str, sql_mode_rep.length, cs);
  table->field[18]->store(definer_buffer->str, definer_buffer->length, cs);
  table->field[19]->store(client_cs_name->str, client_cs_name->length, cs);
  table->field[20]->store(connection_cl_name->str,
                          connection_cl_name->length, cs);
  table->field[21]->store(db_cl_name->str, db_cl_name->length, cs);

  return schema_table_store_record(thd, table);
}


static int get_schema_triggers_record(THD *thd, TABLE_LIST *tables,
				      TABLE *table, bool res,
				      LEX_STRING *db_name,
				      LEX_STRING *table_name)
{
  DBUG_ENTER("get_schema_triggers_record");
  /*
    res can be non zero value when processed table is a view or
    error happened during opening of processed table.
  */
  if (res)
  {
    if (thd->net.last_errno)
      push_warning(thd, MYSQL_ERROR::WARN_LEVEL_WARN,
                   thd->net.last_errno, thd->net.last_error);
    thd->clear_error();
    DBUG_RETURN(0);
  }
  if (!tables->view && tables->table->triggers)
  {
    Table_triggers_list *triggers= tables->table->triggers;
    int event, timing;

#ifndef NO_EMBEDDED_ACCESS_CHECKS
    if (check_table_access(thd, TRIGGER_ACL, tables, 1))
      goto ret;
#endif

    for (event= 0; event < (int)TRG_EVENT_MAX; event++)
    {
      for (timing= 0; timing < (int)TRG_ACTION_MAX; timing++)
      {
        LEX_STRING trigger_name;
        LEX_STRING trigger_stmt;
        ulong sql_mode;
        char definer_holder[USER_HOST_BUFF_SIZE];
        LEX_STRING definer_buffer;
        LEX_STRING client_cs_name;
        LEX_STRING connection_cl_name;
        LEX_STRING db_cl_name;

        definer_buffer.str= definer_holder;
        if (triggers->get_trigger_info(thd, (enum trg_event_type) event,
                                       (enum trg_action_time_type)timing,
                                       &trigger_name, &trigger_stmt,
                                       &sql_mode,
                                       &definer_buffer,
                                       &client_cs_name,
                                       &connection_cl_name,
                                       &db_cl_name))
          continue;

        if (store_trigger(thd, table, db_name, table_name, &trigger_name,
                         (enum trg_event_type) event,
                         (enum trg_action_time_type) timing, &trigger_stmt,
                         sql_mode,
                         &definer_buffer,
                         &client_cs_name,
                         &connection_cl_name,
                         &db_cl_name))
          DBUG_RETURN(1);
      }
    }
  }
#ifndef NO_EMBEDDED_ACCESS_CHECKS
ret:
#endif
  DBUG_RETURN(0);
}


void store_key_column_usage(TABLE *table, LEX_STRING *db_name,
                            LEX_STRING *table_name, const char *key_name,
                            uint key_len, const char *con_type, uint con_len,
                            longlong idx)
{
  CHARSET_INFO *cs= system_charset_info;
  table->field[1]->store(db_name->str, db_name->length, cs);
  table->field[2]->store(key_name, key_len, cs);
  table->field[4]->store(db_name->str, db_name->length, cs);
  table->field[5]->store(table_name->str, table_name->length, cs);
  table->field[6]->store(con_type, con_len, cs);
  table->field[7]->store((longlong) idx, TRUE);
}


static int get_schema_key_column_usage_record(THD *thd,
					      TABLE_LIST *tables,
					      TABLE *table, bool res,
					      LEX_STRING *db_name,
					      LEX_STRING *table_name)
{
  DBUG_ENTER("get_schema_key_column_usage_record");
  if (res)
  {
    if (thd->net.last_errno)
      push_warning(thd, MYSQL_ERROR::WARN_LEVEL_WARN,
                   thd->net.last_errno, thd->net.last_error);
    thd->clear_error();
    DBUG_RETURN(0);
  }
  else if (!tables->view)
  {
    List<FOREIGN_KEY_INFO> f_key_list;
    TABLE *show_table= tables->table;
    KEY *key_info=show_table->key_info;
    uint primary_key= show_table->s->primary_key;
    show_table->file->info(HA_STATUS_VARIABLE | 
                           HA_STATUS_NO_LOCK |
                           HA_STATUS_TIME);
    for (uint i=0 ; i < show_table->s->keys ; i++, key_info++)
    {
      if (i != primary_key && !(key_info->flags & HA_NOSAME))
        continue;
      uint f_idx= 0;
      KEY_PART_INFO *key_part= key_info->key_part;
      for (uint j=0 ; j < key_info->key_parts ; j++,key_part++)
      {
        if (key_part->field)
        {
          f_idx++;
          restore_record(table, s->default_values);
          store_key_column_usage(table, db_name, table_name,
                                 key_info->name,
                                 strlen(key_info->name), 
                                 key_part->field->field_name, 
                                 strlen(key_part->field->field_name),
                                 (longlong) f_idx);
          if (schema_table_store_record(thd, table))
            DBUG_RETURN(1);
        }
      }
    }

    show_table->file->get_foreign_key_list(thd, &f_key_list);
    FOREIGN_KEY_INFO *f_key_info;
    List_iterator_fast<FOREIGN_KEY_INFO> fkey_it(f_key_list);
    while ((f_key_info= fkey_it++))
    {
      LEX_STRING *f_info;
      LEX_STRING *r_info;
      List_iterator_fast<LEX_STRING> it(f_key_info->foreign_fields),
        it1(f_key_info->referenced_fields);
      uint f_idx= 0;
      while ((f_info= it++))
      {
        r_info= it1++;
        f_idx++;
        restore_record(table, s->default_values);
        store_key_column_usage(table, db_name, table_name,
                               f_key_info->forein_id->str,
                               f_key_info->forein_id->length,
                               f_info->str, f_info->length,
                               (longlong) f_idx);
        table->field[8]->store((longlong) f_idx, TRUE);
        table->field[8]->set_notnull();
        table->field[9]->store(f_key_info->referenced_db->str,
                               f_key_info->referenced_db->length,
                               system_charset_info);
        table->field[9]->set_notnull();
        table->field[10]->store(f_key_info->referenced_table->str,
                                f_key_info->referenced_table->length, 
                                system_charset_info);
        table->field[10]->set_notnull();
        table->field[11]->store(r_info->str, r_info->length,
                                system_charset_info);
        table->field[11]->set_notnull();
        if (schema_table_store_record(thd, table))
          DBUG_RETURN(1);
      }
    }
  }
  DBUG_RETURN(res);
}


#ifdef WITH_PARTITION_STORAGE_ENGINE
static void collect_partition_expr(List<char> &field_list, String *str)
{
  List_iterator<char> part_it(field_list);
  ulong no_fields= field_list.elements;
  const char *field_str;
  str->length(0);
  while ((field_str= part_it++))
  {
    str->append(field_str);
    if (--no_fields != 0)
      str->append(",");
  }
  return;
}
#endif


static void store_schema_partitions_record(THD *thd, TABLE *schema_table,
                                           TABLE *showing_table,
                                           partition_element *part_elem,
                                           handler *file, uint part_id)
{
  TABLE* table= schema_table;
  CHARSET_INFO *cs= system_charset_info;
  PARTITION_INFO stat_info;
  MYSQL_TIME time;
  file->get_dynamic_partition_info(&stat_info, part_id);
  table->field[12]->store((longlong) stat_info.records, TRUE);
  table->field[13]->store((longlong) stat_info.mean_rec_length, TRUE);
  table->field[14]->store((longlong) stat_info.data_file_length, TRUE);
  if (stat_info.max_data_file_length)
  {
    table->field[15]->store((longlong) stat_info.max_data_file_length, TRUE);
    table->field[15]->set_notnull();
  }
  table->field[16]->store((longlong) stat_info.index_file_length, TRUE);
  table->field[17]->store((longlong) stat_info.delete_length, TRUE);
  if (stat_info.create_time)
  {
    thd->variables.time_zone->gmt_sec_to_TIME(&time,
                                              (my_time_t)stat_info.create_time);
    table->field[18]->store_time(&time, MYSQL_TIMESTAMP_DATETIME);
    table->field[18]->set_notnull();
  }
  if (stat_info.update_time)
  {
    thd->variables.time_zone->gmt_sec_to_TIME(&time,
                                              (my_time_t)stat_info.update_time);
    table->field[19]->store_time(&time, MYSQL_TIMESTAMP_DATETIME);
    table->field[19]->set_notnull();
  }
  if (stat_info.check_time)
  {
    thd->variables.time_zone->gmt_sec_to_TIME(&time,
                                              (my_time_t)stat_info.check_time);
    table->field[20]->store_time(&time, MYSQL_TIMESTAMP_DATETIME);
    table->field[20]->set_notnull();
  }
  if (file->ha_table_flags() & (ulong) HA_HAS_CHECKSUM)
  {
    table->field[21]->store((longlong) stat_info.check_sum, TRUE);
    table->field[21]->set_notnull();
  }
  if (part_elem)
  {
    if (part_elem->part_comment)
      table->field[22]->store(part_elem->part_comment,
                              strlen(part_elem->part_comment), cs);
    else
      table->field[22]->store(STRING_WITH_LEN(""), cs);
    if (part_elem->nodegroup_id != UNDEF_NODEGROUP)
      table->field[23]->store((longlong) part_elem->nodegroup_id, TRUE);
    else
      table->field[23]->store(STRING_WITH_LEN("default"), cs);

    table->field[24]->set_notnull();
    if (part_elem->tablespace_name)
      table->field[24]->store(part_elem->tablespace_name,
                              strlen(part_elem->tablespace_name), cs);
    else
    {
      char *ts= showing_table->file->get_tablespace_name(thd,0,0);
      if(ts)
      {
        table->field[24]->store(ts, strlen(ts), cs);
        my_free(ts, MYF(0));
      }
      else
        table->field[24]->set_null();
    }
  }
  return;
}


static int get_schema_partitions_record(THD *thd, TABLE_LIST *tables,
                                        TABLE *table, bool res,
                                        LEX_STRING *db_name,
                                        LEX_STRING *table_name)
{
  CHARSET_INFO *cs= system_charset_info;
  char buff[61];
  String tmp_res(buff, sizeof(buff), cs);
  String tmp_str;
  TABLE *show_table= tables->table;
  handler *file;
#ifdef WITH_PARTITION_STORAGE_ENGINE
  partition_info *part_info;
#endif
  DBUG_ENTER("get_schema_partitions_record");

  if (res)
  {
    if (thd->net.last_errno)
      push_warning(thd, MYSQL_ERROR::WARN_LEVEL_WARN,
                   thd->net.last_errno, thd->net.last_error);
    thd->clear_error();
    DBUG_RETURN(0);
  }
  file= show_table->file;
#ifdef WITH_PARTITION_STORAGE_ENGINE
  part_info= show_table->part_info;
  if (part_info)
  {
    partition_element *part_elem;
    List_iterator<partition_element> part_it(part_info->partitions);
    uint part_pos= 0, part_id= 0;

    restore_record(table, s->default_values);
    table->field[1]->store(db_name->str, db_name->length, cs);
    table->field[2]->store(table_name->str, table_name->length, cs);


    /* Partition method*/
    switch (part_info->part_type) {
    case RANGE_PARTITION:
      table->field[7]->store(partition_keywords[PKW_RANGE].str,
                             partition_keywords[PKW_RANGE].length, cs);
      break;
    case LIST_PARTITION:
      table->field[7]->store(partition_keywords[PKW_LIST].str,
                             partition_keywords[PKW_LIST].length, cs);
      break;
    case HASH_PARTITION:
      tmp_res.length(0);
      if (part_info->linear_hash_ind)
        tmp_res.append(partition_keywords[PKW_LINEAR].str,
                       partition_keywords[PKW_LINEAR].length);
      if (part_info->list_of_part_fields)
        tmp_res.append(partition_keywords[PKW_KEY].str,
                       partition_keywords[PKW_KEY].length);
      else
        tmp_res.append(partition_keywords[PKW_HASH].str, 
                       partition_keywords[PKW_HASH].length);
      table->field[7]->store(tmp_res.ptr(), tmp_res.length(), cs);
      break;
    default:
      DBUG_ASSERT(0);
      current_thd->fatal_error();
      DBUG_RETURN(1);
    }
    table->field[7]->set_notnull();

    /* Partition expression */
    if (part_info->part_expr)
    {
      table->field[9]->store(part_info->part_func_string,
                             part_info->part_func_len, cs);
    }
    else if (part_info->list_of_part_fields)
    {
      collect_partition_expr(part_info->part_field_list, &tmp_str);
      table->field[9]->store(tmp_str.ptr(), tmp_str.length(), cs);
    }
    table->field[9]->set_notnull();

    if (part_info->is_sub_partitioned())
    {
      /* Subpartition method */
      tmp_res.length(0);
      if (part_info->linear_hash_ind)
        tmp_res.append(partition_keywords[PKW_LINEAR].str,
                       partition_keywords[PKW_LINEAR].length);
      if (part_info->list_of_subpart_fields)
        tmp_res.append(partition_keywords[PKW_KEY].str,
                       partition_keywords[PKW_KEY].length);
      else
        tmp_res.append(partition_keywords[PKW_HASH].str, 
                       partition_keywords[PKW_HASH].length);
      table->field[8]->store(tmp_res.ptr(), tmp_res.length(), cs);
      table->field[8]->set_notnull();

      /* Subpartition expression */
      if (part_info->subpart_expr)
      {
        table->field[10]->store(part_info->subpart_func_string,
                                part_info->subpart_func_len, cs);
      }
      else if (part_info->list_of_subpart_fields)
      {
        collect_partition_expr(part_info->subpart_field_list, &tmp_str);
        table->field[10]->store(tmp_str.ptr(), tmp_str.length(), cs);
      }
      table->field[10]->set_notnull();
    }

    while ((part_elem= part_it++))
    {
      table->field[3]->store(part_elem->partition_name,
                             strlen(part_elem->partition_name), cs);
      table->field[3]->set_notnull();
      /* PARTITION_ORDINAL_POSITION */
      table->field[5]->store((longlong) ++part_pos, TRUE);
      table->field[5]->set_notnull();

      /* Partition description */
      if (part_info->part_type == RANGE_PARTITION)
      {
        if (part_elem->range_value != LONGLONG_MAX)
          table->field[11]->store((longlong) part_elem->range_value, FALSE);
        else
          table->field[11]->store(partition_keywords[PKW_MAXVALUE].str,
                                 partition_keywords[PKW_MAXVALUE].length, cs);
        table->field[11]->set_notnull();
      }
      else if (part_info->part_type == LIST_PARTITION)
      {
        List_iterator<part_elem_value> list_val_it(part_elem->list_val_list);
        part_elem_value *list_value;
        uint no_items= part_elem->list_val_list.elements;
        tmp_str.length(0);
        tmp_res.length(0);
        if (part_elem->has_null_value)
        {
          tmp_str.append("NULL");
          if (no_items > 0)
            tmp_str.append(",");
        }
        while ((list_value= list_val_it++))
        {
          if (!list_value->unsigned_flag)
            tmp_res.set(list_value->value, cs);
          else
            tmp_res.set((ulonglong)list_value->value, cs);
          tmp_str.append(tmp_res);
          if (--no_items != 0)
            tmp_str.append(",");
        };
        table->field[11]->store(tmp_str.ptr(), tmp_str.length(), cs);
        table->field[11]->set_notnull();
      }

      if (part_elem->subpartitions.elements)
      {
        List_iterator<partition_element> sub_it(part_elem->subpartitions);
        partition_element *subpart_elem;
        uint subpart_pos= 0;

        while ((subpart_elem= sub_it++))
        {
          table->field[4]->store(subpart_elem->partition_name,
                                 strlen(subpart_elem->partition_name), cs);
          table->field[4]->set_notnull();
          /* SUBPARTITION_ORDINAL_POSITION */
          table->field[6]->store((longlong) ++subpart_pos, TRUE);
          table->field[6]->set_notnull();
          
          store_schema_partitions_record(thd, table, show_table, subpart_elem,
                                         file, part_id);
          part_id++;
          if(schema_table_store_record(thd, table))
            DBUG_RETURN(1);
        }
      }
      else
      {
        store_schema_partitions_record(thd, table, show_table, part_elem,
                                       file, part_id);
        part_id++;
        if(schema_table_store_record(thd, table))
          DBUG_RETURN(1);
      }
    }
    DBUG_RETURN(0);
  }
  else
#endif
  {
    store_schema_partitions_record(thd, table, show_table, 0, file, 0);
    if(schema_table_store_record(thd, table))
      DBUG_RETURN(1);
  }
  DBUG_RETURN(0);
}


#ifdef NOT_USED
static interval_type get_real_interval_type(interval_type i_type)
{
  switch (i_type) {
  case INTERVAL_YEAR:
    return INTERVAL_YEAR;

  case INTERVAL_QUARTER:
  case INTERVAL_YEAR_MONTH:
  case INTERVAL_MONTH:
    return INTERVAL_MONTH;

  case INTERVAL_WEEK:
  case INTERVAL_DAY:
    return INTERVAL_DAY;

  case INTERVAL_DAY_HOUR:
  case INTERVAL_HOUR:
    return INTERVAL_HOUR;

  case INTERVAL_DAY_MINUTE:
  case INTERVAL_HOUR_MINUTE:
  case INTERVAL_MINUTE:
    return INTERVAL_MINUTE;

  case INTERVAL_DAY_SECOND:
  case INTERVAL_HOUR_SECOND:
  case INTERVAL_MINUTE_SECOND:
  case INTERVAL_SECOND:
    return INTERVAL_SECOND;

  case INTERVAL_DAY_MICROSECOND:
  case INTERVAL_HOUR_MICROSECOND:
  case INTERVAL_MINUTE_MICROSECOND:
  case INTERVAL_SECOND_MICROSECOND:
  case INTERVAL_MICROSECOND:
    return INTERVAL_MICROSECOND;
  case INTERVAL_LAST:
    DBUG_ASSERT(0);
  }
  DBUG_ASSERT(0);
  return INTERVAL_SECOND;
}

#endif


/*
  Loads an event from mysql.event and copies it's data to a row of
  I_S.EVENTS

  Synopsis
    copy_event_to_schema_table()
      thd         Thread
      sch_table   The schema table (information_schema.event)
      event_table The event table to use for loading (mysql.event).

  Returns
    0  OK
    1  Error
*/

int
copy_event_to_schema_table(THD *thd, TABLE *sch_table, TABLE *event_table)
{
  const char *wild= thd->lex->wild ? thd->lex->wild->ptr() : NullS;
  CHARSET_INFO *scs= system_charset_info;
  MYSQL_TIME time;
  Event_timed et;
  DBUG_ENTER("copy_event_to_schema_table");

  restore_record(sch_table, s->default_values);

  if (et.load_from_row(thd, event_table))
  {
    my_error(ER_CANNOT_LOAD_FROM_TABLE, MYF(0), event_table->alias);
    DBUG_RETURN(1);
  }

  if (!(!wild || !wild[0] || !wild_compare(et.name.str, wild, 0)))
    DBUG_RETURN(0);

  /*
    Skip events in schemas one does not have access to. The check is
    optimized. It's guaranteed in case of SHOW EVENTS that the user
    has access.
  */
  if (thd->lex->sql_command != SQLCOM_SHOW_EVENTS &&
      check_access(thd, EVENT_ACL, et.dbname.str, 0, 0, 1,
                   is_schema_db(et.dbname.str)))
    DBUG_RETURN(0);

  /* ->field[0] is EVENT_CATALOG and is by default NULL */

  sch_table->field[ISE_EVENT_SCHEMA]->
                                store(et.dbname.str, et.dbname.length,scs);
  sch_table->field[ISE_EVENT_NAME]->
                                store(et.name.str, et.name.length, scs);
  sch_table->field[ISE_DEFINER]->
                                store(et.definer.str, et.definer.length, scs);
  const String *tz_name= et.time_zone->get_name();
  sch_table->field[ISE_TIME_ZONE]->
                                store(tz_name->ptr(), tz_name->length(), scs);
  sch_table->field[ISE_EVENT_BODY]->
                                store(STRING_WITH_LEN("SQL"), scs);
  sch_table->field[ISE_EVENT_DEFINITION]->store(
    et.body_utf8.str, et.body_utf8.length, scs);

  /* SQL_MODE */
  {
    LEX_STRING sql_mode;
    sys_var_thd_sql_mode::symbolic_mode_representation(thd, et.sql_mode,
                                                       &sql_mode);
    sch_table->field[ISE_SQL_MODE]->
                                store(sql_mode.str, sql_mode.length, scs);
  }

  int not_used=0;

  if (et.expression)
  {
    String show_str;
    /* type */
    sch_table->field[ISE_EVENT_TYPE]->store(STRING_WITH_LEN("RECURRING"), scs);

    if (Events::reconstruct_interval_expression(&show_str, et.interval,
                                                et.expression))
      DBUG_RETURN(1);

    sch_table->field[ISE_INTERVAL_VALUE]->set_notnull();
    sch_table->field[ISE_INTERVAL_VALUE]->
                                store(show_str.ptr(), show_str.length(), scs);

    LEX_STRING *ival= &interval_type_to_name[et.interval];
    sch_table->field[ISE_INTERVAL_FIELD]->set_notnull();
    sch_table->field[ISE_INTERVAL_FIELD]->store(ival->str, ival->length, scs);

    /* starts & ends . STARTS is always set - see sql_yacc.yy */
    et.time_zone->gmt_sec_to_TIME(&time, et.starts);
    sch_table->field[ISE_STARTS]->set_notnull();
    sch_table->field[ISE_STARTS]->
                                store_time(&time, MYSQL_TIMESTAMP_DATETIME);

    if (!et.ends_null)
    {
      et.time_zone->gmt_sec_to_TIME(&time, et.ends);
      sch_table->field[ISE_ENDS]->set_notnull();
      sch_table->field[ISE_ENDS]->
                                store_time(&time, MYSQL_TIMESTAMP_DATETIME);
    }
  }
  else
  {
    /* type */
    sch_table->field[ISE_EVENT_TYPE]->store(STRING_WITH_LEN("ONE TIME"), scs);

    et.time_zone->gmt_sec_to_TIME(&time, et.execute_at);
    sch_table->field[ISE_EXECUTE_AT]->set_notnull();
    sch_table->field[ISE_EXECUTE_AT]->
                          store_time(&time, MYSQL_TIMESTAMP_DATETIME);
  }

  /* status */

  switch (et.status)
  {
    case Event_timed::ENABLED:
      sch_table->field[ISE_STATUS]->store(STRING_WITH_LEN("ENABLED"), scs);
      break;
    case Event_timed::SLAVESIDE_DISABLED:
      sch_table->field[ISE_STATUS]->store(STRING_WITH_LEN("SLAVESIDE_DISABLED"),
                                          scs);
      break;
    case Event_timed::DISABLED:
      sch_table->field[ISE_STATUS]->store(STRING_WITH_LEN("DISABLED"), scs);
      break;
    default:
      DBUG_ASSERT(0);
  }
  sch_table->field[ISE_ORIGINATOR]->store(et.originator, TRUE);

  /* on_completion */
  if (et.on_completion == Event_timed::ON_COMPLETION_DROP)
    sch_table->field[ISE_ON_COMPLETION]->
                                store(STRING_WITH_LEN("NOT PRESERVE"), scs);
  else
    sch_table->field[ISE_ON_COMPLETION]->
                                store(STRING_WITH_LEN("PRESERVE"), scs);
    
  number_to_datetime(et.created, &time, 0, &not_used);
  DBUG_ASSERT(not_used==0);
  sch_table->field[ISE_CREATED]->store_time(&time, MYSQL_TIMESTAMP_DATETIME);

  number_to_datetime(et.modified, &time, 0, &not_used);
  DBUG_ASSERT(not_used==0);
  sch_table->field[ISE_LAST_ALTERED]->
                                store_time(&time, MYSQL_TIMESTAMP_DATETIME);

  if (et.last_executed)
  {
    et.time_zone->gmt_sec_to_TIME(&time, et.last_executed);
    sch_table->field[ISE_LAST_EXECUTED]->set_notnull();
    sch_table->field[ISE_LAST_EXECUTED]->
                       store_time(&time, MYSQL_TIMESTAMP_DATETIME);
  }

  sch_table->field[ISE_EVENT_COMMENT]->
                      store(et.comment.str, et.comment.length, scs);

  sch_table->field[ISE_CLIENT_CS]->set_notnull();
  sch_table->field[ISE_CLIENT_CS]->store(
    et.creation_ctx->get_client_cs()->csname,
    strlen(et.creation_ctx->get_client_cs()->csname),
    scs);

  sch_table->field[ISE_CONNECTION_CL]->set_notnull();
  sch_table->field[ISE_CONNECTION_CL]->store(
    et.creation_ctx->get_connection_cl()->name,
    strlen(et.creation_ctx->get_connection_cl()->name),
    scs);

  sch_table->field[ISE_DB_CL]->set_notnull();
  sch_table->field[ISE_DB_CL]->store(
    et.creation_ctx->get_db_cl()->name,
    strlen(et.creation_ctx->get_db_cl()->name),
    scs);

  if (schema_table_store_record(thd, sch_table))
    DBUG_RETURN(1);

  DBUG_RETURN(0);
}


int fill_open_tables(THD *thd, TABLE_LIST *tables, COND *cond)
{
  DBUG_ENTER("fill_open_tables");
  const char *wild= thd->lex->wild ? thd->lex->wild->ptr() : NullS;
  TABLE *table= tables->table;
  CHARSET_INFO *cs= system_charset_info;
  OPEN_TABLE_LIST *open_list;
  if (!(open_list=list_open_tables(thd,thd->lex->select_lex.db, wild))
            && thd->is_fatal_error)
    DBUG_RETURN(1);

  for (; open_list ; open_list=open_list->next)
  {
    restore_record(table, s->default_values);
    table->field[0]->store(open_list->db, strlen(open_list->db), cs);
    table->field[1]->store(open_list->table, strlen(open_list->table), cs);
    table->field[2]->store((longlong) open_list->in_use, TRUE);
    table->field[3]->store((longlong) open_list->locked, TRUE);
    if (schema_table_store_record(thd, table))
      DBUG_RETURN(1);
  }
  DBUG_RETURN(0);
}


int fill_variables(THD *thd, TABLE_LIST *tables, COND *cond)
{
  DBUG_ENTER("fill_variables");
  int res= 0;
  LEX *lex= thd->lex;
  const char *wild= lex->wild ? lex->wild->ptr() : NullS;
  enum enum_schema_tables schema_table_idx=
    get_schema_table_idx(tables->schema_table);
  enum enum_var_type option_type= OPT_SESSION;
  bool upper_case_names= (schema_table_idx != SCH_VARIABLES);
  bool sorted_vars= (schema_table_idx == SCH_VARIABLES);

  if (lex->option_type == OPT_GLOBAL ||
      schema_table_idx == SCH_GLOBAL_VARIABLES)
    option_type= OPT_GLOBAL;

  rw_rdlock(&LOCK_system_variables_hash);
  res= show_status_array(thd, wild, enumerate_sys_vars(thd, sorted_vars),
                         option_type, NULL, "", tables->table, upper_case_names);
  rw_unlock(&LOCK_system_variables_hash);
  DBUG_RETURN(res);
}


int fill_status(THD *thd, TABLE_LIST *tables, COND *cond)
{
  DBUG_ENTER("fill_status");
  LEX *lex= thd->lex;
  const char *wild= lex->wild ? lex->wild->ptr() : NullS;
  int res= 0;
  STATUS_VAR *tmp1, tmp;
  enum enum_schema_tables schema_table_idx=
    get_schema_table_idx(tables->schema_table);
  enum enum_var_type option_type;
  bool upper_case_names= (schema_table_idx != SCH_STATUS);

  if (schema_table_idx == SCH_STATUS)
  {
    option_type= lex->option_type;
    if (option_type == OPT_GLOBAL)
      tmp1= &tmp;
    else
      tmp1= thd->initial_status_var;
  }
  else if (schema_table_idx == SCH_GLOBAL_STATUS)
  {
    option_type= OPT_GLOBAL;
    tmp1= &tmp;
  }
  else
  { 
    option_type= OPT_SESSION;
    tmp1= &thd->status_var;
  }

  pthread_mutex_lock(&LOCK_status);
  if (option_type == OPT_GLOBAL)
    calc_sum_of_all_status(&tmp);
  res= show_status_array(thd, wild,
                         (SHOW_VAR *)all_status_vars.buffer,
                         option_type, tmp1, "", tables->table,
                         upper_case_names);
  pthread_mutex_unlock(&LOCK_status);
  DBUG_RETURN(res);
}


/*
  Fill and store records into I_S.referential_constraints table

  SYNOPSIS
    get_referential_constraints_record()
    thd                 thread handle
    tables              table list struct(processed table)
    table               I_S table
    res                 1 means the error during opening of the processed table
                        0 means processed table is opened without error
    base_name           db name
    file_name           table name

  RETURN
    0	ok
    #   error
*/

static int
get_referential_constraints_record(THD *thd, TABLE_LIST *tables,
                                   TABLE *table, bool res,
                                   LEX_STRING *db_name, LEX_STRING *table_name)
{
  CHARSET_INFO *cs= system_charset_info;
  DBUG_ENTER("get_referential_constraints_record");

  if (res)
  {
    if (thd->net.last_errno)
      push_warning(thd, MYSQL_ERROR::WARN_LEVEL_WARN,
                   thd->net.last_errno, thd->net.last_error);
    thd->clear_error();
    DBUG_RETURN(0);
  }
  if (!tables->view)
  {
    List<FOREIGN_KEY_INFO> f_key_list;
    TABLE *show_table= tables->table;
    show_table->file->info(HA_STATUS_VARIABLE | 
                           HA_STATUS_NO_LOCK |
                           HA_STATUS_TIME);

    show_table->file->get_foreign_key_list(thd, &f_key_list);
    FOREIGN_KEY_INFO *f_key_info;
    List_iterator_fast<FOREIGN_KEY_INFO> it(f_key_list);
    while ((f_key_info= it++))
    {
      restore_record(table, s->default_values);
      table->field[1]->store(db_name->str, db_name->length, cs);
      table->field[9]->store(table_name->str, table_name->length, cs);
      table->field[2]->store(f_key_info->forein_id->str,
                             f_key_info->forein_id->length, cs);
      table->field[4]->store(f_key_info->referenced_db->str, 
                             f_key_info->referenced_db->length, cs);
      table->field[10]->store(f_key_info->referenced_table->str, 
                             f_key_info->referenced_table->length, cs);
      table->field[5]->store(f_key_info->referenced_key_name->str, 
                             f_key_info->referenced_key_name->length, cs);
      table->field[6]->store(STRING_WITH_LEN("NONE"), cs);
      table->field[7]->store(f_key_info->update_method->str, 
                             f_key_info->update_method->length, cs);
      table->field[8]->store(f_key_info->delete_method->str, 
                             f_key_info->delete_method->length, cs);
      if (schema_table_store_record(thd, table))
        DBUG_RETURN(1);
    }
  }
  DBUG_RETURN(0);
}

struct schema_table_ref 
{
  const char *table_name;
  ST_SCHEMA_TABLE *schema_table;
};


/*
  Find schema_tables elment by name

  SYNOPSIS
    find_schema_table_in_plugin()
    thd                 thread handler
    plugin              plugin
    table_name          table name

  RETURN
    0	table not found
    1   found the schema table
*/
static my_bool find_schema_table_in_plugin(THD *thd, plugin_ref plugin,
                                           void* p_table)
{
  schema_table_ref *p_schema_table= (schema_table_ref *)p_table;
  const char* table_name= p_schema_table->table_name;
  ST_SCHEMA_TABLE *schema_table= plugin_data(plugin, ST_SCHEMA_TABLE *);
  DBUG_ENTER("find_schema_table_in_plugin");

  if (!my_strcasecmp(system_charset_info,
                     schema_table->table_name,
                     table_name)) {
    p_schema_table->schema_table= schema_table;
    DBUG_RETURN(1);
  }

  DBUG_RETURN(0);
}


/*
  Find schema_tables elment by name

  SYNOPSIS
    find_schema_table()
    thd                 thread handler
    table_name          table name

  RETURN
    0	table not found
    #   pointer to 'schema_tables' element
*/

ST_SCHEMA_TABLE *find_schema_table(THD *thd, const char* table_name)
{
  schema_table_ref schema_table_a;
  ST_SCHEMA_TABLE *schema_table= schema_tables;
  DBUG_ENTER("find_schema_table");

  for (; schema_table->table_name; schema_table++)
  {
    if (!my_strcasecmp(system_charset_info,
                       schema_table->table_name,
                       table_name))
      DBUG_RETURN(schema_table);
  }

  schema_table_a.table_name= table_name;
  if (plugin_foreach(thd, find_schema_table_in_plugin, 
                     MYSQL_INFORMATION_SCHEMA_PLUGIN, &schema_table_a))
    DBUG_RETURN(schema_table_a.schema_table);

  DBUG_RETURN(NULL);
}


ST_SCHEMA_TABLE *get_schema_table(enum enum_schema_tables schema_table_idx)
{
  return &schema_tables[schema_table_idx];
}


/*
  Create information_schema table using schema_table data

  SYNOPSIS
    create_schema_table()
    thd	       	          thread handler
    schema_table          pointer to 'shema_tables' element

  RETURN
    #	                  Pointer to created table
    0	                  Can't create table
*/

TABLE *create_schema_table(THD *thd, TABLE_LIST *table_list)
{
  int field_count= 0;
  Item *item;
  TABLE *table;
  List<Item> field_list;
  ST_SCHEMA_TABLE *schema_table= table_list->schema_table;
  ST_FIELD_INFO *fields_info= schema_table->fields_info;
  CHARSET_INFO *cs= system_charset_info;
  DBUG_ENTER("create_schema_table");

  for (; fields_info->field_name; fields_info++)
  {
    switch (fields_info->field_type) {
    case MYSQL_TYPE_TINY:
    case MYSQL_TYPE_LONG:
    case MYSQL_TYPE_SHORT:
    case MYSQL_TYPE_LONGLONG:
    case MYSQL_TYPE_INT24:
      if (!(item= new Item_return_int(fields_info->field_name,
                                      fields_info->field_length,
                                      fields_info->field_type,
                                      fields_info->value)))
      {
        DBUG_RETURN(0);
      }
      item->unsigned_flag= (fields_info->field_flags & MY_I_S_UNSIGNED);
      break;
    case MYSQL_TYPE_DATE:
    case MYSQL_TYPE_TIME:
    case MYSQL_TYPE_TIMESTAMP:
    case MYSQL_TYPE_DATETIME:
      if (!(item=new Item_return_date_time(fields_info->field_name,
                                           fields_info->field_type)))
      {
        DBUG_RETURN(0);
      }
      break;
    case MYSQL_TYPE_FLOAT:
    case MYSQL_TYPE_DOUBLE:
      if ((item= new Item_float(fields_info->field_name, 0.0, NOT_FIXED_DEC, 
                           fields_info->field_length)) == NULL)
        DBUG_RETURN(NULL);
      break;
    case MYSQL_TYPE_DECIMAL:
      if (!(item= new Item_decimal((longlong) fields_info->value, false)))
      {
        DBUG_RETURN(0);
      }
      item->unsigned_flag= (fields_info->field_flags & MY_I_S_UNSIGNED);
      item->decimals= fields_info->field_length%10;
      item->max_length= (fields_info->field_length/100)%100;
      if (item->unsigned_flag == 0)
        item->max_length+= 1;
      if (item->decimals > 0)
        item->max_length+= 1;
      item->set_name(fields_info->field_name,
                     strlen(fields_info->field_name), cs);
      break;
    case MYSQL_TYPE_TINY_BLOB:
    case MYSQL_TYPE_MEDIUM_BLOB:
    case MYSQL_TYPE_LONG_BLOB:
    case MYSQL_TYPE_BLOB:
      if (!(item= new Item_blob(fields_info->field_name,
                                fields_info->field_length)))
      {
        DBUG_RETURN(0);
      }
      break;
    default:
      /* Don't let unimplemented types pass through. Could be a grave error. */
      DBUG_ASSERT(fields_info->field_type == MYSQL_TYPE_STRING);

      if (!(item= new Item_empty_string("", fields_info->field_length, cs)))
      {
        DBUG_RETURN(0);
      }
      item->set_name(fields_info->field_name,
                     strlen(fields_info->field_name), cs);
      break;
    }
    field_list.push_back(item);
    item->maybe_null= (fields_info->field_flags & MY_I_S_MAYBE_NULL);
    field_count++;
  }
  TMP_TABLE_PARAM *tmp_table_param =
    (TMP_TABLE_PARAM*) (thd->alloc(sizeof(TMP_TABLE_PARAM)));
  tmp_table_param->init();
  tmp_table_param->table_charset= cs;
  tmp_table_param->field_count= field_count;
  tmp_table_param->schema_table= 1;
  SELECT_LEX *select_lex= thd->lex->current_select;
  if (!(table= create_tmp_table(thd, tmp_table_param,
                                field_list, (ORDER*) 0, 0, 0, 
                                (select_lex->options | thd->options |
                                 TMP_TABLE_ALL_COLUMNS),
                                HA_POS_ERROR, table_list->alias)))
    DBUG_RETURN(0);
  my_bitmap_map* bitmaps=
    (my_bitmap_map*) thd->alloc(bitmap_buffer_size(field_count));
  bitmap_init(&table->def_read_set, (my_bitmap_map*) bitmaps, field_count,
              FALSE);
  table->read_set= &table->def_read_set;
  bitmap_clear_all(table->read_set);
  table_list->schema_table_param= tmp_table_param;
  DBUG_RETURN(table);
}


/*
  For old SHOW compatibility. It is used when
  old SHOW doesn't have generated column names
  Make list of fields for SHOW

  SYNOPSIS
    make_old_format()
    thd			thread handler
    schema_table        pointer to 'schema_tables' element

  RETURN
   1	error
   0	success
*/

int make_old_format(THD *thd, ST_SCHEMA_TABLE *schema_table)
{
  ST_FIELD_INFO *field_info= schema_table->fields_info;
  Name_resolution_context *context= &thd->lex->select_lex.context;
  for (; field_info->field_name; field_info++)
  {
    if (field_info->old_name)
    {
      Item_field *field= new Item_field(context,
                                        NullS, NullS, field_info->field_name);
      if (field)
      {
        field->set_name(field_info->old_name,
                        strlen(field_info->old_name),
                        system_charset_info);
        if (add_item_to_list(thd, field))
          return 1;
      }
    }
  }
  return 0;
}


int make_schemata_old_format(THD *thd, ST_SCHEMA_TABLE *schema_table)
{
  char tmp[128];
  LEX *lex= thd->lex;
  SELECT_LEX *sel= lex->current_select;
  Name_resolution_context *context= &sel->context;

  if (!sel->item_list.elements)
  {
    ST_FIELD_INFO *field_info= &schema_table->fields_info[1];
    String buffer(tmp,sizeof(tmp), system_charset_info);
    Item_field *field= new Item_field(context,
                                      NullS, NullS, field_info->field_name);
    if (!field || add_item_to_list(thd, field))
      return 1;
    buffer.length(0);
    buffer.append(field_info->old_name);
    if (lex->wild && lex->wild->ptr())
    {
      buffer.append(STRING_WITH_LEN(" ("));
      buffer.append(lex->wild->ptr());
      buffer.append(')');
    }
    field->set_name(buffer.ptr(), buffer.length(), system_charset_info);
  }
  return 0;
}


int make_table_names_old_format(THD *thd, ST_SCHEMA_TABLE *schema_table)
{
  char tmp[128];
  String buffer(tmp,sizeof(tmp), thd->charset());
  LEX *lex= thd->lex;
  Name_resolution_context *context= &lex->select_lex.context;

  ST_FIELD_INFO *field_info= &schema_table->fields_info[2];
  buffer.length(0);
  buffer.append(field_info->old_name);
  buffer.append(lex->select_lex.db);
  if (lex->wild && lex->wild->ptr())
  {
    buffer.append(STRING_WITH_LEN(" ("));
    buffer.append(lex->wild->ptr());
    buffer.append(')');
  }
  Item_field *field= new Item_field(context,
                                    NullS, NullS, field_info->field_name);
  if (add_item_to_list(thd, field))
    return 1;
  field->set_name(buffer.ptr(), buffer.length(), system_charset_info);
  if (thd->lex->verbose)
  {
    field->set_name(buffer.ptr(), buffer.length(), system_charset_info);
    field_info= &schema_table->fields_info[3];
    field= new Item_field(context, NullS, NullS, field_info->field_name);
    if (add_item_to_list(thd, field))
      return 1;
    field->set_name(field_info->old_name, strlen(field_info->old_name),
                    system_charset_info);
  }
  return 0;
}


int make_columns_old_format(THD *thd, ST_SCHEMA_TABLE *schema_table)
{
  int fields_arr[]= {3, 14, 13, 6, 15, 5, 16, 17, 18, -1};
  int *field_num= fields_arr;
  ST_FIELD_INFO *field_info;
  Name_resolution_context *context= &thd->lex->select_lex.context;

  for (; *field_num >= 0; field_num++)
  {
    field_info= &schema_table->fields_info[*field_num];
    if (!thd->lex->verbose && (*field_num == 13 ||
                               *field_num == 17 ||
                               *field_num == 18))
      continue;
    Item_field *field= new Item_field(context,
                                      NullS, NullS, field_info->field_name);
    if (field)
    {
      field->set_name(field_info->old_name,
                      strlen(field_info->old_name),
                      system_charset_info);
      if (add_item_to_list(thd, field))
        return 1;
    }
  }
  return 0;
}


int make_character_sets_old_format(THD *thd, ST_SCHEMA_TABLE *schema_table)
{
  int fields_arr[]= {0, 2, 1, 3, -1};
  int *field_num= fields_arr;
  ST_FIELD_INFO *field_info;
  Name_resolution_context *context= &thd->lex->select_lex.context;

  for (; *field_num >= 0; field_num++)
  {
    field_info= &schema_table->fields_info[*field_num];
    Item_field *field= new Item_field(context,
                                      NullS, NullS, field_info->field_name);
    if (field)
    {
      field->set_name(field_info->old_name,
                      strlen(field_info->old_name),
                      system_charset_info);
      if (add_item_to_list(thd, field))
        return 1;
    }
  }
  return 0;
}


int make_proc_old_format(THD *thd, ST_SCHEMA_TABLE *schema_table)
{
  int fields_arr[]= {2, 3, 4, 19, 16, 15, 14, 18, 20, 21, 22, -1};
  int *field_num= fields_arr;
  ST_FIELD_INFO *field_info;
  Name_resolution_context *context= &thd->lex->select_lex.context;

  for (; *field_num >= 0; field_num++)
  {
    field_info= &schema_table->fields_info[*field_num];
    Item_field *field= new Item_field(context,
                                      NullS, NullS, field_info->field_name);
    if (field)
    {
      field->set_name(field_info->old_name,
                      strlen(field_info->old_name),
                      system_charset_info);
      if (add_item_to_list(thd, field))
        return 1;
    }
  }
  return 0;
}


/*
  Create information_schema table

  SYNOPSIS
  mysql_schema_table()
    thd                thread handler
    lex                pointer to LEX
    table_list         pointer to table_list

  RETURN
    0	success
    1   error
*/

int mysql_schema_table(THD *thd, LEX *lex, TABLE_LIST *table_list)
{
  TABLE *table;
  DBUG_ENTER("mysql_schema_table");
  if (!(table= table_list->schema_table->create_table(thd, table_list)))
    DBUG_RETURN(1);
  table->s->tmp_table= SYSTEM_TMP_TABLE;
  table->grant.privilege= SELECT_ACL;
  /*
    This test is necessary to make
    case insensitive file systems +
    upper case table names(information schema tables) +
    views
    working correctly
  */
  if (table_list->schema_table_name)
    table->alias_name_used= my_strcasecmp(table_alias_charset,
                                          table_list->schema_table_name,
                                          table_list->alias);
  table_list->table_name= table->s->table_name.str;
  table_list->table_name_length= table->s->table_name.length;
  table_list->table= table;
  table->next= thd->derived_tables;
  thd->derived_tables= table;
  table_list->select_lex->options |= OPTION_SCHEMA_TABLE;
  lex->safe_to_cache_query= 0;

  if (table_list->schema_table_reformed) // show command
  {
    SELECT_LEX *sel= lex->current_select;
    Item *item;
    Field_translator *transl, *org_transl;

    if (table_list->field_translation)
    {
      Field_translator *end= table_list->field_translation_end;
      for (transl= table_list->field_translation; transl < end; transl++)
      {
        if (!transl->item->fixed &&
            transl->item->fix_fields(thd, &transl->item))
          DBUG_RETURN(1);
      }
      DBUG_RETURN(0);
    }
    List_iterator_fast<Item> it(sel->item_list);
    if (!(transl=
          (Field_translator*)(thd->stmt_arena->
                              alloc(sel->item_list.elements *
                                    sizeof(Field_translator)))))
    {
      DBUG_RETURN(1);
    }
    for (org_transl= transl; (item= it++); transl++)
    {
      transl->item= item;
      transl->name= item->name;
      if (!item->fixed && item->fix_fields(thd, &transl->item))
      {
        DBUG_RETURN(1);
      }
    }
    table_list->field_translation= org_transl;
    table_list->field_translation_end= transl;
  }

  DBUG_RETURN(0);
}


/*
  Generate select from information_schema table

  SYNOPSIS
    make_schema_select()
    thd                  thread handler
    sel                  pointer to SELECT_LEX
    schema_table_idx     index of 'schema_tables' element

  RETURN
    0	success
    1   error
*/

int make_schema_select(THD *thd, SELECT_LEX *sel,
		       enum enum_schema_tables schema_table_idx)
{
  ST_SCHEMA_TABLE *schema_table= get_schema_table(schema_table_idx);
  LEX_STRING db, table;
  DBUG_ENTER("mysql_schema_select");
  DBUG_PRINT("enter", ("mysql_schema_select: %s", schema_table->table_name));
  /*
     We have to make non const db_name & table_name
     because of lower_case_table_names
  */
  thd->make_lex_string(&db, INFORMATION_SCHEMA_NAME.str,
                       INFORMATION_SCHEMA_NAME.length, 0);
  thd->make_lex_string(&table, schema_table->table_name,
                       strlen(schema_table->table_name), 0);
  if (schema_table->old_format(thd, schema_table) ||   /* Handle old syntax */
      !sel->add_table_to_list(thd, new Table_ident(thd, db, table, 0),
                              0, 0, TL_READ))
  {
    DBUG_RETURN(1);
  }
  DBUG_RETURN(0);
}


/*
  Fill temporary schema tables before SELECT

  SYNOPSIS
    get_schema_tables_result()
    join  join which use schema tables
    executed_place place where I_S table processed

  RETURN
    FALSE success
    TRUE  error
*/

bool get_schema_tables_result(JOIN *join,
                              enum enum_schema_table_state executed_place)
{
  JOIN_TAB *tmp_join_tab= join->join_tab+join->tables;
  THD *thd= join->thd;
  LEX *lex= thd->lex;
  bool result= 0;
  DBUG_ENTER("get_schema_tables_result");

  thd->no_warnings_for_error= 1;
  for (JOIN_TAB *tab= join->join_tab; tab < tmp_join_tab; tab++)
  {  
    if (!tab->table || !tab->table->pos_in_table_list)
      break;

    TABLE_LIST *table_list= tab->table->pos_in_table_list;
    if (table_list->schema_table && thd->fill_information_schema_tables())
    {
      bool is_subselect= (&lex->unit != lex->current_select->master_unit() &&
                          lex->current_select->master_unit()->item);


      /* skip I_S optimizations specific to get_all_tables */
      if (thd->lex->describe &&
          (table_list->schema_table->fill_table != get_all_tables))
        continue;

      /*
        If schema table is already processed and
        the statement is not a subselect then
        we don't need to fill this table again.
        If schema table is already processed and
        schema_table_state != executed_place then
        table is already processed and
        we should skip second data processing.
      */
      if (table_list->schema_table_state &&
          (!is_subselect || table_list->schema_table_state != executed_place))
        continue;

      /*
        if table is used in a subselect and
        table has been processed earlier with the same
        'executed_place' value then we should refresh the table.
      */
      if (table_list->schema_table_state && is_subselect)
      {
        table_list->table->file->extra(HA_EXTRA_NO_CACHE);
        table_list->table->file->extra(HA_EXTRA_RESET_STATE);
        table_list->table->file->delete_all_rows();
        free_io_cache(table_list->table);
        filesort_free_buffers(table_list->table,1);
        table_list->table->null_row= 0;
      }
      else
        table_list->table->file->stats.records= 0;

      if (table_list->schema_table->fill_table(thd, table_list,
                                               tab->select_cond))
      {
        result= 1;
        join->error= 1;
        table_list->schema_table_state= executed_place;
        break;
      }
      table_list->schema_table_state= executed_place;
    }
  }
  thd->no_warnings_for_error= 0;
  DBUG_RETURN(result);
}

struct run_hton_fill_schema_files_args
{
  TABLE_LIST *tables;
  COND *cond;
};

static my_bool run_hton_fill_schema_files(THD *thd, plugin_ref plugin,
                                          void *arg)
{
  struct run_hton_fill_schema_files_args *args=
    (run_hton_fill_schema_files_args *) arg;
  handlerton *hton= plugin_data(plugin, handlerton *);
  if(hton->fill_files_table && hton->state == SHOW_OPTION_YES)
    hton->fill_files_table(hton, thd, args->tables, args->cond);
  return false;
}

int fill_schema_files(THD *thd, TABLE_LIST *tables, COND *cond)
{
  DBUG_ENTER("fill_schema_files");

  struct run_hton_fill_schema_files_args args;
  args.tables= tables;
  args.cond= cond;

  plugin_foreach(thd, run_hton_fill_schema_files,
                 MYSQL_STORAGE_ENGINE_PLUGIN, &args);

  DBUG_RETURN(0);
}


ST_FIELD_INFO schema_fields_info[]=
{
  {"CATALOG_NAME", FN_REFLEN, MYSQL_TYPE_STRING, 0, 1, 0, SKIP_OPEN_TABLE},
  {"SCHEMA_NAME", NAME_CHAR_LEN, MYSQL_TYPE_STRING, 0, 0, "Database",
   SKIP_OPEN_TABLE},
  {"DEFAULT_CHARACTER_SET_NAME", 64, MYSQL_TYPE_STRING, 0, 0, 0,
   SKIP_OPEN_TABLE},
  {"DEFAULT_COLLATION_NAME", 64, MYSQL_TYPE_STRING, 0, 0, 0, SKIP_OPEN_TABLE},
  {"SQL_PATH", FN_REFLEN, MYSQL_TYPE_STRING, 0, 1, 0, SKIP_OPEN_TABLE},
  {0, 0, MYSQL_TYPE_STRING, 0, 0, 0, SKIP_OPEN_TABLE}
};


ST_FIELD_INFO tables_fields_info[]=
{
  {"TABLE_CATALOG", FN_REFLEN, MYSQL_TYPE_STRING, 0, 1, 0, SKIP_OPEN_TABLE},
  {"TABLE_SCHEMA", NAME_CHAR_LEN, MYSQL_TYPE_STRING, 0, 0, 0, SKIP_OPEN_TABLE},
  {"TABLE_NAME", NAME_CHAR_LEN, MYSQL_TYPE_STRING, 0, 0, "Name",
   SKIP_OPEN_TABLE},
  {"TABLE_TYPE", NAME_CHAR_LEN, MYSQL_TYPE_STRING, 0, 0, 0, OPEN_FRM_ONLY},
  {"ENGINE", NAME_CHAR_LEN, MYSQL_TYPE_STRING, 0, 1, "Engine", OPEN_FRM_ONLY},
  {"VERSION", MY_INT64_NUM_DECIMAL_DIGITS, MYSQL_TYPE_LONGLONG, 0,
   (MY_I_S_MAYBE_NULL | MY_I_S_UNSIGNED), "Version", OPEN_FRM_ONLY},
  {"ROW_FORMAT", 10, MYSQL_TYPE_STRING, 0, 1, "Row_format", OPEN_FULL_TABLE},
  {"TABLE_ROWS", MY_INT64_NUM_DECIMAL_DIGITS, MYSQL_TYPE_LONGLONG, 0,
   (MY_I_S_MAYBE_NULL | MY_I_S_UNSIGNED), "Rows", OPEN_FULL_TABLE},
  {"AVG_ROW_LENGTH", MY_INT64_NUM_DECIMAL_DIGITS, MYSQL_TYPE_LONGLONG, 0, 
   (MY_I_S_MAYBE_NULL | MY_I_S_UNSIGNED), "Avg_row_length", OPEN_FULL_TABLE},
  {"DATA_LENGTH", MY_INT64_NUM_DECIMAL_DIGITS, MYSQL_TYPE_LONGLONG, 0, 
   (MY_I_S_MAYBE_NULL | MY_I_S_UNSIGNED), "Data_length", OPEN_FULL_TABLE},
  {"MAX_DATA_LENGTH", MY_INT64_NUM_DECIMAL_DIGITS, MYSQL_TYPE_LONGLONG, 0,
   (MY_I_S_MAYBE_NULL | MY_I_S_UNSIGNED), "Max_data_length", OPEN_FULL_TABLE},
  {"INDEX_LENGTH", MY_INT64_NUM_DECIMAL_DIGITS, MYSQL_TYPE_LONGLONG, 0, 
   (MY_I_S_MAYBE_NULL | MY_I_S_UNSIGNED), "Index_length", OPEN_FULL_TABLE},
  {"DATA_FREE", MY_INT64_NUM_DECIMAL_DIGITS, MYSQL_TYPE_LONGLONG, 0,
   (MY_I_S_MAYBE_NULL | MY_I_S_UNSIGNED), "Data_free", OPEN_FULL_TABLE},
  {"AUTO_INCREMENT", MY_INT64_NUM_DECIMAL_DIGITS , MYSQL_TYPE_LONGLONG, 0, 
   (MY_I_S_MAYBE_NULL | MY_I_S_UNSIGNED), "Auto_increment", OPEN_FULL_TABLE},
  {"CREATE_TIME", 0, MYSQL_TYPE_DATETIME, 0, 1, "Create_time", OPEN_FULL_TABLE},
  {"UPDATE_TIME", 0, MYSQL_TYPE_DATETIME, 0, 1, "Update_time", OPEN_FULL_TABLE},
  {"CHECK_TIME", 0, MYSQL_TYPE_DATETIME, 0, 1, "Check_time", OPEN_FULL_TABLE},
  {"TABLE_COLLATION", 64, MYSQL_TYPE_STRING, 0, 1, "Collation", OPEN_FRM_ONLY},
  {"CHECKSUM", MY_INT64_NUM_DECIMAL_DIGITS, MYSQL_TYPE_LONGLONG, 0,
   (MY_I_S_MAYBE_NULL | MY_I_S_UNSIGNED), "Checksum", OPEN_FULL_TABLE},
  {"CREATE_OPTIONS", 255, MYSQL_TYPE_STRING, 0, 1, "Create_options",
   OPEN_FRM_ONLY},
  {"TABLE_COMMENT", 80, MYSQL_TYPE_STRING, 0, 0, "Comment", OPEN_FRM_ONLY},
  {0, 0, MYSQL_TYPE_STRING, 0, 0, 0, SKIP_OPEN_TABLE}
};


ST_FIELD_INFO columns_fields_info[]=
{
  {"TABLE_CATALOG", FN_REFLEN, MYSQL_TYPE_STRING, 0, 1, 0, OPEN_FRM_ONLY},
  {"TABLE_SCHEMA", NAME_CHAR_LEN, MYSQL_TYPE_STRING, 0, 0, 0, OPEN_FRM_ONLY},
  {"TABLE_NAME", NAME_CHAR_LEN, MYSQL_TYPE_STRING, 0, 0, 0, OPEN_FRM_ONLY},
  {"COLUMN_NAME", NAME_CHAR_LEN, MYSQL_TYPE_STRING, 0, 0, "Field",
   OPEN_FRM_ONLY},
  {"ORDINAL_POSITION", MY_INT64_NUM_DECIMAL_DIGITS, MYSQL_TYPE_LONGLONG, 0,
   MY_I_S_UNSIGNED, 0, OPEN_FRM_ONLY},
  {"COLUMN_DEFAULT", MAX_FIELD_VARCHARLENGTH, MYSQL_TYPE_STRING, 0,
   1, "Default", OPEN_FRM_ONLY},
  {"IS_NULLABLE", 3, MYSQL_TYPE_STRING, 0, 0, "Null", OPEN_FRM_ONLY},
  {"DATA_TYPE", NAME_CHAR_LEN, MYSQL_TYPE_STRING, 0, 0, 0, OPEN_FRM_ONLY},
  {"CHARACTER_MAXIMUM_LENGTH", MY_INT64_NUM_DECIMAL_DIGITS, MYSQL_TYPE_LONGLONG,
   0, (MY_I_S_MAYBE_NULL | MY_I_S_UNSIGNED), 0, OPEN_FRM_ONLY},
  {"CHARACTER_OCTET_LENGTH", MY_INT64_NUM_DECIMAL_DIGITS , MYSQL_TYPE_LONGLONG,
   0, (MY_I_S_MAYBE_NULL | MY_I_S_UNSIGNED), 0, OPEN_FRM_ONLY},
  {"NUMERIC_PRECISION", MY_INT64_NUM_DECIMAL_DIGITS, MYSQL_TYPE_LONGLONG,
   0, (MY_I_S_MAYBE_NULL | MY_I_S_UNSIGNED), 0, OPEN_FRM_ONLY},
  {"NUMERIC_SCALE", MY_INT64_NUM_DECIMAL_DIGITS , MYSQL_TYPE_LONGLONG,
   0, (MY_I_S_MAYBE_NULL | MY_I_S_UNSIGNED), 0, OPEN_FRM_ONLY},
  {"CHARACTER_SET_NAME", 64, MYSQL_TYPE_STRING, 0, 1, 0, OPEN_FRM_ONLY},
  {"COLLATION_NAME", 64, MYSQL_TYPE_STRING, 0, 1, "Collation", OPEN_FRM_ONLY},
  {"COLUMN_TYPE", 65535, MYSQL_TYPE_STRING, 0, 0, "Type", OPEN_FRM_ONLY},
  {"COLUMN_KEY", 3, MYSQL_TYPE_STRING, 0, 0, "Key", OPEN_FRM_ONLY},
  {"EXTRA", 20, MYSQL_TYPE_STRING, 0, 0, "Extra", OPEN_FRM_ONLY},
  {"PRIVILEGES", 80, MYSQL_TYPE_STRING, 0, 0, "Privileges", OPEN_FRM_ONLY},
  {"COLUMN_COMMENT", 255, MYSQL_TYPE_STRING, 0, 0, "Comment", OPEN_FRM_ONLY},
  {0, 0, MYSQL_TYPE_STRING, 0, 0, 0, SKIP_OPEN_TABLE}
};


ST_FIELD_INFO charsets_fields_info[]=
{
  {"CHARACTER_SET_NAME", 64, MYSQL_TYPE_STRING, 0, 0, "Charset",
   SKIP_OPEN_TABLE},
  {"DEFAULT_COLLATE_NAME", 64, MYSQL_TYPE_STRING, 0, 0, "Default collation",
   SKIP_OPEN_TABLE},
  {"DESCRIPTION", 60, MYSQL_TYPE_STRING, 0, 0, "Description",
   SKIP_OPEN_TABLE},
  {"MAXLEN", 3, MYSQL_TYPE_LONGLONG, 0, 0, "Maxlen", SKIP_OPEN_TABLE},
  {0, 0, MYSQL_TYPE_STRING, 0, 0, 0, SKIP_OPEN_TABLE}
};


ST_FIELD_INFO collation_fields_info[]=
{
  {"COLLATION_NAME", 64, MYSQL_TYPE_STRING, 0, 0, "Collation", SKIP_OPEN_TABLE},
  {"CHARACTER_SET_NAME", 64, MYSQL_TYPE_STRING, 0, 0, "Charset",
   SKIP_OPEN_TABLE},
  {"ID", MY_INT32_NUM_DECIMAL_DIGITS, MYSQL_TYPE_LONGLONG, 0, 0, "Id",
   SKIP_OPEN_TABLE},
  {"IS_DEFAULT", 3, MYSQL_TYPE_STRING, 0, 0, "Default", SKIP_OPEN_TABLE},
  {"IS_COMPILED", 3, MYSQL_TYPE_STRING, 0, 0, "Compiled", SKIP_OPEN_TABLE},
  {"SORTLEN", 3, MYSQL_TYPE_LONGLONG, 0, 0, "Sortlen", SKIP_OPEN_TABLE},
  {0, 0, MYSQL_TYPE_STRING, 0, 0, 0, SKIP_OPEN_TABLE}
};


ST_FIELD_INFO engines_fields_info[]=
{
  {"ENGINE", 64, MYSQL_TYPE_STRING, 0, 0, "Engine", SKIP_OPEN_TABLE},
  {"SUPPORT", 8, MYSQL_TYPE_STRING, 0, 0, "Support", SKIP_OPEN_TABLE},
  {"COMMENT", 80, MYSQL_TYPE_STRING, 0, 0, "Comment", SKIP_OPEN_TABLE},
  {"TRANSACTIONS", 3, MYSQL_TYPE_STRING, 0, 0, "Transactions", SKIP_OPEN_TABLE},
  {"XA", 3, MYSQL_TYPE_STRING, 0, 0, "XA", SKIP_OPEN_TABLE},
  {"SAVEPOINTS", 3 ,MYSQL_TYPE_STRING, 0, 0, "Savepoints", SKIP_OPEN_TABLE},
  {0, 0, MYSQL_TYPE_STRING, 0, 0, 0, SKIP_OPEN_TABLE}
};


ST_FIELD_INFO events_fields_info[]=
{
  {"EVENT_CATALOG", NAME_CHAR_LEN, MYSQL_TYPE_STRING, 0, 1, 0, SKIP_OPEN_TABLE},
  {"EVENT_SCHEMA", NAME_CHAR_LEN, MYSQL_TYPE_STRING, 0, 0, "Db",
   SKIP_OPEN_TABLE},
  {"EVENT_NAME", NAME_CHAR_LEN, MYSQL_TYPE_STRING, 0, 0, "Name",
   SKIP_OPEN_TABLE},
  {"DEFINER", 77, MYSQL_TYPE_STRING, 0, 0, "Definer", SKIP_OPEN_TABLE},
  {"TIME_ZONE", 64, MYSQL_TYPE_STRING, 0, 0, "Time zone", SKIP_OPEN_TABLE},
  {"EVENT_BODY", 8, MYSQL_TYPE_STRING, 0, 0, 0, SKIP_OPEN_TABLE},
  {"EVENT_DEFINITION", 65535, MYSQL_TYPE_STRING, 0, 0, 0, SKIP_OPEN_TABLE},
  {"EVENT_TYPE", 9, MYSQL_TYPE_STRING, 0, 0, "Type", SKIP_OPEN_TABLE},
  {"EXECUTE_AT", 0, MYSQL_TYPE_DATETIME, 0, 1, "Execute at", SKIP_OPEN_TABLE},
  {"INTERVAL_VALUE", 256, MYSQL_TYPE_STRING, 0, 1, "Interval value",
   SKIP_OPEN_TABLE},
  {"INTERVAL_FIELD", 18, MYSQL_TYPE_STRING, 0, 1, "Interval field",
   SKIP_OPEN_TABLE},
  {"SQL_MODE", 65535, MYSQL_TYPE_STRING, 0, 0, 0, SKIP_OPEN_TABLE},
  {"STARTS", 0, MYSQL_TYPE_DATETIME, 0, 1, "Starts", SKIP_OPEN_TABLE},
  {"ENDS", 0, MYSQL_TYPE_DATETIME, 0, 1, "Ends", SKIP_OPEN_TABLE},
  {"STATUS", 18, MYSQL_TYPE_STRING, 0, 0, "Status", SKIP_OPEN_TABLE},
  {"ON_COMPLETION", 12, MYSQL_TYPE_STRING, 0, 0, 0, SKIP_OPEN_TABLE},
  {"CREATED", 0, MYSQL_TYPE_DATETIME, 0, 0, 0, SKIP_OPEN_TABLE},
  {"LAST_ALTERED", 0, MYSQL_TYPE_DATETIME, 0, 0, 0, SKIP_OPEN_TABLE},
  {"LAST_EXECUTED", 0, MYSQL_TYPE_DATETIME, 0, 1, 0, SKIP_OPEN_TABLE},
  {"EVENT_COMMENT", NAME_CHAR_LEN, MYSQL_TYPE_STRING, 0, 0, 0, SKIP_OPEN_TABLE},
  {"ORIGINATOR", 10, MYSQL_TYPE_LONGLONG, 0, 0, "Originator", SKIP_OPEN_TABLE},
  {"CHARACTER_SET_CLIENT", MY_CS_NAME_SIZE, MYSQL_TYPE_STRING, 0, 0,
   "character_set_client", SKIP_OPEN_TABLE},
  {"COLLATION_CONNECTION", MY_CS_NAME_SIZE, MYSQL_TYPE_STRING, 0, 0,
   "collation_connection", SKIP_OPEN_TABLE},
  {"DATABASE_COLLATION", MY_CS_NAME_SIZE, MYSQL_TYPE_STRING, 0, 0,
   "Database Collation", SKIP_OPEN_TABLE},
  {0, 0, MYSQL_TYPE_STRING, 0, 0, 0, SKIP_OPEN_TABLE}
};



ST_FIELD_INFO coll_charset_app_fields_info[]=
{
  {"COLLATION_NAME", 64, MYSQL_TYPE_STRING, 0, 0, 0, SKIP_OPEN_TABLE},
  {"CHARACTER_SET_NAME", 64, MYSQL_TYPE_STRING, 0, 0, 0, SKIP_OPEN_TABLE},
  {0, 0, MYSQL_TYPE_STRING, 0, 0, 0, SKIP_OPEN_TABLE}
};


ST_FIELD_INFO proc_fields_info[]=
{
  {"SPECIFIC_NAME", NAME_CHAR_LEN, MYSQL_TYPE_STRING, 0, 0, 0, SKIP_OPEN_TABLE},
  {"ROUTINE_CATALOG", FN_REFLEN, MYSQL_TYPE_STRING, 0, 1, 0, SKIP_OPEN_TABLE},
  {"ROUTINE_SCHEMA", NAME_CHAR_LEN, MYSQL_TYPE_STRING, 0, 0, "Db",
   SKIP_OPEN_TABLE},
  {"ROUTINE_NAME", NAME_CHAR_LEN, MYSQL_TYPE_STRING, 0, 0, "Name",
   SKIP_OPEN_TABLE},
  {"ROUTINE_TYPE", 9, MYSQL_TYPE_STRING, 0, 0, "Type", SKIP_OPEN_TABLE},
  {"DTD_IDENTIFIER", NAME_CHAR_LEN, MYSQL_TYPE_STRING, 0, 1, 0, SKIP_OPEN_TABLE},
  {"ROUTINE_BODY", 8, MYSQL_TYPE_STRING, 0, 0, 0, SKIP_OPEN_TABLE},
  {"ROUTINE_DEFINITION", 65535, MYSQL_TYPE_STRING, 0, 1, 0, SKIP_OPEN_TABLE},
  {"EXTERNAL_NAME", NAME_CHAR_LEN, MYSQL_TYPE_STRING, 0, 1, 0, SKIP_OPEN_TABLE},
  {"EXTERNAL_LANGUAGE", NAME_CHAR_LEN, MYSQL_TYPE_STRING, 0, 1, 0,
   SKIP_OPEN_TABLE},
  {"PARAMETER_STYLE", 8, MYSQL_TYPE_STRING, 0, 0, 0, SKIP_OPEN_TABLE},
  {"IS_DETERMINISTIC", 3, MYSQL_TYPE_STRING, 0, 0, 0, SKIP_OPEN_TABLE},
  {"SQL_DATA_ACCESS", NAME_CHAR_LEN, MYSQL_TYPE_STRING, 0, 0, 0,
   SKIP_OPEN_TABLE},
  {"SQL_PATH", NAME_CHAR_LEN, MYSQL_TYPE_STRING, 0, 1, 0, SKIP_OPEN_TABLE},
  {"SECURITY_TYPE", 7, MYSQL_TYPE_STRING, 0, 0, "Security_type",
   SKIP_OPEN_TABLE},
  {"CREATED", 0, MYSQL_TYPE_DATETIME, 0, 0, "Created", SKIP_OPEN_TABLE},
  {"LAST_ALTERED", 0, MYSQL_TYPE_DATETIME, 0, 0, "Modified", SKIP_OPEN_TABLE},
  {"SQL_MODE", 65535, MYSQL_TYPE_STRING, 0, 0, 0, SKIP_OPEN_TABLE},
  {"ROUTINE_COMMENT", NAME_CHAR_LEN, MYSQL_TYPE_STRING, 0, 0, "Comment",
   SKIP_OPEN_TABLE},
  {"DEFINER", 77, MYSQL_TYPE_STRING, 0, 0, "Definer", SKIP_OPEN_TABLE},
  {"CHARACTER_SET_CLIENT", MY_CS_NAME_SIZE, MYSQL_TYPE_STRING, 0, 0,
   "character_set_client", SKIP_OPEN_TABLE},
  {"COLLATION_CONNECTION", MY_CS_NAME_SIZE, MYSQL_TYPE_STRING, 0, 0,
   "collation_connection", SKIP_OPEN_TABLE},
  {"DATABASE_COLLATION", MY_CS_NAME_SIZE, MYSQL_TYPE_STRING, 0, 0,
   "Database Collation", SKIP_OPEN_TABLE},
  {0, 0, MYSQL_TYPE_STRING, 0, 0, 0, SKIP_OPEN_TABLE}
};


ST_FIELD_INFO stat_fields_info[]=
{
  {"TABLE_CATALOG", FN_REFLEN, MYSQL_TYPE_STRING, 0, 1, 0, OPEN_FRM_ONLY},
  {"TABLE_SCHEMA", NAME_CHAR_LEN, MYSQL_TYPE_STRING, 0, 0, 0, OPEN_FRM_ONLY},
  {"TABLE_NAME", NAME_CHAR_LEN, MYSQL_TYPE_STRING, 0, 0, "Table", OPEN_FRM_ONLY},
  {"NON_UNIQUE", 1, MYSQL_TYPE_LONGLONG, 0, 0, "Non_unique", OPEN_FRM_ONLY},
  {"INDEX_SCHEMA", NAME_CHAR_LEN, MYSQL_TYPE_STRING, 0, 0, 0, OPEN_FRM_ONLY},
  {"INDEX_NAME", NAME_CHAR_LEN, MYSQL_TYPE_STRING, 0, 0, "Key_name",
   OPEN_FRM_ONLY},
  {"SEQ_IN_INDEX", 2, MYSQL_TYPE_LONGLONG, 0, 0, "Seq_in_index", OPEN_FRM_ONLY},
  {"COLUMN_NAME", NAME_CHAR_LEN, MYSQL_TYPE_STRING, 0, 0, "Column_name",
   OPEN_FRM_ONLY},
  {"COLLATION", 1, MYSQL_TYPE_STRING, 0, 1, "Collation", OPEN_FRM_ONLY},
  {"CARDINALITY", MY_INT64_NUM_DECIMAL_DIGITS, MYSQL_TYPE_LONGLONG, 0, 1,
   "Cardinality", OPEN_FULL_TABLE},
  {"SUB_PART", 3, MYSQL_TYPE_LONGLONG, 0, 1, "Sub_part", OPEN_FRM_ONLY},
  {"PACKED", 10, MYSQL_TYPE_STRING, 0, 1, "Packed", OPEN_FRM_ONLY},
  {"NULLABLE", 3, MYSQL_TYPE_STRING, 0, 0, "Null", OPEN_FRM_ONLY},
  {"INDEX_TYPE", 16, MYSQL_TYPE_STRING, 0, 0, "Index_type", OPEN_FULL_TABLE},
  {"COMMENT", 16, MYSQL_TYPE_STRING, 0, 1, "Comment", OPEN_FRM_ONLY},
  {0, 0, MYSQL_TYPE_STRING, 0, 0, 0, SKIP_OPEN_TABLE}
};


ST_FIELD_INFO view_fields_info[]=
{
  {"TABLE_CATALOG", FN_REFLEN, MYSQL_TYPE_STRING, 0, 1, 0, OPEN_FRM_ONLY},
  {"TABLE_SCHEMA", NAME_CHAR_LEN, MYSQL_TYPE_STRING, 0, 0, 0, OPEN_FRM_ONLY},
  {"TABLE_NAME", NAME_CHAR_LEN, MYSQL_TYPE_STRING, 0, 0, 0, OPEN_FRM_ONLY},
  {"VIEW_DEFINITION", 65535, MYSQL_TYPE_STRING, 0, 0, 0, OPEN_FULL_TABLE},
  {"CHECK_OPTION", 8, MYSQL_TYPE_STRING, 0, 0, 0, OPEN_FULL_TABLE},
  {"IS_UPDATABLE", 3, MYSQL_TYPE_STRING, 0, 0, 0, OPEN_FULL_TABLE},
  {"DEFINER", 77, MYSQL_TYPE_STRING, 0, 0, 0, OPEN_FULL_TABLE},
  {"SECURITY_TYPE", 7, MYSQL_TYPE_STRING, 0, 0, 0, OPEN_FULL_TABLE},
  {"CHARACTER_SET_CLIENT", MY_CS_NAME_SIZE, MYSQL_TYPE_STRING, 0, 0, 0,
   OPEN_FULL_TABLE},
  {"COLLATION_CONNECTION", MY_CS_NAME_SIZE, MYSQL_TYPE_STRING, 0, 0, 0,
   OPEN_FULL_TABLE},
  {0, 0, MYSQL_TYPE_STRING, 0, 0, 0, SKIP_OPEN_TABLE}
};


ST_FIELD_INFO user_privileges_fields_info[]=
{
  {"GRANTEE", 81, MYSQL_TYPE_STRING, 0, 0, 0, SKIP_OPEN_TABLE},
  {"TABLE_CATALOG", FN_REFLEN, MYSQL_TYPE_STRING, 0, 1, 0, SKIP_OPEN_TABLE},
  {"PRIVILEGE_TYPE", NAME_CHAR_LEN, MYSQL_TYPE_STRING, 0, 0, 0, SKIP_OPEN_TABLE},
  {"IS_GRANTABLE", 3, MYSQL_TYPE_STRING, 0, 0, 0, SKIP_OPEN_TABLE},
  {0, 0, MYSQL_TYPE_STRING, 0, 0, 0, SKIP_OPEN_TABLE}
};


ST_FIELD_INFO schema_privileges_fields_info[]=
{
  {"GRANTEE", 81, MYSQL_TYPE_STRING, 0, 0, 0, SKIP_OPEN_TABLE},
  {"TABLE_CATALOG", FN_REFLEN, MYSQL_TYPE_STRING, 0, 1, 0, SKIP_OPEN_TABLE},
  {"TABLE_SCHEMA", NAME_CHAR_LEN, MYSQL_TYPE_STRING, 0, 0, 0, SKIP_OPEN_TABLE},
  {"PRIVILEGE_TYPE", NAME_CHAR_LEN, MYSQL_TYPE_STRING, 0, 0, 0, SKIP_OPEN_TABLE},
  {"IS_GRANTABLE", 3, MYSQL_TYPE_STRING, 0, 0, 0, SKIP_OPEN_TABLE},
  {0, 0, MYSQL_TYPE_STRING, 0, 0, 0, SKIP_OPEN_TABLE}
};


ST_FIELD_INFO table_privileges_fields_info[]=
{
  {"GRANTEE", 81, MYSQL_TYPE_STRING, 0, 0, 0, SKIP_OPEN_TABLE},
  {"TABLE_CATALOG", FN_REFLEN, MYSQL_TYPE_STRING, 0, 1, 0, SKIP_OPEN_TABLE},
  {"TABLE_SCHEMA", NAME_CHAR_LEN, MYSQL_TYPE_STRING, 0, 0, 0, SKIP_OPEN_TABLE},
  {"TABLE_NAME", NAME_CHAR_LEN, MYSQL_TYPE_STRING, 0, 0, 0, SKIP_OPEN_TABLE},
  {"PRIVILEGE_TYPE", NAME_CHAR_LEN, MYSQL_TYPE_STRING, 0, 0, 0, SKIP_OPEN_TABLE},
  {"IS_GRANTABLE", 3, MYSQL_TYPE_STRING, 0, 0, 0, SKIP_OPEN_TABLE},
  {0, 0, MYSQL_TYPE_STRING, 0, 0, 0, SKIP_OPEN_TABLE}
};


ST_FIELD_INFO column_privileges_fields_info[]=
{
  {"GRANTEE", 81, MYSQL_TYPE_STRING, 0, 0, 0, SKIP_OPEN_TABLE},
  {"TABLE_CATALOG", FN_REFLEN, MYSQL_TYPE_STRING, 0, 1, 0, SKIP_OPEN_TABLE},
  {"TABLE_SCHEMA", NAME_CHAR_LEN, MYSQL_TYPE_STRING, 0, 0, 0, SKIP_OPEN_TABLE},
  {"TABLE_NAME", NAME_CHAR_LEN, MYSQL_TYPE_STRING, 0, 0, 0, SKIP_OPEN_TABLE},
  {"COLUMN_NAME", NAME_CHAR_LEN, MYSQL_TYPE_STRING, 0, 0, 0, SKIP_OPEN_TABLE},
  {"PRIVILEGE_TYPE", NAME_CHAR_LEN, MYSQL_TYPE_STRING, 0, 0, 0, SKIP_OPEN_TABLE},
  {"IS_GRANTABLE", 3, MYSQL_TYPE_STRING, 0, 0, 0, SKIP_OPEN_TABLE},
  {0, 0, MYSQL_TYPE_STRING, 0, 0, 0, SKIP_OPEN_TABLE}
};


ST_FIELD_INFO table_constraints_fields_info[]=
{
  {"CONSTRAINT_CATALOG", FN_REFLEN, MYSQL_TYPE_STRING, 0, 1, 0, OPEN_FULL_TABLE},
  {"CONSTRAINT_SCHEMA", NAME_CHAR_LEN, MYSQL_TYPE_STRING, 0, 0, 0,
   OPEN_FULL_TABLE},
  {"CONSTRAINT_NAME", NAME_CHAR_LEN, MYSQL_TYPE_STRING, 0, 0, 0,
   OPEN_FULL_TABLE},
  {"TABLE_SCHEMA", NAME_CHAR_LEN, MYSQL_TYPE_STRING, 0, 0, 0, OPEN_FULL_TABLE},
  {"TABLE_NAME", NAME_CHAR_LEN, MYSQL_TYPE_STRING, 0, 0, 0, OPEN_FULL_TABLE},
  {"CONSTRAINT_TYPE", NAME_CHAR_LEN, MYSQL_TYPE_STRING, 0, 0, 0,
   OPEN_FULL_TABLE},
  {0, 0, MYSQL_TYPE_STRING, 0, 0, 0, SKIP_OPEN_TABLE}
};


ST_FIELD_INFO key_column_usage_fields_info[]=
{
  {"CONSTRAINT_CATALOG", FN_REFLEN, MYSQL_TYPE_STRING, 0, 1, 0, OPEN_FULL_TABLE},
  {"CONSTRAINT_SCHEMA", NAME_CHAR_LEN, MYSQL_TYPE_STRING, 0, 0, 0,
   OPEN_FULL_TABLE},
  {"CONSTRAINT_NAME", NAME_CHAR_LEN, MYSQL_TYPE_STRING, 0, 0, 0,
   OPEN_FULL_TABLE},
  {"TABLE_CATALOG", FN_REFLEN, MYSQL_TYPE_STRING, 0, 1, 0, OPEN_FULL_TABLE},
  {"TABLE_SCHEMA", NAME_CHAR_LEN, MYSQL_TYPE_STRING, 0, 0, 0, OPEN_FULL_TABLE},
  {"TABLE_NAME", NAME_CHAR_LEN, MYSQL_TYPE_STRING, 0, 0, 0, OPEN_FULL_TABLE},
  {"COLUMN_NAME", NAME_CHAR_LEN, MYSQL_TYPE_STRING, 0, 0, 0, OPEN_FULL_TABLE},
  {"ORDINAL_POSITION", 10 ,MYSQL_TYPE_LONGLONG, 0, 0, 0, OPEN_FULL_TABLE},
  {"POSITION_IN_UNIQUE_CONSTRAINT", 10 ,MYSQL_TYPE_LONGLONG, 0, 1, 0,
   OPEN_FULL_TABLE},
  {"REFERENCED_TABLE_SCHEMA", NAME_CHAR_LEN, MYSQL_TYPE_STRING, 0, 1, 0,
   OPEN_FULL_TABLE},
  {"REFERENCED_TABLE_NAME", NAME_CHAR_LEN, MYSQL_TYPE_STRING, 0, 1, 0,
   OPEN_FULL_TABLE},
  {"REFERENCED_COLUMN_NAME", NAME_CHAR_LEN, MYSQL_TYPE_STRING, 0, 1, 0,
   OPEN_FULL_TABLE},
  {0, 0, MYSQL_TYPE_STRING, 0, 0, 0, SKIP_OPEN_TABLE}
};


ST_FIELD_INFO table_names_fields_info[]=
{
  {"TABLE_CATALOG", FN_REFLEN, MYSQL_TYPE_STRING, 0, 1, 0, SKIP_OPEN_TABLE},
  {"TABLE_SCHEMA",NAME_CHAR_LEN, MYSQL_TYPE_STRING, 0, 0, 0, SKIP_OPEN_TABLE},
  {"TABLE_NAME", NAME_CHAR_LEN, MYSQL_TYPE_STRING, 0, 0, "Tables_in_",
   SKIP_OPEN_TABLE},
  {"TABLE_TYPE", NAME_CHAR_LEN, MYSQL_TYPE_STRING, 0, 0, "Table_type",
   OPEN_FRM_ONLY},
  {0, 0, MYSQL_TYPE_STRING, 0, 0, 0, SKIP_OPEN_TABLE}
};


ST_FIELD_INFO open_tables_fields_info[]=
{
  {"Database", NAME_CHAR_LEN, MYSQL_TYPE_STRING, 0, 0, "Database",
   SKIP_OPEN_TABLE},
  {"Table",NAME_CHAR_LEN, MYSQL_TYPE_STRING, 0, 0, "Table", SKIP_OPEN_TABLE},
  {"In_use", 1, MYSQL_TYPE_LONGLONG, 0, 0, "In_use", SKIP_OPEN_TABLE},
  {"Name_locked", 4, MYSQL_TYPE_LONGLONG, 0, 0, "Name_locked", SKIP_OPEN_TABLE},
  {0, 0, MYSQL_TYPE_STRING, 0, 0, 0, SKIP_OPEN_TABLE}
};


ST_FIELD_INFO triggers_fields_info[]=
{
  {"TRIGGER_CATALOG", FN_REFLEN, MYSQL_TYPE_STRING, 0, 1, 0, OPEN_FULL_TABLE},
  {"TRIGGER_SCHEMA",NAME_CHAR_LEN, MYSQL_TYPE_STRING, 0, 0, 0, OPEN_FULL_TABLE},
  {"TRIGGER_NAME", NAME_CHAR_LEN, MYSQL_TYPE_STRING, 0, 0, "Trigger",
   OPEN_FULL_TABLE},
  {"EVENT_MANIPULATION", 6, MYSQL_TYPE_STRING, 0, 0, "Event", OPEN_FULL_TABLE},
  {"EVENT_OBJECT_CATALOG", FN_REFLEN, MYSQL_TYPE_STRING, 0, 1, 0,
   OPEN_FULL_TABLE},
  {"EVENT_OBJECT_SCHEMA",NAME_CHAR_LEN, MYSQL_TYPE_STRING, 0, 0, 0,
   OPEN_FULL_TABLE},
  {"EVENT_OBJECT_TABLE", NAME_CHAR_LEN, MYSQL_TYPE_STRING, 0, 0, "Table",
   OPEN_FULL_TABLE},
  {"ACTION_ORDER", 4, MYSQL_TYPE_LONGLONG, 0, 0, 0, OPEN_FULL_TABLE},
  {"ACTION_CONDITION", 65535, MYSQL_TYPE_STRING, 0, 1, 0, OPEN_FULL_TABLE},
  {"ACTION_STATEMENT", 65535, MYSQL_TYPE_STRING, 0, 0, "Statement",
   OPEN_FULL_TABLE},
  {"ACTION_ORIENTATION", 9, MYSQL_TYPE_STRING, 0, 0, 0, OPEN_FULL_TABLE},
  {"ACTION_TIMING", 6, MYSQL_TYPE_STRING, 0, 0, "Timing", OPEN_FULL_TABLE},
  {"ACTION_REFERENCE_OLD_TABLE", NAME_CHAR_LEN, MYSQL_TYPE_STRING, 0, 1, 0,
   OPEN_FULL_TABLE},
  {"ACTION_REFERENCE_NEW_TABLE", NAME_CHAR_LEN, MYSQL_TYPE_STRING, 0, 1, 0,
   OPEN_FULL_TABLE},
  {"ACTION_REFERENCE_OLD_ROW", 3, MYSQL_TYPE_STRING, 0, 0, 0, OPEN_FULL_TABLE},
  {"ACTION_REFERENCE_NEW_ROW", 3, MYSQL_TYPE_STRING, 0, 0, 0, OPEN_FULL_TABLE},
  {"CREATED", 0, MYSQL_TYPE_DATETIME, 0, 1, "Created", OPEN_FULL_TABLE},
  {"SQL_MODE", 65535, MYSQL_TYPE_STRING, 0, 0, "sql_mode", OPEN_FULL_TABLE},
  {"DEFINER", 65535, MYSQL_TYPE_STRING, 0, 0, "Definer", OPEN_FULL_TABLE},
  {"CHARACTER_SET_CLIENT", MY_CS_NAME_SIZE, MYSQL_TYPE_STRING, 0, 0,
   "character_set_client", OPEN_FULL_TABLE},
  {"COLLATION_CONNECTION", MY_CS_NAME_SIZE, MYSQL_TYPE_STRING, 0, 0,
   "collation_connection", OPEN_FULL_TABLE},
  {"DATABASE_COLLATION", MY_CS_NAME_SIZE, MYSQL_TYPE_STRING, 0, 0,
   "Database Collation", OPEN_FULL_TABLE},
  {0, 0, MYSQL_TYPE_STRING, 0, 0, 0, SKIP_OPEN_TABLE}
};


ST_FIELD_INFO partitions_fields_info[]=
{
  {"TABLE_CATALOG", FN_REFLEN, MYSQL_TYPE_STRING, 0, 1, 0, OPEN_FULL_TABLE},
  {"TABLE_SCHEMA",NAME_CHAR_LEN, MYSQL_TYPE_STRING, 0, 0, 0, OPEN_FULL_TABLE},
  {"TABLE_NAME", NAME_CHAR_LEN, MYSQL_TYPE_STRING, 0, 0, 0, OPEN_FULL_TABLE},
  {"PARTITION_NAME", NAME_CHAR_LEN, MYSQL_TYPE_STRING, 0, 1, 0, OPEN_FULL_TABLE},
  {"SUBPARTITION_NAME", NAME_CHAR_LEN, MYSQL_TYPE_STRING, 0, 1, 0,
   OPEN_FULL_TABLE},
  {"PARTITION_ORDINAL_POSITION", 21 , MYSQL_TYPE_LONGLONG, 0,
   (MY_I_S_MAYBE_NULL | MY_I_S_UNSIGNED), 0, OPEN_FULL_TABLE},
  {"SUBPARTITION_ORDINAL_POSITION", 21 , MYSQL_TYPE_LONGLONG, 0,
   (MY_I_S_MAYBE_NULL | MY_I_S_UNSIGNED), 0, OPEN_FULL_TABLE},
  {"PARTITION_METHOD", 12, MYSQL_TYPE_STRING, 0, 1, 0, OPEN_FULL_TABLE},
  {"SUBPARTITION_METHOD", 12, MYSQL_TYPE_STRING, 0, 1, 0, OPEN_FULL_TABLE},
  {"PARTITION_EXPRESSION", 65535, MYSQL_TYPE_STRING, 0, 1, 0, OPEN_FULL_TABLE},
  {"SUBPARTITION_EXPRESSION", 65535, MYSQL_TYPE_STRING, 0, 1, 0,
   OPEN_FULL_TABLE},
  {"PARTITION_DESCRIPTION", 65535, MYSQL_TYPE_STRING, 0, 1, 0, OPEN_FULL_TABLE},
  {"TABLE_ROWS", 21 , MYSQL_TYPE_LONGLONG, 0, MY_I_S_UNSIGNED, 0,
   OPEN_FULL_TABLE},
  {"AVG_ROW_LENGTH", 21 , MYSQL_TYPE_LONGLONG, 0, MY_I_S_UNSIGNED, 0,
   OPEN_FULL_TABLE},
  {"DATA_LENGTH", 21 , MYSQL_TYPE_LONGLONG, 0, MY_I_S_UNSIGNED, 0,
   OPEN_FULL_TABLE},
  {"MAX_DATA_LENGTH", 21 , MYSQL_TYPE_LONGLONG, 0,
   (MY_I_S_MAYBE_NULL | MY_I_S_UNSIGNED), 0, OPEN_FULL_TABLE},
  {"INDEX_LENGTH", 21 , MYSQL_TYPE_LONGLONG, 0, MY_I_S_UNSIGNED, 0,
   OPEN_FULL_TABLE},
  {"DATA_FREE", 21 , MYSQL_TYPE_LONGLONG, 0, MY_I_S_UNSIGNED, 0,
   OPEN_FULL_TABLE},
  {"CREATE_TIME", 0, MYSQL_TYPE_DATETIME, 0, 1, 0, OPEN_FULL_TABLE},
  {"UPDATE_TIME", 0, MYSQL_TYPE_DATETIME, 0, 1, 0, OPEN_FULL_TABLE},
  {"CHECK_TIME", 0, MYSQL_TYPE_DATETIME, 0, 1, 0, OPEN_FULL_TABLE},
  {"CHECKSUM", 21 , MYSQL_TYPE_LONGLONG, 0,
   (MY_I_S_MAYBE_NULL | MY_I_S_UNSIGNED), 0, OPEN_FULL_TABLE},
  {"PARTITION_COMMENT", 80, MYSQL_TYPE_STRING, 0, 0, 0, OPEN_FULL_TABLE},
  {"NODEGROUP", 12 , MYSQL_TYPE_STRING, 0, 0, 0, OPEN_FULL_TABLE},
  {"TABLESPACE_NAME", NAME_CHAR_LEN, MYSQL_TYPE_STRING, 0, 1, 0,
   OPEN_FULL_TABLE},
  {0, 0, MYSQL_TYPE_STRING, 0, 0, 0, SKIP_OPEN_TABLE}
};


ST_FIELD_INFO variables_fields_info[]=
{
  {"VARIABLE_NAME", 64, MYSQL_TYPE_STRING, 0, 0, "Variable_name",
   SKIP_OPEN_TABLE},
  {"VARIABLE_VALUE", 20480, MYSQL_TYPE_STRING, 0, 1, "Value", SKIP_OPEN_TABLE},
  {0, 0, MYSQL_TYPE_STRING, 0, 0, 0, SKIP_OPEN_TABLE}
};


ST_FIELD_INFO processlist_fields_info[]=
{
  {"ID", 4, MYSQL_TYPE_LONGLONG, 0, 0, "Id", SKIP_OPEN_TABLE},
  {"USER", 16, MYSQL_TYPE_STRING, 0, 0, "User", SKIP_OPEN_TABLE},
  {"HOST", LIST_PROCESS_HOST_LEN,  MYSQL_TYPE_STRING, 0, 0, "Host",
   SKIP_OPEN_TABLE},
  {"DB", NAME_CHAR_LEN, MYSQL_TYPE_STRING, 0, 1, "Db", SKIP_OPEN_TABLE},
  {"COMMAND", 16, MYSQL_TYPE_STRING, 0, 0, "Command", SKIP_OPEN_TABLE},
  {"TIME", 7, MYSQL_TYPE_LONGLONG, 0, 0, "Time", SKIP_OPEN_TABLE},
  {"STATE", 64, MYSQL_TYPE_STRING, 0, 1, "State", SKIP_OPEN_TABLE},
  {"INFO", PROCESS_LIST_INFO_WIDTH, MYSQL_TYPE_STRING, 0, 1, "Info",
   SKIP_OPEN_TABLE},
  {0, 0, MYSQL_TYPE_STRING, 0, 0, 0, SKIP_OPEN_TABLE}
};


ST_FIELD_INFO plugin_fields_info[]=
{
  {"PLUGIN_NAME", NAME_CHAR_LEN, MYSQL_TYPE_STRING, 0, 0, "Name",
   SKIP_OPEN_TABLE},
  {"PLUGIN_VERSION", 20, MYSQL_TYPE_STRING, 0, 0, 0, SKIP_OPEN_TABLE},
  {"PLUGIN_STATUS", 10, MYSQL_TYPE_STRING, 0, 0, "Status", SKIP_OPEN_TABLE},
  {"PLUGIN_TYPE", 80, MYSQL_TYPE_STRING, 0, 0, "Type", SKIP_OPEN_TABLE},
  {"PLUGIN_TYPE_VERSION", 20, MYSQL_TYPE_STRING, 0, 0, 0, SKIP_OPEN_TABLE},
  {"PLUGIN_LIBRARY", NAME_CHAR_LEN, MYSQL_TYPE_STRING, 0, 1, "Library",
   SKIP_OPEN_TABLE},
  {"PLUGIN_LIBRARY_VERSION", 20, MYSQL_TYPE_STRING, 0, 1, 0, SKIP_OPEN_TABLE},
  {"PLUGIN_AUTHOR", NAME_CHAR_LEN, MYSQL_TYPE_STRING, 0, 1, 0, SKIP_OPEN_TABLE},
  {"PLUGIN_DESCRIPTION", 65535, MYSQL_TYPE_STRING, 0, 1, 0, SKIP_OPEN_TABLE},
  {"PLUGIN_LICENSE", 80, MYSQL_TYPE_STRING, 0, 1, "License", SKIP_OPEN_TABLE},
  {0, 0, MYSQL_TYPE_STRING, 0, 0, 0, SKIP_OPEN_TABLE}
};

ST_FIELD_INFO files_fields_info[]=
{
  {"FILE_ID", 4, MYSQL_TYPE_LONGLONG, 0, 0, 0, SKIP_OPEN_TABLE},
  {"FILE_NAME", NAME_CHAR_LEN, MYSQL_TYPE_STRING, 0, 1, 0, SKIP_OPEN_TABLE},
  {"FILE_TYPE", 20, MYSQL_TYPE_STRING, 0, 0, 0, SKIP_OPEN_TABLE},
  {"TABLESPACE_NAME", NAME_CHAR_LEN, MYSQL_TYPE_STRING, 0, 1, 0,
   SKIP_OPEN_TABLE},
  {"TABLE_CATALOG", NAME_CHAR_LEN, MYSQL_TYPE_STRING, 0, 1, 0, SKIP_OPEN_TABLE},
  {"TABLE_SCHEMA", NAME_CHAR_LEN, MYSQL_TYPE_STRING, 0, 1, 0, SKIP_OPEN_TABLE},
  {"TABLE_NAME", NAME_CHAR_LEN, MYSQL_TYPE_STRING, 0, 1, 0, SKIP_OPEN_TABLE},
  {"LOGFILE_GROUP_NAME", NAME_CHAR_LEN, MYSQL_TYPE_STRING, 0, 1, 0,
   SKIP_OPEN_TABLE},
  {"LOGFILE_GROUP_NUMBER", 4, MYSQL_TYPE_LONGLONG, 0, 1, 0, SKIP_OPEN_TABLE},
  {"ENGINE", NAME_CHAR_LEN, MYSQL_TYPE_STRING, 0, 0, 0, SKIP_OPEN_TABLE},
  {"FULLTEXT_KEYS", NAME_CHAR_LEN, MYSQL_TYPE_STRING, 0, 1, 0, SKIP_OPEN_TABLE},
  {"DELETED_ROWS", 4, MYSQL_TYPE_LONGLONG, 0, 1, 0, SKIP_OPEN_TABLE},
  {"UPDATE_COUNT", 4, MYSQL_TYPE_LONGLONG, 0, 1, 0, SKIP_OPEN_TABLE},
  {"FREE_EXTENTS", 4, MYSQL_TYPE_LONGLONG, 0, 1, 0, SKIP_OPEN_TABLE},
  {"TOTAL_EXTENTS", 4, MYSQL_TYPE_LONGLONG, 0, 1, 0, SKIP_OPEN_TABLE},
  {"EXTENT_SIZE", 4, MYSQL_TYPE_LONGLONG, 0, 0, 0, SKIP_OPEN_TABLE},
  {"INITIAL_SIZE", 21, MYSQL_TYPE_LONGLONG, 0,
   (MY_I_S_MAYBE_NULL | MY_I_S_UNSIGNED), 0, SKIP_OPEN_TABLE},
  {"MAXIMUM_SIZE", 21, MYSQL_TYPE_LONGLONG, 0, 
   (MY_I_S_MAYBE_NULL | MY_I_S_UNSIGNED), 0, SKIP_OPEN_TABLE},
  {"AUTOEXTEND_SIZE", 21, MYSQL_TYPE_LONGLONG, 0, 
   (MY_I_S_MAYBE_NULL | MY_I_S_UNSIGNED), 0, SKIP_OPEN_TABLE},
  {"CREATION_TIME", 0, MYSQL_TYPE_DATETIME, 0, 1, 0, SKIP_OPEN_TABLE},
  {"LAST_UPDATE_TIME", 0, MYSQL_TYPE_DATETIME, 0, 1, 0, SKIP_OPEN_TABLE},
  {"LAST_ACCESS_TIME", 0, MYSQL_TYPE_DATETIME, 0, 1, 0, SKIP_OPEN_TABLE},
  {"RECOVER_TIME", 4, MYSQL_TYPE_LONGLONG, 0, 1, 0, SKIP_OPEN_TABLE},
  {"TRANSACTION_COUNTER", 4, MYSQL_TYPE_LONGLONG, 0, 1, 0, SKIP_OPEN_TABLE},
  {"VERSION", 21 , MYSQL_TYPE_LONGLONG, 0,
   (MY_I_S_MAYBE_NULL | MY_I_S_UNSIGNED), "Version", SKIP_OPEN_TABLE},
  {"ROW_FORMAT", 10, MYSQL_TYPE_STRING, 0, 1, "Row_format", SKIP_OPEN_TABLE},
  {"TABLE_ROWS", 21 , MYSQL_TYPE_LONGLONG, 0,
   (MY_I_S_MAYBE_NULL | MY_I_S_UNSIGNED), "Rows", SKIP_OPEN_TABLE},
  {"AVG_ROW_LENGTH", 21 , MYSQL_TYPE_LONGLONG, 0, 
   (MY_I_S_MAYBE_NULL | MY_I_S_UNSIGNED), "Avg_row_length", SKIP_OPEN_TABLE},
  {"DATA_LENGTH", 21 , MYSQL_TYPE_LONGLONG, 0, 
   (MY_I_S_MAYBE_NULL | MY_I_S_UNSIGNED), "Data_length", SKIP_OPEN_TABLE},
  {"MAX_DATA_LENGTH", 21 , MYSQL_TYPE_LONGLONG, 0, 
   (MY_I_S_MAYBE_NULL | MY_I_S_UNSIGNED), "Max_data_length", SKIP_OPEN_TABLE},
  {"INDEX_LENGTH", 21 , MYSQL_TYPE_LONGLONG, 0, 
   (MY_I_S_MAYBE_NULL | MY_I_S_UNSIGNED), "Index_length", SKIP_OPEN_TABLE},
  {"DATA_FREE", 21 , MYSQL_TYPE_LONGLONG, 0, 
   (MY_I_S_MAYBE_NULL | MY_I_S_UNSIGNED), "Data_free", SKIP_OPEN_TABLE},
  {"CREATE_TIME", 0, MYSQL_TYPE_DATETIME, 0, 1, "Create_time", SKIP_OPEN_TABLE},
  {"UPDATE_TIME", 0, MYSQL_TYPE_DATETIME, 0, 1, "Update_time", SKIP_OPEN_TABLE},
  {"CHECK_TIME", 0, MYSQL_TYPE_DATETIME, 0, 1, "Check_time", SKIP_OPEN_TABLE},
  {"CHECKSUM", 21 , MYSQL_TYPE_LONGLONG, 0, 
   (MY_I_S_MAYBE_NULL | MY_I_S_UNSIGNED), "Checksum", SKIP_OPEN_TABLE},
  {"STATUS", 20, MYSQL_TYPE_STRING, 0, 0, 0, SKIP_OPEN_TABLE},
  {"EXTRA", 255, MYSQL_TYPE_STRING, 0, 1, 0, SKIP_OPEN_TABLE},
  {0, 0, MYSQL_TYPE_STRING, 0, 0, 0, SKIP_OPEN_TABLE}
};

void init_fill_schema_files_row(TABLE* table)
{
  int i;
  for(i=0; files_fields_info[i].field_name!=NULL; i++)
    table->field[i]->set_null();

  table->field[IS_FILES_STATUS]->set_notnull();
  table->field[IS_FILES_STATUS]->store("NORMAL", 6, system_charset_info);
}

ST_FIELD_INFO referential_constraints_fields_info[]=
{
  {"CONSTRAINT_CATALOG", FN_REFLEN, MYSQL_TYPE_STRING, 0, 1, 0, OPEN_FULL_TABLE},
  {"CONSTRAINT_SCHEMA", NAME_CHAR_LEN, MYSQL_TYPE_STRING, 0, 0, 0,
   OPEN_FULL_TABLE},
  {"CONSTRAINT_NAME", NAME_CHAR_LEN, MYSQL_TYPE_STRING, 0, 0, 0,
   OPEN_FULL_TABLE},
  {"UNIQUE_CONSTRAINT_CATALOG", FN_REFLEN, MYSQL_TYPE_STRING, 0, 1, 0,
   OPEN_FULL_TABLE},
  {"UNIQUE_CONSTRAINT_SCHEMA", NAME_CHAR_LEN, MYSQL_TYPE_STRING, 0, 0, 0,
   OPEN_FULL_TABLE},
  {"UNIQUE_CONSTRAINT_NAME", NAME_CHAR_LEN, MYSQL_TYPE_STRING, 0, 0, 0,
   OPEN_FULL_TABLE},
  {"MATCH_OPTION", NAME_CHAR_LEN, MYSQL_TYPE_STRING, 0, 0, 0, OPEN_FULL_TABLE},
  {"UPDATE_RULE", NAME_CHAR_LEN, MYSQL_TYPE_STRING, 0, 0, 0, OPEN_FULL_TABLE},
  {"DELETE_RULE", NAME_CHAR_LEN, MYSQL_TYPE_STRING, 0, 0, 0, OPEN_FULL_TABLE},
  {"TABLE_NAME", NAME_CHAR_LEN, MYSQL_TYPE_STRING, 0, 0, 0, OPEN_FULL_TABLE},
  {"REFERENCED_TABLE_NAME", NAME_CHAR_LEN, MYSQL_TYPE_STRING, 0, 0, 0,
   OPEN_FULL_TABLE},
  {0, 0, MYSQL_TYPE_STRING, 0, 0, 0, SKIP_OPEN_TABLE}
};


/*
  Description of ST_FIELD_INFO in table.h

  Make sure that the order of schema_tables and enum_schema_tables are the same.

*/

ST_SCHEMA_TABLE schema_tables[]=
{
  {"CHARACTER_SETS", charsets_fields_info, create_schema_table, 
   fill_schema_charsets, make_character_sets_old_format, 0, -1, -1, 0, 0},
  {"COLLATIONS", collation_fields_info, create_schema_table, 
   fill_schema_collation, make_old_format, 0, -1, -1, 0, 0},
  {"COLLATION_CHARACTER_SET_APPLICABILITY", coll_charset_app_fields_info,
   create_schema_table, fill_schema_coll_charset_app, 0, 0, -1, -1, 0, 0},
  {"COLUMNS", columns_fields_info, create_schema_table, 
   get_all_tables, make_columns_old_format, get_schema_column_record, 1, 2, 0,
   OPEN_TABLE_FROM_SHARE|OPTIMIZE_I_S_TABLE},
  {"COLUMN_PRIVILEGES", column_privileges_fields_info, create_schema_table,
   fill_schema_column_privileges, 0, 0, -1, -1, 0, 0},
  {"ENGINES", engines_fields_info, create_schema_table,
   fill_schema_engines, make_old_format, 0, -1, -1, 0, 0},
  {"EVENTS", events_fields_info, create_schema_table,
   Events::fill_schema_events, make_old_format, 0, -1, -1, 0, 0},
  {"FILES", files_fields_info, create_schema_table,
   fill_schema_files, 0, 0, -1, -1, 0, 0},
  {"GLOBAL_STATUS", variables_fields_info, create_schema_table,
   fill_status, make_old_format, 0, -1, -1, 0, 0},
  {"GLOBAL_VARIABLES", variables_fields_info, create_schema_table,
   fill_variables, make_old_format, 0, -1, -1, 0, 0},
  {"KEY_COLUMN_USAGE", key_column_usage_fields_info, create_schema_table,
   get_all_tables, 0, get_schema_key_column_usage_record, 4, 5, 0,
   OPEN_TABLE_ONLY},
  {"OPEN_TABLES", open_tables_fields_info, create_schema_table,
   fill_open_tables, make_old_format, 0, -1, -1, 1, 0},
  {"PARTITIONS", partitions_fields_info, create_schema_table,
   get_all_tables, 0, get_schema_partitions_record, 1, 2, 0, OPEN_TABLE_ONLY},
  {"PLUGINS", plugin_fields_info, create_schema_table,
   fill_plugins, make_old_format, 0, -1, -1, 0, 0},
  {"PROCESSLIST", processlist_fields_info, create_schema_table,
   fill_schema_processlist, make_old_format, 0, -1, -1, 0, 0},
  {"REFERENTIAL_CONSTRAINTS", referential_constraints_fields_info,
   create_schema_table, get_all_tables, 0, get_referential_constraints_record,
   1, 9, 0, OPEN_TABLE_ONLY},
  {"ROUTINES", proc_fields_info, create_schema_table, 
   fill_schema_proc, make_proc_old_format, 0, -1, -1, 0, 0},
  {"SCHEMATA", schema_fields_info, create_schema_table,
   fill_schema_shemata, make_schemata_old_format, 0, 1, -1, 0, 0},
  {"SCHEMA_PRIVILEGES", schema_privileges_fields_info, create_schema_table,
   fill_schema_schema_privileges, 0, 0, -1, -1, 0, 0},
  {"SESSION_STATUS", variables_fields_info, create_schema_table,
   fill_status, make_old_format, 0, -1, -1, 0, 0},
  {"SESSION_VARIABLES", variables_fields_info, create_schema_table,
   fill_variables, make_old_format, 0, -1, -1, 0, 0},
  {"STATISTICS", stat_fields_info, create_schema_table, 
   get_all_tables, make_old_format, get_schema_stat_record, 1, 2, 0,
   OPEN_TABLE_ONLY|OPEN_TABLE_FROM_SHARE|OPTIMIZE_I_S_TABLE},
  {"STATUS", variables_fields_info, create_schema_table, fill_status, 
   make_old_format, 0, -1, -1, 1, 0},
  {"TABLES", tables_fields_info, create_schema_table, 
   get_all_tables, make_old_format, get_schema_tables_record, 1, 2, 0,
   OPTIMIZE_I_S_TABLE},
  {"TABLE_CONSTRAINTS", table_constraints_fields_info, create_schema_table,
   get_all_tables, 0, get_schema_constraints_record, 3, 4, 0, OPEN_TABLE_ONLY},
  {"TABLE_NAMES", table_names_fields_info, create_schema_table,
   get_all_tables, make_table_names_old_format, 0, 1, 2, 1, 0},
  {"TABLE_PRIVILEGES", table_privileges_fields_info, create_schema_table,
   fill_schema_table_privileges, 0, 0, -1, -1, 0, 0},
  {"TRIGGERS", triggers_fields_info, create_schema_table,
   get_all_tables, make_old_format, get_schema_triggers_record, 5, 6, 0,
   OPEN_TABLE_ONLY},
  {"USER_PRIVILEGES", user_privileges_fields_info, create_schema_table, 
   fill_schema_user_privileges, 0, 0, -1, -1, 0, 0},
  {"VARIABLES", variables_fields_info, create_schema_table, fill_variables,
   make_old_format, 0, -1, -1, 1, 0},
  {"VIEWS", view_fields_info, create_schema_table, 
   get_all_tables, 0, get_schema_views_record, 1, 2, 0,
   OPEN_VIEW_ONLY|OPTIMIZE_I_S_TABLE},
  {0, 0, 0, 0, 0, 0, 0, 0, 0, 0}
};


#ifdef HAVE_EXPLICIT_TEMPLATE_INSTANTIATION
template class List_iterator_fast<char>;
template class List<char>;
#endif

int initialize_schema_table(st_plugin_int *plugin)
{
  ST_SCHEMA_TABLE *schema_table;
  DBUG_ENTER("initialize_schema_table");

  if (!(schema_table= (ST_SCHEMA_TABLE *)my_malloc(sizeof(ST_SCHEMA_TABLE),
                                MYF(MY_WME | MY_ZEROFILL))))
      DBUG_RETURN(1);
  /* Historical Requirement */
  plugin->data= schema_table; // shortcut for the future
  if (plugin->plugin->init)
  {
    schema_table->create_table= create_schema_table;
    schema_table->old_format= make_old_format;
    schema_table->idx_field1= -1, 
    schema_table->idx_field2= -1; 

    /* Make the name available to the init() function. */
    schema_table->table_name= plugin->name.str;

    if (plugin->plugin->init(schema_table))
    {
      sql_print_error("Plugin '%s' init function returned error.",
                      plugin->name.str);
      goto err;
    }
    
    /* Make sure the plugin name is not set inside the init() function. */
    schema_table->table_name= plugin->name.str;
  }

  DBUG_RETURN(0);
err:
  my_free(schema_table, MYF(0));
  DBUG_RETURN(1);
}

int finalize_schema_table(st_plugin_int *plugin)
{
  ST_SCHEMA_TABLE *schema_table= (ST_SCHEMA_TABLE *)plugin->data;
  DBUG_ENTER("finalize_schema_table");

  if (schema_table && plugin->plugin->deinit)
  {
    DBUG_PRINT("info", ("Deinitializing plugin: '%s'", plugin->name.str));
    if (plugin->plugin->deinit(NULL))
    {
      DBUG_PRINT("warning", ("Plugin '%s' deinit function returned error.",
                             plugin->name.str));
    }
    my_free(schema_table, MYF(0));
  }
  DBUG_RETURN(0);
}


/**
  Output trigger information (SHOW CREATE TRIGGER) to the client.

  @param thd          Thread context.
  @param triggers     List of triggers for the table.
  @param trigger_idx  Index of the trigger to dump.

  @return Operation status
    @retval TRUE Error.
    @retval FALSE Success.
*/

static bool show_create_trigger_impl(THD *thd,
                                     Table_triggers_list *triggers,
                                     int trigger_idx)
{
  int ret_code;

  Protocol *p= thd->protocol;
  List<Item> fields;

  LEX_STRING trg_name;
  ulonglong trg_sql_mode;
  LEX_STRING trg_sql_mode_str;
  LEX_STRING trg_sql_original_stmt;
  LEX_STRING trg_client_cs_name;
  LEX_STRING trg_connection_cl_name;
  LEX_STRING trg_db_cl_name;

  CHARSET_INFO *trg_client_cs;

  /*
    TODO: Check privileges here. This functionality will be added by
    implementation of the following WL items:
      - WL#2227: New privileges for new objects
      - WL#3482: Protect SHOW CREATE PROCEDURE | FUNCTION | VIEW | TRIGGER
        properly

    SHOW TRIGGERS and I_S.TRIGGERS will be affected too.
  */

  /* Prepare trigger "object". */

  triggers->get_trigger_info(thd,
                             trigger_idx,
                             &trg_name,
                             &trg_sql_mode,
                             &trg_sql_original_stmt,
                             &trg_client_cs_name,
                             &trg_connection_cl_name,
                             &trg_db_cl_name);

  sys_var_thd_sql_mode::symbolic_mode_representation(thd,
                                                     trg_sql_mode,
                                                     &trg_sql_mode_str);

  /* Resolve trigger client character set. */

  if (resolve_charset(trg_client_cs_name.str, NULL, &trg_client_cs))
    return TRUE;

  /* Send header. */

  fields.push_back(new Item_empty_string("Trigger", NAME_LEN));
  fields.push_back(new Item_empty_string("sql_mode", trg_sql_mode_str.length));

  {
    /*
      NOTE: SQL statement field must be not less than 1024 in order not to
      confuse old clients.
    */

    Item_empty_string *stmt_fld=
      new Item_empty_string("SQL Original Statement",
                            max(trg_sql_original_stmt.length, 1024));

    stmt_fld->maybe_null= TRUE;

    fields.push_back(stmt_fld);
  }

  fields.push_back(new Item_empty_string("character_set_client",
                                         MY_CS_NAME_SIZE));

  fields.push_back(new Item_empty_string("collation_connection",
                                         MY_CS_NAME_SIZE));

  fields.push_back(new Item_empty_string("Database Collation",
                                         MY_CS_NAME_SIZE));

  if (p->send_fields(&fields, Protocol::SEND_NUM_ROWS | Protocol::SEND_EOF))
    return TRUE;

  /* Send data. */

  p->prepare_for_resend();

  p->store(trg_name.str,
           trg_name.length,
           system_charset_info);

  p->store(trg_sql_mode_str.str,
           trg_sql_mode_str.length,
           system_charset_info);

  p->store(trg_sql_original_stmt.str,
           trg_sql_original_stmt.length,
           trg_client_cs);

  p->store(trg_client_cs_name.str,
           trg_client_cs_name.length,
           system_charset_info);

  p->store(trg_connection_cl_name.str,
           trg_connection_cl_name.length,
           system_charset_info);

  p->store(trg_db_cl_name.str,
           trg_db_cl_name.length,
           system_charset_info);

  ret_code= p->write();

  if (!ret_code)
    send_eof(thd);

  return ret_code != 0;
}


/**
  Read TRN and TRG files to obtain base table name for the specified
  trigger name and construct TABE_LIST object for the base table.

  @param thd      Thread context.
  @param trg_name Trigger name.

  @return TABLE_LIST object corresponding to the base table.

  TODO: This function is a copy&paste from add_table_to_list() and
  sp_add_to_query_tables(). The problem is that in order to be compatible
  with Stored Programs (Prepared Statements), we should not touch thd->lex.
  The "source" functions also add created TABLE_LIST object to the
  thd->lex->query_tables.

  The plan to eliminate this copy&paste is to:

    - get rid of sp_add_to_query_tables() and use Lex::add_table_to_list().
      Only add_table_to_list() must be used to add tables from the parser
      into Lex::query_tables list.

    - do not update Lex::query_tables in add_table_to_list().
*/

static TABLE_LIST *get_trigger_table_impl(
  THD *thd,
  const sp_name *trg_name)
{
  char trn_path_buff[FN_REFLEN];

  LEX_STRING trn_path= { trn_path_buff, 0 };
  LEX_STRING tbl_name;

  build_trn_path(thd, trg_name, &trn_path);

  if (check_trn_exists(&trn_path))
  {
    my_error(ER_TRG_DOES_NOT_EXIST, MYF(0));
    return NULL;
  }

  if (load_table_name_for_trigger(thd, trg_name, &trn_path, &tbl_name))
    return NULL;

  /* We need to reset statement table list to be PS/SP friendly. */

  TABLE_LIST *table;

  if (!(table= (TABLE_LIST *)thd->calloc(sizeof(TABLE_LIST))))
  {
    my_error(ER_OUTOFMEMORY, MYF(0), sizeof(TABLE_LIST));
    return NULL;
  }

  table->db_length= trg_name->m_db.length;
  table->db= thd->strmake(trg_name->m_db.str, trg_name->m_db.length);

  table->table_name_length= tbl_name.length;
  table->table_name= thd->strmake(tbl_name.str, tbl_name.length);

  table->alias= thd->strmake(tbl_name.str, tbl_name.length);

  table->lock_type= TL_IGNORE;
  table->cacheable_table= 0;

  return table;
}

/**
  Read TRN and TRG files to obtain base table name for the specified
  trigger name and construct TABE_LIST object for the base table. Acquire
  LOCK_open when doing this.

  @param thd      Thread context.
  @param trg_name Trigger name.

  @return TABLE_LIST object corresponding to the base table.
*/

static TABLE_LIST *get_trigger_table(THD *thd, const sp_name *trg_name)
{
  /* Acquire LOCK_open (stop the server). */

  pthread_mutex_lock(&LOCK_open);

  /*
    Load base table name from the TRN-file and create TABLE_LIST object.
  */

  TABLE_LIST *lst= get_trigger_table_impl(thd, trg_name);

  /* Release LOCK_open (continue the server). */

  pthread_mutex_unlock(&LOCK_open);

  /* That's it. */

  return lst;
}


/**
  SHOW CREATE TRIGGER high-level implementation.

  @param thd      Thread context.
  @param trg_name Trigger name.

  @return Operation status
    @retval TRUE Error.
    @retval FALSE Success.
*/

bool show_create_trigger(THD *thd, const sp_name *trg_name)
{
  TABLE_LIST *lst= get_trigger_table(thd, trg_name);

  /*
    Open the table by name in order to load Table_triggers_list object.

    NOTE: there is race condition here -- the table can be dropped after
    LOCK_open is released. It will be fixed later by introducing
    acquire-shared-table-name-lock functionality.
  */

  uint num_tables; /* NOTE: unused, only to pass to open_tables(). */

  if (open_tables(thd, &lst, &num_tables, 0))
  {
    my_error(ER_TRG_CANT_OPEN_TABLE, MYF(0),
             (const char *) trg_name->m_db.str,
             (const char *) lst->table_name);

    return TRUE;

    /* Perform closing actions and return error status. */
  }

  DBUG_ASSERT(num_tables == 1);

  Table_triggers_list *triggers= lst->table->triggers;

  if (!triggers)
  {
    my_error(ER_TRG_DOES_NOT_EXIST, MYF(0));
    return TRUE;
  }

  int trigger_idx= triggers->find_trigger_by_name(&trg_name->m_name);

  if (trigger_idx < 0)
  {
    my_error(ER_TRG_CORRUPTED_FILE, MYF(0),
             (const char *) trg_name->m_db.str,
             (const char *) lst->table_name);

    return TRUE;
  }

  return show_create_trigger_impl(thd, triggers, trigger_idx);

  /*
    NOTE: if show_create_trigger_impl() failed, that means we could not
    send data to the client. In this case we simply raise the error
    status and client connection will be closed.
  */
}<|MERGE_RESOLUTION|>--- conflicted
+++ resolved
@@ -1356,14 +1356,11 @@
       packet->append(STRING_WITH_LEN(" ROW_FORMAT="));
       packet->append(ha_row_type[(uint) share->row_type]);
     }
-<<<<<<< HEAD
     if (share->transactional != HA_CHOICE_UNDEF)
     {
       packet->append(STRING_WITH_LEN(" TRANSACTIONAL="));
       packet->append(share->transactional == HA_CHOICE_YES ? "1" : "0", 1);
     }
-=======
->>>>>>> c4811d67
     if (table->s->key_block_size)
     {
       char *end;
@@ -2513,7 +2510,6 @@
 
 
 enum enum_schema_tables get_schema_table_idx(ST_SCHEMA_TABLE *schema_table)
-<<<<<<< HEAD
 {
   return (enum enum_schema_tables) (schema_table - &schema_tables[0]);
 }
@@ -2783,8 +2779,6 @@
 fill_schema_show_cols_or_idxs(THD *thd, TABLE_LIST *tables,
                               ST_SCHEMA_TABLE *schema_table,
                               Open_tables_state *open_tables_state_backup)
-=======
->>>>>>> c4811d67
 {
   LEX *lex= thd->lex;
   bool res;
@@ -2843,331 +2837,6 @@
 }
 
 
-<<<<<<< HEAD
-=======
-/*
-  Create db names list. Information schema name always is first in list
-
-  SYNOPSIS
-    make_db_list()
-    thd                   thread handler
-    files                 list of db names
-    wild                  wild string
-    idx_field_vals        idx_field_vals->db_name contains db name or
-                          wild string
-    with_i_schema         returns 1 if we added 'IS' name to list
-                          otherwise returns 0 
-
-  RETURN
-    zero                  success
-    non-zero              error
-*/
-
-int make_db_list(THD *thd, List<LEX_STRING> *files,
-                 LOOKUP_FIELD_VALUES *lookup_field_vals,
-                 bool *with_i_schema)
-{
-  LEX_STRING *i_s_name_copy= 0;
-  i_s_name_copy= thd->make_lex_string(i_s_name_copy,
-                                      INFORMATION_SCHEMA_NAME.str,
-                                      INFORMATION_SCHEMA_NAME.length, TRUE);
-  *with_i_schema= 0;
-  if (lookup_field_vals->wild_db_value)
-  {
-    /*
-      This part of code is only for SHOW DATABASES command.
-      idx_field_vals->db_value can be 0 when we don't use
-      LIKE clause (see also get_index_field_values() function)
-    */
-    if (!lookup_field_vals->db_value.str ||
-        !wild_case_compare(system_charset_info, 
-                           INFORMATION_SCHEMA_NAME.str,
-                           lookup_field_vals->db_value.str))
-    {
-      *with_i_schema= 1;
-      if (files->push_back(i_s_name_copy))
-        return 1;
-    }
-    return (find_files(thd, files, NullS, mysql_data_home,
-                       lookup_field_vals->db_value.str, 1) != FIND_FILES_OK);
-  }
-
-
-  /*
-    If we have db lookup vaule we just add it to list and
-    exit from the function
-  */
-  if (lookup_field_vals->db_value.str)
-  {
-    if (!my_strcasecmp(system_charset_info, INFORMATION_SCHEMA_NAME.str,
-                       lookup_field_vals->db_value.str))
-    {
-      *with_i_schema= 1;
-      if (files->push_back(i_s_name_copy))
-        return 1;
-      return 0;
-    }
-    if (files->push_back(&lookup_field_vals->db_value))
-      return 1;
-    return 0;
-  }
-
-  /*
-    Create list of existing databases. It is used in case
-    of select from information schema table
-  */
-  if (files->push_back(i_s_name_copy))
-    return 1;
-  *with_i_schema= 1;
-  return (find_files(thd, files, NullS,
-                     mysql_data_home, NullS, 1) != FIND_FILES_OK);
-}
-
-
-struct st_add_schema_table 
-{
-  List<LEX_STRING> *files;
-  const char *wild;
-};
-
-
-static my_bool add_schema_table(THD *thd, plugin_ref plugin,
-                                void* p_data)
-{
-  LEX_STRING *file_name= 0;
-  st_add_schema_table *data= (st_add_schema_table *)p_data;
-  List<LEX_STRING> *file_list= data->files;
-  const char *wild= data->wild;
-  ST_SCHEMA_TABLE *schema_table= plugin_data(plugin, ST_SCHEMA_TABLE *);
-  DBUG_ENTER("add_schema_table");
-
-  if (schema_table->hidden)
-      DBUG_RETURN(0);
-  if (wild)
-  {
-    if (lower_case_table_names)
-    {
-      if (wild_case_compare(files_charset_info,
-                            schema_table->table_name,
-                            wild))
-        DBUG_RETURN(0);
-    }
-    else if (wild_compare(schema_table->table_name, wild, 0))
-      DBUG_RETURN(0);
-  }
-
-  if ((file_name= thd->make_lex_string(file_name, schema_table->table_name,
-                                       strlen(schema_table->table_name),
-                                       TRUE)) &&
-      !file_list->push_back(file_name))
-    DBUG_RETURN(0);
-  DBUG_RETURN(1);
-}
-
-
-int schema_tables_add(THD *thd, List<LEX_STRING> *files, const char *wild)
-{
-  LEX_STRING *file_name= 0;
-  ST_SCHEMA_TABLE *tmp_schema_table= schema_tables;
-  st_add_schema_table add_data;
-  DBUG_ENTER("schema_tables_add");
-
-  for (; tmp_schema_table->table_name; tmp_schema_table++)
-  {
-    if (tmp_schema_table->hidden)
-      continue;
-    if (wild)
-    {
-      if (lower_case_table_names)
-      {
-        if (wild_case_compare(files_charset_info,
-                              tmp_schema_table->table_name,
-                              wild))
-          continue;
-      }
-      else if (wild_compare(tmp_schema_table->table_name, wild, 0))
-        continue;
-    }
-    if ((file_name= 
-         thd->make_lex_string(file_name, tmp_schema_table->table_name,
-                              strlen(tmp_schema_table->table_name), TRUE)) &&
-        !files->push_back(file_name))
-      continue;
-    DBUG_RETURN(1);
-  }
-
-  add_data.files= files;
-  add_data.wild= wild;
-  if (plugin_foreach(thd, add_schema_table,
-                     MYSQL_INFORMATION_SCHEMA_PLUGIN, &add_data))
-      DBUG_RETURN(1);
-
-  DBUG_RETURN(0);
-}
-
-
-/**
-  @brief          Create table names list
-
-  @details        The function creates the list of table names in
-                  database
-
-  @param[in]      thd                   thread handler
-  @param[in]      table_names           List of table names in database
-  @param[in]      lex                   pointer to LEX struct
-  @param[in]      lookup_field_vals     pointer to LOOKUP_FIELD_VALUE struct
-  @param[in]      with_i_schema         TRUE means that we add I_S tables to list
-  @param[in]      db_name               database name
-
-  @return         Operation status
-    @retval       0           ok
-    @retval       1           fatal error
-    @retval       2           Not fatal error; Safe to ignore this file list
-*/
-
-static int
-make_table_name_list(THD *thd, List<LEX_STRING> *table_names, LEX *lex,
-                     LOOKUP_FIELD_VALUES *lookup_field_vals,
-                     bool with_i_schema, LEX_STRING *db_name)
-{
-  char path[FN_REFLEN];
-  build_table_filename(path, sizeof(path), db_name->str, "", "", 0);
-  if (!lookup_field_vals->wild_table_value &&
-      lookup_field_vals->table_value.str)
-  {
-    if (with_i_schema)
-    {
-      if (find_schema_table(thd, lookup_field_vals->table_value.str))
-      {
-        if (table_names->push_back(&lookup_field_vals->table_value))
-          return 1;
-      }
-    }
-    else
-    {    
-      if (table_names->push_back(&lookup_field_vals->table_value))
-        return 1;
-      /*
-        Check that table is relevant in current transaction.
-        (used for ndb engine, see ndbcluster_find_files(), ha_ndbcluster.cc)
-      */
-      VOID(ha_find_files(thd, db_name->str, path,
-                         lookup_field_vals->table_value.str, 0,
-                         table_names));
-    }
-    return 0;
-  }
-
-  /*
-    This call will add all matching the wildcards (if specified) IS tables
-    to the list
-  */
-  if (with_i_schema)
-    return (schema_tables_add(thd, table_names,
-                              lookup_field_vals->table_value.str));
-
-  find_files_result res= find_files(thd, table_names, db_name->str, path,
-                                    lookup_field_vals->table_value.str, 0);
-  if (res != FIND_FILES_OK)
-  {
-    /*
-      Downgrade errors about problems with database directory to
-      warnings if this is not a 'SHOW' command.  Another thread
-      may have dropped database, and we may still have a name
-      for that directory.
-    */
-    if (res == FIND_FILES_DIR)
-    {
-      if (lex->sql_command != SQLCOM_SELECT)
-        return 1;
-      thd->clear_error();
-      return 2;
-    }
-    return 1;
-  }
-  return 0;
-}
-
-
-/**
-  @brief          Fill I_S table for SHOW COLUMNS|INDEX commands
-
-  @param[in]      thd                      thread handler
-  @param[in]      tables                   TABLE_LIST for I_S table
-  @param[in]      schema_table             pointer to I_S structure
-  @param[in]      open_tables_state_backup pointer to Open_tables_state object
-                                           which is used to save|restore original
-                                           status of variables related to
-                                           open tables state
-
-  @return         Operation status
-    @retval       0           success
-    @retval       1           error
-*/
-
-static int 
-fill_schema_show_cols_or_idxs(THD *thd, TABLE_LIST *tables,
-                              ST_SCHEMA_TABLE *schema_table,
-                              Open_tables_state *open_tables_state_backup)
-{
-  LEX *lex= thd->lex;
-  bool res;
-  LEX_STRING tmp_lex_string, tmp_lex_string1, *db_name, *table_name;
-  enum_sql_command save_sql_command= lex->sql_command;
-  TABLE_LIST *show_table_list= (TABLE_LIST*) tables->schema_select_lex->
-    table_list.first;
-  TABLE *table= tables->table;
-  int error= 1;
-  DBUG_ENTER("fill_schema_show");
-
-  lex->all_selects_list= tables->schema_select_lex;
-  /*
-    Restore thd->temporary_tables to be able to process
-    temporary tables(only for 'show index' & 'show columns').
-    This should be changed when processing of temporary tables for
-    I_S tables will be done.
-  */
-  thd->temporary_tables= open_tables_state_backup->temporary_tables;
-  /*
-    Let us set fake sql_command so views won't try to merge
-    themselves into main statement. If we don't do this,
-    SELECT * from information_schema.xxxx will cause problems.
-    SQLCOM_SHOW_FIELDS is used because it satisfies 'only_view_structure()' 
-  */
-  lex->sql_command= SQLCOM_SHOW_FIELDS;
-  res= open_normal_and_derived_tables(thd, show_table_list,
-                                      MYSQL_LOCK_IGNORE_FLUSH);
-  lex->sql_command= save_sql_command;
-  /*
-    get_all_tables() returns 1 on failure and 0 on success thus
-    return only these and not the result code of ::process_table()
-
-    We should use show_table_list->alias instead of 
-    show_table_list->table_name because table_name
-    could be changed during opening of I_S tables. It's safe
-    to use alias because alias contains original table name 
-    in this case(this part of code is used only for 
-    'show columns' & 'show statistics' commands).
-  */
-   table_name= thd->make_lex_string(&tmp_lex_string1, show_table_list->alias,
-                                    strlen(show_table_list->alias), FALSE);
-   if (!show_table_list->view)
-     db_name= thd->make_lex_string(&tmp_lex_string, show_table_list->db,
-                                   show_table_list->db_length, FALSE);
-   else
-     db_name= &show_table_list->view_db;
-      
-
-   error= test(schema_table->process_table(thd, show_table_list,
-                                           table, res, db_name,
-                                           table_name));
-   thd->temporary_tables= 0;
-   close_tables_for_reopen(thd, &show_table_list);
-   DBUG_RETURN(error);
-}
-
-
->>>>>>> c4811d67
 /**
   @brief          Fill I_S table for SHOW TABLE NAMES commands
 
@@ -3729,15 +3398,12 @@
       ptr=strxmov(ptr, " row_format=", 
                   ha_row_type[(uint) share->row_type],
                   NullS);
-<<<<<<< HEAD
     if (share->transactional != HA_CHOICE_UNDEF)
     {
       ptr= strxmov(ptr, " TRANSACTIONAL=",
                    (share->transactional == HA_CHOICE_YES ? "1" : "0"),
                    NullS);
     }
-=======
->>>>>>> c4811d67
 #ifdef WITH_PARTITION_STORAGE_ENGINE
     if (show_table->s->db_type() == partition_hton && 
         show_table->part_info != NULL && 
@@ -3779,11 +3445,7 @@
       case ROW_TYPE_COMPACT:
         tmp_buff= "Compact";
         break;
-<<<<<<< HEAD
       case ROW_TYPE_PAGE:
-=======
-      case ROW_TYPE_PAGES:
->>>>>>> c4811d67
         tmp_buff= "Paged";
         break;
       }
@@ -3809,7 +3471,6 @@
         table->field[13]->set_notnull();
       }
       if (file->stats.create_time)
-<<<<<<< HEAD
       {
         thd->variables.time_zone->gmt_sec_to_TIME(&time,
                                                   (my_time_t) file->stats.create_time);
@@ -3835,33 +3496,6 @@
       table->field[17]->store(tmp_buff, strlen(tmp_buff), cs);
       if (file->ha_table_flags() & (ulong) HA_HAS_CHECKSUM)
       {
-=======
-      {
-        thd->variables.time_zone->gmt_sec_to_TIME(&time,
-                                                  (my_time_t) file->stats.create_time);
-        table->field[14]->store_time(&time, MYSQL_TIMESTAMP_DATETIME);
-        table->field[14]->set_notnull();
-      }
-      if (file->stats.update_time)
-      {
-        thd->variables.time_zone->gmt_sec_to_TIME(&time,
-                                                  (my_time_t) file->stats.update_time);
-        table->field[15]->store_time(&time, MYSQL_TIMESTAMP_DATETIME);
-        table->field[15]->set_notnull();
-      }
-      if (file->stats.check_time)
-      {
-        thd->variables.time_zone->gmt_sec_to_TIME(&time,
-                                                  (my_time_t) file->stats.check_time);
-        table->field[16]->store_time(&time, MYSQL_TIMESTAMP_DATETIME);
-        table->field[16]->set_notnull();
-      }
-      tmp_buff= (share->table_charset ?
-                 share->table_charset->name : "default");
-      table->field[17]->store(tmp_buff, strlen(tmp_buff), cs);
-      if (file->ha_table_flags() & (ulong) HA_HAS_CHECKSUM)
-      {
->>>>>>> c4811d67
         table->field[18]->store((longlong) file->checksum(), TRUE);
         table->field[18]->set_notnull();
       }
@@ -3933,12 +3567,7 @@
     col_access= get_column_grant(thd, &tables->grant, 
                                  db_name->str, table_name->str,
                                  field->field_name) & COL_ACLS;
-<<<<<<< HEAD
-    if (lex->sql_command != SQLCOM_SHOW_FIELDS  &&
-        !tables->schema_table && !col_access)
-=======
     if (!tables->schema_table && !col_access)
->>>>>>> c4811d67
       continue;
     end= tmp;
     for (uint bitnr=0; col_access ; col_access>>=1,bitnr++)
