/* Copyright (C) 2000 MySQL AB & MySQL Finland AB & TCX DataKonsult AB

   This program is free software; you can redistribute it and/or modify
   it under the terms of the GNU General Public License as published by
   the Free Software Foundation; either version 2 of the License, or
   (at your option) any later version.

   This program is distributed in the hope that it will be useful,
   but WITHOUT ANY WARRANTY; without even the implied warranty of
   MERCHANTABILITY or FITNESS FOR A PARTICULAR PURPOSE.  See the
   GNU General Public License for more details.

   You should have received a copy of the GNU General Public License
   along with this program; if not, write to the Free Software
   Foundation, Inc., 59 Temple Place, Suite 330, Boston, MA  02111-1307  USA */


/* Function with list databases, tables or fields */

#include "mysql_priv.h"
#include "sql_select.h"                         // For select_describe
#include "sql_acl.h"
#include "repl_failsafe.h"
#include <my_dir.h>

#ifdef HAVE_BERKELEY_DB
#include "ha_berkeley.h"			// For berkeley_show_logs
#endif

/* extern "C" pthread_mutex_t THR_LOCK_keycache; */

static const char *grant_names[]={
  "select","insert","update","delete","create","drop","reload","shutdown",
  "process","file","grant","references","index","alter"};

static TYPELIB grant_types = { sizeof(grant_names)/sizeof(char **),
                               "grant_types",
                               grant_names};

static int mysql_find_files(THD *thd,List<char> *files, const char *db,
                            const char *path, const char *wild, bool dir);

static int
store_create_info(THD *thd, TABLE *table, String *packet);

static void
append_identifier(THD *thd, String *packet, const char *name);

extern struct st_VioSSLAcceptorFd * ssl_acceptor_fd;

/****************************************************************************
** Send list of databases
** A database is a directory in the mysql_data_home directory
****************************************************************************/


int
mysqld_show_dbs(THD *thd,const char *wild)
{
  Item_string *field=new Item_string("",0);
  List<Item> field_list;
  char *end;
  List<char> files;
  char *file_name;
  DBUG_ENTER("mysqld_show_dbs");

  field->name=(char*) thd->alloc(20+ (wild ? (uint) strlen(wild)+4: 0));
  field->max_length=NAME_LEN;
  end=strmov(field->name,"Database");
  if (wild && wild[0])
    strxmov(end," (",wild,")",NullS);
  field_list.push_back(field);

  if (send_fields(thd,field_list,1))
    DBUG_RETURN(1);
  if (mysql_find_files(thd,&files,NullS,mysql_data_home,wild,1))
    DBUG_RETURN(1);
  List_iterator_fast<char> it(files);
  while ((file_name=it++))
  {
    if (thd->master_access & (DB_ACLS | SHOW_DB_ACL) ||
	acl_get(thd->host, thd->ip, (char*) &thd->remote.sin_addr,
		thd->priv_user, file_name) ||
	(grant_option && !check_grant_db(thd, file_name)))
    {
      thd->packet.length(0);
      net_store_data(&thd->packet, thd->variables.convert_set, file_name);
      if (my_net_write(&thd->net, (char*) thd->packet.ptr(),
		       thd->packet.length()))
	DBUG_RETURN(-1);
    }
  }
  send_eof(&thd->net);
  DBUG_RETURN(0);
}

/***************************************************************************
** List all open tables in a database
***************************************************************************/

int mysqld_show_open_tables(THD *thd,const char *wild)
{
  List<Item> field_list;
  OPEN_TABLE_LIST *open_list;
  CONVERT *convert=thd->variables.convert_set;
  DBUG_ENTER("mysqld_show_open_tables");

  field_list.push_back(new Item_empty_string("Database",NAME_LEN));
  field_list.push_back(new Item_empty_string("Table",NAME_LEN));
  field_list.push_back(new Item_int("In_use",0, 4));
  field_list.push_back(new Item_int("Name_locked",0, 4));

  if (send_fields(thd,field_list,1))
    DBUG_RETURN(1);

  if (!(open_list=list_open_tables(thd,wild)) && thd->fatal_error)
    DBUG_RETURN(-1);

  for (; open_list ; open_list=open_list->next)
  {
    thd->packet.length(0);
    net_store_data(&thd->packet,convert, open_list->db);
    net_store_data(&thd->packet,convert, open_list->table);
    net_store_data(&thd->packet,open_list->in_use);
    net_store_data(&thd->packet,open_list->locked);
    if (my_net_write(&thd->net,(char*) thd->packet.ptr(),thd->packet.length()))
    {
      DBUG_RETURN(-1);
    }
  }
  send_eof(&thd->net);
  DBUG_RETURN(0);
}


/***************************************************************************
** List all tables in a database (fast version)
** A table is a .frm file in the current databasedir
***************************************************************************/

int mysqld_show_tables(THD *thd,const char *db,const char *wild)
{
  Item_string *field=new Item_string("",0);
  List<Item> field_list;
  char path[FN_LEN],*end;
  List<char> files;
  char *file_name;
  DBUG_ENTER("mysqld_show_tables");

  field->name=(char*) thd->alloc(20+(uint) strlen(db)+(wild ? (uint) strlen(wild)+4:0));
  end=strxmov(field->name,"Tables_in_",db,NullS);
  if (wild && wild[0])
    strxmov(end," (",wild,")",NullS);
  field->max_length=NAME_LEN;
  (void) sprintf(path,"%s/%s",mysql_data_home,db);
  (void) unpack_dirname(path,path);
  field_list.push_back(field);
  if (send_fields(thd,field_list,1))
    DBUG_RETURN(1);
  if (mysql_find_files(thd,&files,db,path,wild,0))
    DBUG_RETURN(-1);
  List_iterator_fast<char> it(files);
  while ((file_name=it++))
  {
    thd->packet.length(0);
    net_store_data(&thd->packet, thd->variables.convert_set, file_name);
    if (my_net_write(&thd->net,(char*) thd->packet.ptr(),thd->packet.length()))
      DBUG_RETURN(-1);
  }
  send_eof(&thd->net);
  DBUG_RETURN(0);
}


static int
mysql_find_files(THD *thd,List<char> *files, const char *db,const char *path,
                 const char *wild, bool dir)
{
  uint i;
  char *ext;
  MY_DIR *dirp;
  FILEINFO *file;
  uint col_access=thd->col_access;
  TABLE_LIST table_list;
  DBUG_ENTER("mysql_find_files");

  if (wild && !wild[0])
    wild=0;
  bzero((char*) &table_list,sizeof(table_list));

  if (!(dirp = my_dir(path,MYF(MY_WME | (dir ? MY_WANT_STAT : 0)))))
    DBUG_RETURN(-1);

  for (i=0 ; i < (uint) dirp->number_off_files  ; i++)
  {
    file=dirp->dir_entry+i;
    if (dir)
    {                                           /* Return databases */
#ifdef USE_SYMDIR
      char *ext;
      if (my_use_symdir && !strcmp(ext=fn_ext(file->name), ".sym"))
        *ext=0;                                 /* Remove extension */
      else
#endif
      {
        if (file->name[0] == '.' || !MY_S_ISDIR(file->mystat.st_mode) ||
            (wild && wild_compare(file->name,wild)))
          continue;
      }
    }
    else
    {
        // Return only .frm files which aren't temp files.
      if (my_strcasecmp(ext=fn_ext(file->name),reg_ext) ||
          is_prefix(file->name,tmp_file_prefix))
        continue;
      *ext=0;
      if (wild)
      {
	if (lower_case_table_names)
	{
	  if (wild_case_compare(file->name,wild))
	    continue;
	}
	else if (wild_compare(file->name,wild))
	  continue;
      }
    }
    /* Don't show tables where we don't have any privileges */
    if (db && !(col_access & TABLE_ACLS))
    {
      table_list.db= (char*) db;
      table_list.real_name=file->name;
      table_list.grant.privilege=col_access;
      if (check_grant(thd,TABLE_ACLS,&table_list,1,1))
        continue;
    }
    if (files->push_back(thd->strdup(file->name)))
    {
      my_dirend(dirp);
      DBUG_RETURN(-1);
    }
  }
  DBUG_PRINT("info",("found: %d files", files->elements));
  my_dirend(dirp);
  DBUG_RETURN(0);
}

/***************************************************************************
** Extended version of mysqld_show_tables
***************************************************************************/

int mysqld_extend_show_tables(THD *thd,const char *db,const char *wild)
{
  Item *item;
  List<char> files;
  List<Item> field_list;
  char path[FN_LEN];
  char *file_name;
  TABLE *table;
  String *packet= &thd->packet;
  CONVERT *convert=thd->variables.convert_set;
  DBUG_ENTER("mysqld_extend_show_tables");

  (void) sprintf(path,"%s/%s",mysql_data_home,db);
  (void) unpack_dirname(path,path);

  field_list.push_back(item=new Item_empty_string("Name",NAME_LEN));
  item->maybe_null=1;
  field_list.push_back(item=new Item_empty_string("Type",10));
  item->maybe_null=1;
  field_list.push_back(item=new Item_empty_string("Row_format",10));
  item->maybe_null=1;
  field_list.push_back(item=new Item_int("Rows",(longlong) 1,21));
  item->maybe_null=1;
  field_list.push_back(item=new Item_int("Avg_row_length",(int32) 0,21));
  item->maybe_null=1;
  field_list.push_back(item=new Item_int("Data_length",(longlong) 1,21));
  item->maybe_null=1;
  field_list.push_back(item=new Item_int("Max_data_length",(longlong) 1,21));
  item->maybe_null=1;
  field_list.push_back(item=new Item_int("Index_length",(longlong) 1,21));
  item->maybe_null=1;
  field_list.push_back(item=new Item_int("Data_free",(longlong) 1,21));
  item->maybe_null=1;
  field_list.push_back(item=new Item_int("Auto_increment",(longlong) 1,21));
  item->maybe_null=1;
  field_list.push_back(item=new Item_datetime("Create_time"));
  item->maybe_null=1;
  field_list.push_back(item=new Item_datetime("Update_time"));
  item->maybe_null=1;
  field_list.push_back(item=new Item_datetime("Check_time"));
  item->maybe_null=1;
  field_list.push_back(item=new Item_empty_string("Create_options",255));
  item->maybe_null=1;
  field_list.push_back(item=new Item_empty_string("Comment",80));
  item->maybe_null=1;
  if (send_fields(thd,field_list,1))
    DBUG_RETURN(1);

  if (mysql_find_files(thd,&files,db,path,wild,0))
    DBUG_RETURN(-1);
  List_iterator_fast<char> it(files);
  while ((file_name=it++))
  {
    TABLE_LIST table_list;
    bzero((char*) &table_list,sizeof(table_list));
    packet->length(0);
    net_store_data(packet,convert, file_name);
    table_list.db=(char*) db;
    table_list.real_name= table_list.alias= file_name;
    if (lower_case_table_names)
      casedn_str(file_name);
    if (!(table = open_ltable(thd, &table_list, TL_READ)))
    {
      for (uint i=2 ; i < field_list.elements ; i++)
        net_store_null(packet);
      net_store_data(packet,convert, thd->net.last_error);
      thd->net.last_error[0]=0;
    }
    else
    {
      struct tm tm_tmp;
      handler *file=table->file;
      file->info(HA_STATUS_VARIABLE | HA_STATUS_TIME | HA_STATUS_NO_LOCK);
      net_store_data(packet, convert, file->table_type());
      net_store_data(packet, convert,
                     (table->db_options_in_use & HA_OPTION_COMPRESS_RECORD) ?
		     "Compressed" :
                     (table->db_options_in_use & HA_OPTION_PACK_RECORD) ?
                     "Dynamic" : "Fixed");
      net_store_data(packet, (longlong) file->records);
      net_store_data(packet, (uint32) file->mean_rec_length);
      net_store_data(packet, (longlong) file->data_file_length);
      if (file->max_data_file_length)
        net_store_data(packet, (longlong) file->max_data_file_length);
      else
        net_store_null(packet);
      net_store_data(packet, (longlong) file->index_file_length);
      net_store_data(packet, (longlong) file->delete_length);
      if (table->found_next_number_field)
      {
        table->next_number_field=table->found_next_number_field;
        table->next_number_field->reset();
        file->update_auto_increment();
        net_store_data(packet, table->next_number_field->val_int());
        table->next_number_field=0;
      }
      else
        net_store_null(packet);
      if (!file->create_time)
        net_store_null(packet);
      else
      {
        localtime_r(&file->create_time,&tm_tmp);
        net_store_data(packet, &tm_tmp);
      }
      if (!file->update_time)
        net_store_null(packet);
      else
      {
        localtime_r(&file->update_time,&tm_tmp);
        net_store_data(packet, &tm_tmp);
      }
      if (!file->check_time)
        net_store_null(packet);
      else
      {
        localtime_r(&file->check_time,&tm_tmp);
        net_store_data(packet, &tm_tmp);
      }
      {
        char option_buff[350],*ptr;
        ptr=option_buff;
        if (table->min_rows)
        {
          ptr=strmov(ptr," min_rows=");
          ptr=longlong10_to_str(table->min_rows,ptr,10);
        }
        if (table->max_rows)
        {
          ptr=strmov(ptr," max_rows=");
          ptr=longlong10_to_str(table->max_rows,ptr,10);
        }
        if (table->avg_row_length)
        {
          ptr=strmov(ptr," avg_row_length=");
          ptr=longlong10_to_str(table->avg_row_length,ptr,10);
        }
        if (table->db_create_options & HA_OPTION_PACK_KEYS)
          ptr=strmov(ptr," pack_keys=1");
        if (table->db_create_options & HA_OPTION_NO_PACK_KEYS)
          ptr=strmov(ptr," pack_keys=0");
        if (table->db_create_options & HA_OPTION_CHECKSUM)
          ptr=strmov(ptr," checksum=1");
        if (table->db_create_options & HA_OPTION_DELAY_KEY_WRITE)
          ptr=strmov(ptr," delay_key_write=1");
        if (table->row_type != ROW_TYPE_DEFAULT)
          ptr=strxmov(ptr, " row_format=", ha_row_type[(uint) table->row_type],
                      NullS);
        if (file->raid_type)
        {
          char buff[100];
          sprintf(buff," raid_type=%s raid_chunks=%d raid_chunksize=%ld",
                  my_raid_type(file->raid_type), file->raid_chunks, file->raid_chunksize/RAID_BLOCK_SIZE);
          ptr=strmov(ptr,buff);
        }
        net_store_data(packet, convert, option_buff+1,
                       (ptr == option_buff ? 0 : (uint) (ptr-option_buff)-1));
      }
      {
	char *comment=table->file->update_table_comment(table->comment);
	net_store_data(packet, comment);
	if (comment != table->comment)
	  my_free(comment,MYF(0));
      }
      close_thread_tables(thd,0);
    }
    if (my_net_write(&thd->net,(char*) packet->ptr(),
                     packet->length()))
      DBUG_RETURN(-1);
  }
  send_eof(&thd->net);
  DBUG_RETURN(0);
}



/***************************************************************************
** List all columns in a table_list->real_name
***************************************************************************/

int
mysqld_show_fields(THD *thd, TABLE_LIST *table_list,const char *wild,
		   bool verbose)
{
  TABLE *table;
  handler *file;
  char tmp[MAX_FIELD_WIDTH];
  Item *item;
  CONVERT *convert=thd->variables.convert_set;
  DBUG_ENTER("mysqld_show_fields");
  DBUG_PRINT("enter",("db: %s  table: %s",table_list->db,
                      table_list->real_name));

  if (!(table = open_ltable(thd, table_list, TL_UNLOCK)))
  {
    send_error(&thd->net);
    DBUG_RETURN(1);
  }
  file=table->file;
  file->info(HA_STATUS_VARIABLE | HA_STATUS_NO_LOCK);
  (void) get_table_grant(thd, table_list);

  List<Item> field_list;
  field_list.push_back(new Item_empty_string("Field",NAME_LEN));
  field_list.push_back(new Item_empty_string("Type",40));
  field_list.push_back(new Item_empty_string("Null",1));
  field_list.push_back(new Item_empty_string("Key",3));
  field_list.push_back(item=new Item_empty_string("Default",NAME_LEN));
  item->maybe_null=1;
  field_list.push_back(new Item_empty_string("Extra",20));
  if (verbose)
    field_list.push_back(new Item_empty_string("Privileges",80));

        // Send first number of fields and records
  {
    char *pos;
    pos=net_store_length(tmp, (uint) field_list.elements);
    pos=net_store_length(pos,(ulonglong) file->records);
    (void) my_net_write(&thd->net,tmp,(uint) (pos-tmp));
  }

  if (send_fields(thd,field_list,0))
    DBUG_RETURN(1);
  restore_record(table,2);      // Get empty record

  Field **ptr,*field;
  String *packet= &thd->packet;
  for (ptr=table->field; (field= *ptr) ; ptr++)
  {
    if (!wild || !wild[0] || !wild_case_compare(field->field_name,wild))
    {
#ifdef NOT_USED
      if (thd->col_access & TABLE_ACLS ||
          ! check_grant_column(thd,table,field->field_name,
                               (uint) strlen(field->field_name),1))
#endif
      {
        byte *pos;
        uint flags=field->flags;
        String type(tmp,sizeof(tmp));
        uint col_access;
        bool null_default_value=0;

        packet->length(0);
        net_store_data(packet,convert,field->field_name);
        field->sql_type(type);
        net_store_data(packet,convert,type.ptr(),type.length());

        pos=(byte*) ((flags & NOT_NULL_FLAG) &&
                     field->type() != FIELD_TYPE_TIMESTAMP ?
                     "" : "YES");
        net_store_data(packet,convert,(const char*) pos);
        pos=(byte*) ((field->flags & PRI_KEY_FLAG) ? "PRI" :
                     (field->flags & UNIQUE_KEY_FLAG) ? "UNI" :
                     (field->flags & MULTIPLE_KEY_FLAG) ? "MUL":"");
        net_store_data(packet,convert,(char*) pos);

        if (field->type() == FIELD_TYPE_TIMESTAMP ||
            field->unireg_check == Field::NEXT_NUMBER)
          null_default_value=1;
        if (!null_default_value && !field->is_null())
        {                                               // Not null by default
          type.set(tmp,sizeof(tmp));
          field->val_str(&type,&type);
          net_store_data(packet,convert,type.ptr(),type.length());
        }
        else if (field->maybe_null() || null_default_value)
          net_store_null(packet);                       // Null as default
        else
          net_store_data(packet,convert,tmp,0);

        char *end=tmp;
        if (field->unireg_check == Field::NEXT_NUMBER)
          end=strmov(tmp,"auto_increment");
        net_store_data(packet,convert,tmp,(uint) (end-tmp));

	if (verbose)
	{
	  /* Add grant options */
	  col_access= get_column_grant(thd,table_list,field) & COL_ACLS;
	  end=tmp;
	  for (uint bitnr=0; col_access ; col_access>>=1,bitnr++)
	  {
	    if (col_access & 1)
	    {
	      *end++=',';
	      end=strmov(end,grant_types.type_names[bitnr]);
	    }
	  }
	  net_store_data(packet,convert, tmp+1,end == tmp ? 0 : (uint) (end-tmp-1));
	}
        if (my_net_write(&thd->net,(char*) packet->ptr(),packet->length()))
          DBUG_RETURN(1);
      }
    }
  }
  send_eof(&thd->net);
  DBUG_RETURN(0);
}

int
mysqld_show_create(THD *thd, TABLE_LIST *table_list)
{
  TABLE *table;
  CONVERT *convert=thd->variables.convert_set;
  DBUG_ENTER("mysqld_show_create");
  DBUG_PRINT("enter",("db: %s  table: %s",table_list->db,
                      table_list->real_name));

  /* Only one table for now */
  if (!(table = open_ltable(thd, table_list, TL_UNLOCK)))
  {
    send_error(&thd->net);
    DBUG_RETURN(1);
  }

  List<Item> field_list;
  field_list.push_back(new Item_empty_string("Table",NAME_LEN));
  field_list.push_back(new Item_empty_string("Create Table",1024));

  if (send_fields(thd,field_list,1))
    DBUG_RETURN(1);

  String *packet = &thd->packet;
  {
    packet->length(0);
    net_store_data(packet,convert, table->table_name);
    /*
      A hack - we need to reserve some space for the length before
      we know what it is - let's assume that the length of create table
      statement will fit into 3 bytes ( 16 MB max :-) )
    */
    ulong store_len_offset = packet->length();
    packet->length(store_len_offset + 4);
    if (store_create_info(thd, table, packet))
      DBUG_RETURN(-1);
    ulong create_len = packet->length() - store_len_offset - 4;
    if (create_len > 0x00ffffff) // better readable in HEX ...
    {
      /*
	Just in case somebody manages to create a table
	with *that* much stuff in the definition
      */
      DBUG_RETURN(1);
    }

    /*
      Now we have to store the length in three bytes, even if it would fit
      into fewer bytes, so we cannot use net_store_data() anymore,
      and do it ourselves
    */
    char* p = (char*)packet->ptr() + store_len_offset;
    *p++ = (char) 253; // The client the length is stored using 3-bytes
    int3store(p, create_len);

    // now we are in business :-)
    if (my_net_write(&thd->net, (char*)packet->ptr(), packet->length()))
      DBUG_RETURN(1);
  }
  send_eof(&thd->net);
  DBUG_RETURN(0);
}


int
mysqld_show_logs(THD *thd)
{
  DBUG_ENTER("mysqld_show_logs");

  List<Item> field_list;
  field_list.push_back(new Item_empty_string("File",FN_REFLEN));
  field_list.push_back(new Item_empty_string("Type",10));
  field_list.push_back(new Item_empty_string("Status",10));

  if (send_fields(thd,field_list,1))
    DBUG_RETURN(1);

#ifdef HAVE_BERKELEY_DB
  if (!berkeley_skip && berkeley_show_logs(thd))
    DBUG_RETURN(-1);
#endif

  send_eof(&thd->net);
  DBUG_RETURN(0);
}


int
mysqld_show_keys(THD *thd, TABLE_LIST *table_list)
{
  TABLE *table;
  char buff[256];
  CONVERT *convert=thd->variables.convert_set;
  DBUG_ENTER("mysqld_show_keys");
  DBUG_PRINT("enter",("db: %s  table: %s",table_list->db,
                      table_list->real_name));

  if (!(table = open_ltable(thd, table_list, TL_UNLOCK)))
  {
    send_error(&thd->net);
    DBUG_RETURN(1);
  }

  List<Item> field_list;
  Item *item;
  field_list.push_back(new Item_empty_string("Table",NAME_LEN));
  field_list.push_back(new Item_int("Non_unique",0,1));
  field_list.push_back(new Item_empty_string("Key_name",NAME_LEN));
  field_list.push_back(new Item_int("Seq_in_index",0,2));
  field_list.push_back(new Item_empty_string("Column_name",NAME_LEN));
  field_list.push_back(item=new Item_empty_string("Collation",1));
  item->maybe_null=1;
  field_list.push_back(item=new Item_int("Cardinality",0,21));
  item->maybe_null=1;
  field_list.push_back(item=new Item_int("Sub_part",0,3));
  item->maybe_null=1;
  field_list.push_back(item=new Item_empty_string("Packed",10));
  item->maybe_null=1;
  field_list.push_back(new Item_empty_string("Null",3));
  field_list.push_back(new Item_empty_string("Index_type",16));
  field_list.push_back(new Item_empty_string("Comment",255));
  item->maybe_null=1;

  if (send_fields(thd,field_list,1))
    DBUG_RETURN(1);

  String *packet= &thd->packet;
  KEY *key_info=table->key_info;
  table->file->info(HA_STATUS_VARIABLE | HA_STATUS_NO_LOCK | HA_STATUS_TIME);
  for (uint i=0 ; i < table->keys ; i++,key_info++)
  {
    KEY_PART_INFO *key_part= key_info->key_part;
    char *end;
    for (uint j=0 ; j < key_info->key_parts ; j++,key_part++)
    {
      packet->length(0);
      net_store_data(packet,convert,table->table_name);
      net_store_data(packet,convert,((key_info->flags & HA_NOSAME) ? "0" :"1"), 1);
      net_store_data(packet,convert,key_info->name);
      end=int10_to_str((long) (j+1),(char*) buff,10);
      net_store_data(packet,convert,buff,(uint) (end-buff));
      net_store_data(packet,convert,
		     key_part->field ? key_part->field->field_name :
                     "?unknown field?");
      if (table->file->index_flags(i) & HA_READ_ORDER)
        net_store_data(packet,convert,
		       ((key_part->key_part_flag & HA_REVERSE_SORT) ?
			"D" : "A"), 1);
      else
        net_store_null(packet); /* purecov: inspected */
      KEY *key=table->key_info+i;
      if (key->rec_per_key[j])
      {
        ha_rows records=(table->file->records / key->rec_per_key[j]);
        end=longlong10_to_str((longlong) records, buff, 10);
        net_store_data(packet,convert,buff,(uint) (end-buff));
      }
      else
        net_store_null(packet);

      /* Check if we have a key part that only uses part of the field */
      if (!key_part->field ||
          key_part->length !=
          table->field[key_part->fieldnr-1]->key_length())
      {
        end=int10_to_str((long) key_part->length, buff,10); /* purecov: inspected */
        net_store_data(packet,convert,buff,(uint) (end-buff)); /* purecov: inspected */
      }
      else
        net_store_null(packet);
      net_store_null(packet);                   // No pack_information yet

      /* Null flag */
      uint flags= key_part->field ? key_part->field->flags : 0;
      char *pos=(char*) ((flags & NOT_NULL_FLAG) ? "" : "YES");
      net_store_data(packet,convert,(const char*) pos);
      net_store_data(packet,convert,table->file->index_type(i));
      /* Comment */
      net_store_data(packet,convert,"");
      if (my_net_write(&thd->net,(char*) packet->ptr(),packet->length()))
        DBUG_RETURN(1); /* purecov: inspected */
    }
  }
  send_eof(&thd->net);
  DBUG_RETURN(0);
}


/****************************************************************************
** Return only fields for API mysql_list_fields
** Use "show table wildcard" in mysql instead of this
****************************************************************************/

void
mysqld_list_fields(THD *thd, TABLE_LIST *table_list, const char *wild)
{
  TABLE *table;
  DBUG_ENTER("mysqld_list_fields");
  DBUG_PRINT("enter",("table: %s",table_list->real_name));

  if (!(table = open_ltable(thd, table_list, TL_UNLOCK)))
  {
    send_error(&thd->net);
    DBUG_VOID_RETURN;
  }
  List<Item> field_list;

  Field **ptr,*field;
  for (ptr=table->field ; (field= *ptr); ptr++)
  {
    if (!wild || !wild[0] || !wild_case_compare(field->field_name,wild))
      field_list.push_back(new Item_field(field));
  }
  restore_record(table,2);              // Get empty record
  if (send_fields(thd,field_list,2))
    DBUG_VOID_RETURN;
  VOID(net_flush(&thd->net));
  DBUG_VOID_RETURN;
}

int
mysqld_dump_create_info(THD *thd, TABLE *table, int fd)
{
  CONVERT *convert=thd->variables.convert_set;
  DBUG_ENTER("mysqld_dump_create_info");
  DBUG_PRINT("enter",("table: %s",table->real_name));

  String* packet = &thd->packet;
  packet->length(0);
  if (store_create_info(thd,table,packet))
    DBUG_RETURN(-1);

  if (convert)
    convert->convert((char*) packet->ptr(), packet->length());
  if (fd < 0)
  {
    if (my_net_write(&thd->net, (char*)packet->ptr(), packet->length()))
      DBUG_RETURN(-1);
    VOID(net_flush(&thd->net));
  }
  else
  {
    if (my_write(fd, (const byte*) packet->ptr(), packet->length(),
		 MYF(MY_WME)))
      DBUG_RETURN(-1);
  }
  DBUG_RETURN(0);
}

static void
append_identifier(THD *thd, String *packet, const char *name)
{
  if (thd->options & OPTION_QUOTE_SHOW_CREATE)
  {
    packet->append("`", 1);
    packet->append(name);
    packet->append("`", 1);
  }
  else
  {
    packet->append(name);
  }
}

static int
store_create_info(THD *thd, TABLE *table, String *packet)
{
  DBUG_ENTER("store_create_info");
  DBUG_PRINT("enter",("table: %s",table->real_name));

  restore_record(table,2); // Get empty record

  List<Item> field_list;
  char tmp[MAX_FIELD_WIDTH];
  String type(tmp, sizeof(tmp));
  if (table->tmp_table)
    packet->append("CREATE TEMPORARY TABLE ", 23);
  else
    packet->append("CREATE TABLE ", 13);
  append_identifier(thd,packet,table->real_name);
  packet->append(" (\n", 3);

  Field **ptr,*field;
  for (ptr=table->field ; (field= *ptr); ptr++)
  {
    if (ptr != table->field)
      packet->append(",\n", 2);

    uint flags = field->flags;
    packet->append("  ", 2);
    append_identifier(thd,packet,field->field_name);
    packet->append(' ');
    // check for surprises from the previous call to Field::sql_type()
    if (type.ptr() != tmp)
      type.set(tmp, sizeof(tmp));

    field->sql_type(type);
    packet->append(type.ptr(),type.length());

    bool has_default = (field->type() != FIELD_TYPE_BLOB &&
			field->type() != FIELD_TYPE_TIMESTAMP &&
			field->unireg_check != Field::NEXT_NUMBER);
    if (flags & NOT_NULL_FLAG)
      packet->append(" NOT NULL", 9);

    if (has_default)
    {
      packet->append(" default ", 9);
      if (!field->is_null())
      {                                             // Not null by default
        type.set(tmp,sizeof(tmp));
        field->val_str(&type,&type);
        packet->append('\'');
	if (type.length())
          append_unescaped(packet, type.c_ptr());
        packet->append('\'');
      }
      else if (field->maybe_null())
        packet->append("NULL", 4);                    // Null as default
      else
        packet->append(tmp,0);
    }

    if (field->unireg_check == Field::NEXT_NUMBER)
          packet->append(" auto_increment", 15 );
  }

  KEY *key_info=table->key_info;
  table->file->info(HA_STATUS_VARIABLE | HA_STATUS_NO_LOCK | HA_STATUS_TIME);
  uint primary_key = table->primary_key;

  for (uint i=0 ; i < table->keys ; i++,key_info++)
  {
    KEY_PART_INFO *key_part= key_info->key_part;
    bool found_primary=0;
    packet->append(",\n  ", 4);

    if (i == primary_key && !strcmp(key_info->name,"PRIMARY"))
    {
      found_primary=1;
      packet->append("PRIMARY ", 8);
    }
    else if (key_info->flags & HA_NOSAME)
      packet->append("UNIQUE ", 7);
    else if (key_info->flags & HA_FULLTEXT)
      packet->append("FULLTEXT ", 9);
    packet->append("KEY ", 4);

    if (!found_primary)
     append_identifier(thd,packet,key_info->name);

    packet->append(" (", 2);

    for (uint j=0 ; j < key_info->key_parts ; j++,key_part++)
    {
      if (j)
        packet->append(',');

      if (key_part->field)
        append_identifier(thd,packet,key_part->field->field_name);
      if (!key_part->field ||
          (key_part->length !=
           table->field[key_part->fieldnr-1]->key_length() &&
           !(key_info->flags & HA_FULLTEXT)))
      {
        char buff[64];
        buff[0] = '(';
        char* end=int10_to_str((long) key_part->length, buff + 1,10);
        *end++ = ')';
        packet->append(buff,(uint) (end-buff));
      }
    }
    packet->append(')');
  }

  handler *file = table->file;

  /* Get possible foreign key definitions stored in InnoDB and append them
  to the CREATE TABLE statement */

  char* for_str = file->get_foreign_key_create_info();

  if (for_str) {
  	packet->append(for_str, strlen(for_str));

  	file->free_foreign_key_create_info(for_str);
  }

  packet->append("\n)", 2);
  packet->append(" TYPE=", 6);
  packet->append(file->table_type());
  char buff[128];
  char* p;

  if (table->min_rows)
  {
    packet->append(" MIN_ROWS=");
    p = longlong10_to_str(table->min_rows, buff, 10);
    packet->append(buff, (uint) (p - buff));
  }

  if (table->max_rows)
  {
    packet->append(" MAX_ROWS=");
    p = longlong10_to_str(table->max_rows, buff, 10);
    packet->append(buff, (uint) (p - buff));
  }
  if (table->avg_row_length)
  {
    packet->append(" AVG_ROW_LENGTH=");
    p=longlong10_to_str(table->avg_row_length, buff,10);
    packet->append(buff, (uint) (p - buff));
  }

  if (table->db_create_options & HA_OPTION_PACK_KEYS)
    packet->append(" PACK_KEYS=1", 12);
  if (table->db_create_options & HA_OPTION_NO_PACK_KEYS)
    packet->append(" PACK_KEYS=0", 12);
  if (table->db_create_options & HA_OPTION_CHECKSUM)
    packet->append(" CHECKSUM=1", 11);
  if (table->db_create_options & HA_OPTION_DELAY_KEY_WRITE)
    packet->append(" DELAY_KEY_WRITE=1",18);
  if (table->row_type != ROW_TYPE_DEFAULT)
  {
    packet->append(" ROW_FORMAT=",12);
    packet->append(ha_row_type[(uint) table->row_type]);
  }
  table->file->append_create_info(packet);
  if (table->comment && table->comment[0])
  {
    packet->append(" COMMENT='", 10);
    append_unescaped(packet, table->comment);
    packet->append('\'');
  }
  if (file->raid_type)
  {
    char buff[100];
    sprintf(buff," RAID_TYPE=%s RAID_CHUNKS=%d RAID_CHUNKSIZE=%ld",
            my_raid_type(file->raid_type), file->raid_chunks, file->raid_chunksize/RAID_BLOCK_SIZE);
    packet->append(buff);
  }
  DBUG_RETURN(0);
}


/****************************************************************************
** Return info about all processes
** returns for each thread: thread id, user, host, db, command, info
****************************************************************************/

class thread_info :public ilink {
public:
  static void *operator new(size_t size) {return (void*) sql_alloc((uint) size); }
  static void operator delete(void *ptr __attribute__((unused)),
                              size_t size __attribute__((unused))) {} /*lint -e715 */

  ulong thread_id;
  time_t start_time;
  uint   command;
  const char *user,*host,*db,*proc_info,*state_info;
  char *query;
};

#ifdef __GNUC__
template class I_List<thread_info>;
#endif

#define LIST_PROCESS_HOST_LEN 64

void mysqld_list_processes(THD *thd,const char *user, bool verbose)
{
  Item *field;
  List<Item> field_list;
  I_List<thread_info> thread_infos;
  ulong max_query_length= (verbose ? thd->variables.max_allowed_packet :
			   PROCESS_LIST_WIDTH);
  CONVERT *convert=thd->variables.convert_set;
  DBUG_ENTER("mysqld_list_processes");

  field_list.push_back(new Item_int("Id",0,7));
  field_list.push_back(new Item_empty_string("User",16));
  field_list.push_back(new Item_empty_string("Host",LIST_PROCESS_HOST_LEN));
  field_list.push_back(field=new Item_empty_string("db",NAME_LEN));
  field->maybe_null=1;
  field_list.push_back(new Item_empty_string("Command",16));
  field_list.push_back(new Item_empty_string("Time",7));
  field_list.push_back(field=new Item_empty_string("State",30));
  field->maybe_null=1;
  field_list.push_back(field=new Item_empty_string("Info",max_query_length));
  field->maybe_null=1;
  if (send_fields(thd,field_list,1))
    DBUG_VOID_RETURN;

  VOID(pthread_mutex_lock(&LOCK_thread_count)); // For unlink from list
  if (!thd->killed)
  {
    I_List_iterator<THD> it(threads);
    THD *tmp;
    while ((tmp=it++))
    {
      struct st_my_thread_var *mysys_var;
      if ((tmp->net.vio || tmp->system_thread) &&
          (!user || (tmp->user && !strcmp(tmp->user,user))))
      {
        thread_info *thd_info=new thread_info;

        thd_info->thread_id=tmp->thread_id;
        thd_info->user=thd->strdup(tmp->user ? tmp->user :
				   (tmp->system_thread ?
				    "system user" : "unauthenticated user"));
<<<<<<< HEAD
        thd_info->host= thd->strdup(tmp->host_or_ip);
=======
	if (tmp->peer_port && (tmp->host || tmp->ip))
	{
	  if ((thd_info->host= thd->alloc(LIST_PROCESS_HOST_LEN+1)))
	    snprintf((char *) thd_info->host, LIST_PROCESS_HOST_LEN, "%s:%u",
		     (tmp->host ? tmp->host : tmp->ip), tmp->peer_port);
	}
	else
	  thd_info->host= thd->strdup(tmp->host ? tmp->host :
				      (tmp->ip ? tmp->ip :
				       (tmp->system_thread ? "none" :
					"connecting host")));
>>>>>>> 352a3381
        if ((thd_info->db=tmp->db))             // Safe test
          thd_info->db=thd->strdup(thd_info->db);
        thd_info->command=(int) tmp->command;
        if ((mysys_var= tmp->mysys_var))
          pthread_mutex_lock(&mysys_var->mutex);
        thd_info->proc_info= (char*) (tmp->killed ? "Killed" : 0);
        thd_info->state_info= (char*) (tmp->locked ? "Locked" :
                                       tmp->net.reading_or_writing ?
                                       (tmp->net.reading_or_writing == 2 ?
                                        "Writing to net" :
                                        thd_info->command == COM_SLEEP ? "" :
                                        "Reading from net") :
                                       tmp->proc_info ? tmp->proc_info :
                                       tmp->mysys_var &&
                                       tmp->mysys_var->current_cond ?
                                       "Waiting on cond" : NullS);
        if (mysys_var)
          pthread_mutex_unlock(&mysys_var->mutex);

#if !defined(DONT_USE_THR_ALARM) && ! defined(SCO)
        if (pthread_kill(tmp->real_id,0))
          tmp->proc_info="*** DEAD ***";        // This shouldn't happen
#endif
#ifdef EXTRA_DEBUG
        thd_info->start_time= tmp->time_after_lock;
#else
        thd_info->start_time= tmp->start_time;
#endif
        thd_info->query=0;
        if (tmp->query)
        {
	  /* query_length is always set before tmp->query */
          uint length= min(max_query_length, tmp->query_length);
          thd_info->query=(char*) thd->memdup(tmp->query,length+1);
          thd_info->query[length]=0;
        }
        thread_infos.append(thd_info);
      }
    }
  }
  VOID(pthread_mutex_unlock(&LOCK_thread_count));

  thread_info *thd_info;
  String *packet= &thd->packet;
  while ((thd_info=thread_infos.get()))
  {
    char buff[20],*end;
    packet->length(0);
    end=int10_to_str((long) thd_info->thread_id, buff,10);
    net_store_data(packet,convert,buff,(uint) (end-buff));
    net_store_data(packet,convert,thd_info->user);
    net_store_data(packet,convert,thd_info->host);
    if (thd_info->db)
      net_store_data(packet,convert,thd_info->db);
    else
      net_store_null(packet);
    if (thd_info->proc_info)
      net_store_data(packet,convert,thd_info->proc_info);
    else
      net_store_data(packet,convert,command_name[thd_info->command]);
    if (thd_info->start_time)
      net_store_data(packet,
		     (uint32) (time((time_t*) 0) - thd_info->start_time));
    else
      net_store_null(packet);
    if (thd_info->state_info)
      net_store_data(packet,convert,thd_info->state_info);
    else
      net_store_null(packet);
    if (thd_info->query)
      net_store_data(packet,convert,thd_info->query);
    else
      net_store_null(packet);
    if (my_net_write(&thd->net,(char*) packet->ptr(),packet->length()))
      break; /* purecov: inspected */
  }
  send_eof(&thd->net);
  DBUG_VOID_RETURN;
}


/*****************************************************************************
** Status functions
*****************************************************************************/


int mysqld_show(THD *thd, const char *wild, show_var_st *variables,
		enum enum_var_type value_type)
{
  char buff[8192];
  String packet2(buff,sizeof(buff));
  List<Item> field_list;
  CONVERT *convert=thd->variables.convert_set;

  DBUG_ENTER("mysqld_show");
  field_list.push_back(new Item_empty_string("Variable_name",30));
  field_list.push_back(new Item_empty_string("Value",256));
  if (send_fields(thd,field_list,1))
    DBUG_RETURN(1); /* purecov: inspected */

  /* pthread_mutex_lock(&THR_LOCK_keycache); */
  pthread_mutex_lock(&LOCK_status);
  for (; variables->name; variables++)
  {
    if (!(wild && wild[0] && wild_case_compare(variables->name,wild)))
    {
      packet2.length(0);
      net_store_data(&packet2,convert,variables->name);
      SHOW_TYPE show_type=variables->type;
      char *value=variables->value;
      if (show_type == SHOW_SYS)
      {
	show_type= ((sys_var*) value)->type();
	value=     (char*) ((sys_var*) value)->value_ptr(thd, value_type);
      }

      switch (show_type) {
      case SHOW_LONG:
      case SHOW_LONG_CONST:
        net_store_data(&packet2,(uint32) *(ulong*) value);
        break;
      case SHOW_LONGLONG:
        net_store_data(&packet2,(longlong) *(longlong*) value);
        break;
      case SHOW_HA_ROWS:
        net_store_data(&packet2,(longlong) *(ha_rows*) value);
        break;
      case SHOW_BOOL:
        net_store_data(&packet2,(ulong) *(bool*) value ? "ON" : "OFF");
        break;
      case SHOW_MY_BOOL:
        net_store_data(&packet2,(ulong) *(my_bool*) value ? "ON" : "OFF");
        break;
      case SHOW_INT_CONST:
      case SHOW_INT:
        net_store_data(&packet2,(uint32) *(int*) value);
        break;
      case SHOW_HAVE:
      {
	SHOW_COMP_OPTION tmp= *(SHOW_COMP_OPTION*) value;
        net_store_data(&packet2, (tmp == SHOW_OPTION_NO ? "NO" :
				  tmp == SHOW_OPTION_YES ? "YES" :
				  "DISABLED"));
        break;
      }
      case SHOW_CHAR:
        net_store_data(&packet2,convert, value);
        break;
      case SHOW_STARTTIME:
        net_store_data(&packet2,(uint32) (thd->query_start() - start_time));
        break;
      case SHOW_QUESTION:
        net_store_data(&packet2,(uint32) thd->query_id);
        break;
      case SHOW_RPL_STATUS:
	net_store_data(&packet2, rpl_status_type[(int)rpl_status]);
	break;
#ifndef EMBEDDED_LIBRARY
      case SHOW_SLAVE_RUNNING:
      {
	LOCK_ACTIVE_MI;
	net_store_data(&packet2, (active_mi->slave_running &&
				  active_mi->rli.slave_running)
		        ? "ON" : "OFF");
	UNLOCK_ACTIVE_MI;
	break;
      }
#endif
      case SHOW_OPENTABLES:
        net_store_data(&packet2,(uint32) cached_tables());
        break;
      case SHOW_CHAR_PTR:
      {
	value= *(char**) value;
	net_store_data(&packet2,convert, value ? value : "");
	break;
      }
#ifdef HAVE_OPENSSL
	/* First group - functions relying on CTX */
      case SHOW_SSL_CTX_SESS_ACCEPT:
	net_store_data(&packet2,(uint32) 
		       (!ssl_acceptor_fd ? 0 :
			SSL_CTX_sess_accept(ssl_acceptor_fd->ssl_context_)));
        break;
      case SHOW_SSL_CTX_SESS_ACCEPT_GOOD:
	net_store_data(&packet2,(uint32) 
		       (!ssl_acceptor_fd ? 0 :
			SSL_CTX_sess_accept_good(ssl_acceptor_fd->ssl_context_)));
        break;
      case SHOW_SSL_CTX_SESS_CONNECT_GOOD:
	net_store_data(&packet2,(uint32) 
		       (!ssl_acceptor_fd ? 0 :
			SSL_CTX_sess_connect_good(ssl_acceptor_fd->ssl_context_)));
        break;
      case SHOW_SSL_CTX_SESS_ACCEPT_RENEGOTIATE:
	net_store_data(&packet2,(uint32) 
		       (!ssl_acceptor_fd ? 0 :
			SSL_CTX_sess_accept_renegotiate(ssl_acceptor_fd->ssl_context_)));
        break;
      case SHOW_SSL_CTX_SESS_CONNECT_RENEGOTIATE:
	net_store_data(&packet2,(uint32) 
		       (!ssl_acceptor_fd ? 0 :
			SSL_CTX_sess_connect_renegotiate(ssl_acceptor_fd->ssl_context_)));
        break;
      case SHOW_SSL_CTX_SESS_CB_HITS:
	net_store_data(&packet2,(uint32) 
		       (!ssl_acceptor_fd ? 0 :
			SSL_CTX_sess_cb_hits(ssl_acceptor_fd->ssl_context_)));
        break;
      case SHOW_SSL_CTX_SESS_HITS:
	net_store_data(&packet2,(uint32) 
		       (!ssl_acceptor_fd ? 0 :
			SSL_CTX_sess_hits(ssl_acceptor_fd->ssl_context_)));
        break;
      case SHOW_SSL_CTX_SESS_CACHE_FULL:
	net_store_data(&packet2,(uint32) 
		       (!ssl_acceptor_fd ? 0 :
			SSL_CTX_sess_cache_full(ssl_acceptor_fd->ssl_context_)));
        break;
      case SHOW_SSL_CTX_SESS_MISSES:
	net_store_data(&packet2,(uint32) 
		       (!ssl_acceptor_fd ? 0 :
			SSL_CTX_sess_misses(ssl_acceptor_fd->ssl_context_)));
        break;
      case SHOW_SSL_CTX_SESS_TIMEOUTS:
	net_store_data(&packet2,(uint32) 
		       (!ssl_acceptor_fd ? 0 :
			SSL_CTX_sess_timeouts(ssl_acceptor_fd->ssl_context_)));
        break;
      case SHOW_SSL_CTX_SESS_NUMBER:
	net_store_data(&packet2,(uint32) 
		       (!ssl_acceptor_fd ? 0 :
			SSL_CTX_sess_number(ssl_acceptor_fd->ssl_context_)));
        break;
      case SHOW_SSL_CTX_SESS_CONNECT:
	net_store_data(&packet2,(uint32) 
		       (!ssl_acceptor_fd ? 0 :
			SSL_CTX_sess_connect(ssl_acceptor_fd->ssl_context_)));
        break;
      case SHOW_SSL_CTX_SESS_GET_CACHE_SIZE:
	net_store_data(&packet2,(uint32) 
		       (!ssl_acceptor_fd ? 0 :
			SSL_CTX_sess_get_cache_size(ssl_acceptor_fd->ssl_context_)));
        break;
      case SHOW_SSL_CTX_GET_VERIFY_MODE:
	net_store_data(&packet2,(uint32) 
		       (!ssl_acceptor_fd ? 0 :
			SSL_CTX_get_verify_mode(ssl_acceptor_fd->ssl_context_)));
        break;
      case SHOW_SSL_CTX_GET_VERIFY_DEPTH:
	net_store_data(&packet2,(uint32) 
		       (!ssl_acceptor_fd ? 0 :
			SSL_CTX_get_verify_depth(ssl_acceptor_fd->ssl_context_)));
        break;
      case SHOW_SSL_CTX_GET_SESSION_CACHE_MODE:
	if (!ssl_acceptor_fd)
	{
	  net_store_data(&packet2,"NONE" );
	  break;
	}
	switch (SSL_CTX_get_session_cache_mode(ssl_acceptor_fd->ssl_context_))
	{
          case SSL_SESS_CACHE_OFF:
            net_store_data(&packet2,"OFF" );
	    break;
          case SSL_SESS_CACHE_CLIENT:
            net_store_data(&packet2,"CLIENT" );
	    break;
          case SSL_SESS_CACHE_SERVER:
            net_store_data(&packet2,"SERVER" );
	    break;
          case SSL_SESS_CACHE_BOTH:
            net_store_data(&packet2,"BOTH" );
	    break;
          case SSL_SESS_CACHE_NO_AUTO_CLEAR:
            net_store_data(&packet2,"NO_AUTO_CLEAR" );
	    break;
          case SSL_SESS_CACHE_NO_INTERNAL_LOOKUP:
            net_store_data(&packet2,"NO_INTERNAL_LOOKUP" );
	    break;
	  default:
            net_store_data(&packet2,"Unknown");
	    break;
	}
        break;
	/* First group - functions relying on SSL */
      case SHOW_SSL_GET_VERSION:
	net_store_data(&packet2, thd->net.vio->ssl_ ? 
			SSL_get_version(thd->net.vio->ssl_) : "");
        break;
      case SHOW_SSL_SESSION_REUSED:
	net_store_data(&packet2,(uint32) (thd->net.vio->ssl_ ? 
			SSL_session_reused(thd->net.vio->ssl_) : 0));
        break;
      case SHOW_SSL_GET_DEFAULT_TIMEOUT:
	net_store_data(&packet2,(uint32) (thd->net.vio->ssl_ ?
			SSL_get_default_timeout(thd->net.vio->ssl_):0));
        break;
      case SHOW_SSL_GET_VERIFY_MODE:
	net_store_data(&packet2,(uint32) (thd->net.vio->ssl_ ?
			SSL_get_verify_mode(thd->net.vio->ssl_):0));
        break;
      case SHOW_SSL_GET_VERIFY_DEPTH:
	net_store_data(&packet2,(uint32) (thd->net.vio->ssl_ ?
			SSL_get_verify_depth(thd->net.vio->ssl_):0));
        break;
      case SHOW_SSL_GET_CIPHER:
	net_store_data(&packet2, thd->net.vio->ssl_ ?
		       SSL_get_cipher(thd->net.vio->ssl_) : "");
	break;
      case SHOW_SSL_GET_CIPHER_LIST:
	if (thd->net.vio->ssl_)
	{
	  char buf[1024], *pos;
	  pos=buf;
	  for (int i=0 ; i++ ;)
	  {
	    const char *p=SSL_get_cipher_list(thd->net.vio->ssl_,i);
	    if (p == NULL) 
	      break;
	    pos=strmov(pos, p);
	    *pos++= ':';
	  }
	  if (pos != buf)
	    pos--;				// Remove last ':'
	  *pos=0;
 	  net_store_data(&packet2, buf);
        }
	else
 	  net_store_data(&packet2, "");
        break;

#endif /* HAVE_OPENSSL */
      case SHOW_UNDEF:				// Show never happen
      case SHOW_SYS:
	net_store_data(&packet2, "");		// Safety
	break;
      }
      if (my_net_write(&thd->net, (char*) packet2.ptr(),packet2.length()))
        goto err;                               /* purecov: inspected */
    }
  }
  pthread_mutex_unlock(&LOCK_status);
  /* pthread_mutex_unlock(&THR_LOCK_keycache); */
  send_eof(&thd->net);
  DBUG_RETURN(0);

 err:
  pthread_mutex_unlock(&LOCK_status);
  /* pthread_mutex_unlock(&THR_LOCK_keycache); */
  DBUG_RETURN(1);
}

#ifdef __GNUC__
template class List_iterator_fast<char>;
template class List<char>;
#endif<|MERGE_RESOLUTION|>--- conflicted
+++ resolved
@@ -1060,9 +1060,6 @@
         thd_info->user=thd->strdup(tmp->user ? tmp->user :
 				   (tmp->system_thread ?
 				    "system user" : "unauthenticated user"));
-<<<<<<< HEAD
-        thd_info->host= thd->strdup(tmp->host_or_ip);
-=======
 	if (tmp->peer_port && (tmp->host || tmp->ip))
 	{
 	  if ((thd_info->host= thd->alloc(LIST_PROCESS_HOST_LEN+1)))
@@ -1074,7 +1071,6 @@
 				      (tmp->ip ? tmp->ip :
 				       (tmp->system_thread ? "none" :
 					"connecting host")));
->>>>>>> 352a3381
         if ((thd_info->db=tmp->db))             // Safe test
           thd_info->db=thd->strdup(thd_info->db);
         thd_info->command=(int) tmp->command;
