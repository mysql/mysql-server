/* Copyright (c) 2000, 2013, Oracle and/or its affiliates. All rights reserved.

   This program is free software; you can redistribute it and/or modify
   it under the terms of the GNU General Public License as published by
   the Free Software Foundation; version 2 of the License.

   This program is distributed in the hope that it will be useful,
   but WITHOUT ANY WARRANTY; without even the implied warranty of
   MERCHANTABILITY or FITNESS FOR A PARTICULAR PURPOSE.  See the
   GNU General Public License for more details.

   You should have received a copy of the GNU General Public License
   along with this program; if not, write to the Free Software
   Foundation, Inc., 51 Franklin St, Fifth Floor, Boston, MA 02110-1301  USA */


/* Function with list databases, tables or fields */

#include "my_global.h"                          /* NO_EMBEDDED_ACCESS_CHECKS */
#include "sql_priv.h"
#include "unireg.h"
#include "sql_acl.h"                        // fill_schema_*_privileges
#include "sql_select.h"
#include "sql_base.h"                       // close_tables_for_reopen
#include "sql_show.h"
#include "sql_table.h"                        // filename_to_tablename,
                                              // primary_key_name,
                                              // build_table_filename
#include "sql_view.h"                           // mysql_frm_type
#include "sql_parse.h"             // check_access, check_table_access
#include "sql_partition.h"         // partition_element
#include "sql_derived.h"           // mysql_derived_prepare,
                                   // mysql_handle_derived,
#include "sql_db.h"     // check_db_dir_existence, load_db_opt_by_name
#include "sql_time.h"   // interval_type_to_name
#include "tztime.h"                             // struct Time_zone
#include "sql_acl.h"     // TABLE_ACLS, check_grant, DB_ACLS, acl_get,
                         // check_grant_db
#include "filesort.h"    // filesort_free_buffers
#include "sp.h"
#include "sp_head.h"
#include "sp_pcontext.h"
#include "set_var.h"
#include "sql_trigger.h"
#include "sql_derived.h"
#include "sql_partition.h"
#ifdef HAVE_EVENT_SCHEDULER
#include "events.h"
#include "event_data_objects.h"
#endif
#include <my_dir.h>
#include "lock.h"                           // MYSQL_OPEN_IGNORE_FLUSH
#include "debug_sync.h"
#include "datadict.h"   // dd_frm_type()
#include "opt_trace.h"     // Optimizer trace information schema tables
#include "sql_tmp_table.h" // Tmp tables
#include "sql_optimizer.h" // JOIN
#include "global_threads.h"

#include <algorithm>
using std::max;
using std::min;

#define STR_OR_NIL(S) ((S) ? (S) : "<nil>")

#ifdef WITH_PARTITION_STORAGE_ENGINE
#include "ha_partition.h"
#endif
enum enum_i_s_events_fields
{
  ISE_EVENT_CATALOG= 0,
  ISE_EVENT_SCHEMA,
  ISE_EVENT_NAME,
  ISE_DEFINER,
  ISE_TIME_ZONE,
  ISE_EVENT_BODY,
  ISE_EVENT_DEFINITION,
  ISE_EVENT_TYPE,
  ISE_EXECUTE_AT,
  ISE_INTERVAL_VALUE,
  ISE_INTERVAL_FIELD,
  ISE_SQL_MODE,
  ISE_STARTS,
  ISE_ENDS,
  ISE_STATUS,
  ISE_ON_COMPLETION,
  ISE_CREATED,
  ISE_LAST_ALTERED,
  ISE_LAST_EXECUTED,
  ISE_EVENT_COMMENT,
  ISE_ORIGINATOR,
  ISE_CLIENT_CS,
  ISE_CONNECTION_CL,
  ISE_DB_CL
};

#ifndef NO_EMBEDDED_ACCESS_CHECKS
static const char *grant_names[]={
  "select","insert","update","delete","create","drop","reload","shutdown",
  "process","file","grant","references","index","alter"};

static TYPELIB grant_types = { sizeof(grant_names)/sizeof(char **),
                               "grant_types",
                               grant_names, NULL};
#endif

static void store_key_options(THD *thd, String *packet, TABLE *table,
                              KEY *key_info);

#ifdef WITH_PARTITION_STORAGE_ENGINE
static void get_cs_converted_string_value(THD *thd,
                                          String *input_str,
                                          String *output_str,
                                          const CHARSET_INFO *cs,
                                          bool use_hex);
#endif

static void
append_algorithm(TABLE_LIST *table, String *buff);

static Item * make_cond_for_info_schema(Item *cond, TABLE_LIST *table);

/***************************************************************************
** List all table types supported
***************************************************************************/

static int make_version_string(char *buf, int buf_length, uint version)
{
  return my_snprintf(buf, buf_length, "%d.%d", version>>8,version&0xff);
}

static my_bool show_plugins(THD *thd, plugin_ref plugin,
                            void *arg)
{
  TABLE *table= (TABLE*) arg;
  struct st_mysql_plugin *plug= plugin_decl(plugin);
  struct st_plugin_dl *plugin_dl= plugin_dlib(plugin);
  CHARSET_INFO *cs= system_charset_info;
  char version_buf[20];

  restore_record(table, s->default_values);

  table->field[0]->store(plugin_name(plugin)->str,
                         plugin_name(plugin)->length, cs);

  table->field[1]->store(version_buf,
        make_version_string(version_buf, sizeof(version_buf), plug->version),
        cs);


  switch (plugin_state(plugin)) {
  /* case PLUGIN_IS_FREED: does not happen */
  case PLUGIN_IS_DELETED:
    table->field[2]->store(STRING_WITH_LEN("DELETED"), cs);
    break;
  case PLUGIN_IS_UNINITIALIZED:
    table->field[2]->store(STRING_WITH_LEN("INACTIVE"), cs);
    break;
  case PLUGIN_IS_READY:
    table->field[2]->store(STRING_WITH_LEN("ACTIVE"), cs);
    break;
  case PLUGIN_IS_DISABLED:
    table->field[2]->store(STRING_WITH_LEN("DISABLED"), cs);
    break;
  default:
    DBUG_ASSERT(0);
  }

  table->field[3]->store(plugin_type_names[plug->type].str,
                         plugin_type_names[plug->type].length,
                         cs);
  table->field[4]->store(version_buf,
        make_version_string(version_buf, sizeof(version_buf),
                            *(uint *)plug->info), cs);

  if (plugin_dl)
  {
    table->field[5]->store(plugin_dl->dl.str, plugin_dl->dl.length, cs);
    table->field[5]->set_notnull();
    table->field[6]->store(version_buf,
          make_version_string(version_buf, sizeof(version_buf),
                              plugin_dl->version),
          cs);
    table->field[6]->set_notnull();
  }
  else
  {
    table->field[5]->set_null();
    table->field[6]->set_null();
  }


  if (plug->author)
  {
    table->field[7]->store(plug->author, strlen(plug->author), cs);
    table->field[7]->set_notnull();
  }
  else
    table->field[7]->set_null();

  if (plug->descr)
  {
    table->field[8]->store(plug->descr, strlen(plug->descr), cs);
    table->field[8]->set_notnull();
  }
  else
    table->field[8]->set_null();

  switch (plug->license) {
  case PLUGIN_LICENSE_GPL:
    table->field[9]->store(PLUGIN_LICENSE_GPL_STRING, 
                           strlen(PLUGIN_LICENSE_GPL_STRING), cs);
    break;
  case PLUGIN_LICENSE_BSD:
    table->field[9]->store(PLUGIN_LICENSE_BSD_STRING, 
                           strlen(PLUGIN_LICENSE_BSD_STRING), cs);
    break;
  default:
    table->field[9]->store(PLUGIN_LICENSE_PROPRIETARY_STRING, 
                           strlen(PLUGIN_LICENSE_PROPRIETARY_STRING), cs);
    break;
  }
  table->field[9]->set_notnull();

  table->field[10]->store(
    global_plugin_typelib_names[plugin_load_option(plugin)],
    strlen(global_plugin_typelib_names[plugin_load_option(plugin)]),
    cs);

  return schema_table_store_record(thd, table);
}


int fill_plugins(THD *thd, TABLE_LIST *tables, Item *cond)
{
  DBUG_ENTER("fill_plugins");
  TABLE *table= tables->table;

  if (plugin_foreach_with_mask(thd, show_plugins, MYSQL_ANY_PLUGIN,
                               ~PLUGIN_IS_FREED, table))
    DBUG_RETURN(1);

  DBUG_RETURN(0);
}


/***************************************************************************
 List all privileges supported
***************************************************************************/

struct show_privileges_st {
  const char *privilege;
  const char *context;
  const char *comment;
};

static struct show_privileges_st sys_privileges[]=
{
  {"Alter", "Tables",  "To alter the table"},
  {"Alter routine", "Functions,Procedures",  "To alter or drop stored functions/procedures"},
  {"Create", "Databases,Tables,Indexes",  "To create new databases and tables"},
  {"Create routine","Databases","To use CREATE FUNCTION/PROCEDURE"},
  {"Create temporary tables","Databases","To use CREATE TEMPORARY TABLE"},
  {"Create view", "Tables",  "To create new views"},
  {"Create user", "Server Admin",  "To create new users"},
  {"Delete", "Tables",  "To delete existing rows"},
  {"Drop", "Databases,Tables", "To drop databases, tables, and views"},
#ifdef HAVE_EVENT_SCHEDULER
  {"Event","Server Admin","To create, alter, drop and execute events"},
#endif
  {"Execute", "Functions,Procedures", "To execute stored routines"},
  {"File", "File access on server",   "To read and write files on the server"},
  {"Grant option",  "Databases,Tables,Functions,Procedures", "To give to other users those privileges you possess"},
  {"Index", "Tables",  "To create or drop indexes"},
  {"Insert", "Tables",  "To insert data into tables"},
  {"Lock tables","Databases","To use LOCK TABLES (together with SELECT privilege)"},
  {"Process", "Server Admin", "To view the plain text of currently executing queries"},
  {"Proxy", "Server Admin", "To make proxy user possible"},
  {"References", "Databases,Tables", "To have references on tables"},
  {"Reload", "Server Admin", "To reload or refresh tables, logs and privileges"},
  {"Replication client","Server Admin","To ask where the slave or master servers are"},
  {"Replication slave","Server Admin","To read binary log events from the master"},
  {"Select", "Tables",  "To retrieve rows from table"},
  {"Show databases","Server Admin","To see all databases with SHOW DATABASES"},
  {"Show view","Tables","To see views with SHOW CREATE VIEW"},
  {"Shutdown","Server Admin", "To shut down the server"},
  {"Super","Server Admin","To use KILL thread, SET GLOBAL, CHANGE MASTER, etc."},
  {"Trigger","Tables", "To use triggers"},
  {"Create tablespace", "Server Admin", "To create/alter/drop tablespaces"},
  {"Update", "Tables",  "To update existing rows"},
  {"Usage","Server Admin","No privileges - allow connect only"},
  {NullS, NullS, NullS}
};

bool mysqld_show_privileges(THD *thd)
{
  List<Item> field_list;
  Protocol *protocol= thd->protocol;
  DBUG_ENTER("mysqld_show_privileges");

  field_list.push_back(new Item_empty_string("Privilege",10));
  field_list.push_back(new Item_empty_string("Context",15));
  field_list.push_back(new Item_empty_string("Comment",NAME_CHAR_LEN));

  if (protocol->send_result_set_metadata(&field_list,
                            Protocol::SEND_NUM_ROWS | Protocol::SEND_EOF))
    DBUG_RETURN(TRUE);

  show_privileges_st *privilege= sys_privileges;
  for (privilege= sys_privileges; privilege->privilege ; privilege++)
  {
    protocol->prepare_for_resend();
    protocol->store(privilege->privilege, system_charset_info);
    protocol->store(privilege->context, system_charset_info);
    protocol->store(privilege->comment, system_charset_info);
    if (protocol->write())
      DBUG_RETURN(TRUE);
  }
  my_eof(thd);
  DBUG_RETURN(FALSE);
}


/** Hash of LEX_STRINGs used to search for ignored db directories. */
static HASH ignore_db_dirs_hash;

/** 
  An array of LEX_STRING pointers to collect the options at 
  option parsing time.
*/
static DYNAMIC_ARRAY ignore_db_dirs_array;

/**
  A value for the read only system variable to show a list of
  ignored directories.
*/
char *opt_ignore_db_dirs= NULL;


/**
  Sets up the data structures for collection of directories at option
  processing time.
  We need to collect the directories in an array first, because
  we need the character sets initialized before setting up the hash.

  @return state
  @retval TRUE  failed
  @retval FALSE success
*/

bool
ignore_db_dirs_init()
{
  return my_init_dynamic_array(&ignore_db_dirs_array, sizeof(LEX_STRING *),
                               0, 0);
}


/**
  Retrieves the key (the string itself) from the LEX_STRING hash members.

  Needed by hash_init().

  @param     data         the data element from the hash
  @param out len_ret      Placeholder to return the length of the key
  @param                  unused
  @return                 a pointer to the key
*/

static uchar *
db_dirs_hash_get_key(const uchar *data, size_t *len_ret,
                     my_bool __attribute__((unused)))
{
  LEX_STRING *e= (LEX_STRING *) data;

  *len_ret= e->length;
  return (uchar *) e->str;
}


/**
  Wrap a directory name into a LEX_STRING and push it to the array.

  Called at option processing time for each --ignore-db-dir option.

  @param    path  the name of the directory to push
  @return state
  @retval TRUE  failed
  @retval FALSE success
*/

bool
push_ignored_db_dir(char *path)
{
  LEX_STRING *new_elt;
  char *new_elt_buffer;
  size_t path_len= strlen(path);

  if (!path_len || path_len >= FN_REFLEN)
    return true;

  // No need to normalize, it's only a directory name, not a path.
  if (!my_multi_malloc(0,
                       &new_elt, sizeof(LEX_STRING),
                       &new_elt_buffer, path_len + 1,
                       NullS))
    return true;
  new_elt->str= new_elt_buffer;
  memcpy(new_elt_buffer, path, path_len);
  new_elt_buffer[path_len]= 0;
  new_elt->length= path_len;
  return insert_dynamic(&ignore_db_dirs_array, &new_elt);
}


/**
  Clean up the directory ignore options accumulated so far.

  Called at option processing time for each --ignore-db-dir option
  with an empty argument.
*/

void
ignore_db_dirs_reset()
{
  LEX_STRING **elt;
  while (NULL!= (elt= (LEX_STRING **) pop_dynamic(&ignore_db_dirs_array)))
    if (elt && *elt)
      my_free(*elt);
}


/**
  Free the directory ignore option variables.

  Called at server shutdown.
*/

void
ignore_db_dirs_free()
{
  if (opt_ignore_db_dirs)
  {
    my_free(opt_ignore_db_dirs);
    opt_ignore_db_dirs= NULL;
  }
  ignore_db_dirs_reset();
  delete_dynamic(&ignore_db_dirs_array);
  my_hash_free(&ignore_db_dirs_hash);
}


/**
  Initialize the ignore db directories hash and status variable from
  the options collected in the array.

  Called when option processing is over and the server's in-memory 
  structures are fully initialized.

  @return state
  @retval TRUE  failed
  @retval FALSE success
*/

bool
ignore_db_dirs_process_additions()
{
  ulong i;
  size_t len;
  char *ptr;
  LEX_STRING *dir;

  DBUG_ASSERT(opt_ignore_db_dirs == NULL);

  if (my_hash_init(&ignore_db_dirs_hash, 
                   lower_case_table_names ?
                     character_set_filesystem : &my_charset_bin,
                   0, 0, 0, db_dirs_hash_get_key,
                   my_free,
                   HASH_UNIQUE))
    return true;

  /* len starts from 1 because of the terminating zero. */
  len= 1;
  for (i= 0; i < ignore_db_dirs_array.elements; i++)
  {
    get_dynamic(&ignore_db_dirs_array, (uchar *) &dir, i);
    len+= dir->length + 1;                      // +1 for the comma
  }

  /* No delimiter for the last directory. */
  if (len > 1)
    len--;

  /* +1 the terminating zero */
  ptr= opt_ignore_db_dirs= (char *) my_malloc(len + 1, MYF(0));
  if (!ptr)
    return true;

  /* Make sure we have an empty string to start with. */
  *ptr= 0;

  for (i= 0; i < ignore_db_dirs_array.elements; i++)
  {
    get_dynamic(&ignore_db_dirs_array, (uchar *) &dir, i);
    if (my_hash_insert(&ignore_db_dirs_hash, (uchar *) dir))
      return true;
    ptr= strnmov(ptr, dir->str, dir->length);
    if (i + 1 < ignore_db_dirs_array.elements)
      ptr= strmov(ptr, ",");

    /*
      Set the transferred array element to NULL to avoid double free
      in case of error.
    */
    dir= NULL;
    set_dynamic(&ignore_db_dirs_array, (uchar *) &dir, i);
  }

  /* make sure the string is terminated */
  DBUG_ASSERT(ptr - opt_ignore_db_dirs <= (ptrdiff_t) len);
  *ptr= 0;

  /* 
    It's OK to empty the array here as the allocated elements are
    referenced through the hash now.
  */
  reset_dynamic(&ignore_db_dirs_array);

  return false;
}


/**
  Check if a directory name is in the hash of ignored directories.

  @return search result
  @retval TRUE  found
  @retval FALSE not found
*/

static inline bool
is_in_ignore_db_dirs_list(const char *directory)
{
  return ignore_db_dirs_hash.records &&
    NULL != my_hash_search(&ignore_db_dirs_hash, (const uchar *) directory, 
                           strlen(directory));
}


/*
  find_files() - find files in a given directory.

  SYNOPSIS
    find_files()
    thd                 thread handler
    files               put found files in this list
    db                  database name to set in TABLE_LIST structure
    path                path to database
    wild                filter for found files
    dir                 read databases in path if TRUE, read .frm files in
                        database otherwise

  RETURN
    FIND_FILES_OK       success
    FIND_FILES_OOM      out of memory error
    FIND_FILES_DIR      no such directory, or directory can't be read
*/


find_files_result
find_files(THD *thd, List<LEX_STRING> *files, const char *db,
           const char *path, const char *wild, bool dir)
{
  uint i;
  MY_DIR *dirp;
#ifndef NO_EMBEDDED_ACCESS_CHECKS
  uint col_access=thd->col_access;
#endif
  uint wild_length= 0;
  TABLE_LIST table_list;
  DBUG_ENTER("find_files");

  if (wild)
  {
    if (!wild[0])
      wild= 0;
    else
      wild_length= strlen(wild);
  }



  memset(&table_list, 0, sizeof(table_list));

  if (!(dirp = my_dir(path,MYF(dir ? MY_WANT_STAT : 0))))
  {
    if (my_errno == ENOENT)
      my_error(ER_BAD_DB_ERROR, MYF(ME_BELL+ME_WAITTANG), db);
    else
    {
      char errbuf[MYSYS_STRERROR_SIZE];
      my_error(ER_CANT_READ_DIR, MYF(ME_BELL+ME_WAITTANG), path,
               my_errno, my_strerror(errbuf, sizeof(errbuf), my_errno));
    }
    DBUG_RETURN(FIND_FILES_DIR);
  }

  for (i=0 ; i < (uint) dirp->number_off_files  ; i++)
  {
    char uname[NAME_LEN + 1];                   /* Unencoded name */
    FILEINFO *file;
    LEX_STRING *file_name= 0;
    uint file_name_len;
    char *ext;

    file=dirp->dir_entry+i;
    if (dir)
    {                                           /* Return databases */
      /*
        Ignore all the directories having names that start with a  dot (.).
        This covers '.' and '..' and other cases like e.g. '.mysqlgui'.
        Note that since 5.1 database directory names can't start with a
        dot (.) thanks to table name encoding.
      */
      if (file->name[0]  == '.')
        continue;
#ifdef USE_SYMDIR
      char buff[FN_REFLEN];
      if (my_use_symdir && !strcmp(ext=fn_ext(file->name), ".sym"))
      {
	/* Only show the sym file if it points to a directory */
	char *end;
        my_bool not_used;
        *ext=0;                                 /* Remove extension */
	unpack_dirname(buff, file->name, &not_used);
	end= strend(buff);
	if (end != buff && end[-1] == FN_LIBCHAR)
	  end[-1]= 0;				// Remove end FN_LIBCHAR
        if (!mysql_file_stat(key_file_misc, buff, file->mystat, MYF(0)))
               continue;
       }
#endif
      if (!MY_S_ISDIR(file->mystat->st_mode))
        continue;

      if (is_in_ignore_db_dirs_list(file->name))
        continue;

    }
    else
    {
        // Return only .frm files which aren't temp files.
      if (my_strcasecmp(system_charset_info, ext=fn_rext(file->name),reg_ext) ||
          is_prefix(file->name, tmp_file_prefix))
        continue;
      *ext=0;
    }

    file_name_len= filename_to_tablename(file->name, uname, sizeof(uname));

    if (wild)
    {
      if (lower_case_table_names)
      {
        if (my_wildcmp(files_charset_info,
                       uname, uname + file_name_len,
                       wild, wild + wild_length,
                       wild_prefix, wild_one,wild_many))
          continue;
      }
      else if (wild_compare(uname, wild, 0))
        continue;
    }

#ifndef NO_EMBEDDED_ACCESS_CHECKS
    /* Don't show tables where we don't have any privileges */
    if (db && !(col_access & TABLE_ACLS))
    {
      table_list.db= (char*) db;
      table_list.db_length= strlen(db);
      table_list.table_name= uname;
      table_list.table_name_length= file_name_len;
      table_list.grant.privilege=col_access;
      if (check_grant(thd, TABLE_ACLS, &table_list, TRUE, 1, TRUE))
        continue;
    }
#endif
    if (!(file_name= 
          thd->make_lex_string(file_name, uname, file_name_len, TRUE)) ||
        files->push_back(file_name))
    {
      my_dirend(dirp);
      DBUG_RETURN(FIND_FILES_OOM);
    }
  }
  DBUG_PRINT("info",("found: %d files", files->elements));
  my_dirend(dirp);

  (void) ha_find_files(thd, db, path, wild, dir, files);

  DBUG_RETURN(FIND_FILES_OK);
}


/**
   An Internal_error_handler that suppresses errors regarding views'
   underlying tables that occur during privilege checking within SHOW CREATE
   VIEW commands. This happens in the cases when

   - A view's underlying table (e.g. referenced in its SELECT list) does not
     exist. There should not be an error as no attempt was made to access it
     per se.

   - Access is denied for some table, column, function or stored procedure
     such as mentioned above. This error gets raised automatically, since we
     can't untangle its access checking from that of the view itself.
 */
class Show_create_error_handler : public Internal_error_handler {
  
  TABLE_LIST *m_top_view;
  bool m_handling;
  Security_context *m_sctx;

  char m_view_access_denied_message[MYSQL_ERRMSG_SIZE];
  char *m_view_access_denied_message_ptr;

public:

  /**
     Creates a new Show_create_error_handler for the particular security
     context and view. 

     @thd Thread context, used for security context information if needed.
     @top_view The view. We do not verify at this point that top_view is in
     fact a view since, alas, these things do not stay constant.
  */
  explicit Show_create_error_handler(THD *thd, TABLE_LIST *top_view) : 
    m_top_view(top_view), m_handling(FALSE),
    m_view_access_denied_message_ptr(NULL) 
  {
    
    m_sctx = test(m_top_view->security_ctx) ?
      m_top_view->security_ctx : thd->security_ctx;
  }

  /**
     Lazy instantiation of 'view access denied' message. The purpose of the
     Show_create_error_handler is to hide details of underlying tables for
     which we have no privileges behind ER_VIEW_INVALID messages. But this
     obviously does not apply if we lack privileges on the view itself.
     Unfortunately the information about for which table privilege checking
     failed is not available at this point. The only way for us to check is by
     reconstructing the actual error message and see if it's the same.
  */
  char* get_view_access_denied_message() 
  {
    if (!m_view_access_denied_message_ptr)
    {
      m_view_access_denied_message_ptr= m_view_access_denied_message;
      my_snprintf(m_view_access_denied_message, MYSQL_ERRMSG_SIZE,
                  ER(ER_TABLEACCESS_DENIED_ERROR), "SHOW VIEW",
                  m_sctx->priv_user,
                  m_sctx->host_or_ip, m_top_view->get_table_name());
    }
    return m_view_access_denied_message_ptr;
  }

  bool handle_condition(THD *thd, uint sql_errno, const char * /* sqlstate */,
                        Sql_condition::enum_warning_level level,
                        const char *message, Sql_condition ** /* cond_hdl */)
  {
    /*
       The handler does not handle the errors raised by itself.
       At this point we know if top_view is really a view.
    */
    if (m_handling || !m_top_view->view)
      return FALSE;

    m_handling= TRUE;

    bool is_handled;

    switch (sql_errno)
    {
    case ER_TABLEACCESS_DENIED_ERROR:
      if (!strcmp(get_view_access_denied_message(), message))
      {
        /* Access to top view is not granted, don't interfere. */
        is_handled= FALSE;
        break;
      }
    case ER_COLUMNACCESS_DENIED_ERROR:
    case ER_VIEW_NO_EXPLAIN: /* Error was anonymized, ignore all the same. */
    case ER_PROCACCESS_DENIED_ERROR:
      is_handled= TRUE;
      break;

    case ER_NO_SUCH_TABLE:
      /* Established behavior: warn if underlying tables are missing. */
      push_warning_printf(thd, Sql_condition::WARN_LEVEL_WARN, 
                          ER_VIEW_INVALID,
                          ER(ER_VIEW_INVALID),
                          m_top_view->get_db_name(),
                          m_top_view->get_table_name());
      is_handled= TRUE;
      break;

    case ER_SP_DOES_NOT_EXIST:
      /* Established behavior: warn if underlying functions are missing. */
      push_warning_printf(thd, Sql_condition::WARN_LEVEL_WARN, 
                          ER_VIEW_INVALID,
                          ER(ER_VIEW_INVALID),
                          m_top_view->get_db_name(),
                          m_top_view->get_table_name());
      is_handled= TRUE;
      break;
    default:
      is_handled= FALSE;
    }

    m_handling= FALSE;
    return is_handled;
  }
};


bool
mysqld_show_create(THD *thd, TABLE_LIST *table_list)
{
  Protocol *protocol= thd->protocol;
  char buff[2048];
  String buffer(buff, sizeof(buff), system_charset_info);
  List<Item> field_list;
  bool error= TRUE;
  DBUG_ENTER("mysqld_show_create");
  DBUG_PRINT("enter",("db: %s  table: %s",table_list->db,
                      table_list->table_name));

  /*
    Metadata locks taken during SHOW CREATE should be released when
    the statmement completes as it is an information statement.
  */
  MDL_savepoint mdl_savepoint= thd->mdl_context.mdl_savepoint();

  /* We want to preserve the tree for views. */
  thd->lex->context_analysis_only|= CONTEXT_ANALYSIS_ONLY_VIEW;

  {
    /*
      Use open_tables() directly rather than open_normal_and_derived_tables().
      This ensures that close_thread_tables() is not called if open tables fails
      and the error is ignored. This allows us to handle broken views nicely.
    */
    uint counter;
    Show_create_error_handler view_error_suppressor(thd, table_list);
    thd->push_internal_handler(&view_error_suppressor);
    bool open_error=
      open_tables(thd, &table_list, &counter,
                  MYSQL_OPEN_FORCE_SHARED_HIGH_PRIO_MDL) ||
                  mysql_handle_derived(thd->lex, &mysql_derived_prepare);
    thd->pop_internal_handler();
    if (open_error && (thd->killed || thd->is_error()))
      goto exit;
  }

  /* TODO: add environment variables show when it become possible */
  if (thd->lex->only_view && !table_list->view)
  {
    my_error(ER_WRONG_OBJECT, MYF(0),
             table_list->db, table_list->table_name, "VIEW");
    goto exit;
  }

  buffer.length(0);

  if (table_list->view)
    buffer.set_charset(table_list->view_creation_ctx->get_client_cs());

  if ((table_list->view ?
       view_store_create_info(thd, table_list, &buffer) :
       store_create_info(thd, table_list, &buffer, NULL,
                         FALSE /* show_database */)))
    goto exit;

  if (table_list->view)
  {
    field_list.push_back(new Item_empty_string("View",NAME_CHAR_LEN));
    field_list.push_back(new Item_empty_string("Create View",
                                               max(buffer.length(), 1024U)));
    field_list.push_back(new Item_empty_string("character_set_client",
                                               MY_CS_NAME_SIZE));
    field_list.push_back(new Item_empty_string("collation_connection",
                                               MY_CS_NAME_SIZE));
  }
  else
  {
    field_list.push_back(new Item_empty_string("Table",NAME_CHAR_LEN));
    // 1024 is for not to confuse old clients
    field_list.push_back(new Item_empty_string("Create Table",
                                               max(buffer.length(), 1024U)));
  }

  if (protocol->send_result_set_metadata(&field_list,
                            Protocol::SEND_NUM_ROWS | Protocol::SEND_EOF))
    goto exit;

  protocol->prepare_for_resend();
  if (table_list->view)
    protocol->store(table_list->view_name.str, system_charset_info);
  else
  {
    if (table_list->schema_table)
      protocol->store(table_list->schema_table->table_name,
                      system_charset_info);
    else
      protocol->store(table_list->table->alias, system_charset_info);
  }

  if (table_list->view)
  {
    protocol->store(buffer.ptr(), buffer.length(),
                    table_list->view_creation_ctx->get_client_cs());

    protocol->store(table_list->view_creation_ctx->get_client_cs()->csname,
                    system_charset_info);

    protocol->store(table_list->view_creation_ctx->get_connection_cl()->name,
                    system_charset_info);
  }
  else
    protocol->store(buffer.ptr(), buffer.length(), buffer.charset());

  if (protocol->write())
    goto exit;

  error= FALSE;
  my_eof(thd);

exit:
  close_thread_tables(thd);
  /* Release any metadata locks taken during SHOW CREATE. */
  thd->mdl_context.rollback_to_savepoint(mdl_savepoint);
  DBUG_RETURN(error);
}

bool mysqld_show_create_db(THD *thd, char *dbname,
                           HA_CREATE_INFO *create_info)
{
  char buff[2048], orig_dbname[NAME_LEN];
  String buffer(buff, sizeof(buff), system_charset_info);
#ifndef NO_EMBEDDED_ACCESS_CHECKS
  Security_context *sctx= thd->security_ctx;
  uint db_access;
#endif
  HA_CREATE_INFO create;
  uint create_options = create_info ? create_info->options : 0;
  Protocol *protocol=thd->protocol;
  DBUG_ENTER("mysql_show_create_db");

  strcpy(orig_dbname, dbname);
  if (lower_case_table_names && dbname != any_db)
    my_casedn_str(files_charset_info, dbname);

#ifndef NO_EMBEDDED_ACCESS_CHECKS
  if (test_all_bits(sctx->master_access, DB_ACLS))
    db_access=DB_ACLS;
  else
    db_access= (acl_get(sctx->get_host()->ptr(), sctx->get_ip()->ptr(),
                        sctx->priv_user, dbname, 0) | sctx->master_access);
  if (!(db_access & DB_ACLS) && check_grant_db(thd,dbname))
  {
    my_error(ER_DBACCESS_DENIED_ERROR, MYF(0),
             sctx->priv_user, sctx->host_or_ip, dbname);
    general_log_print(thd,COM_INIT_DB,ER(ER_DBACCESS_DENIED_ERROR),
                      sctx->priv_user, sctx->host_or_ip, dbname);
    DBUG_RETURN(TRUE);
  }
#endif
  if (is_infoschema_db(dbname))
  {
    dbname= INFORMATION_SCHEMA_NAME.str;
    create.default_table_charset= system_charset_info;
  }
  else
  {
    if (check_db_dir_existence(dbname))
    {
      my_error(ER_BAD_DB_ERROR, MYF(0), dbname);
      DBUG_RETURN(TRUE);
    }

    load_db_opt_by_name(thd, dbname, &create);
  }
  List<Item> field_list;
  field_list.push_back(new Item_empty_string("Database",NAME_CHAR_LEN));
  field_list.push_back(new Item_empty_string("Create Database",1024));

  if (protocol->send_result_set_metadata(&field_list,
                            Protocol::SEND_NUM_ROWS | Protocol::SEND_EOF))
    DBUG_RETURN(TRUE);

  protocol->prepare_for_resend();
  protocol->store(orig_dbname, strlen(orig_dbname), system_charset_info);
  buffer.length(0);
  buffer.append(STRING_WITH_LEN("CREATE DATABASE "));
  if (create_options & HA_LEX_CREATE_IF_NOT_EXISTS)
    buffer.append(STRING_WITH_LEN("/*!32312 IF NOT EXISTS*/ "));
  append_identifier(thd, &buffer, orig_dbname, strlen(orig_dbname));

  if (create.default_table_charset)
  {
    buffer.append(STRING_WITH_LEN(" /*!40100"));
    buffer.append(STRING_WITH_LEN(" DEFAULT CHARACTER SET "));
    buffer.append(create.default_table_charset->csname);
    if (!(create.default_table_charset->state & MY_CS_PRIMARY))
    {
      buffer.append(STRING_WITH_LEN(" COLLATE "));
      buffer.append(create.default_table_charset->name);
    }
    buffer.append(STRING_WITH_LEN(" */"));
  }
  protocol->store(buffer.ptr(), buffer.length(), buffer.charset());

  if (protocol->write())
    DBUG_RETURN(TRUE);
  my_eof(thd);
  DBUG_RETURN(FALSE);
}



/****************************************************************************
  Return only fields for API mysql_list_fields
  Use "show table wildcard" in mysql instead of this
****************************************************************************/

void
mysqld_list_fields(THD *thd, TABLE_LIST *table_list, const char *wild)
{
  TABLE *table;
  DBUG_ENTER("mysqld_list_fields");
  DBUG_PRINT("enter",("table: %s",table_list->table_name));

  if (open_normal_and_derived_tables(thd, table_list,
                                     MYSQL_OPEN_FORCE_SHARED_HIGH_PRIO_MDL))
    DBUG_VOID_RETURN;
  table= table_list->table;
  /* Create derived tables result table prior to reading it's fields list. */
  mysql_handle_single_derived(thd->lex, table_list, &mysql_derived_create);
  List<Item> field_list;

  Field **ptr,*field;
  for (ptr=table->field ; (field= *ptr); ptr++)
  {
    if (!wild || !wild[0] || 
        !wild_case_compare(system_charset_info, field->field_name,wild))
    {
      if (table_list->view)
        field_list.push_back(new Item_ident_for_show(field,
                                                     table_list->view_db.str,
                                                     table_list->view_name.str));
      else
        field_list.push_back(new Item_field(field));
    }
  }
  restore_record(table, s->default_values);              // Get empty record
  table->use_all_columns();
  if (thd->protocol->send_result_set_metadata(&field_list, Protocol::SEND_DEFAULTS))
    DBUG_VOID_RETURN;
  my_eof(thd);
  DBUG_VOID_RETURN;
}

/*
  Go through all character combinations and ensure that sql_lex.cc can
  parse it as an identifier.

  SYNOPSIS
  require_quotes()
  name			attribute name
  name_length		length of name

  RETURN
    #	Pointer to conflicting character
    0	No conflicting character
*/

static const char *require_quotes(const char *name, uint name_length)
{
  uint length;
  bool pure_digit= TRUE;
  const char *end= name + name_length;

  for (; name < end ; name++)
  {
    uchar chr= (uchar) *name;
    length= my_mbcharlen(system_charset_info, chr);
    if (length == 1 && !system_charset_info->ident_map[chr])
      return name;
    if (length == 1 && (chr < '0' || chr > '9'))
      pure_digit= FALSE;
  }
  if (pure_digit)
    return name;
  return 0;
}


/*
  Quote the given identifier if needed and append it to the target string.
  If the given identifier is empty, it will be quoted.

  SYNOPSIS
  append_identifier()
  thd                   thread handler
  packet                target string
  name                  the identifier to be appended
  name_length           length of the appending identifier
*/

void
append_identifier(THD *thd, String *packet, const char *name, uint length)
{
  const char *name_end;
  char quote_char;
  int q;
  q= thd ? get_quote_char_for_identifier(thd, name, length) : '`';

  if (q == EOF)
  {
    packet->append(name, length, packet->charset());
    return;
  }

  /*
    The identifier must be quoted as it includes a quote character or
   it's a keyword
  */

  (void) packet->reserve(length*2 + 2);
  quote_char= (char) q;
  packet->append(&quote_char, 1, system_charset_info);

  for (name_end= name+length ; name < name_end ; name+= length)
  {
    uchar chr= (uchar) *name;
    length= my_mbcharlen(system_charset_info, chr);
    /*
      my_mbcharlen can return 0 on a wrong multibyte
      sequence. It is possible when upgrading from 4.0,
      and identifier contains some accented characters.
      The manual says it does not work. So we'll just
      change length to 1 not to hang in the endless loop.
    */
    if (!length)
      length= 1;
    if (length == 1 && chr == (uchar) quote_char)
      packet->append(&quote_char, 1, system_charset_info);
    packet->append(name, length, system_charset_info);
  }
  packet->append(&quote_char, 1, system_charset_info);
}


/*
  Get the quote character for displaying an identifier.

  SYNOPSIS
    get_quote_char_for_identifier()
    thd		Thread handler
    name	name to quote
    length	length of name

  IMPLEMENTATION
    Force quoting in the following cases:
      - name is empty (for one, it is possible when we use this function for
        quoting user and host names for DEFINER clause);
      - name is a keyword;
      - name includes a special character;
    Otherwise identifier is quoted only if the option OPTION_QUOTE_SHOW_CREATE
    is set.

  RETURN
    EOF	  No quote character is needed
    #	  Quote character
*/

int get_quote_char_for_identifier(THD *thd, const char *name, uint length)
{
  if (length &&
      !is_keyword(name,length) &&
      !require_quotes(name, length) &&
      !(thd->variables.option_bits & OPTION_QUOTE_SHOW_CREATE))
    return EOF;
  if (thd->variables.sql_mode & MODE_ANSI_QUOTES)
    return '"';
  return '`';
}


/* Append directory name (if exists) to CREATE INFO */

static void append_directory(THD *thd, String *packet, const char *dir_type,
			     const char *filename)
{
  if (filename && !(thd->variables.sql_mode & MODE_NO_DIR_IN_CREATE))
  {
    uint length= dirname_length(filename);
    packet->append(' ');
    packet->append(dir_type);
    packet->append(STRING_WITH_LEN(" DIRECTORY='"));
#ifdef __WIN__
    /* Convert \ to / to be able to create table on unix */
    char *winfilename= (char*) thd->memdup(filename, length);
    char *pos, *end;
    for (pos= winfilename, end= pos+length ; pos < end ; pos++)
    {
      if (*pos == '\\')
        *pos = '/';
    }
    filename= winfilename;
#endif
    packet->append(filename, length);
    packet->append('\'');
  }
}


#define LIST_PROCESS_HOST_LEN 64

/**
  Print "ON UPDATE" clause of a field into a string.

  @param timestamp_field   Pointer to timestamp field of a table.
  @param field             The field to generate ON UPDATE clause for.
  @bool  lcase             Whether to print in lower case.
  @return                  false on success, true on error.
*/
static bool print_on_update_clause(Field *field, String *val, bool lcase)
{
  DBUG_ASSERT(val->charset()->mbminlen == 1);
  val->length(0);
  if (field->has_update_default_function())
  {
    if (lcase)
      val->copy(STRING_WITH_LEN("on update "), val->charset());
    else
      val->copy(STRING_WITH_LEN("ON UPDATE "), val->charset());
    val->append(STRING_WITH_LEN("CURRENT_TIMESTAMP"));
    if (field->decimals() > 0)
      val->append_parenthesized(field->decimals());
    return true;
  }
  return false;
}


static bool print_default_clause(THD *thd, Field *field, String *def_value,
                                 bool quoted)
{
  enum enum_field_types field_type= field->type();

  const bool has_now_default= field->has_insert_default_function();
  const bool has_default=
    (field_type != FIELD_TYPE_BLOB &&
     !(field->flags & NO_DEFAULT_VALUE_FLAG) &&
     field->unireg_check != Field::NEXT_NUMBER &&
     !((thd->variables.sql_mode & (MODE_MYSQL323 | MODE_MYSQL40))
       && has_now_default));

  def_value->length(0);
  if (has_default)
  {
    if (has_now_default)
      /*
        We are using CURRENT_TIMESTAMP instead of NOW because it is the SQL
        standard.
      */
    {
      def_value->append(STRING_WITH_LEN("CURRENT_TIMESTAMP"));
      if (field->decimals() > 0)
        def_value->append_parenthesized(field->decimals());
    }
    else if (!field->is_null())
    {                                             // Not null by default
      char tmp[MAX_FIELD_WIDTH];
      String type(tmp, sizeof(tmp), field->charset());
      if (field_type == MYSQL_TYPE_BIT)
      {
        longlong dec= field->val_int();
        char *ptr= longlong2str(dec, tmp + 2, 2);
        uint32 length= (uint32) (ptr - tmp);
        tmp[0]= 'b';
        tmp[1]= '\'';        
        tmp[length]= '\'';
        type.length(length + 1);
        quoted= 0;
      }
      else
        field->val_str(&type);
      if (type.length())
      {
        String def_val;
        uint dummy_errors;
        /* convert to system_charset_info == utf8 */
        def_val.copy(type.ptr(), type.length(), field->charset(),
                     system_charset_info, &dummy_errors);
        if (quoted)
          append_unescaped(def_value, def_val.ptr(), def_val.length());
        else
          def_value->append(def_val.ptr(), def_val.length());
      }
      else if (quoted)
        def_value->append(STRING_WITH_LEN("''"));
    }
    else if (field->maybe_null() && quoted)
      def_value->append(STRING_WITH_LEN("NULL"));    // Null as default
    else
      return 0;

  }
  return has_default;
}


/*
  Build a CREATE TABLE statement for a table.

  SYNOPSIS
    store_create_info()
    thd               The thread
    table_list        A list containing one table to write statement
                      for.
    packet            Pointer to a string where statement will be
                      written.
    create_info_arg   Pointer to create information that can be used
                      to tailor the format of the statement.  Can be
                      NULL, in which case only SQL_MODE is considered
                      when building the statement.
  
  NOTE
    Currently always return 0, but might return error code in the
    future.
    
  RETURN
    0       OK
 */

int store_create_info(THD *thd, TABLE_LIST *table_list, String *packet,
                      HA_CREATE_INFO *create_info_arg, bool show_database)
{
  List<Item> field_list;
  char tmp[MAX_FIELD_WIDTH], *for_str, buff[128], def_value_buf[MAX_FIELD_WIDTH];
  const char *alias;
  String type(tmp, sizeof(tmp), system_charset_info);
  String def_value(def_value_buf, sizeof(def_value_buf), system_charset_info);
  Field **ptr,*field;
  uint primary_key;
  KEY *key_info;
  TABLE *table= table_list->table;
  handler *file= table->file;
  TABLE_SHARE *share= table->s;
  HA_CREATE_INFO create_info;
#ifdef WITH_PARTITION_STORAGE_ENGINE
  bool show_table_options= FALSE;
#endif /* WITH_PARTITION_STORAGE_ENGINE */
  bool foreign_db_mode=  (thd->variables.sql_mode & (MODE_POSTGRESQL |
                                                     MODE_ORACLE |
                                                     MODE_MSSQL |
                                                     MODE_DB2 |
                                                     MODE_MAXDB |
                                                     MODE_ANSI)) != 0;
  bool limited_mysql_mode= (thd->variables.sql_mode & (MODE_NO_FIELD_OPTIONS |
                                                       MODE_MYSQL323 |
                                                       MODE_MYSQL40)) != 0;
  my_bitmap_map *old_map;
  int error= 0;
  DBUG_ENTER("store_create_info");
  DBUG_PRINT("enter",("table: %s", table->s->table_name.str));

  restore_record(table, s->default_values); // Get empty record

  if (share->tmp_table)
    packet->append(STRING_WITH_LEN("CREATE TEMPORARY TABLE "));
  else
    packet->append(STRING_WITH_LEN("CREATE TABLE "));
  if (create_info_arg &&
      (create_info_arg->options & HA_LEX_CREATE_IF_NOT_EXISTS))
    packet->append(STRING_WITH_LEN("IF NOT EXISTS "));
  if (table_list->schema_table)
    alias= table_list->schema_table->table_name;
  else
  {
    if (lower_case_table_names == 2)
      alias= table->alias;
    else
    {
      alias= share->table_name.str;
    }
  }

  /*
    Print the database before the table name if told to do that. The
    database name is only printed in the event that it is different
    from the current database.  The main reason for doing this is to
    avoid having to update gazillions of tests and result files, but
    it also saves a few bytes of the binary log.
   */
  if (show_database)
  {
    const LEX_STRING *const db=
      table_list->schema_table ? &INFORMATION_SCHEMA_NAME : &table->s->db;
    if (!thd->db || strcmp(db->str, thd->db))
    {
      append_identifier(thd, packet, db->str, db->length);
      packet->append(STRING_WITH_LEN("."));
    }
  }

  append_identifier(thd, packet, alias, strlen(alias));
  packet->append(STRING_WITH_LEN(" (\n"));
  /*
    We need this to get default values from the table
    We have to restore the read_set if we are called from insert in case
    of row based replication.
  */
  old_map= tmp_use_all_columns(table, table->read_set);

  for (ptr=table->field ; (field= *ptr); ptr++)
  {
    uint flags = field->flags;

    if (ptr != table->field)
      packet->append(STRING_WITH_LEN(",\n"));

    packet->append(STRING_WITH_LEN("  "));
    append_identifier(thd,packet,field->field_name, strlen(field->field_name));
    packet->append(' ');
    // check for surprises from the previous call to Field::sql_type()
    if (type.ptr() != tmp)
      type.set(tmp, sizeof(tmp), system_charset_info);
    else
      type.set_charset(system_charset_info);

    field->sql_type(type);
    packet->append(type.ptr(), type.length(), system_charset_info);

    if (field->has_charset() && 
        !(thd->variables.sql_mode & (MODE_MYSQL323 | MODE_MYSQL40)))
    {
      if (field->charset() != share->table_charset)
      {
	packet->append(STRING_WITH_LEN(" CHARACTER SET "));
	packet->append(field->charset()->csname);
      }
      /* 
	For string types dump collation name only if 
	collation is not primary for the given charset
      */
      if (!(field->charset()->state & MY_CS_PRIMARY))
      {
	packet->append(STRING_WITH_LEN(" COLLATE "));
	packet->append(field->charset()->name);
      }
    }

    if (flags & NOT_NULL_FLAG)
      packet->append(STRING_WITH_LEN(" NOT NULL"));
    else if (field->type() == MYSQL_TYPE_TIMESTAMP)
    {
      /*
        TIMESTAMP field require explicit NULL flag, because unlike
        all other fields they are treated as NOT NULL by default.
      */
      packet->append(STRING_WITH_LEN(" NULL"));
    }

    switch(field->field_storage_type()){
    case HA_SM_DEFAULT:
      break;
    case HA_SM_DISK:
      packet->append(STRING_WITH_LEN(" /*!50606 STORAGE DISK */"));
      break;
    case HA_SM_MEMORY:
      packet->append(STRING_WITH_LEN(" /*!50606 STORAGE MEMORY */"));
      break;
    default:
      DBUG_ASSERT(0);
      break;
    }

    switch(field->column_format()){
    case COLUMN_FORMAT_TYPE_DEFAULT:
      break;
    case COLUMN_FORMAT_TYPE_FIXED:
      packet->append(STRING_WITH_LEN(" /*!50606 COLUMN_FORMAT FIXED */"));
      break;
    case COLUMN_FORMAT_TYPE_DYNAMIC:
      packet->append(STRING_WITH_LEN(" /*!50606 COLUMN_FORMAT DYNAMIC */"));
      break;
    default:
      DBUG_ASSERT(0);
      break;
    }

    if (print_default_clause(thd, field, &def_value, true))
    {
      packet->append(STRING_WITH_LEN(" DEFAULT "));
      packet->append(def_value.ptr(), def_value.length(), system_charset_info);
    }

    if (!limited_mysql_mode &&
        print_on_update_clause(field, &def_value, false))
    {
      packet->append(STRING_WITH_LEN(" "));
      packet->append(def_value);
    }

    if (field->unireg_check == Field::NEXT_NUMBER && 
        !(thd->variables.sql_mode & MODE_NO_FIELD_OPTIONS))
      packet->append(STRING_WITH_LEN(" AUTO_INCREMENT"));

    if (field->comment.length)
    {
      packet->append(STRING_WITH_LEN(" COMMENT "));
      append_unescaped(packet, field->comment.str, field->comment.length);
    }
  }

  key_info= table->key_info;
  memset(&create_info, 0, sizeof(create_info));
  /* Allow update_create_info to update row type */
  create_info.row_type= share->row_type;
  file->update_create_info(&create_info);
  primary_key= share->primary_key;

  for (uint i=0 ; i < share->keys ; i++,key_info++)
  {
    KEY_PART_INFO *key_part= key_info->key_part;
    bool found_primary=0;
    packet->append(STRING_WITH_LEN(",\n  "));

    if (i == primary_key && !strcmp(key_info->name, primary_key_name))
    {
      found_primary=1;
      /*
        No space at end, because a space will be added after where the
        identifier would go, but that is not added for primary key.
      */
      packet->append(STRING_WITH_LEN("PRIMARY KEY"));
    }
    else if (key_info->flags & HA_NOSAME)
      packet->append(STRING_WITH_LEN("UNIQUE KEY "));
    else if (key_info->flags & HA_FULLTEXT)
      packet->append(STRING_WITH_LEN("FULLTEXT KEY "));
    else if (key_info->flags & HA_SPATIAL)
      packet->append(STRING_WITH_LEN("SPATIAL KEY "));
    else
      packet->append(STRING_WITH_LEN("KEY "));

    if (!found_primary)
     append_identifier(thd, packet, key_info->name, strlen(key_info->name));

    packet->append(STRING_WITH_LEN(" ("));

    for (uint j=0 ; j < key_info->user_defined_key_parts ; j++,key_part++)
    {
      if (j)
        packet->append(',');

      if (key_part->field)
        append_identifier(thd,packet,key_part->field->field_name,
			  strlen(key_part->field->field_name));
      if (key_part->field &&
          (key_part->length !=
           table->field[key_part->fieldnr-1]->key_length() &&
           !(key_info->flags & (HA_FULLTEXT | HA_SPATIAL))))
      {
        packet->append_parenthesized((long) key_part->length /
                                      key_part->field->charset()->mbmaxlen);
      }
    }
    packet->append(')');
    store_key_options(thd, packet, table, key_info);
    if (key_info->parser)
    {
      LEX_STRING *parser_name= plugin_name(key_info->parser);
      packet->append(STRING_WITH_LEN(" /*!50100 WITH PARSER "));
      append_identifier(thd, packet, parser_name->str, parser_name->length);
      packet->append(STRING_WITH_LEN(" */ "));
    }
  }

  /*
    Get possible foreign key definitions stored in InnoDB and append them
    to the CREATE TABLE statement
  */

  if ((for_str= file->get_foreign_key_create_info()))
  {
    packet->append(for_str, strlen(for_str));
    file->free_foreign_key_create_info(for_str);
  }

  packet->append(STRING_WITH_LEN("\n)"));
  if (!(thd->variables.sql_mode & MODE_NO_TABLE_OPTIONS) && !foreign_db_mode)
  {
#ifdef WITH_PARTITION_STORAGE_ENGINE
    show_table_options= TRUE;
#endif /* WITH_PARTITION_STORAGE_ENGINE */

    /* TABLESPACE and STORAGE */
    if (share->tablespace ||
        share->default_storage_media != HA_SM_DEFAULT)
    {
      packet->append(STRING_WITH_LEN(" /*!50100"));
      if (share->tablespace)
      {
        packet->append(STRING_WITH_LEN(" TABLESPACE "));
        packet->append(share->tablespace, strlen(share->tablespace));
      }

      if (share->default_storage_media == HA_SM_DISK)
        packet->append(STRING_WITH_LEN(" STORAGE DISK"));
      if (share->default_storage_media == HA_SM_MEMORY)
        packet->append(STRING_WITH_LEN(" STORAGE MEMORY"));

      packet->append(STRING_WITH_LEN(" */"));
    }

    /*
      IF   check_create_info
      THEN add ENGINE only if it was used when creating the table
    */
    if (!create_info_arg ||
        (create_info_arg->used_fields & HA_CREATE_USED_ENGINE))
    {
      if (thd->variables.sql_mode & (MODE_MYSQL323 | MODE_MYSQL40))
        packet->append(STRING_WITH_LEN(" TYPE="));
      else
        packet->append(STRING_WITH_LEN(" ENGINE="));
#ifdef WITH_PARTITION_STORAGE_ENGINE
    if (table->part_info)
      packet->append(ha_resolve_storage_engine_name(
                        table->part_info->default_engine_type));
    else
      packet->append(file->table_type());
#else
      packet->append(file->table_type());
#endif
    }

    /*
      Add AUTO_INCREMENT=... if there is an AUTO_INCREMENT column,
      and NEXT_ID > 1 (the default).  We must not print the clause
      for engines that do not support this as it would break the
      import of dumps, but as of this writing, the test for whether
      AUTO_INCREMENT columns are allowed and wether AUTO_INCREMENT=...
      is supported is identical, !(file->table_flags() & HA_NO_AUTO_INCREMENT))
      Because of that, we do not explicitly test for the feature,
      but may extrapolate its existence from that of an AUTO_INCREMENT column.
    */

    if (create_info.auto_increment_value > 1)
    {
      char *end;
      packet->append(STRING_WITH_LEN(" AUTO_INCREMENT="));
      end= longlong10_to_str(create_info.auto_increment_value, buff,10);
      packet->append(buff, (uint) (end - buff));
    }
    
    if (share->table_charset &&
	!(thd->variables.sql_mode & MODE_MYSQL323) &&
	!(thd->variables.sql_mode & MODE_MYSQL40))
    {
      /*
        IF   check_create_info
        THEN add DEFAULT CHARSET only if it was used when creating the table
      */
      if (!create_info_arg ||
          (create_info_arg->used_fields & HA_CREATE_USED_DEFAULT_CHARSET))
      {
        packet->append(STRING_WITH_LEN(" DEFAULT CHARSET="));
        packet->append(share->table_charset->csname);
        if (!(share->table_charset->state & MY_CS_PRIMARY))
        {
          packet->append(STRING_WITH_LEN(" COLLATE="));
          packet->append(table->s->table_charset->name);
        }
      }
    }

    if (share->min_rows)
    {
      char *end;
      packet->append(STRING_WITH_LEN(" MIN_ROWS="));
      end= longlong10_to_str(share->min_rows, buff, 10);
      packet->append(buff, (uint) (end- buff));
    }

    if (share->max_rows && !table_list->schema_table)
    {
      char *end;
      packet->append(STRING_WITH_LEN(" MAX_ROWS="));
      end= longlong10_to_str(share->max_rows, buff, 10);
      packet->append(buff, (uint) (end - buff));
    }

    if (share->avg_row_length)
    {
      char *end;
      packet->append(STRING_WITH_LEN(" AVG_ROW_LENGTH="));
      end= longlong10_to_str(share->avg_row_length, buff,10);
      packet->append(buff, (uint) (end - buff));
    }

    if (share->db_create_options & HA_OPTION_PACK_KEYS)
      packet->append(STRING_WITH_LEN(" PACK_KEYS=1"));
    if (share->db_create_options & HA_OPTION_NO_PACK_KEYS)
      packet->append(STRING_WITH_LEN(" PACK_KEYS=0"));
    if (share->db_create_options & HA_OPTION_STATS_PERSISTENT)
      packet->append(STRING_WITH_LEN(" STATS_PERSISTENT=1"));
    if (share->db_create_options & HA_OPTION_NO_STATS_PERSISTENT)
      packet->append(STRING_WITH_LEN(" STATS_PERSISTENT=0"));
    if (share->stats_auto_recalc == HA_STATS_AUTO_RECALC_ON)
      packet->append(STRING_WITH_LEN(" STATS_AUTO_RECALC=1"));
    else if (share->stats_auto_recalc == HA_STATS_AUTO_RECALC_OFF)
      packet->append(STRING_WITH_LEN(" STATS_AUTO_RECALC=0"));
    if (share->stats_sample_pages != 0)
    {
      char *end;
      packet->append(STRING_WITH_LEN(" STATS_SAMPLE_PAGES="));
      end= longlong10_to_str(share->stats_sample_pages, buff, 10);
      packet->append(buff, (uint) (end - buff));
    }
    /* We use CHECKSUM, instead of TABLE_CHECKSUM, for backward compability */
    if (share->db_create_options & HA_OPTION_CHECKSUM)
      packet->append(STRING_WITH_LEN(" CHECKSUM=1"));
    if (share->db_create_options & HA_OPTION_DELAY_KEY_WRITE)
      packet->append(STRING_WITH_LEN(" DELAY_KEY_WRITE=1"));
    if (create_info.row_type != ROW_TYPE_DEFAULT)
    {
      packet->append(STRING_WITH_LEN(" ROW_FORMAT="));
      packet->append(ha_row_type[(uint) create_info.row_type]);
    }
    if (table->s->key_block_size)
    {
      char *end;
      packet->append(STRING_WITH_LEN(" KEY_BLOCK_SIZE="));
      end= longlong10_to_str(table->s->key_block_size, buff, 10);
      packet->append(buff, (uint) (end - buff));
    }
    table->file->append_create_info(packet);
    if (share->comment.length)
    {
      packet->append(STRING_WITH_LEN(" COMMENT="));
      append_unescaped(packet, share->comment.str, share->comment.length);
    }
    if (share->connect_string.length)
    {
      packet->append(STRING_WITH_LEN(" CONNECTION="));
      append_unescaped(packet, share->connect_string.str, share->connect_string.length);
    }
    append_directory(thd, packet, "DATA",  create_info.data_file_name);
    append_directory(thd, packet, "INDEX", create_info.index_file_name);
  }
#ifdef WITH_PARTITION_STORAGE_ENGINE
  {
    if (table->part_info &&
        !((table->s->db_type()->partition_flags() & HA_USE_AUTO_PARTITION) &&
          table->part_info->is_auto_partitioned))
    {
      /*
        Partition syntax for CREATE TABLE is at the end of the syntax.
      */
      uint part_syntax_len;
      char *part_syntax;
      String comment_start;
      table->part_info->set_show_version_string(&comment_start);
      if ((part_syntax= generate_partition_syntax(table->part_info,
                                                  &part_syntax_len,
                                                  FALSE,
                                                  show_table_options,
                                                  NULL, NULL,
                                                  comment_start.c_ptr())))
      {
         packet->append(comment_start);
         if (packet->append(part_syntax, part_syntax_len) ||
             packet->append(STRING_WITH_LEN(" */")))
          error= 1;
         my_free(part_syntax);
      }
    }
  }
#endif
  tmp_restore_column_map(table->read_set, old_map);
  DBUG_RETURN(error);
}


static void store_key_options(THD *thd, String *packet, TABLE *table,
                              KEY *key_info)
{
  bool limited_mysql_mode= (thd->variables.sql_mode &
                            (MODE_NO_FIELD_OPTIONS | MODE_MYSQL323 |
                             MODE_MYSQL40)) != 0;
  bool foreign_db_mode=  (thd->variables.sql_mode & (MODE_POSTGRESQL |
                                                     MODE_ORACLE |
                                                     MODE_MSSQL |
                                                     MODE_DB2 |
                                                     MODE_MAXDB |
                                                     MODE_ANSI)) != 0;
  char *end, buff[32];

  if (!(thd->variables.sql_mode & MODE_NO_KEY_OPTIONS) &&
      !limited_mysql_mode && !foreign_db_mode)
  {

    if (key_info->algorithm == HA_KEY_ALG_BTREE)
      packet->append(STRING_WITH_LEN(" USING BTREE"));

    if (key_info->algorithm == HA_KEY_ALG_HASH)
      packet->append(STRING_WITH_LEN(" USING HASH"));

    /* send USING only in non-default case: non-spatial rtree */
    if ((key_info->algorithm == HA_KEY_ALG_RTREE) &&
        !(key_info->flags & HA_SPATIAL))
      packet->append(STRING_WITH_LEN(" USING RTREE"));

    if ((key_info->flags & HA_USES_BLOCK_SIZE) &&
        table->s->key_block_size != key_info->block_size)
    {
      packet->append(STRING_WITH_LEN(" KEY_BLOCK_SIZE="));
      end= longlong10_to_str(key_info->block_size, buff, 10);
      packet->append(buff, (uint) (end - buff));
    }
    DBUG_ASSERT(test(key_info->flags & HA_USES_COMMENT) == 
               (key_info->comment.length > 0));
    if (key_info->flags & HA_USES_COMMENT)
    {
      packet->append(STRING_WITH_LEN(" COMMENT "));
      append_unescaped(packet, key_info->comment.str, 
                       key_info->comment.length);
    }
  }
}


void
view_store_options(THD *thd, TABLE_LIST *table, String *buff)
{
  append_algorithm(table, buff);
  append_definer(thd, buff, &table->definer.user, &table->definer.host);
  if (table->view_suid)
    buff->append(STRING_WITH_LEN("SQL SECURITY DEFINER "));
  else
    buff->append(STRING_WITH_LEN("SQL SECURITY INVOKER "));
}


/*
  Append DEFINER clause to the given buffer.
  
  SYNOPSIS
    append_definer()
    thd           [in] thread handle
    buffer        [inout] buffer to hold DEFINER clause
    definer_user  [in] user name part of definer
    definer_host  [in] host name part of definer
*/

static void append_algorithm(TABLE_LIST *table, String *buff)
{
  buff->append(STRING_WITH_LEN("ALGORITHM="));
  switch ((int8)table->algorithm) {
  case VIEW_ALGORITHM_UNDEFINED:
    buff->append(STRING_WITH_LEN("UNDEFINED "));
    break;
  case VIEW_ALGORITHM_TMPTABLE:
    buff->append(STRING_WITH_LEN("TEMPTABLE "));
    break;
  case VIEW_ALGORITHM_MERGE:
    buff->append(STRING_WITH_LEN("MERGE "));
    break;
  default:
    DBUG_ASSERT(0); // never should happen
  }
}

/*
  Append DEFINER clause to the given buffer.
  
  SYNOPSIS
    append_definer()
    thd           [in] thread handle
    buffer        [inout] buffer to hold DEFINER clause
    definer_user  [in] user name part of definer
    definer_host  [in] host name part of definer
*/

void append_definer(THD *thd, String *buffer, const LEX_STRING *definer_user,
                    const LEX_STRING *definer_host)
{
  buffer->append(STRING_WITH_LEN("DEFINER="));
  append_identifier(thd, buffer, definer_user->str, definer_user->length);
  buffer->append('@');
  append_identifier(thd, buffer, definer_host->str, definer_host->length);
  buffer->append(' ');
}


int
view_store_create_info(THD *thd, TABLE_LIST *table, String *buff)
{
  my_bool compact_view_name= TRUE;
  my_bool foreign_db_mode= (thd->variables.sql_mode & (MODE_POSTGRESQL |
                                                       MODE_ORACLE |
                                                       MODE_MSSQL |
                                                       MODE_DB2 |
                                                       MODE_MAXDB |
                                                       MODE_ANSI)) != 0;

  if (!thd->db || strcmp(thd->db, table->view_db.str))
    /*
      print compact view name if the view belongs to the current database
    */
    compact_view_name= table->compact_view_format= FALSE;
  else
  {
    /*
      Compact output format for view body can be used
      if this view only references table inside it's own db
    */
    TABLE_LIST *tbl;
    table->compact_view_format= TRUE;
    for (tbl= thd->lex->query_tables;
         tbl;
         tbl= tbl->next_global)
    {
      if (strcmp(table->view_db.str, tbl->view ? tbl->view_db.str :tbl->db)!= 0)
      {
        table->compact_view_format= FALSE;
        break;
      }
    }
  }

  buff->append(STRING_WITH_LEN("CREATE "));
  if (!foreign_db_mode)
  {
    view_store_options(thd, table, buff);
  }
  buff->append(STRING_WITH_LEN("VIEW "));
  if (!compact_view_name)
  {
    append_identifier(thd, buff, table->view_db.str, table->view_db.length);
    buff->append('.');
  }
  append_identifier(thd, buff, table->view_name.str, table->view_name.length);
  buff->append(STRING_WITH_LEN(" AS "));

  /*
    We can't just use table->query, because our SQL_MODE may trigger
    a different syntax, like when ANSI_QUOTES is defined.
  */
  table->view->unit.print(buff, QT_ORDINARY);

  if (table->with_check != VIEW_CHECK_NONE)
  {
    if (table->with_check == VIEW_CHECK_LOCAL)
      buff->append(STRING_WITH_LEN(" WITH LOCAL CHECK OPTION"));
    else
      buff->append(STRING_WITH_LEN(" WITH CASCADED CHECK OPTION"));
  }
  return 0;
}


/****************************************************************************
  Return info about all processes
  returns for each thread: thread id, user, host, db, command, info
****************************************************************************/

class thread_info
{
public:
  static void *operator new(size_t size)
  {
    return (void*) sql_alloc((uint) size);
  }
  static void operator delete(void *ptr __attribute__((unused)),
                              size_t size __attribute__((unused)))
  { TRASH(ptr, size); }

  ulong thread_id;
  time_t start_time;
  uint   command;
  const char *user,*host,*db,*proc_info,*state_info;
  CSET_STRING query_string;
};

// For sorting by thread_id.
class thread_info_compare :
  public std::binary_function<const thread_info*, const thread_info*, bool>
{
public:
  bool operator() (const thread_info* p1, const thread_info* p2)
  {
    return p1->thread_id < p2->thread_id;
  }
};

static const char *thread_state_info(THD *tmp)
{
#ifndef EMBEDDED_LIBRARY
  if (tmp->net.reading_or_writing)
  {
    if (tmp->net.reading_or_writing == 2)
      return "Writing to net";
    else if (tmp->get_command() == COM_SLEEP)
      return "";
    else
      return "Reading from net";
  }
  else
#endif
  {
    if (tmp->proc_info)
      return tmp->proc_info;
    else if (tmp->mysys_var && tmp->mysys_var->current_cond)
      return "Waiting on cond";
    else
      return NULL;
  }
}

void mysqld_list_processes(THD *thd,const char *user, bool verbose)
{
  Item *field;
  List<Item> field_list;
  Mem_root_array<thread_info*, true> thread_infos(thd->mem_root);
  ulong max_query_length= (verbose ? thd->variables.max_allowed_packet :
			   PROCESS_LIST_WIDTH);
  Protocol *protocol= thd->protocol;
  DBUG_ENTER("mysqld_list_processes");

  field_list.push_back(new Item_int(NAME_STRING("Id"), 0, MY_INT64_NUM_DECIMAL_DIGITS));
  field_list.push_back(new Item_empty_string("User",16));
  field_list.push_back(new Item_empty_string("Host",LIST_PROCESS_HOST_LEN));
  field_list.push_back(field=new Item_empty_string("db",NAME_CHAR_LEN));
  field->maybe_null=1;
  field_list.push_back(new Item_empty_string("Command",16));
  field_list.push_back(field= new Item_return_int("Time",7, MYSQL_TYPE_LONG));
  field->unsigned_flag= 0;
  field_list.push_back(field=new Item_empty_string("State",30));
  field->maybe_null=1;
  field_list.push_back(field=new Item_empty_string("Info",max_query_length));
  field->maybe_null=1;
  if (protocol->send_result_set_metadata(&field_list,
                            Protocol::SEND_NUM_ROWS | Protocol::SEND_EOF))
    DBUG_VOID_RETURN;

  if (!thd->killed)
  {
    mysql_mutex_lock(&LOCK_thread_count);
    thread_infos.reserve(get_thread_count());
    Thread_iterator it= global_thread_list_begin();
    Thread_iterator end= global_thread_list_end();
    for (; it != end; ++it)
    {
      THD *tmp= *it;
      Security_context *tmp_sctx= tmp->security_ctx;
      struct st_my_thread_var *mysys_var;
      if ((tmp->vio_ok() || tmp->system_thread) &&
          (!user || (tmp_sctx->user && !strcmp(tmp_sctx->user, user))))
      {
        thread_info *thd_info= new thread_info;

        thd_info->thread_id=tmp->thread_id;
        thd_info->user= thd->strdup(tmp_sctx->user ? tmp_sctx->user :
                                    (tmp->system_thread ?
                                     "system user" : "unauthenticated user"));
	if (tmp->peer_port && (tmp_sctx->get_host()->length() ||
            tmp_sctx->get_ip()->length()) && thd->security_ctx->host_or_ip[0])
	{
	  if ((thd_info->host= (char*) thd->alloc(LIST_PROCESS_HOST_LEN+1)))
	    my_snprintf((char *) thd_info->host, LIST_PROCESS_HOST_LEN,
			"%s:%u", tmp_sctx->host_or_ip, tmp->peer_port);
	}
	else
	  thd_info->host= thd->strdup(tmp_sctx->host_or_ip[0] ? 
                                      tmp_sctx->host_or_ip : 
<<<<<<< HEAD
                                      tmp_sctx->host ? tmp_sctx->host : "");
        if ((thd_info->db=tmp->db))             // Safe test
          thd_info->db=thd->strdup(thd_info->db);
=======
                                      tmp_sctx->get_host()->length() ?
                                      tmp_sctx->get_host()->ptr() : "");
>>>>>>> 32a6e9d0
        thd_info->command=(int) tmp->get_command();
        mysql_mutex_lock(&tmp->LOCK_thd_data);
        if ((thd_info->db= tmp->db))             // Safe test
          thd_info->db= thd->strdup(thd_info->db);
        if ((mysys_var= tmp->mysys_var))
          mysql_mutex_lock(&mysys_var->mutex);
        thd_info->proc_info= (char*) (tmp->killed == THD::KILL_CONNECTION? "Killed" : 0);
        thd_info->state_info= thread_state_info(tmp);
        if (mysys_var)
          mysql_mutex_unlock(&mysys_var->mutex);

        /* Lock THD mutex that protects its data when looking at it. */
        if (tmp->query())
        {
          uint length= min<uint>(max_query_length, tmp->query_length());
          char *q= thd->strmake(tmp->query(),length);
          /* Safety: in case strmake failed, we set length to 0. */
          thd_info->query_string=
            CSET_STRING(q, q ? length : 0, tmp->query_charset());
        }
        mysql_mutex_unlock(&tmp->LOCK_thd_data);
        thd_info->start_time= tmp->start_time.tv_sec;
        thread_infos.push_back(thd_info);
      }
    }
    mysql_mutex_unlock(&LOCK_thread_count);
  }

  // Return list sorted by thread_id.
  std::sort(thread_infos.begin(), thread_infos.end(), thread_info_compare());

  time_t now= my_time(0);
  for (size_t ix= 0; ix < thread_infos.size(); ++ix)
  {
    thread_info *thd_info= thread_infos.at(ix);
    protocol->prepare_for_resend();
    protocol->store((ulonglong) thd_info->thread_id);
    protocol->store(thd_info->user, system_charset_info);
    protocol->store(thd_info->host, system_charset_info);
    protocol->store(thd_info->db, system_charset_info);
    if (thd_info->proc_info)
      protocol->store(thd_info->proc_info, system_charset_info);
    else
      protocol->store(command_name[thd_info->command].str, system_charset_info);
    if (thd_info->start_time)
      protocol->store_long ((longlong) (now - thd_info->start_time));
    else
      protocol->store_null();
    protocol->store(thd_info->state_info, system_charset_info);
    protocol->store(thd_info->query_string.str(),
                    thd_info->query_string.charset());
    if (protocol->write())
      break; /* purecov: inspected */
  }
  my_eof(thd);
  DBUG_VOID_RETURN;
}

int fill_schema_processlist(THD* thd, TABLE_LIST* tables, Item* cond)
{
  TABLE *table= tables->table;
  CHARSET_INFO *cs= system_charset_info;
  char *user;
  time_t now= my_time(0);
  DBUG_ENTER("fill_process_list");

  user= thd->security_ctx->master_access & PROCESS_ACL ?
        NullS : thd->security_ctx->priv_user;

  if (!thd->killed)
  {
    mysql_mutex_lock(&LOCK_thread_count);
    Thread_iterator it= global_thread_list_begin();
    Thread_iterator end= global_thread_list_end();
    for (; it != end; ++it)
    {
      THD* tmp= *it;
      Security_context *tmp_sctx= tmp->security_ctx;
      struct st_my_thread_var *mysys_var;
      const char *val, *db;

      if ((!tmp->vio_ok() && !tmp->system_thread) ||
          (user && (!tmp_sctx->user || strcmp(tmp_sctx->user, user))))
        continue;

      restore_record(table, s->default_values);
      /* ID */

      table->field[0]->store((ulonglong) tmp->thread_id, TRUE);
      /* USER */
      val= tmp_sctx->user ? tmp_sctx->user :
            (tmp->system_thread ? "system user" : "unauthenticated user");
      table->field[1]->store(val, strlen(val), cs);
      /* HOST */
      if (tmp->peer_port && (tmp_sctx->get_host()->length() ||
          tmp_sctx->get_ip()->length()) && thd->security_ctx->host_or_ip[0])
      {
        char host[LIST_PROCESS_HOST_LEN + 1];
        my_snprintf(host, LIST_PROCESS_HOST_LEN, "%s:%u",
                    tmp_sctx->host_or_ip, tmp->peer_port);
        table->field[2]->store(host, strlen(host), cs);
      }
      else
        table->field[2]->store(tmp_sctx->host_or_ip,
                               strlen(tmp_sctx->host_or_ip), cs);
      /* DB */
      mysql_mutex_lock(&tmp->LOCK_thd_data);
      if ((db= tmp->db))
      {
        table->field[3]->store(db, strlen(db), cs);
        table->field[3]->set_notnull();
      }

      if ((mysys_var= tmp->mysys_var))
        mysql_mutex_lock(&mysys_var->mutex);
      /* COMMAND */
      if ((val= (char *) (tmp->killed == THD::KILL_CONNECTION? "Killed" : 0)))
        table->field[4]->store(val, strlen(val), cs);
      else
        table->field[4]->store(command_name[tmp->get_command()].str,
                               command_name[tmp->get_command()].length, cs);
      /* MYSQL_TIME */
      table->field[5]->store((longlong)(tmp->start_time.tv_sec ?
                                      now - tmp->start_time.tv_sec : 0), FALSE);
      /* STATE */
      if ((val= thread_state_info(tmp)))
      {
        table->field[6]->store(val, strlen(val), cs);
        table->field[6]->set_notnull();
      }

      if (mysys_var)
        mysql_mutex_unlock(&mysys_var->mutex);
      mysql_mutex_unlock(&tmp->LOCK_thd_data);

      /* INFO */
      /* Lock THD mutex that protects its data when looking at it. */
      mysql_mutex_lock(&tmp->LOCK_thd_data);
      if (tmp->query())
      {
        size_t const width=
          min<size_t>(PROCESS_LIST_INFO_WIDTH, tmp->query_length());
        table->field[7]->store(tmp->query(), width, cs);
        table->field[7]->set_notnull();
      }
      mysql_mutex_unlock(&tmp->LOCK_thd_data);

      if (schema_table_store_record(thd, table))
      {
        mysql_mutex_unlock(&LOCK_thread_count);
        DBUG_RETURN(1);
      }
    }
    mysql_mutex_unlock(&LOCK_thread_count);
  }

  DBUG_RETURN(0);
}

/*****************************************************************************
  Status functions
*****************************************************************************/

static DYNAMIC_ARRAY all_status_vars;
static bool status_vars_inited= 0;

C_MODE_START
static int show_var_cmp(const void *var1, const void *var2)
{
  return strcmp(((SHOW_VAR*)var1)->name, ((SHOW_VAR*)var2)->name);
}
C_MODE_END

/*
  deletes all the SHOW_UNDEF elements from the array and calls
  delete_dynamic() if it's completely empty.
*/
static void shrink_var_array(DYNAMIC_ARRAY *array)
{
  uint a,b;
  SHOW_VAR *all= dynamic_element(array, 0, SHOW_VAR *);

  for (a= b= 0; b < array->elements; b++)
    if (all[b].type != SHOW_UNDEF)
      all[a++]= all[b];
  if (a)
  {
    memset(all+a, 0, sizeof(SHOW_VAR)); // writing NULL-element to the end
    array->elements= a;
  }
  else // array is completely empty - delete it
    delete_dynamic(array);
}

/*
  Adds an array of SHOW_VAR entries to the output of SHOW STATUS

  SYNOPSIS
    add_status_vars(SHOW_VAR *list)
    list - an array of SHOW_VAR entries to add to all_status_vars
           the last entry must be {0,0,SHOW_UNDEF}

  NOTE
    The handling of all_status_vars[] is completely internal, it's allocated
    automatically when something is added to it, and deleted completely when
    the last entry is removed.

    As a special optimization, if add_status_vars() is called before
    init_status_vars(), it assumes "startup mode" - neither concurrent access
    to the array nor SHOW STATUS are possible (thus it skips locks and qsort)

    The last entry of the all_status_vars[] should always be {0,0,SHOW_UNDEF}
*/
int add_status_vars(SHOW_VAR *list)
{
  int res= 0;
  if (status_vars_inited)
    mysql_mutex_lock(&LOCK_status);
  if (!all_status_vars.buffer && // array is not allocated yet - do it now
      my_init_dynamic_array(&all_status_vars, sizeof(SHOW_VAR), 200, 20))
  {
    res= 1;
    goto err;
  }
  while (list->name)
    res|= insert_dynamic(&all_status_vars, list++);
  res|= insert_dynamic(&all_status_vars, list); // appending NULL-element
  all_status_vars.elements--; // but next insert_dynamic should overwite it
  if (status_vars_inited)
    sort_dynamic(&all_status_vars, show_var_cmp);
err:
  if (status_vars_inited)
    mysql_mutex_unlock(&LOCK_status);
  return res;
}

/*
  Make all_status_vars[] usable for SHOW STATUS

  NOTE
    See add_status_vars(). Before init_status_vars() call, add_status_vars()
    works in a special fast "startup" mode. Thus init_status_vars()
    should be called as late as possible but before enabling multi-threading.
*/
void init_status_vars()
{
  status_vars_inited=1;
  sort_dynamic(&all_status_vars, show_var_cmp);
}

void reset_status_vars()
{
  SHOW_VAR *ptr= (SHOW_VAR*) all_status_vars.buffer;
  SHOW_VAR *last= ptr + all_status_vars.elements;
  for (; ptr < last; ptr++)
  {
    /* Note that SHOW_LONG_NOFLUSH variables are not reset */
    if (ptr->type == SHOW_LONG || ptr->type == SHOW_SIGNED_LONG)
      *(ulong*) ptr->value= 0;
  }  
}

/*
  catch-all cleanup function, cleans up everything no matter what

  DESCRIPTION
    This function is not strictly required if all add_to_status/
    remove_status_vars are properly paired, but it's a safety measure that
    deletes everything from the all_status_vars[] even if some
    remove_status_vars were forgotten
*/
void free_status_vars()
{
  delete_dynamic(&all_status_vars);
}

/*
  Removes an array of SHOW_VAR entries from the output of SHOW STATUS

  SYNOPSIS
    remove_status_vars(SHOW_VAR *list)
    list - an array of SHOW_VAR entries to remove to all_status_vars
           the last entry must be {0,0,SHOW_UNDEF}

  NOTE
    there's lots of room for optimizing this, especially in non-sorted mode,
    but nobody cares - it may be called only in case of failed plugin
    initialization in the mysqld startup.
*/

void remove_status_vars(SHOW_VAR *list)
{
  if (status_vars_inited)
  {
    mysql_mutex_lock(&LOCK_status);
    SHOW_VAR *all= dynamic_element(&all_status_vars, 0, SHOW_VAR *);
    int a= 0, b= all_status_vars.elements, c= (a+b)/2;

    for (; list->name; list++)
    {
      int res= 0;
      for (a= 0, b= all_status_vars.elements; b-a > 1; c= (a+b)/2)
      {
        res= show_var_cmp(list, all+c);
        if (res < 0)
          b= c;
        else if (res > 0)
          a= c;
        else
          break;
      }
      if (res == 0)
        all[c].type= SHOW_UNDEF;
    }
    shrink_var_array(&all_status_vars);
    mysql_mutex_unlock(&LOCK_status);
  }
  else
  {
    SHOW_VAR *all= dynamic_element(&all_status_vars, 0, SHOW_VAR *);
    uint i;
    for (; list->name; list++)
    {
      for (i= 0; i < all_status_vars.elements; i++)
      {
        if (show_var_cmp(list, all+i))
          continue;
        all[i].type= SHOW_UNDEF;
        break;
      }
    }
    shrink_var_array(&all_status_vars);
  }
}

inline void make_upper(char *buf)
{
  for (; *buf; buf++)
    *buf= my_toupper(system_charset_info, *buf);
}

static bool show_status_array(THD *thd, const char *wild,
                              SHOW_VAR *variables,
                              enum enum_var_type value_type,
                              struct system_status_var *status_var,
                              const char *prefix, TABLE *table,
                              bool ucase_names,
                              Item *cond)
{
  my_aligned_storage<SHOW_VAR_FUNC_BUFF_SIZE, MY_ALIGNOF(long)> buffer;
  char * const buff= buffer.data;
  char *prefix_end;
  /* the variable name should not be longer than 64 characters */
  char name_buffer[64];
  int len;
  LEX_STRING null_lex_str;
  SHOW_VAR tmp, *var;
  Item *partial_cond= 0;
  enum_check_fields save_count_cuted_fields= thd->count_cuted_fields;
  bool res= FALSE;
  const CHARSET_INFO *charset= system_charset_info;
  DBUG_ENTER("show_status_array");

  thd->count_cuted_fields= CHECK_FIELD_WARN;  
  null_lex_str.str= 0;				// For sys_var->value_ptr()
  null_lex_str.length= 0;

  prefix_end=strnmov(name_buffer, prefix, sizeof(name_buffer)-1);
  if (*prefix)
    *prefix_end++= '_';
  len=name_buffer + sizeof(name_buffer) - prefix_end;
  partial_cond= make_cond_for_info_schema(cond, table->pos_in_table_list);

  for (; variables->name; variables++)
  {
    strnmov(prefix_end, variables->name, len);
    name_buffer[sizeof(name_buffer)-1]=0;       /* Safety */
    if (ucase_names)
      make_upper(name_buffer);

    restore_record(table, s->default_values);
    table->field[0]->store(name_buffer, strlen(name_buffer),
                           system_charset_info);
    /*
      if var->type is SHOW_FUNC, call the function.
      Repeat as necessary, if new var is again SHOW_FUNC
    */
    for (var=variables; var->type == SHOW_FUNC; var= &tmp)
      ((mysql_show_var_func)(var->value))(thd, &tmp, buff);

    SHOW_TYPE show_type=var->type;
    if (show_type == SHOW_ARRAY)
    {
      show_status_array(thd, wild, (SHOW_VAR *) var->value, value_type,
                        status_var, name_buffer, table, ucase_names, partial_cond);
    }
    else
    {
      if (!(wild && wild[0] && wild_case_compare(system_charset_info,
                                                 name_buffer, wild)) &&
          (!partial_cond || partial_cond->val_int()))
      {
        char *value=var->value;
        const char *pos, *end;                  // We assign a lot of const's

        mysql_mutex_lock(&LOCK_global_system_variables);

        if (show_type == SHOW_SYS)
        {
          sys_var *var= ((sys_var *) value);
          show_type= var->show_type();
          value= (char*) var->value_ptr(thd, value_type, &null_lex_str);
          charset= var->charset(thd);
        }

        pos= end= buff;
        /*
          note that value may be == buff. All SHOW_xxx code below
          should still work in this case
        */
        switch (show_type) {
        case SHOW_DOUBLE_STATUS:
          value= ((char *) status_var + (ulong) value);
          /* fall through */
        case SHOW_DOUBLE:
          /* 6 is the default precision for '%f' in sprintf() */
          end= buff + my_fcvt(*(double *) value, 6, buff, NULL);
          break;
        case SHOW_LONG_STATUS:
          value= ((char *) status_var + (ulong) value);
          /* fall through */
        case SHOW_LONG:
        case SHOW_LONG_NOFLUSH: // the difference lies in refresh_status()
          end= int10_to_str(*(long*) value, buff, 10);
          break;
        case SHOW_SIGNED_LONG:
          end= int10_to_str(*(long*) value, buff, -10);
          break;
        case SHOW_LONGLONG_STATUS:
          value= ((char *) status_var + (ulong) value);
          /* fall through */
        case SHOW_LONGLONG:
          end= longlong10_to_str(*(longlong*) value, buff, 10);
          break;
        case SHOW_HA_ROWS:
          end= longlong10_to_str((longlong) *(ha_rows*) value, buff, 10);
          break;
        case SHOW_BOOL:
          end= strmov(buff, *(bool*) value ? "ON" : "OFF");
          break;
        case SHOW_MY_BOOL:
          end= strmov(buff, *(my_bool*) value ? "ON" : "OFF");
          break;
        case SHOW_INT:
          end= int10_to_str((long) *(uint32*) value, buff, 10);
          break;
        case SHOW_HAVE:
        {
          SHOW_COMP_OPTION tmp= *(SHOW_COMP_OPTION*) value;
          pos= show_comp_option_name[(int) tmp];
          end= strend(pos);
          break;
        }
        case SHOW_CHAR:
        {
          if (!(pos= value))
            pos= "";
          end= strend(pos);
          break;
        }
       case SHOW_CHAR_PTR:
        {
          if (!(pos= *(char**) value))
            pos= "";

          DBUG_EXECUTE_IF("alter_server_version_str",
                          if (!my_strcasecmp(system_charset_info,
                                             variables->name,
                                             "version")) {
                            pos= "some-other-version";
                          });

          end= strend(pos);
          break;
        }
        case SHOW_LEX_STRING:
        {
          LEX_STRING *ls=(LEX_STRING*)value;
          if (!(pos= ls->str))
            end= pos= "";
          else
            end= pos + ls->length;
          break;
        }
        case SHOW_KEY_CACHE_LONG:
          value= (char*) dflt_key_cache + (ulong)value;
          end= int10_to_str(*(long*) value, buff, 10);
          break;
        case SHOW_KEY_CACHE_LONGLONG:
          value= (char*) dflt_key_cache + (ulong)value;
	  end= longlong10_to_str(*(longlong*) value, buff, 10);
	  break;
        case SHOW_UNDEF:
          break;                                        // Return empty string
        case SHOW_SYS:                                  // Cannot happen
        default:
          DBUG_ASSERT(0);
          break;
        }
        table->field[1]->store(pos, (uint32) (end - pos), charset);
        thd->count_cuted_fields= CHECK_FIELD_IGNORE;
        table->field[1]->set_notnull();

        mysql_mutex_unlock(&LOCK_global_system_variables);

        if (schema_table_store_record(thd, table))
        {
          res= TRUE;
          goto end;
        }
      }
    }
  }
end:
  thd->count_cuted_fields= save_count_cuted_fields;
  DBUG_RETURN(res);
}


/* collect status for all running threads */

void calc_sum_of_all_status(STATUS_VAR *to)
{
  DBUG_ENTER("calc_sum_of_all_status");

  mysql_mutex_lock(&LOCK_thread_count);

  Thread_iterator it= global_thread_list_begin();
  Thread_iterator end= global_thread_list_end();
  /* Get global values as base */
  *to= global_status_var;
  
  /* Add to this status from existing threads */
  for (; it != end; ++it)
    add_to_status(to, &(*it)->status_var);
  
  mysql_mutex_unlock(&LOCK_thread_count);
  DBUG_VOID_RETURN;
}


/* This is only used internally, but we need it here as a forward reference */
extern ST_SCHEMA_TABLE schema_tables[];

#ifdef MCP_WL1735
typedef struct st_lookup_field_values
{
  LEX_STRING db_value, table_value;
  bool wild_db_value, wild_table_value;
} LOOKUP_FIELD_VALUES;
#endif


/*
  Store record to I_S table, convert HEAP table
  to MyISAM if necessary

  SYNOPSIS
    schema_table_store_record()
    thd                   thread handler
    table                 Information schema table to be updated

  RETURN
    0	                  success
    1	                  error
*/

bool schema_table_store_record(THD *thd, TABLE *table)
{
  int error;
  if ((error= table->file->ha_write_row(table->record[0])))
  {
    TMP_TABLE_PARAM *param= table->pos_in_table_list->schema_table_param;

    if (create_myisam_from_heap(thd, table, param->start_recinfo, 
                                &param->recinfo, error, FALSE, NULL))
      return 1;
  }
  return 0;
}


static int make_table_list(THD *thd, SELECT_LEX *sel,
                           LEX_STRING *db_name, LEX_STRING *table_name)
{
  Table_ident *table_ident;
  table_ident= new Table_ident(thd, *db_name, *table_name, 1);
  if (!sel->add_table_to_list(thd, table_ident, 0, 0, TL_READ, MDL_SHARED_READ))
    return 1;
  return 0;
}


/**
  @brief    Get lookup value from the part of 'WHERE' condition 

  @details This function gets lookup value from 
           the part of 'WHERE' condition if it's possible and 
           fill appropriate lookup_field_vals struct field
           with this value.

  @param[in]      thd                   thread handler
  @param[in]      item_func             part of WHERE condition
  @param[in]      table                 I_S table
  @param[in, out] lookup_field_vals     Struct which holds lookup values 

  @return
    0             success
    1             error, there can be no matching records for the condition
*/

bool get_lookup_value(THD *thd, Item_func *item_func,
                      TABLE_LIST *table, 
                      LOOKUP_FIELD_VALUES *lookup_field_vals)
{
  ST_SCHEMA_TABLE *schema_table= table->schema_table;
  ST_FIELD_INFO *field_info= schema_table->fields_info;
  const char *field_name1= schema_table->idx_field1 >= 0 ?
    field_info[schema_table->idx_field1].field_name : "";
  const char *field_name2= schema_table->idx_field2 >= 0 ?
    field_info[schema_table->idx_field2].field_name : "";

  if (item_func->functype() == Item_func::EQ_FUNC ||
      item_func->functype() == Item_func::EQUAL_FUNC)
  {
    int idx_field, idx_val;
    char tmp[MAX_FIELD_WIDTH];
    String *tmp_str, str_buff(tmp, sizeof(tmp), system_charset_info);
    Item_field *item_field;
    CHARSET_INFO *cs= system_charset_info;

    if (item_func->arguments()[0]->type() == Item::FIELD_ITEM &&
        item_func->arguments()[1]->const_item())
    {
      idx_field= 0;
      idx_val= 1;
    }
    else if (item_func->arguments()[1]->type() == Item::FIELD_ITEM &&
             item_func->arguments()[0]->const_item())
    {
      idx_field= 1;
      idx_val= 0;
    }
    else
      return 0;

    item_field= (Item_field*) item_func->arguments()[idx_field];
    if (table->table != item_field->field->table)
      return 0;
    tmp_str= item_func->arguments()[idx_val]->val_str(&str_buff);

    /* impossible value */
    if (!tmp_str)
      return 1;

    /* Lookup value is database name */
    if (!cs->coll->strnncollsp(cs, (uchar *) field_name1, strlen(field_name1),
                               (uchar *) item_field->field_name,
                               strlen(item_field->field_name), 0))
    {
      thd->make_lex_string(&lookup_field_vals->db_value, tmp_str->ptr(),
                           tmp_str->length(), FALSE);
    }
    /* Lookup value is table name */
    else if (!cs->coll->strnncollsp(cs, (uchar *) field_name2,
                                    strlen(field_name2),
                                    (uchar *) item_field->field_name,
                                    strlen(item_field->field_name), 0))
    {
      thd->make_lex_string(&lookup_field_vals->table_value, tmp_str->ptr(),
                           tmp_str->length(), FALSE);
    }
  }
  return 0;
}


/**
  @brief    Calculates lookup values from 'WHERE' condition 

  @details This function calculates lookup value(database name, table name)
           from 'WHERE' condition if it's possible and 
           fill lookup_field_vals struct fields with these values.

  @param[in]      thd                   thread handler
  @param[in]      cond                  WHERE condition
  @param[in]      table                 I_S table
  @param[in, out] lookup_field_vals     Struct which holds lookup values 

  @return
    0             success
    1             error, there can be no matching records for the condition
*/

bool calc_lookup_values_from_cond(THD *thd, Item *cond, TABLE_LIST *table,
                                  LOOKUP_FIELD_VALUES *lookup_field_vals)
{
  if (!cond)
    return 0;

  if (cond->type() == Item::COND_ITEM)
  {
    if (((Item_cond*) cond)->functype() == Item_func::COND_AND_FUNC)
    {
      List_iterator<Item> li(*((Item_cond*) cond)->argument_list());
      Item *item;
      while ((item= li++))
      {
        if (item->type() == Item::FUNC_ITEM)
        {
          if (get_lookup_value(thd, (Item_func*)item, table, lookup_field_vals))
            return 1;
        }
        else
        {
          if (calc_lookup_values_from_cond(thd, item, table, lookup_field_vals))
            return 1;
        }
      }
    }
    return 0;
  }
  else if (cond->type() == Item::FUNC_ITEM &&
           get_lookup_value(thd, (Item_func*) cond, table, lookup_field_vals))
    return 1;
  return 0;
}


bool uses_only_table_name_fields(Item *item, TABLE_LIST *table)
{
  if (item->type() == Item::FUNC_ITEM)
  {
    Item_func *item_func= (Item_func*)item;
    for (uint i=0; i<item_func->argument_count(); i++)
    {
      if (!uses_only_table_name_fields(item_func->arguments()[i], table))
        return 0;
    }
  }
  else if (item->type() == Item::FIELD_ITEM)
  {
    Item_field *item_field= (Item_field*)item;
    CHARSET_INFO *cs= system_charset_info;
    ST_SCHEMA_TABLE *schema_table= table->schema_table;
    ST_FIELD_INFO *field_info= schema_table->fields_info;
    const char *field_name1= schema_table->idx_field1 >= 0 ?
      field_info[schema_table->idx_field1].field_name : "";
    const char *field_name2= schema_table->idx_field2 >= 0 ?
      field_info[schema_table->idx_field2].field_name : "";
    if (table->table != item_field->field->table ||
        (cs->coll->strnncollsp(cs, (uchar *) field_name1, strlen(field_name1),
                               (uchar *) item_field->field_name,
                               strlen(item_field->field_name), 0) &&
         cs->coll->strnncollsp(cs, (uchar *) field_name2, strlen(field_name2),
                               (uchar *) item_field->field_name,
                               strlen(item_field->field_name), 0)))
      return 0;
  }
  else if (item->type() == Item::REF_ITEM)
    return uses_only_table_name_fields(item->real_item(), table);

  if (item->type() == Item::SUBSELECT_ITEM && !item->const_item())
    return 0;

  return 1;
}


static Item * make_cond_for_info_schema(Item *cond, TABLE_LIST *table)
{
  if (!cond)
    return (Item*) 0;
  if (cond->type() == Item::COND_ITEM)
  {
    if (((Item_cond*) cond)->functype() == Item_func::COND_AND_FUNC)
    {
      /* Create new top level AND item */
      Item_cond_and *new_cond=new Item_cond_and;
      if (!new_cond)
	return (Item*) 0;
      List_iterator<Item> li(*((Item_cond*) cond)->argument_list());
      Item *item;
      while ((item=li++))
      {
	Item *fix= make_cond_for_info_schema(item, table);
	if (fix)
	  new_cond->argument_list()->push_back(fix);
      }
      switch (new_cond->argument_list()->elements) {
      case 0:
	return (Item*) 0;
      case 1:
	return new_cond->argument_list()->head();
      default:
	new_cond->quick_fix_field();
	return new_cond;
      }
    }
    else
    {						// Or list
      Item_cond_or *new_cond=new Item_cond_or;
      if (!new_cond)
	return (Item*) 0;
      List_iterator<Item> li(*((Item_cond*) cond)->argument_list());
      Item *item;
      while ((item=li++))
      {
	Item *fix=make_cond_for_info_schema(item, table);
	if (!fix)
	  return (Item*) 0;
	new_cond->argument_list()->push_back(fix);
      }
      new_cond->quick_fix_field();
      new_cond->top_level_item();
      return new_cond;
    }
  }

  if (!uses_only_table_name_fields(cond, table))
    return (Item*) 0;
  return cond;
}


/**
  @brief   Calculate lookup values(database name, table name)

  @details This function calculates lookup values(database name, table name)
           from 'WHERE' condition or wild values (for 'SHOW' commands only)
           from LEX struct and fill lookup_field_vals struct field
           with these values.

  @param[in]      thd                   thread handler
  @param[in]      cond                  WHERE condition
  @param[in]      tables                I_S table
  @param[in, out] lookup_field_values   Struct which holds lookup values 

  @return
    0             success
    1             error, there can be no matching records for the condition
*/

bool get_lookup_field_values(THD *thd, Item *cond, TABLE_LIST *tables,
                             LOOKUP_FIELD_VALUES *lookup_field_values)
{
  LEX *lex= thd->lex;
  const char *wild= lex->wild ? lex->wild->ptr() : NullS;
  bool rc= 0;

  memset(lookup_field_values, 0, sizeof(LOOKUP_FIELD_VALUES));
  switch (lex->sql_command) {
  case SQLCOM_SHOW_DATABASES:
    if (wild)
    {
      thd->make_lex_string(&lookup_field_values->db_value, 
                           wild, strlen(wild), 0);
      lookup_field_values->wild_db_value= 1;
    }
    break;
  case SQLCOM_SHOW_TABLES:
  case SQLCOM_SHOW_TABLE_STATUS:
  case SQLCOM_SHOW_TRIGGERS:
  case SQLCOM_SHOW_EVENTS:
    thd->make_lex_string(&lookup_field_values->db_value, 
                         lex->select_lex.db, strlen(lex->select_lex.db), 0);
    if (wild)
    {
      thd->make_lex_string(&lookup_field_values->table_value, 
                           wild, strlen(wild), 0);
      lookup_field_values->wild_table_value= 1;
    }
    break;
  default:
    /*
      The "default" is for queries over I_S.
      All previous cases handle SHOW commands.
    */
    rc= calc_lookup_values_from_cond(thd, cond, tables, lookup_field_values);
    break;
  }

  if (lower_case_table_names && !rc)
  {
    /* 
      We can safely do in-place upgrades here since all of the above cases
      are allocating a new memory buffer for these strings.
    */  
    if (lookup_field_values->db_value.str && lookup_field_values->db_value.str[0])
      my_casedn_str(system_charset_info, lookup_field_values->db_value.str);
    if (lookup_field_values->table_value.str && 
        lookup_field_values->table_value.str[0])
      my_casedn_str(system_charset_info, lookup_field_values->table_value.str);
  }

  return rc;
}


enum enum_schema_tables get_schema_table_idx(ST_SCHEMA_TABLE *schema_table)
{
  return (enum enum_schema_tables) (schema_table - &schema_tables[0]);
}


/*
  Create db names list. Information schema name always is first in list

  SYNOPSIS
    make_db_list()
    thd                   thread handler
    files                 list of db names
    wild                  wild string
    idx_field_vals        idx_field_vals->db_name contains db name or
                          wild string
    with_i_schema         returns 1 if we added 'IS' name to list
                          otherwise returns 0 

  RETURN
    zero                  success
    non-zero              error
*/

int make_db_list(THD *thd, List<LEX_STRING> *files,
                 LOOKUP_FIELD_VALUES *lookup_field_vals,
                 bool *with_i_schema)
{
  LEX_STRING *i_s_name_copy= 0;
  i_s_name_copy= thd->make_lex_string(i_s_name_copy,
                                      INFORMATION_SCHEMA_NAME.str,
                                      INFORMATION_SCHEMA_NAME.length, TRUE);
  *with_i_schema= 0;
  if (lookup_field_vals->wild_db_value)
  {
    /*
      This part of code is only for SHOW DATABASES command.
      idx_field_vals->db_value can be 0 when we don't use
      LIKE clause (see also get_index_field_values() function)
    */
    if (!lookup_field_vals->db_value.str ||
        !wild_case_compare(system_charset_info, 
                           INFORMATION_SCHEMA_NAME.str,
                           lookup_field_vals->db_value.str))
    {
      *with_i_schema= 1;
      if (files->push_back(i_s_name_copy))
        return 1;
    }
    return (find_files(thd, files, NullS, mysql_data_home,
                       lookup_field_vals->db_value.str, 1) != FIND_FILES_OK);
  }


  /*
    If we have db lookup vaule we just add it to list and
    exit from the function.
    We don't do this for database names longer than the maximum
    path length.
  */
  if (lookup_field_vals->db_value.str && 
      lookup_field_vals->db_value.length < FN_REFLEN)
  {
    if (is_infoschema_db(lookup_field_vals->db_value.str,
                         lookup_field_vals->db_value.length))
    {
      *with_i_schema= 1;
      if (files->push_back(i_s_name_copy))
        return 1;
      return 0;
    }
    if (files->push_back(&lookup_field_vals->db_value))
      return 1;
    return 0;
  }

  /*
    Create list of existing databases. It is used in case
    of select from information schema table
  */
  if (files->push_back(i_s_name_copy))
    return 1;
  *with_i_schema= 1;
  return (find_files(thd, files, NullS,
                     mysql_data_home, NullS, 1) != FIND_FILES_OK);
}


struct st_add_schema_table 
{
  List<LEX_STRING> *files;
  const char *wild;
};


static my_bool add_schema_table(THD *thd, plugin_ref plugin,
                                void* p_data)
{
  LEX_STRING *file_name= 0;
  st_add_schema_table *data= (st_add_schema_table *)p_data;
  List<LEX_STRING> *file_list= data->files;
  const char *wild= data->wild;
  ST_SCHEMA_TABLE *schema_table= plugin_data(plugin, ST_SCHEMA_TABLE *);
  DBUG_ENTER("add_schema_table");

  if (schema_table->hidden)
      DBUG_RETURN(0);
  if (wild)
  {
    if (lower_case_table_names)
    {
      if (wild_case_compare(files_charset_info,
                            schema_table->table_name,
                            wild))
        DBUG_RETURN(0);
    }
    else if (wild_compare(schema_table->table_name, wild, 0))
      DBUG_RETURN(0);
  }

  if ((file_name= thd->make_lex_string(file_name, schema_table->table_name,
                                       strlen(schema_table->table_name),
                                       TRUE)) &&
      !file_list->push_back(file_name))
    DBUG_RETURN(0);
  DBUG_RETURN(1);
}


int schema_tables_add(THD *thd, List<LEX_STRING> *files, const char *wild)
{
  LEX_STRING *file_name= 0;
  ST_SCHEMA_TABLE *tmp_schema_table= schema_tables;
  st_add_schema_table add_data;
  DBUG_ENTER("schema_tables_add");

  for (; tmp_schema_table->table_name; tmp_schema_table++)
  {
    if (tmp_schema_table->hidden)
      continue;
    if (wild)
    {
      if (lower_case_table_names)
      {
        if (wild_case_compare(files_charset_info,
                              tmp_schema_table->table_name,
                              wild))
          continue;
      }
      else if (wild_compare(tmp_schema_table->table_name, wild, 0))
        continue;
    }
    if ((file_name= 
         thd->make_lex_string(file_name, tmp_schema_table->table_name,
                              strlen(tmp_schema_table->table_name), TRUE)) &&
        !files->push_back(file_name))
      continue;
    DBUG_RETURN(1);
  }

  add_data.files= files;
  add_data.wild= wild;
  if (plugin_foreach(thd, add_schema_table,
                     MYSQL_INFORMATION_SCHEMA_PLUGIN, &add_data))
      DBUG_RETURN(1);

  DBUG_RETURN(0);
}


/**
  @brief          Create table names list

  @details        The function creates the list of table names in
                  database

  @param[in]      thd                   thread handler
  @param[in]      table_names           List of table names in database
  @param[in]      lex                   pointer to LEX struct
  @param[in]      lookup_field_vals     pointer to LOOKUP_FIELD_VALUE struct
  @param[in]      with_i_schema         TRUE means that we add I_S tables to list
  @param[in]      db_name               database name

  @return         Operation status
    @retval       0           ok
    @retval       1           fatal error
    @retval       2           Not fatal error; Safe to ignore this file list
*/

static int
make_table_name_list(THD *thd, List<LEX_STRING> *table_names, LEX *lex,
                     LOOKUP_FIELD_VALUES *lookup_field_vals,
                     bool with_i_schema, LEX_STRING *db_name)
{
  char path[FN_REFLEN + 1];
  build_table_filename(path, sizeof(path) - 1, db_name->str, "", "", 0);
  if (!lookup_field_vals->wild_table_value &&
      lookup_field_vals->table_value.str)
  {
    if (with_i_schema)
    {
      LEX_STRING *name;
      ST_SCHEMA_TABLE *schema_table=
        find_schema_table(thd, lookup_field_vals->table_value.str);
      if (schema_table && !schema_table->hidden)
      {
        if (!(name= 
              thd->make_lex_string(NULL, schema_table->table_name,
                                   strlen(schema_table->table_name), TRUE)) ||
            table_names->push_back(name))
          return 1;
      }
    }
    else
    {    
      if (table_names->push_back(&lookup_field_vals->table_value))
        return 1;
      /*
        Check that table is relevant in current transaction.
        (used for ndb engine, see ndbcluster_find_files(), ha_ndbcluster.cc)
      */
      (void) ha_find_files(thd, db_name->str, path,
                         lookup_field_vals->table_value.str, 0,
                         table_names);
    }
    return 0;
  }

  /*
    This call will add all matching the wildcards (if specified) IS tables
    to the list
  */
  if (with_i_schema)
    return (schema_tables_add(thd, table_names,
                              lookup_field_vals->table_value.str));

  find_files_result res= find_files(thd, table_names, db_name->str, path,
                                    lookup_field_vals->table_value.str, 0);
  if (res != FIND_FILES_OK)
  {
    /*
      Downgrade errors about problems with database directory to
      warnings if this is not a 'SHOW' command.  Another thread
      may have dropped database, and we may still have a name
      for that directory.
    */
    if (res == FIND_FILES_DIR)
    {
      if (sql_command_flags[lex->sql_command] & CF_STATUS_COMMAND)
        return 1;
      thd->clear_error();
      return 2;
    }
    return 1;
  }
  return 0;
}


/**
  Fill I_S table with data obtained by performing full-blown table open.

  @param  thd                       Thread handler.
  @param  is_show_fields_or_keys    Indicates whether it is a legacy SHOW
                                    COLUMNS or SHOW KEYS statement.
  @param  table                     TABLE object for I_S table to be filled.
  @param  schema_table              I_S table description structure.
  @param  orig_db_name              Database name.
  @param  orig_table_name           Table name.
  @param  open_tables_state_backup  Open_tables_state object which is used
                                    to save/restore original status of
                                    variables related to open tables state.
  @param  can_deadlock              Indicates that deadlocks are possible
                                    due to metadata locks, so to avoid
                                    them we should not wait in case if
                                    conflicting lock is present.

  @retval FALSE - Success.
  @retval TRUE  - Failure.
*/
static bool
fill_schema_table_by_open(THD *thd, bool is_show_fields_or_keys,
                          TABLE *table, ST_SCHEMA_TABLE *schema_table,
                          LEX_STRING *orig_db_name,
                          LEX_STRING *orig_table_name,
                          Open_tables_backup *open_tables_state_backup,
                          bool can_deadlock)
{
  Query_arena i_s_arena(thd->mem_root,
                        Query_arena::STMT_CONVENTIONAL_EXECUTION),
              backup_arena, *old_arena;
  LEX *old_lex= thd->lex, temp_lex, *lex;
  LEX_STRING db_name, table_name;
  TABLE_LIST *table_list;
  bool result= true;

  DBUG_ENTER("fill_schema_table_by_open");
  /*
    When a view is opened its structures are allocated on a permanent
    statement arena and linked into the LEX tree for the current statement
    (this happens even in cases when view is handled through TEMPTABLE
    algorithm).

    To prevent this process from unnecessary hogging of memory in the permanent
    arena of our I_S query and to avoid damaging its LEX we use temporary
    arena and LEX for table/view opening.

    Use temporary arena instead of statement permanent arena. Also make
    it active arena and save original one for successive restoring.
  */
  old_arena= thd->stmt_arena;
  thd->stmt_arena= &i_s_arena;
  thd->set_n_backup_active_arena(&i_s_arena, &backup_arena);

  /* Prepare temporary LEX. */
  thd->lex= lex= &temp_lex;
  lex_start(thd);

  /* Disable constant subquery evaluation as we won't be locking tables. */
  lex->context_analysis_only= CONTEXT_ANALYSIS_ONLY_VIEW;

  /*
    Some of process_table() functions rely on wildcard being passed from
    old LEX (or at least being initialized).
  */
  lex->wild= old_lex->wild;

  /*
    Since make_table_list() might change database and table name passed
    to it we create copies of orig_db_name and orig_table_name here.
    These copies are used for make_table_list() while unaltered values
    are passed to process_table() functions.
  */
  if (!thd->make_lex_string(&db_name, orig_db_name->str,
                            orig_db_name->length, FALSE) ||
      !thd->make_lex_string(&table_name, orig_table_name->str,
                            orig_table_name->length, FALSE))
    goto end;

  /*
    Create table list element for table to be open. Link it with the
    temporary LEX. The latter is required to correctly open views and
    produce table describing their structure.
  */
  if (make_table_list(thd, &lex->select_lex, &db_name, &table_name))
    goto end;

  table_list= lex->select_lex.table_list.first;

  if (is_show_fields_or_keys)
  {
    /*
      Restore thd->temporary_tables to be able to process
      temporary tables (only for 'show index' & 'show columns').
      This should be changed when processing of temporary tables for
      I_S tables will be done.
    */
    thd->temporary_tables= open_tables_state_backup->temporary_tables;
  }
  else
  {
    /*
      Apply optimization flags for table opening which are relevant for
      this I_S table. We can't do this for SHOW COLUMNS/KEYS because of
      backward compatibility.
    */
    table_list->i_s_requested_object= schema_table->i_s_requested_object;
  }

  /*
    Let us set fake sql_command so views won't try to merge
    themselves into main statement. If we don't do this,
    SELECT * from information_schema.xxxx will cause problems.
    SQLCOM_SHOW_FIELDS is used because it satisfies
    'only_view_structure()'.
  */
  lex->sql_command= SQLCOM_SHOW_FIELDS;

  result= open_temporary_tables(thd, table_list);

  if (!result)
  {
    result= open_normal_and_derived_tables(thd, table_list,
                                           (MYSQL_OPEN_IGNORE_FLUSH |
                                            MYSQL_OPEN_FORCE_SHARED_HIGH_PRIO_MDL |
                                            (can_deadlock ?
                                             MYSQL_OPEN_FAIL_ON_MDL_CONFLICT : 0)));
    lex->select_lex.handle_derived(lex, &mysql_derived_create);
  }
  /*
    Restore old value of sql_command back as it is being looked at in
    process_table() function.
  */
  lex->sql_command= old_lex->sql_command;

  DEBUG_SYNC(thd, "after_open_table_ignore_flush");

  /*
    XXX:  show_table_list has a flag i_is_requested,
    and when it's set, open_normal_and_derived_tables()
    can return an error without setting an error message
    in THD, which is a hack. This is why we have to
    check for res, then for thd->is_error() and only then
    for thd->main_da.sql_errno().

    Again we don't do this for SHOW COLUMNS/KEYS because
    of backward compatibility.
  */
  if (!is_show_fields_or_keys && result && thd->is_error() &&
      thd->get_stmt_da()->sql_errno() == ER_NO_SUCH_TABLE)
  {
    /*
      Hide error for a non-existing table.
      For example, this error can occur when we use a where condition
      with a db name and table, but the table does not exist.
    */
    result= false;
    thd->clear_error();
  }
  else
  {
    result= schema_table->process_table(thd, table_list,
                                        table, result,
                                        orig_db_name,
                                        orig_table_name);
  }


end:
  lex->unit.cleanup();

  /* Restore original LEX value, statement's arena and THD arena values. */
  lex_end(thd->lex);

  // Free items, before restoring backup_arena below.
  DBUG_ASSERT(i_s_arena.free_list == NULL);
  thd->free_items();

  /*
    For safety reset list of open temporary tables before closing
    all tables open within this Open_tables_state.
  */
  thd->temporary_tables= NULL;
  close_thread_tables(thd);
  /*
    Release metadata lock we might have acquired.
    See comment in fill_schema_table_from_frm() for details.
  */
  thd->mdl_context.rollback_to_savepoint(open_tables_state_backup->mdl_system_tables_svp);

  thd->lex= old_lex;

  thd->stmt_arena= old_arena;
  thd->restore_active_arena(&i_s_arena, &backup_arena);

  DBUG_RETURN(result);
}


/**
  @brief          Fill I_S table for SHOW TABLE NAMES commands

  @param[in]      thd                      thread handler
  @param[in]      table                    TABLE struct for I_S table
  @param[in]      db_name                  database name
  @param[in]      table_name               table name
  @param[in]      with_i_schema            I_S table if TRUE

  @return         Operation status
    @retval       0           success
    @retval       1           error
*/

static int fill_schema_table_names(THD *thd, TABLE *table,
                                   LEX_STRING *db_name, LEX_STRING *table_name,
                                   bool with_i_schema,
                                   bool need_table_type)
{
  /* Avoid opening FRM files if table type is not needed. */
  if (need_table_type)
  {
    if (with_i_schema)
    {
      table->field[3]->store(STRING_WITH_LEN("SYSTEM VIEW"),
                             system_charset_info);
    }
    else
    {
      enum legacy_db_type not_used;
      char path[FN_REFLEN + 1];
      (void) build_table_filename(path, sizeof(path) - 1, db_name->str, 
                                  table_name->str, reg_ext, 0);
      switch (dd_frm_type(thd, path, &not_used)) {
      case FRMTYPE_ERROR:
        table->field[3]->store(STRING_WITH_LEN("ERROR"),
                               system_charset_info);
        break;
      case FRMTYPE_TABLE:
        table->field[3]->store(STRING_WITH_LEN("BASE TABLE"),
                               system_charset_info);
        break;
      case FRMTYPE_VIEW:
        table->field[3]->store(STRING_WITH_LEN("VIEW"),
                               system_charset_info);
        break;
      default:
        DBUG_ASSERT(0);
      }
    if (thd->is_error() && thd->get_stmt_da()->sql_errno() == ER_NO_SUCH_TABLE)
      {
        thd->clear_error();
        return 0;
      }
    }
  }
  if (schema_table_store_record(thd, table))
    return 1;
  return 0;
}


/**
  @brief          Get open table method

  @details        The function calculates the method which will be used
                  for table opening:
                  SKIP_OPEN_TABLE - do not open table
                  OPEN_FRM_ONLY   - open FRM file only
                  OPEN_FULL_TABLE - open FRM, data, index files
  @param[in]      tables               I_S table table_list
  @param[in]      schema_table         I_S table struct
  @param[in]      schema_table_idx     I_S table index

  @return         return a set of flags
    @retval       SKIP_OPEN_TABLE | OPEN_FRM_ONLY | OPEN_FULL_TABLE
*/

uint get_table_open_method(TABLE_LIST *tables,
                                  ST_SCHEMA_TABLE *schema_table,
                                  enum enum_schema_tables schema_table_idx)
{
  /*
    determine which method will be used for table opening
  */
  if (schema_table->i_s_requested_object & OPTIMIZE_I_S_TABLE)
  {
    Field **ptr, *field;
    int table_open_method= 0, field_indx= 0;
    uint star_table_open_method= OPEN_FULL_TABLE;
    bool used_star= true;                  // true if '*' is used in select
    for (ptr=tables->table->field; (field= *ptr) ; ptr++)
    {
      star_table_open_method=
        min(star_table_open_method,
            schema_table->fields_info[field_indx].open_method);
      if (bitmap_is_set(tables->table->read_set, field->field_index))
      {
        used_star= false;
        table_open_method|= schema_table->fields_info[field_indx].open_method;
      }
      field_indx++;
    }
    if (used_star)
      return star_table_open_method;
    return table_open_method;
  }
  /* I_S tables which use get_all_tables but can not be optimized */
  return (uint) OPEN_FULL_TABLE;
}


/**
   Try acquire high priority share metadata lock on a table (with
   optional wait for conflicting locks to go away).

   @param thd            Thread context.
   @param mdl_request    Pointer to memory to be used for MDL_request
                         object for a lock request.
   @param table          Table list element for the table
   @param can_deadlock   Indicates that deadlocks are possible due to
                         metadata locks, so to avoid them we should not
                         wait in case if conflicting lock is present.

   @note This is an auxiliary function to be used in cases when we want to
         access table's description by looking up info in TABLE_SHARE without
         going through full-blown table open.
   @note This function assumes that there are no other metadata lock requests
         in the current metadata locking context.

   @retval FALSE  No error, if lock was obtained TABLE_LIST::mdl_request::ticket
                  is set to non-NULL value.
   @retval TRUE   Some error occured (probably thread was killed).
*/

static bool
try_acquire_high_prio_shared_mdl_lock(THD *thd, TABLE_LIST *table,
                                      bool can_deadlock)
{
  bool error;
  table->mdl_request.init(MDL_key::TABLE, table->db, table->table_name,
                          MDL_SHARED_HIGH_PRIO, MDL_TRANSACTION);

  if (can_deadlock)
  {
    /*
      When .FRM is being open in order to get data for an I_S table,
      we might have some tables not only open but also locked.
      E.g. this happens when a SHOW or I_S statement is run
      under LOCK TABLES or inside a stored function.
      By waiting for the conflicting metadata lock to go away we
      might create a deadlock which won't entirely belong to the
      MDL subsystem and thus won't be detectable by this subsystem's
      deadlock detector. To avoid such situation, when there are
      other locked tables, we prefer not to wait on a conflicting
      lock.
    */
    error= thd->mdl_context.try_acquire_lock(&table->mdl_request);
  }
  else
    error= thd->mdl_context.acquire_lock(&table->mdl_request,
                                         thd->variables.lock_wait_timeout);

  return error;
}


/**
  @brief          Fill I_S table with data from FRM file only

  @param[in]      thd                      thread handler
  @param[in]      table                    TABLE struct for I_S table
  @param[in]      schema_table             I_S table struct
  @param[in]      db_name                  database name
  @param[in]      table_name               table name
  @param[in]      schema_table_idx         I_S table index
  @param[in]      open_tables_state_backup Open_tables_state object which is used
                                           to save/restore original state of metadata
                                           locks.
  @param[in]      can_deadlock             Indicates that deadlocks are possible
                                           due to metadata locks, so to avoid
                                           them we should not wait in case if
                                           conflicting lock is present.

  @return         Operation status
    @retval       0           Table is processed and we can continue
                              with new table
    @retval       1           It's view and we have to use
                              open_tables function for this table
*/

static int fill_schema_table_from_frm(THD *thd, TABLE_LIST *tables,
                                      ST_SCHEMA_TABLE *schema_table,
                                      LEX_STRING *db_name,
                                      LEX_STRING *table_name,
                                      enum enum_schema_tables schema_table_idx,
                                      Open_tables_backup *open_tables_state_backup,
                                      bool can_deadlock)
{
  TABLE *table= tables->table;
  TABLE_SHARE *share;
  TABLE tbl;
  TABLE_LIST table_list;
  uint res= 0;
  int not_used;
  my_hash_value_type hash_value;
  const char *key;
  uint key_length;
  char db_name_buff[NAME_LEN + 1], table_name_buff[NAME_LEN + 1];

  memset(&table_list, 0, sizeof(TABLE_LIST));
  memset(&tbl, 0, sizeof(TABLE));

  if (lower_case_table_names)
  {
    /*
      In lower_case_table_names > 0 metadata locking and table definition
      cache subsystems require normalized (lowercased) database and table
      names as input.
    */
    strmov(db_name_buff, db_name->str);
    strmov(table_name_buff, table_name->str);
    my_casedn_str(files_charset_info, db_name_buff);
    my_casedn_str(files_charset_info, table_name_buff);
    table_list.db= db_name_buff;
    table_list.table_name= table_name_buff;
  }
  else
  {
    table_list.table_name= table_name->str;
    table_list.db= db_name->str;
  }

  /*
    TODO: investigate if in this particular situation we can get by
          simply obtaining internal lock of the data-dictionary
          instead of obtaining full-blown metadata lock.
  */
  if (try_acquire_high_prio_shared_mdl_lock(thd, &table_list, can_deadlock))
  {
    /*
      Some error occured (most probably we have been killed while
      waiting for conflicting locks to go away), let the caller to
      handle the situation.
    */
    return 1;
  }

  if (! table_list.mdl_request.ticket)
  {
    /*
      We are in situation when we have encountered conflicting metadata
      lock and deadlocks can occur due to waiting for it to go away.
      So instead of waiting skip this table with an appropriate warning.
    */
    DBUG_ASSERT(can_deadlock);

    push_warning_printf(thd, Sql_condition::WARN_LEVEL_WARN,
                        ER_WARN_I_S_SKIPPED_TABLE,
                        ER(ER_WARN_I_S_SKIPPED_TABLE),
                        table_list.db, table_list.table_name);
    return 0;
  }

  if (schema_table->i_s_requested_object & OPEN_TRIGGER_ONLY)
  {
    init_sql_alloc(&tbl.mem_root, TABLE_ALLOC_BLOCK_SIZE, 0);
    if (!Table_triggers_list::check_n_load(thd, db_name->str,
                                           table_name->str, &tbl, 1))
    {
      table_list.table= &tbl;
      res= schema_table->process_table(thd, &table_list, table,
                                       res, db_name, table_name);
      delete tbl.triggers;
    }
    free_root(&tbl.mem_root, MYF(0));
    goto end;
  }

  key_length= get_table_def_key(&table_list, &key);
  hash_value= my_calc_hash(&table_def_cache, (uchar*) key, key_length);
  mysql_mutex_lock(&LOCK_open);
  share= get_table_share(thd, &table_list, key,
                         key_length, OPEN_VIEW, &not_used, hash_value);
  if (!share)
  {
    res= 0;
    goto end_unlock;
  }

  if (share->is_view)
  {
    if (schema_table->i_s_requested_object & OPEN_TABLE_ONLY)
    {
      /* skip view processing */
      res= 0;
      goto end_share;
    }
    else if (schema_table->i_s_requested_object & OPEN_VIEW_FULL)
    {
      /*
        tell get_all_tables() to fall back to
        open_normal_and_derived_tables()
      */
      res= 1;
      goto end_share;
    }
  }

  if (share->is_view)
  {
    if (mysql_make_view(thd, share, &table_list, true))
      goto end_share;
    table_list.view= (LEX*) share->is_view;
    res= schema_table->process_table(thd, &table_list, table,
                                     res, db_name, table_name);
    goto end_share;
  }

  if (!open_table_from_share(thd, share, table_name->str, 0,
                             (EXTRA_RECORD | OPEN_FRM_FILE_ONLY),
                             thd->open_options, &tbl, FALSE))
  {
    tbl.s= share;
    table_list.table= &tbl;
    table_list.view= (LEX*) share->is_view;
    res= schema_table->process_table(thd, &table_list, table,
                                     res, db_name, table_name);
    free_root(&tbl.mem_root, MYF(0));
    my_free((void *) tbl.alias);
  }

end_share:
  release_table_share(share);

end_unlock:
  mysql_mutex_unlock(&LOCK_open);

end:
  /*
    Release metadata lock we might have acquired.

    Without this step metadata locks acquired for each table processed
    will be accumulated. In situation when a lot of tables are processed
    by I_S query this will result in transaction with too many metadata
    locks. As result performance of acquisition of new lock will suffer.

    Of course, the fact that we don't hold metadata lock on tables which
    were processed till the end of I_S query makes execution less isolated
    from concurrent DDL. Consequently one might get 'dirty' results from
    such a query. But we have never promised serializability of I_S queries
    anyway.

    We don't have any tables open since we took backup, so rolling back to
    savepoint is safe.
  */
  DBUG_ASSERT(thd->open_tables == NULL);
  thd->mdl_context.rollback_to_savepoint(open_tables_state_backup->mdl_system_tables_svp);
  thd->clear_error();
  return res;
}


/**
  Trigger_error_handler is intended to intercept and silence SQL conditions
  that might happen during trigger loading for SHOW statements.
  The potential SQL conditions are:

    - ER_PARSE_ERROR -- this error is thrown if a trigger definition file
      is damaged or contains invalid CREATE TRIGGER statement. That should
      not happen in normal life.

    - ER_TRG_NO_DEFINER -- this warning is thrown when we're loading a
      trigger created/imported in/from the version of MySQL, which does not
      support trigger definers.

    - ER_TRG_NO_CREATION_CTX -- this warning is thrown when we're loading a
      trigger created/imported in/from the version of MySQL, which does not
      support trigger creation contexts.
*/

class Trigger_error_handler : public Internal_error_handler
{
public:
  bool handle_condition(THD *thd,
                        uint sql_errno,
                        const char* sqlstate,
                        Sql_condition::enum_warning_level level,
                        const char* msg,
                        Sql_condition ** cond_hdl)
  {
    if (sql_errno == ER_PARSE_ERROR ||
        sql_errno == ER_TRG_NO_DEFINER ||
        sql_errno == ER_TRG_NO_CREATION_CTX)
      return true;

    return false;
  }
};



/**
  @brief          Fill I_S tables whose data are retrieved
                  from frm files and storage engine

  @details        The information schema tables are internally represented as
                  temporary tables that are filled at query execution time.
                  Those I_S tables whose data are retrieved
                  from frm files and storage engine are filled by the function
                  get_all_tables().

  @param[in]      thd                      thread handler
  @param[in]      tables                   I_S table
  @param[in]      cond                     'WHERE' condition

  @return         Operation status
    @retval       0                        success
    @retval       1                        error
*/

int get_all_tables(THD *thd, TABLE_LIST *tables, Item *cond)
{
  LEX *lex= thd->lex;
  TABLE *table= tables->table;
  SELECT_LEX *lsel= tables->schema_select_lex;
  ST_SCHEMA_TABLE *schema_table= tables->schema_table;
  LOOKUP_FIELD_VALUES lookup_field_vals;
  LEX_STRING *db_name, *table_name;
  bool with_i_schema;
  enum enum_schema_tables schema_table_idx;
  List<LEX_STRING> db_names;
  List_iterator_fast<LEX_STRING> it(db_names);
  Item *partial_cond= 0;
  int error= 1;
  Open_tables_backup open_tables_state_backup;
#ifndef NO_EMBEDDED_ACCESS_CHECKS
  Security_context *sctx= thd->security_ctx;
#endif
  uint table_open_method;
  bool can_deadlock;
  DBUG_ENTER("get_all_tables");

  /*
    In cases when SELECT from I_S table being filled by this call is
    part of statement which also uses other tables or is being executed
    under LOCK TABLES or is part of transaction which also uses other
    tables waiting for metadata locks which happens below might result
    in deadlocks.
    To avoid them we don't wait if conflicting metadata lock is
    encountered and skip table with emitting an appropriate warning.
  */
  can_deadlock= thd->mdl_context.has_locks();

  /*
    We should not introduce deadlocks even if we already have some
    tables open and locked, since we won't lock tables which we will
    open and will ignore pending exclusive metadata locks for these
    tables by using high-priority requests for shared metadata locks.
  */
  thd->reset_n_backup_open_tables_state(&open_tables_state_backup);

  schema_table_idx= get_schema_table_idx(schema_table);
  tables->table_open_method= table_open_method=
    get_table_open_method(tables, schema_table, schema_table_idx);
  DBUG_PRINT("open_method", ("%d", tables->table_open_method));
  /* 
    this branch processes SHOW FIELDS, SHOW INDEXES commands.
    see sql_parse.cc, prepare_schema_table() function where
    this values are initialized
  */
  if (lsel && lsel->table_list.first)
  {
    LEX_STRING db_name, table_name;

    db_name.str= lsel->table_list.first->db;
    db_name.length= lsel->table_list.first->db_length;

    table_name.str= lsel->table_list.first->table_name;
    table_name.length= lsel->table_list.first->table_name_length;

    error= fill_schema_table_by_open(thd, TRUE,
                                     table, schema_table,
                                     &db_name, &table_name,
                                     &open_tables_state_backup,
                                     can_deadlock);
    goto err;
  }

  if (get_lookup_field_values(thd, cond, tables, &lookup_field_vals))
  {
    error= 0;
    goto err;
  }

  DBUG_PRINT("INDEX VALUES",("db_name='%s', table_name='%s'",
                             STR_OR_NIL(lookup_field_vals.db_value.str),
                             STR_OR_NIL(lookup_field_vals.table_value.str)));

  if (!lookup_field_vals.wild_db_value && !lookup_field_vals.wild_table_value)
  {
    /* 
      if lookup value is empty string then
      it's impossible table name or db name
    */
    if ((lookup_field_vals.db_value.str &&
         !lookup_field_vals.db_value.str[0]) ||
        (lookup_field_vals.table_value.str &&
         !lookup_field_vals.table_value.str[0]))
    {
      error= 0;
      goto err;
    }
  }

  if (lookup_field_vals.db_value.length &&
      !lookup_field_vals.wild_db_value)
    tables->has_db_lookup_value= TRUE;
  if (lookup_field_vals.table_value.length &&
      !lookup_field_vals.wild_table_value) 
    tables->has_table_lookup_value= TRUE;

  if (tables->has_db_lookup_value && tables->has_table_lookup_value)
    partial_cond= 0;
  else
    partial_cond= make_cond_for_info_schema(cond, tables);

  if (lex->describe)
  {
    /* EXPLAIN SELECT */
    error= 0;
    goto err;
  }

  if (make_db_list(thd, &db_names, &lookup_field_vals, &with_i_schema))
    goto err;
  it.rewind(); /* To get access to new elements in basis list */
  while ((db_name= it++))
  {
#ifndef NO_EMBEDDED_ACCESS_CHECKS
    if (!(check_access(thd, SELECT_ACL, db_name->str,
                       &thd->col_access, NULL, 0, 1) ||
          (!thd->col_access && check_grant_db(thd, db_name->str))) ||
        sctx->master_access & (DB_ACLS | SHOW_DB_ACL) ||
        acl_get(sctx->get_host()->ptr(), sctx->get_ip()->ptr(),
                sctx->priv_user, db_name->str, 0))
#endif
    {
      List<LEX_STRING> table_names;
      int res= make_table_name_list(thd, &table_names, lex,
                                    &lookup_field_vals,
                                    with_i_schema, db_name);
      if (res == 2)   /* Not fatal error, continue */
        continue;
      if (res)
        goto err;

      List_iterator_fast<LEX_STRING> it_files(table_names);
      while ((table_name= it_files++))
      {
	restore_record(table, s->default_values);
        table->field[schema_table->idx_field1]->
          store(db_name->str, db_name->length, system_charset_info);
        table->field[schema_table->idx_field2]->
          store(table_name->str, table_name->length, system_charset_info);

        if (!partial_cond || partial_cond->val_int())
        {
          /*
            If table is I_S.tables and open_table_method is 0 (eg SKIP_OPEN)
            we can skip table opening and we don't have lookup value for 
            table name or lookup value is wild string(table name list is
            already created by make_table_name_list() function).
          */
          if (!table_open_method && schema_table_idx == SCH_TABLES &&
              (!lookup_field_vals.table_value.length ||
               lookup_field_vals.wild_table_value))
          {
            table->field[0]->store(STRING_WITH_LEN("def"), system_charset_info);
            if (schema_table_store_record(thd, table))
              goto err;      /* Out of space in temporary table */
            continue;
          }

          /* SHOW TABLE NAMES command */
          if (schema_table_idx == SCH_TABLE_NAMES)
          {
            if (fill_schema_table_names(thd, tables->table, db_name,
                                        table_name, with_i_schema,
                                        lex->verbose))
              continue;
          }
          else
          {
            if (!(table_open_method & ~OPEN_FRM_ONLY) &&
                !with_i_schema)
            {
              /*
                Here we need to filter out warnings, which can happen
                during loading of triggers in fill_schema_table_from_frm(),
                because we don't need those warnings to pollute output of
                SELECT from I_S / SHOW-statements.
              */

              Trigger_error_handler err_handler;
              thd->push_internal_handler(&err_handler);

              int res= fill_schema_table_from_frm(thd, tables, schema_table,
                                                  db_name, table_name,
                                                  schema_table_idx,
                                                  &open_tables_state_backup,
                                                  can_deadlock);

              thd->pop_internal_handler();

              if (!res)
                continue;
            }

            DEBUG_SYNC(thd, "before_open_in_get_all_tables");

            if (fill_schema_table_by_open(thd, FALSE,
                                          table, schema_table,
                                          db_name, table_name,
                                          &open_tables_state_backup,
                                          can_deadlock))
              goto err;
          }
        }
      }
      /*
        If we have information schema its always the first table and only
        the first table. Reset for other tables.
      */
      with_i_schema= 0;
    }
  }

  error= 0;
err:
  thd->restore_backup_open_tables_state(&open_tables_state_backup);

  DBUG_RETURN(error);
}


bool store_schema_shemata(THD* thd, TABLE *table, LEX_STRING *db_name,
                          const CHARSET_INFO *cs)
{
  restore_record(table, s->default_values);
  table->field[0]->store(STRING_WITH_LEN("def"), system_charset_info);
  table->field[1]->store(db_name->str, db_name->length, system_charset_info);
  table->field[2]->store(cs->csname, strlen(cs->csname), system_charset_info);
  table->field[3]->store(cs->name, strlen(cs->name), system_charset_info);
  return schema_table_store_record(thd, table);
}


int fill_schema_schemata(THD *thd, TABLE_LIST *tables, Item *cond)
{
  /*
    TODO: fill_schema_shemata() is called when new client is connected.
    Returning error status in this case leads to client hangup.
  */

  LOOKUP_FIELD_VALUES lookup_field_vals;
  List<LEX_STRING> db_names;
  LEX_STRING *db_name;
  bool with_i_schema;
  HA_CREATE_INFO create;
  TABLE *table= tables->table;
#ifndef NO_EMBEDDED_ACCESS_CHECKS
  Security_context *sctx= thd->security_ctx;
#endif
  DBUG_ENTER("fill_schema_shemata");

  if (get_lookup_field_values(thd, cond, tables, &lookup_field_vals))
    DBUG_RETURN(0);
  DBUG_PRINT("INDEX VALUES",("db_name='%s', table_name='%s'",
                             lookup_field_vals.db_value.str,
                             lookup_field_vals.table_value.str));
  if (make_db_list(thd, &db_names, &lookup_field_vals,
                   &with_i_schema))
    DBUG_RETURN(1);

  /*
    If we have lookup db value we should check that the database exists
  */
  if(lookup_field_vals.db_value.str && !lookup_field_vals.wild_db_value &&
     !with_i_schema)
  {
    char path[FN_REFLEN+16];
    uint path_len;
    MY_STAT stat_info;
    if (!lookup_field_vals.db_value.str[0])
      DBUG_RETURN(0);
    path_len= build_table_filename(path, sizeof(path) - 1,
                                   lookup_field_vals.db_value.str, "", "", 0);
    path[path_len-1]= 0;
    if (!mysql_file_stat(key_file_misc, path, &stat_info, MYF(0)))
      DBUG_RETURN(0);
  }

  List_iterator_fast<LEX_STRING> it(db_names);
  while ((db_name=it++))
  {
    if (with_i_schema)       // information schema name is always first in list
    {
      if (store_schema_shemata(thd, table, db_name,
                               system_charset_info))
        DBUG_RETURN(1);
      with_i_schema= 0;
      continue;
    }
#ifndef NO_EMBEDDED_ACCESS_CHECKS
    if (sctx->master_access & (DB_ACLS | SHOW_DB_ACL) ||
	acl_get(sctx->get_host()->ptr(), sctx->get_ip()->ptr(),
                sctx->priv_user, db_name->str, 0) ||
	!check_grant_db(thd, db_name->str))
#endif
    {
      load_db_opt_by_name(thd, db_name->str, &create);
      if (store_schema_shemata(thd, table, db_name,
                               create.default_table_charset))
        DBUG_RETURN(1);
    }
  }
  DBUG_RETURN(0);
}


static int get_schema_tables_record(THD *thd, TABLE_LIST *tables,
				    TABLE *table, bool res,
				    LEX_STRING *db_name,
				    LEX_STRING *table_name)
{
  const char *tmp_buff;
  MYSQL_TIME time;
  int info_error= 0;
  CHARSET_INFO *cs= system_charset_info;
  DBUG_ENTER("get_schema_tables_record");

  restore_record(table, s->default_values);
  table->field[0]->store(STRING_WITH_LEN("def"), cs);
  table->field[1]->store(db_name->str, db_name->length, cs);
  table->field[2]->store(table_name->str, table_name->length, cs);

  if (res)
  {
    /* There was a table open error, so set the table type and return */
    if (tables->view)
      table->field[3]->store(STRING_WITH_LEN("VIEW"), cs);
    else if (tables->schema_table)
      table->field[3]->store(STRING_WITH_LEN("SYSTEM VIEW"), cs);
    else
      table->field[3]->store(STRING_WITH_LEN("BASE TABLE"), cs);

    goto err;
  }

  if (tables->view)
  {
    table->field[3]->store(STRING_WITH_LEN("VIEW"), cs);
    table->field[20]->store(STRING_WITH_LEN("VIEW"), cs);
  }
  else
  {
    char option_buff[350],*ptr;
    TABLE *show_table= tables->table;
    TABLE_SHARE *share= show_table->s;
    handler *file= show_table->file;
    handlerton *tmp_db_type= share->db_type();
#ifdef WITH_PARTITION_STORAGE_ENGINE
    bool is_partitioned= FALSE;
#endif

    if (share->tmp_table == SYSTEM_TMP_TABLE)
      table->field[3]->store(STRING_WITH_LEN("SYSTEM VIEW"), cs);
    else if (share->tmp_table)
      table->field[3]->store(STRING_WITH_LEN("LOCAL TEMPORARY"), cs);
    else
      table->field[3]->store(STRING_WITH_LEN("BASE TABLE"), cs);

    for (int i= 4; i < 20; i++)
    {
      if (i == 7 || (i > 12 && i < 17) || i == 18)
        continue;
      table->field[i]->set_notnull();
    }

    /* Collect table info from the table share */

#ifdef WITH_PARTITION_STORAGE_ENGINE
    if (share->db_type() == partition_hton &&
        share->partition_info_str_len)
    {
      tmp_db_type= share->default_part_db_type;
      is_partitioned= TRUE;
    }
#endif

    tmp_buff= (char *) ha_resolve_storage_engine_name(tmp_db_type);
    table->field[4]->store(tmp_buff, strlen(tmp_buff), cs);
    table->field[5]->store((longlong) share->frm_version, TRUE);

    ptr=option_buff;

    if (share->min_rows)
    {
      ptr=strmov(ptr," min_rows=");
      ptr=longlong10_to_str(share->min_rows,ptr,10);
    }

    if (share->max_rows)
    {
      ptr=strmov(ptr," max_rows=");
      ptr=longlong10_to_str(share->max_rows,ptr,10);
    }

    if (share->avg_row_length)
    {
      ptr=strmov(ptr," avg_row_length=");
      ptr=longlong10_to_str(share->avg_row_length,ptr,10);
    }

    if (share->db_create_options & HA_OPTION_PACK_KEYS)
      ptr=strmov(ptr," pack_keys=1");

    if (share->db_create_options & HA_OPTION_NO_PACK_KEYS)
      ptr=strmov(ptr," pack_keys=0");

    if (share->db_create_options & HA_OPTION_STATS_PERSISTENT)
      ptr=strmov(ptr," stats_persistent=1");

    if (share->db_create_options & HA_OPTION_NO_STATS_PERSISTENT)
      ptr=strmov(ptr," stats_persistent=0");

    if (share->stats_auto_recalc == HA_STATS_AUTO_RECALC_ON)
      ptr=strmov(ptr," stats_auto_recalc=1");
    else if (share->stats_auto_recalc == HA_STATS_AUTO_RECALC_OFF)
      ptr=strmov(ptr," stats_auto_recalc=0");

    if (share->stats_sample_pages != 0)
    {
      ptr= strmov(ptr, " stats_sample_pages=");
      ptr= longlong10_to_str(share->stats_sample_pages, ptr, 10);
    }

    /* We use CHECKSUM, instead of TABLE_CHECKSUM, for backward compability */
    if (share->db_create_options & HA_OPTION_CHECKSUM)
      ptr=strmov(ptr," checksum=1");

    if (share->db_create_options & HA_OPTION_DELAY_KEY_WRITE)
      ptr=strmov(ptr," delay_key_write=1");

    if (share->row_type != ROW_TYPE_DEFAULT)
      ptr=strxmov(ptr, " row_format=", 
                  ha_row_type[(uint) share->row_type],
                  NullS);

    if (share->key_block_size)
    {
      ptr= strmov(ptr, " KEY_BLOCK_SIZE=");
      ptr= longlong10_to_str(share->key_block_size, ptr, 10);
    }

#ifdef WITH_PARTITION_STORAGE_ENGINE
    if (is_partitioned)
      ptr= strmov(ptr, " partitioned");
#endif

    table->field[19]->store(option_buff+1,
                            (ptr == option_buff ? 0 : 
                             (uint) (ptr-option_buff)-1), cs);

    tmp_buff= (share->table_charset ?
               share->table_charset->name : "default");

    table->field[17]->store(tmp_buff, strlen(tmp_buff), cs);

    if (share->comment.str)
      table->field[20]->store(share->comment.str, share->comment.length, cs);

    /* Collect table info from the storage engine  */

    if(file)
    {
      /* If info() fails, then there's nothing else to do */
      if ((info_error= file->info(HA_STATUS_VARIABLE |
                                  HA_STATUS_TIME |
                                  HA_STATUS_VARIABLE_EXTRA |
                                  HA_STATUS_AUTO)) != 0)
        goto err;

      enum row_type row_type = file->get_row_type();
      switch (row_type) {
      case ROW_TYPE_NOT_USED:
      case ROW_TYPE_DEFAULT:
        tmp_buff= ((share->db_options_in_use &
                    HA_OPTION_COMPRESS_RECORD) ? "Compressed" :
                   (share->db_options_in_use & HA_OPTION_PACK_RECORD) ?
                   "Dynamic" : "Fixed");
        break;
      case ROW_TYPE_FIXED:
        tmp_buff= "Fixed";
        break;
      case ROW_TYPE_DYNAMIC:
        tmp_buff= "Dynamic";
        break;
      case ROW_TYPE_COMPRESSED:
        tmp_buff= "Compressed";
        break;
      case ROW_TYPE_REDUNDANT:
        tmp_buff= "Redundant";
        break;
      case ROW_TYPE_COMPACT:
        tmp_buff= "Compact";
        break;
      case ROW_TYPE_PAGE:
        tmp_buff= "Paged";
        break;
      }

      table->field[6]->store(tmp_buff, strlen(tmp_buff), cs);

      if (!tables->schema_table)
      {
        table->field[7]->store((longlong) file->stats.records, TRUE);
        table->field[7]->set_notnull();
      }
      table->field[8]->store((longlong) file->stats.mean_rec_length, TRUE);
      table->field[9]->store((longlong) file->stats.data_file_length, TRUE);
      if (file->stats.max_data_file_length)
      {
        table->field[10]->store((longlong) file->stats.max_data_file_length,
                                TRUE);
      }
      table->field[11]->store((longlong) file->stats.index_file_length, TRUE);
      table->field[12]->store((longlong) file->stats.delete_length, TRUE);
      if (show_table->found_next_number_field)
      {
        table->field[13]->store((longlong) file->stats.auto_increment_value,
                                TRUE);
        table->field[13]->set_notnull();
      }
      if (file->stats.create_time)
      {
        thd->variables.time_zone->gmt_sec_to_TIME(&time,
                                                  (my_time_t) file->stats.create_time);
        table->field[14]->store_time(&time);
        table->field[14]->set_notnull();
      }
      if (file->stats.update_time)
      {
        thd->variables.time_zone->gmt_sec_to_TIME(&time,
                                                  (my_time_t) file->stats.update_time);
        table->field[15]->store_time(&time);
        table->field[15]->set_notnull();
      }
      if (file->stats.check_time)
      {
        thd->variables.time_zone->gmt_sec_to_TIME(&time,
                                                  (my_time_t) file->stats.check_time);
        table->field[16]->store_time(&time);
        table->field[16]->set_notnull();
      }
      if (file->ha_table_flags() & (ulong) HA_HAS_CHECKSUM)
      {
        table->field[18]->store((longlong) file->checksum(), TRUE);
        table->field[18]->set_notnull();
      }
    }
  }

err:
  if (res || info_error)
  {
    /*
      If an error was encountered, push a warning, set the TABLE COMMENT
      column with the error text, and clear the error so that the operation
      can continue.
    */
    const char *error= thd->is_error() ? thd->get_stmt_da()->message() : "";
    table->field[20]->store(error, strlen(error), cs);

    if (thd->is_error())
    {
      push_warning(thd, Sql_condition::WARN_LEVEL_WARN,
                   thd->get_stmt_da()->sql_errno(), thd->get_stmt_da()->message());
      thd->clear_error();
    }
  }

  DBUG_RETURN(schema_table_store_record(thd, table));
}


/**
  @brief    Store field characteristics into appropriate I_S table columns
            starting from DATA_TYPE column till DTD_IDENTIFIER column.

  @param[in]      table             I_S table
  @param[in]      field             processed field
  @param[in]      cs                I_S table charset
  @param[in]      offset            offset from beginning of table
                                    to DATE_TYPE column in I_S table
                                    
  @return         void
*/

void store_column_type(TABLE *table, Field *field, CHARSET_INFO *cs,
                       uint offset)
{
  bool is_blob;
  int decimals, field_length;
  const char *tmp_buff;
  char column_type_buff[MAX_FIELD_WIDTH];
  String column_type(column_type_buff, sizeof(column_type_buff), cs);

  field->sql_type(column_type);
  /* DTD_IDENTIFIER column */
  table->field[offset + 8]->store(column_type.ptr(), column_type.length(), cs);
  table->field[offset + 8]->set_notnull();
  /*
    DATA_TYPE column:
    MySQL column type has the following format:
    base_type [(dimension)] [unsigned] [zerofill].
    For DATA_TYPE column we extract only base type.
  */
  tmp_buff= strchr(column_type.ptr(), '(');
  if (!tmp_buff)
    /*
      if there is no dimention part then check the presence of
      [unsigned] [zerofill] attributes and cut them of if exist.
    */
    tmp_buff= strchr(column_type.ptr(), ' ');
  table->field[offset]->store(column_type.ptr(),
                              (tmp_buff ? tmp_buff - column_type.ptr() :
                               column_type.length()), cs);

  is_blob= (field->type() == MYSQL_TYPE_BLOB);
  if (field->has_charset() || is_blob ||
      field->real_type() == MYSQL_TYPE_VARCHAR ||  // For varbinary type
      field->real_type() == MYSQL_TYPE_STRING)     // For binary type
  {
    uint32 octet_max_length= field->max_display_length();
    if (is_blob && octet_max_length != (uint32) 4294967295U)
      octet_max_length /= field->charset()->mbmaxlen;
    longlong char_max_len= is_blob ? 
      (longlong) octet_max_length / field->charset()->mbminlen :
      (longlong) octet_max_length / field->charset()->mbmaxlen;
    /* CHARACTER_MAXIMUM_LENGTH column*/
    table->field[offset + 1]->store(char_max_len, TRUE);
    table->field[offset + 1]->set_notnull();
    /* CHARACTER_OCTET_LENGTH column */
    table->field[offset + 2]->store((longlong) octet_max_length, TRUE);
    table->field[offset + 2]->set_notnull();
  }

  /*
    Calculate field_length and decimals.
    They are set to -1 if they should not be set (we should return NULL)
  */

  decimals= field->decimals();
  switch (field->type()) {
  case MYSQL_TYPE_NEWDECIMAL:
    field_length= ((Field_new_decimal*) field)->precision;
    break;
  case MYSQL_TYPE_DECIMAL:
    field_length= field->field_length - (decimals  ? 2 : 1);
    break;
  case MYSQL_TYPE_TINY:
  case MYSQL_TYPE_SHORT:
  case MYSQL_TYPE_LONG:
  case MYSQL_TYPE_INT24:
    field_length= field->max_display_length() - 1;
    break;
  case MYSQL_TYPE_LONGLONG:
    field_length= field->max_display_length() - 
      ((field->flags & UNSIGNED_FLAG) ? 0 : 1);
    break;
  case MYSQL_TYPE_BIT:
    field_length= field->max_display_length();
    decimals= -1;                             // return NULL
    break;
  case MYSQL_TYPE_FLOAT:  
  case MYSQL_TYPE_DOUBLE:
    field_length= field->field_length;
    if (decimals == NOT_FIXED_DEC)
      decimals= -1;                           // return NULL
    break;
  case MYSQL_TYPE_DATETIME:
  case MYSQL_TYPE_TIMESTAMP:
  case MYSQL_TYPE_TIME:
    /* DATETIME_PRECISION column */
    table->field[offset + 5]->store(field->decimals(), TRUE);
    table->field[offset + 5]->set_notnull();
    field_length= decimals= -1;
    break;
  default:
    field_length= decimals= -1;
    break;
  }

  /* NUMERIC_PRECISION column */
  if (field_length >= 0)
  {
    table->field[offset + 3]->store((longlong) field_length, TRUE);
    table->field[offset + 3]->set_notnull();
  }
  /* NUMERIC_SCALE column */
  if (decimals >= 0)
  {
    table->field[offset + 4]->store((longlong) decimals, TRUE);
    table->field[offset + 4]->set_notnull();
  }
  if (field->has_charset())
  {
    /* CHARACTER_SET_NAME column*/
    tmp_buff= field->charset()->csname;
    table->field[offset + 6]->store(tmp_buff, strlen(tmp_buff), cs);
    table->field[offset + 6]->set_notnull();
    /* COLLATION_NAME column */
    tmp_buff= field->charset()->name;
    table->field[offset + 7]->store(tmp_buff, strlen(tmp_buff), cs);
    table->field[offset + 7]->set_notnull();
  }
}


static int get_schema_column_record(THD *thd, TABLE_LIST *tables,
				    TABLE *table, bool res,
				    LEX_STRING *db_name,
				    LEX_STRING *table_name)
{
  LEX *lex= thd->lex;
  const char *wild= lex->wild ? lex->wild->ptr() : NullS;
  CHARSET_INFO *cs= system_charset_info;
  TABLE *show_table;
  Field **ptr, *field;
  int count;
  DBUG_ENTER("get_schema_column_record");

  if (res)
  {
    if (lex->sql_command != SQLCOM_SHOW_FIELDS)
    {
      /*
        I.e. we are in SELECT FROM INFORMATION_SCHEMA.COLUMS
        rather than in SHOW COLUMNS
      */
      if (thd->is_error())
        push_warning(thd, Sql_condition::WARN_LEVEL_WARN,
                     thd->get_stmt_da()->sql_errno(), thd->get_stmt_da()->message());
      thd->clear_error();
      res= 0;
    }
    DBUG_RETURN(res);
  }

  show_table= tables->table;
  count= 0;
  ptr= show_table->field;
  show_table->use_all_columns();               // Required for default
  restore_record(show_table, s->default_values);

  for (; (field= *ptr) ; ptr++)
  {
    uchar *pos;
    char tmp[MAX_FIELD_WIDTH];
    String type(tmp,sizeof(tmp), system_charset_info);

    DEBUG_SYNC(thd, "get_schema_column");

    if (wild && wild[0] &&
        wild_case_compare(system_charset_info, field->field_name,wild))
      continue;

    count++;
    /* Get default row, with all NULL fields set to NULL */
    restore_record(table, s->default_values);

#ifndef NO_EMBEDDED_ACCESS_CHECKS
    uint col_access;
    check_access(thd,SELECT_ACL, db_name->str,
                 &tables->grant.privilege, 0, 0, test(tables->schema_table));
    col_access= get_column_grant(thd, &tables->grant,
                                 db_name->str, table_name->str,
                                 field->field_name) & COL_ACLS;
    if (!tables->schema_table && !col_access)
      continue;
    char *end= tmp;
    for (uint bitnr=0; col_access ; col_access>>=1,bitnr++)
    {
      if (col_access & 1)
      {
        *end++=',';
        end=strmov(end,grant_types.type_names[bitnr]);
      }
    }
    table->field[IS_COLUMNS_PRIVILEGES]->store(tmp+1,
                                               end == tmp ? 0 : 
                                               (uint) (end-tmp-1), cs);

#endif
    table->field[IS_COLUMNS_TABLE_CATALOG]->store(STRING_WITH_LEN("def"), cs);
    table->field[IS_COLUMNS_TABLE_SCHEMA]->store(db_name->str,
                                                 db_name->length, cs);
    table->field[IS_COLUMNS_TABLE_NAME]->store(table_name->str,
                                               table_name->length, cs);
    table->field[IS_COLUMNS_COLUMN_NAME]->store(field->field_name,
                                                strlen(field->field_name), cs);
    table->field[IS_COLUMNS_ORDINAL_POSITION]->store((longlong) count, TRUE);
    field->sql_type(type);
    table->field[IS_COLUMNS_COLUMN_TYPE]->store(type.ptr(), type.length(), cs);

    if (print_default_clause(thd, field, &type, false))
    {
      table->field[IS_COLUMNS_COLUMN_DEFAULT]->store(type.ptr(), type.length(),
                                                    cs);
      table->field[IS_COLUMNS_COLUMN_DEFAULT]->set_notnull();
    }
    pos=(uchar*) ((field->flags & NOT_NULL_FLAG) ?  "NO" : "YES");
    table->field[IS_COLUMNS_IS_NULLABLE]->store((const char*) pos,
                           strlen((const char*) pos), cs);
    store_column_type(table, field, cs, IS_COLUMNS_DATA_TYPE);
    pos=(uchar*) ((field->flags & PRI_KEY_FLAG) ? "PRI" :
                 (field->flags & UNIQUE_KEY_FLAG) ? "UNI" :
                 (field->flags & MULTIPLE_KEY_FLAG) ? "MUL":"");
    table->field[IS_COLUMNS_COLUMN_KEY]->store((const char*) pos,
                            strlen((const char*) pos), cs);

    if (field->unireg_check == Field::NEXT_NUMBER)
      table->field[IS_COLUMNS_EXTRA]->store(STRING_WITH_LEN("auto_increment"),
                                            cs);
    if (print_on_update_clause(field, &type, true))
      table->field[IS_COLUMNS_EXTRA]->store(type.ptr(), type.length(), cs);
    table->field[IS_COLUMNS_COLUMN_COMMENT]->store(field->comment.str,
                                                   field->comment.length, cs);
    if (schema_table_store_record(thd, table))
      DBUG_RETURN(1);
  }
  DBUG_RETURN(0);
}


int fill_schema_charsets(THD *thd, TABLE_LIST *tables, Item *cond)
{
  CHARSET_INFO **cs;
  const char *wild= thd->lex->wild ? thd->lex->wild->ptr() : NullS;
  TABLE *table= tables->table;
  CHARSET_INFO *scs= system_charset_info;

  for (cs= all_charsets ;
       cs < all_charsets + array_elements(all_charsets) ;
       cs++)
  {
    CHARSET_INFO *tmp_cs= cs[0];
    if (tmp_cs && (tmp_cs->state & MY_CS_PRIMARY) && 
        (tmp_cs->state & MY_CS_AVAILABLE) &&
        !(tmp_cs->state & MY_CS_HIDDEN) &&
        !(wild && wild[0] &&
	  wild_case_compare(scs, tmp_cs->csname,wild)))
    {
      const char *comment;
      restore_record(table, s->default_values);
      table->field[0]->store(tmp_cs->csname, strlen(tmp_cs->csname), scs);
      table->field[1]->store(tmp_cs->name, strlen(tmp_cs->name), scs);
      comment= tmp_cs->comment ? tmp_cs->comment : "";
      table->field[2]->store(comment, strlen(comment), scs);
      table->field[3]->store((longlong) tmp_cs->mbmaxlen, TRUE);
      if (schema_table_store_record(thd, table))
        return 1;
    }
  }
  return 0;
}


static my_bool iter_schema_engines(THD *thd, plugin_ref plugin,
                                   void *ptable)
{
  TABLE *table= (TABLE *) ptable;
  handlerton *hton= plugin_data(plugin, handlerton *);
  const char *wild= thd->lex->wild ? thd->lex->wild->ptr() : NullS;
  CHARSET_INFO *scs= system_charset_info;
  handlerton *default_type= ha_default_handlerton(thd);
  DBUG_ENTER("iter_schema_engines");


  /* Disabled plugins */
  if (plugin_state(plugin) != PLUGIN_IS_READY)
  {

    struct st_mysql_plugin *plug= plugin_decl(plugin);
    if (!(wild && wild[0] &&
          wild_case_compare(scs, plug->name,wild)))
    {
      restore_record(table, s->default_values);
      table->field[0]->store(plug->name, strlen(plug->name), scs);
      table->field[1]->store(C_STRING_WITH_LEN("NO"), scs);
      table->field[2]->store(plug->descr, strlen(plug->descr), scs);
      if (schema_table_store_record(thd, table))
        DBUG_RETURN(1);
    }
    DBUG_RETURN(0);
  }

  if (!(hton->flags & HTON_HIDDEN))
  {
    LEX_STRING *name= plugin_name(plugin);
    if (!(wild && wild[0] &&
          wild_case_compare(scs, name->str,wild)))
    {
      LEX_STRING yesno[2]= {{ C_STRING_WITH_LEN("NO") },
                            { C_STRING_WITH_LEN("YES") }};
      LEX_STRING *tmp;
      const char *option_name= show_comp_option_name[(int) hton->state];
      restore_record(table, s->default_values);

      table->field[0]->store(name->str, name->length, scs);
      if (hton->state == SHOW_OPTION_YES && default_type == hton)
        option_name= "DEFAULT";
      table->field[1]->store(option_name, strlen(option_name), scs);
      table->field[2]->store(plugin_decl(plugin)->descr,
                             strlen(plugin_decl(plugin)->descr), scs);
      tmp= &yesno[test(hton->commit)];
      table->field[3]->store(tmp->str, tmp->length, scs);
      table->field[3]->set_notnull();
      tmp= &yesno[test(hton->prepare)];
      table->field[4]->store(tmp->str, tmp->length, scs);
      table->field[4]->set_notnull();
      tmp= &yesno[test(hton->savepoint_set)];
      table->field[5]->store(tmp->str, tmp->length, scs);
      table->field[5]->set_notnull();

      if (schema_table_store_record(thd, table))
        DBUG_RETURN(1);
    }
  }
  DBUG_RETURN(0);
}

int fill_schema_engines(THD *thd, TABLE_LIST *tables, Item *cond)
{
  DBUG_ENTER("fill_schema_engines");
  if (plugin_foreach_with_mask(thd, iter_schema_engines,
                               MYSQL_STORAGE_ENGINE_PLUGIN,
                               ~PLUGIN_IS_FREED, tables->table))
    DBUG_RETURN(1);
  DBUG_RETURN(0);
}


int fill_schema_collation(THD *thd, TABLE_LIST *tables, Item *cond)
{
  CHARSET_INFO **cs;
  const char *wild= thd->lex->wild ? thd->lex->wild->ptr() : NullS;
  TABLE *table= tables->table;
  CHARSET_INFO *scs= system_charset_info;
  for (cs= all_charsets ;
       cs < all_charsets + array_elements(all_charsets)  ;
       cs++ )
  {
    CHARSET_INFO **cl;
    CHARSET_INFO *tmp_cs= cs[0];
    if (!tmp_cs || !(tmp_cs->state & MY_CS_AVAILABLE) ||
         (tmp_cs->state & MY_CS_HIDDEN) ||
        !(tmp_cs->state & MY_CS_PRIMARY))
      continue;
    for (cl= all_charsets;
         cl < all_charsets + array_elements(all_charsets)  ;
         cl ++)
    {
      CHARSET_INFO *tmp_cl= cl[0];
      if (!tmp_cl || !(tmp_cl->state & MY_CS_AVAILABLE) || 
          !my_charset_same(tmp_cs, tmp_cl))
	continue;
      if (!(wild && wild[0] &&
	  wild_case_compare(scs, tmp_cl->name,wild)))
      {
	const char *tmp_buff;
	restore_record(table, s->default_values);
	table->field[0]->store(tmp_cl->name, strlen(tmp_cl->name), scs);
        table->field[1]->store(tmp_cl->csname , strlen(tmp_cl->csname), scs);
        table->field[2]->store((longlong) tmp_cl->number, TRUE);
        tmp_buff= (tmp_cl->state & MY_CS_PRIMARY) ? "Yes" : "";
	table->field[3]->store(tmp_buff, strlen(tmp_buff), scs);
        tmp_buff= (tmp_cl->state & MY_CS_COMPILED)? "Yes" : "";
	table->field[4]->store(tmp_buff, strlen(tmp_buff), scs);
        table->field[5]->store((longlong) tmp_cl->strxfrm_multiply, TRUE);
        if (schema_table_store_record(thd, table))
          return 1;
      }
    }
  }
  return 0;
}


int fill_schema_coll_charset_app(THD *thd, TABLE_LIST *tables, Item *cond)
{
  CHARSET_INFO **cs;
  TABLE *table= tables->table;
  CHARSET_INFO *scs= system_charset_info;
  for (cs= all_charsets ;
       cs < all_charsets + array_elements(all_charsets) ;
       cs++ )
  {
    CHARSET_INFO **cl;
    CHARSET_INFO *tmp_cs= cs[0];
    if (!tmp_cs || !(tmp_cs->state & MY_CS_AVAILABLE) || 
        !(tmp_cs->state & MY_CS_PRIMARY))
      continue;
    for (cl= all_charsets;
         cl < all_charsets + array_elements(all_charsets) ;
         cl ++)
    {
      CHARSET_INFO *tmp_cl= cl[0];
      if (!tmp_cl || !(tmp_cl->state & MY_CS_AVAILABLE) ||
          (tmp_cl->state & MY_CS_HIDDEN) ||
          !my_charset_same(tmp_cs,tmp_cl))
	continue;
      restore_record(table, s->default_values);
      table->field[0]->store(tmp_cl->name, strlen(tmp_cl->name), scs);
      table->field[1]->store(tmp_cl->csname , strlen(tmp_cl->csname), scs);
      if (schema_table_store_record(thd, table))
        return 1;
    }
  }
  return 0;
}


static inline void copy_field_as_string(Field *to_field, Field *from_field)
{
  char buff[MAX_FIELD_WIDTH];
  String tmp_str(buff, sizeof(buff), system_charset_info);
  from_field->val_str(&tmp_str);
  to_field->store(tmp_str.ptr(), tmp_str.length(), system_charset_info);
}


/**
  @brief Store record into I_S.PARAMETERS table

  @param[in]      thd                   thread handler
  @param[in]      table                 I_S table
  @param[in]      proc_table            'mysql.proc' table
  @param[in]      wild                  wild string, not used for now,
                                        will be useful
                                        if we add 'SHOW PARAMETERs'
  @param[in]      full_access           if 1 user has privileges on the routine
  @param[in]      sp_user               user in 'user@host' format

  @return         Operation status
    @retval       0                     ok
    @retval       1                     error
*/

bool store_schema_params(THD *thd, TABLE *table, TABLE *proc_table,
                         const char *wild, bool full_access,
                         const char *sp_user)
{
  TABLE_SHARE share;
  TABLE tbl;
  CHARSET_INFO *cs= system_charset_info;
  char params_buff[MAX_FIELD_WIDTH], returns_buff[MAX_FIELD_WIDTH],
    sp_db_buff[NAME_LEN], sp_name_buff[NAME_LEN], path[FN_REFLEN],
    definer_buff[USERNAME_LENGTH + HOSTNAME_LENGTH + 1];
  String params(params_buff, sizeof(params_buff), cs);
  String returns(returns_buff, sizeof(returns_buff), cs);
  String sp_db(sp_db_buff, sizeof(sp_db_buff), cs);
  String sp_name(sp_name_buff, sizeof(sp_name_buff), cs);
  String definer(definer_buff, sizeof(definer_buff), cs);
  sp_head *sp;
  enum_sp_type routine_type;
  bool free_sp_head;
  DBUG_ENTER("store_schema_params");

  memset(&tbl, 0, sizeof(TABLE));
  (void) build_table_filename(path, sizeof(path), "", "", "", 0);
  init_tmp_table_share(thd, &share, "", 0, "", path);

  get_field(thd->mem_root, proc_table->field[MYSQL_PROC_FIELD_DB], &sp_db);
  get_field(thd->mem_root, proc_table->field[MYSQL_PROC_FIELD_NAME], &sp_name);
  get_field(thd->mem_root,proc_table->field[MYSQL_PROC_FIELD_DEFINER],&definer);
  routine_type= (enum_sp_type) proc_table->field[MYSQL_PROC_MYSQL_TYPE]->val_int();

  if (!full_access)
    full_access= !strcmp(sp_user, definer.ptr());
  if (!full_access &&
      check_some_routine_access(thd, sp_db.ptr(),sp_name.ptr(),
                                routine_type == SP_TYPE_PROCEDURE))
    DBUG_RETURN(0);

  params.length(0);
  get_field(thd->mem_root, proc_table->field[MYSQL_PROC_FIELD_PARAM_LIST],
            &params);
  returns.length(0);
  if (routine_type == SP_TYPE_FUNCTION)
    get_field(thd->mem_root, proc_table->field[MYSQL_PROC_FIELD_RETURNS],
              &returns);

  sp= sp_load_for_information_schema(thd, proc_table, &sp_db, &sp_name,
                                     (sql_mode_t) proc_table->
                                     field[MYSQL_PROC_FIELD_SQL_MODE]->val_int(),
                                     routine_type,
                                     returns.c_ptr_safe(),
                                     params.c_ptr_safe(),
                                     &free_sp_head);

  if (sp)
  {
    Field *field;
    Create_field *field_def;
    String tmp_string;
    if (routine_type == SP_TYPE_FUNCTION)
    {
      restore_record(table, s->default_values);
      table->field[IS_PARAMETERS_SPECIFIC_CATALOG]->store(STRING_WITH_LEN
                                                          ("def"), cs);
      table->field[IS_PARAMETERS_SPECIFIC_SCHEMA]->store(sp_db.ptr(),
                                                         sp_db.length(), cs);
      table->field[IS_PARAMETERS_SPECIFIC_NAME]->store(sp_name.ptr(),
                                                       sp_name.length(), cs);
      table->field[IS_PARAMETERS_ORDINAL_POSITION]->store((longlong) 0, TRUE);
      get_field(thd->mem_root, proc_table->field[MYSQL_PROC_MYSQL_TYPE],
                &tmp_string);
      table->field[IS_PARAMETERS_ROUTINE_TYPE]->store(tmp_string.ptr(),
                                                      tmp_string.length(), cs);
      field_def= &sp->m_return_field_def;
      field= make_field(&share, (uchar*) 0, field_def->length,
                        (uchar*) "", 0, field_def->pack_flag,
                        field_def->sql_type, field_def->charset,
                        field_def->geom_type, Field::NONE,
                        field_def->interval, "");

      field->table= &tbl;
      tbl.in_use= thd;
      store_column_type(table, field, cs, IS_PARAMETERS_DATA_TYPE);
      if (schema_table_store_record(thd, table))
      {
        free_table_share(&share);
        if (free_sp_head)
          delete sp;
        DBUG_RETURN(1);
      }
    }

    sp_pcontext *sp_root_parsing_ctx= sp->get_root_parsing_context();

    for (uint i= 0; i < sp_root_parsing_ctx->context_var_count(); i++)
    {
      const char *tmp_buff;
      sp_variable *spvar= sp_root_parsing_ctx->find_variable(i);
      field_def= &spvar->field_def;
      switch (spvar->mode) {
      case sp_variable::MODE_IN:
        tmp_buff= "IN";
        break;
      case sp_variable::MODE_OUT:
        tmp_buff= "OUT";
        break;
      case sp_variable::MODE_INOUT:
        tmp_buff= "INOUT";
        break;
      default:
        tmp_buff= "";
        break;
      }  

      restore_record(table, s->default_values);
      table->field[IS_PARAMETERS_SPECIFIC_CATALOG]->store(STRING_WITH_LEN
                                                          ("def"), cs);
      table->field[IS_PARAMETERS_SPECIFIC_SCHEMA]->store(sp_db.ptr(),
                                                         sp_db.length(), cs);
      table->field[IS_PARAMETERS_SPECIFIC_NAME]->store(sp_name.ptr(),
                                                       sp_name.length(), cs);
      table->field[IS_PARAMETERS_ORDINAL_POSITION]->store((longlong) i + 1,
                                                          TRUE);
      table->field[IS_PARAMETERS_PARAMETER_MODE]->store(tmp_buff,
                                                        strlen(tmp_buff), cs);
      table->field[IS_PARAMETERS_PARAMETER_MODE]->set_notnull();
      table->field[IS_PARAMETERS_PARAMETER_NAME]->store(spvar->name.str,
                                                        spvar->name.length, cs);
      table->field[IS_PARAMETERS_PARAMETER_NAME]->set_notnull();
      get_field(thd->mem_root, proc_table->field[MYSQL_PROC_MYSQL_TYPE],
                &tmp_string);
      table->field[IS_PARAMETERS_ROUTINE_TYPE]->store(tmp_string.ptr(),
                                                      tmp_string.length(), cs);

      field= make_field(&share, (uchar*) 0, field_def->length,
                        (uchar*) "", 0, field_def->pack_flag,
                        field_def->sql_type, field_def->charset,
                        field_def->geom_type, Field::NONE,
                        field_def->interval, spvar->name.str);

      field->table= &tbl;
      tbl.in_use= thd;
      store_column_type(table, field, cs, IS_PARAMETERS_DATA_TYPE);
      if (schema_table_store_record(thd, table))
      {
        free_table_share(&share);
        if (free_sp_head)
          delete sp;
        DBUG_RETURN(1);
      }
    }
    if (free_sp_head)
      delete sp;
  }
  free_table_share(&share);
  DBUG_RETURN(0);
}


bool store_schema_proc(THD *thd, TABLE *table, TABLE *proc_table,
                       const char *wild, bool full_access, const char *sp_user)
{
  MYSQL_TIME time;
  LEX *lex= thd->lex;
  CHARSET_INFO *cs= system_charset_info;
  char sp_db_buff[NAME_LEN + 1], sp_name_buff[NAME_LEN + 1],
    definer_buff[USERNAME_LENGTH + HOSTNAME_LENGTH + 2],
    returns_buff[MAX_FIELD_WIDTH];

  String sp_db(sp_db_buff, sizeof(sp_db_buff), cs);
  String sp_name(sp_name_buff, sizeof(sp_name_buff), cs);
  String definer(definer_buff, sizeof(definer_buff), cs);
  String returns(returns_buff, sizeof(returns_buff), cs);

  proc_table->field[MYSQL_PROC_FIELD_DB]->val_str(&sp_db);
  proc_table->field[MYSQL_PROC_FIELD_NAME]->val_str(&sp_name);
  proc_table->field[MYSQL_PROC_FIELD_DEFINER]->val_str(&definer);

  enum_sp_type sp_type=
    (enum_sp_type) proc_table->field[MYSQL_PROC_MYSQL_TYPE]->val_int();

  if (!full_access)
    full_access= !strcmp(sp_user, definer.c_ptr_safe());
  if (!full_access &&
      check_some_routine_access(thd, sp_db.c_ptr_safe(), sp_name.c_ptr_safe(),
                                sp_type == SP_TYPE_PROCEDURE))
    return 0;

  if ((lex->sql_command == SQLCOM_SHOW_STATUS_PROC &&
      sp_type == SP_TYPE_PROCEDURE) ||
      (lex->sql_command == SQLCOM_SHOW_STATUS_FUNC &&
      sp_type == SP_TYPE_FUNCTION) ||
      (sql_command_flags[lex->sql_command] & CF_STATUS_COMMAND) == 0)
  {
    restore_record(table, s->default_values);
    if (!wild || !wild[0] || !wild_case_compare(system_charset_info,
                                                sp_name.c_ptr_safe(), wild))
    {
      int enum_idx= (int) proc_table->field[MYSQL_PROC_FIELD_ACCESS]->val_int();
      table->field[IS_ROUTINES_ROUTINE_NAME]->store(sp_name.ptr(),
                                                    sp_name.length(), cs);

      copy_field_as_string(table->field[IS_ROUTINES_SPECIFIC_NAME],
                           proc_table->field[MYSQL_PROC_FIELD_SPECIFIC_NAME]);
      table->field[IS_ROUTINES_ROUTINE_CATALOG]->store(STRING_WITH_LEN("def"),
                                                       cs);
      table->field[IS_ROUTINES_ROUTINE_SCHEMA]->store(sp_db.ptr(), sp_db.length(), cs);
      copy_field_as_string(table->field[IS_ROUTINES_ROUTINE_TYPE],
                           proc_table->field[MYSQL_PROC_MYSQL_TYPE]);

      if (sp_type == SP_TYPE_FUNCTION)
      {
        sp_head *sp;
        bool free_sp_head;
        proc_table->field[MYSQL_PROC_FIELD_RETURNS]->val_str(&returns);
        sp= sp_load_for_information_schema(thd, proc_table, &sp_db, &sp_name,
                                           (sql_mode_t) proc_table->
                                           field[MYSQL_PROC_FIELD_SQL_MODE]->
                                           val_int(),
                                           SP_TYPE_FUNCTION,
                                           returns.c_ptr_safe(),
                                           "", &free_sp_head);

        if (sp)
        {
          char path[FN_REFLEN];
          TABLE_SHARE share;
          TABLE tbl;
          Field *field;
          Create_field *field_def= &sp->m_return_field_def;

          memset(&tbl, 0, sizeof(TABLE));
          (void) build_table_filename(path, sizeof(path), "", "", "", 0);
          init_tmp_table_share(thd, &share, "", 0, "", path);
          field= make_field(&share, (uchar*) 0, field_def->length,
                            (uchar*) "", 0, field_def->pack_flag,
                            field_def->sql_type, field_def->charset,
                            field_def->geom_type, Field::NONE,
                            field_def->interval, "");

          field->table= &tbl;
          tbl.in_use= thd;
          store_column_type(table, field, cs, IS_ROUTINES_DATA_TYPE);
          free_table_share(&share);
          if (free_sp_head)
            delete sp;
        }
      }

      if (full_access)
      {
        copy_field_as_string(table->field[IS_ROUTINES_ROUTINE_DEFINITION],
                             proc_table->field[MYSQL_PROC_FIELD_BODY_UTF8]);
        table->field[IS_ROUTINES_ROUTINE_DEFINITION]->set_notnull();
      }
      table->field[IS_ROUTINES_ROUTINE_BODY]->store(STRING_WITH_LEN("SQL"), cs);
      table->field[IS_ROUTINES_PARAMETER_STYLE]->store(STRING_WITH_LEN("SQL"),
                                                       cs);
      copy_field_as_string(table->field[IS_ROUTINES_IS_DETERMINISTIC],
                           proc_table->field[MYSQL_PROC_FIELD_DETERMINISTIC]);
      table->field[IS_ROUTINES_SQL_DATA_ACCESS]->
                   store(sp_data_access_name[enum_idx].str, 
                         sp_data_access_name[enum_idx].length , cs);
      copy_field_as_string(table->field[IS_ROUTINES_SECURITY_TYPE],
                           proc_table->field[MYSQL_PROC_FIELD_SECURITY_TYPE]);

      memset(&time, 0, sizeof(time));
      proc_table->field[MYSQL_PROC_FIELD_CREATED]->get_time(&time);
      table->field[IS_ROUTINES_CREATED]->store_time(&time);
      memset(&time, 0, sizeof(time));
      proc_table->field[MYSQL_PROC_FIELD_MODIFIED]->get_time(&time);
      table->field[IS_ROUTINES_LAST_ALTERED]->store_time(&time);
      copy_field_as_string(table->field[IS_ROUTINES_SQL_MODE],
                           proc_table->field[MYSQL_PROC_FIELD_SQL_MODE]);
      copy_field_as_string(table->field[IS_ROUTINES_ROUTINE_COMMENT],
                           proc_table->field[MYSQL_PROC_FIELD_COMMENT]);

      table->field[IS_ROUTINES_DEFINER]->store(definer.ptr(),
                                               definer.length(), cs);
      copy_field_as_string(table->field[IS_ROUTINES_CHARACTER_SET_CLIENT],
                           proc_table->
                           field[MYSQL_PROC_FIELD_CHARACTER_SET_CLIENT]);
      copy_field_as_string(table->field[IS_ROUTINES_COLLATION_CONNECTION],
                           proc_table->
                           field[MYSQL_PROC_FIELD_COLLATION_CONNECTION]);
      copy_field_as_string(table->field[IS_ROUTINES_DATABASE_COLLATION],
			   proc_table->field[MYSQL_PROC_FIELD_DB_COLLATION]);

      return schema_table_store_record(thd, table);
    }
  }
  return 0;
}


int fill_schema_proc(THD *thd, TABLE_LIST *tables, Item *cond)
{
  TABLE *proc_table;
  TABLE_LIST proc_tables;
  const char *wild= thd->lex->wild ? thd->lex->wild->ptr() : NullS;
  int error, res= 0;
  TABLE *table= tables->table;
  bool full_access;
  char definer[USER_HOST_BUFF_SIZE];
  Open_tables_backup open_tables_state_backup;
  enum enum_schema_tables schema_table_idx=
    get_schema_table_idx(tables->schema_table);
  DBUG_ENTER("fill_schema_proc");

  strxmov(definer, thd->security_ctx->priv_user, "@",
          thd->security_ctx->priv_host, NullS);
  /* We use this TABLE_LIST instance only for checking of privileges. */
  memset(&proc_tables, 0, sizeof(proc_tables));
  proc_tables.db= (char*) "mysql";
  proc_tables.db_length= 5;
  proc_tables.table_name= proc_tables.alias= (char*) "proc";
  proc_tables.table_name_length= 4;
  proc_tables.lock_type= TL_READ;
  full_access= !check_table_access(thd, SELECT_ACL, &proc_tables, FALSE,
                                   1, TRUE);
  if (!(proc_table= open_proc_table_for_read(thd, &open_tables_state_backup)))
  {
    DBUG_RETURN(1);
  }
  if ((error= proc_table->file->ha_index_init(0, 1)))
  {
    proc_table->file->print_error(error, MYF(0));
    res= 1;
    goto err;
  }
  if ((error= proc_table->file->ha_index_first(proc_table->record[0])))
  {
    res= (error == HA_ERR_END_OF_FILE) ? 0 : 1;
    if (res)
      proc_table->file->print_error(error, MYF(0));
    goto err;
  }

  if (schema_table_idx == SCH_PROCEDURES ?
      store_schema_proc(thd, table, proc_table, wild, full_access, definer) :
      store_schema_params(thd, table, proc_table, wild, full_access, definer))
  {
    res= 1;
    goto err;
  }
  while (!proc_table->file->ha_index_next(proc_table->record[0]))
  {
    if (schema_table_idx == SCH_PROCEDURES ?
        store_schema_proc(thd, table, proc_table, wild, full_access, definer): 
        store_schema_params(thd, table, proc_table, wild, full_access, definer))
    {
      res= 1;
      goto err;
    }
  }

err:
  if (proc_table->file->inited)
    (void) proc_table->file->ha_index_end();
  close_system_tables(thd, &open_tables_state_backup);
  DBUG_RETURN(res);
}


static int get_schema_stat_record(THD *thd, TABLE_LIST *tables,
				  TABLE *table, bool res,
				  LEX_STRING *db_name,
				  LEX_STRING *table_name)
{
  CHARSET_INFO *cs= system_charset_info;
  DBUG_ENTER("get_schema_stat_record");
  if (res)
  {
    if (thd->lex->sql_command != SQLCOM_SHOW_KEYS)
    {
      /*
        I.e. we are in SELECT FROM INFORMATION_SCHEMA.STATISTICS
        rather than in SHOW KEYS
      */
      if (thd->is_error())
        push_warning(thd, Sql_condition::WARN_LEVEL_WARN,
                     thd->get_stmt_da()->sql_errno(), thd->get_stmt_da()->message());
      thd->clear_error();
      res= 0;
    }
    DBUG_RETURN(res);
  }
  else if (!tables->view)
  {
    TABLE *show_table= tables->table;
    KEY *key_info=show_table->s->key_info;
    if (show_table->file)
      show_table->file->info(HA_STATUS_VARIABLE |
                             HA_STATUS_NO_LOCK |
                             HA_STATUS_TIME);
    for (uint i=0 ; i < show_table->s->keys ; i++,key_info++)
    {
      KEY_PART_INFO *key_part= key_info->key_part;
      const char *str;
      for (uint j=0 ; j < key_info->user_defined_key_parts ; j++,key_part++)
      {
        restore_record(table, s->default_values);
        table->field[0]->store(STRING_WITH_LEN("def"), cs);
        table->field[1]->store(db_name->str, db_name->length, cs);
        table->field[2]->store(table_name->str, table_name->length, cs);
        table->field[3]->store((longlong) ((key_info->flags &
                                            HA_NOSAME) ? 0 : 1), TRUE);
        table->field[4]->store(db_name->str, db_name->length, cs);
        table->field[5]->store(key_info->name, strlen(key_info->name), cs);
        table->field[6]->store((longlong) (j+1), TRUE);
        str=(key_part->field ? key_part->field->field_name :
             "?unknown field?");
        table->field[7]->store(str, strlen(str), cs);
        if (show_table->file)
        {
          if (show_table->file->index_flags(i, j, 0) & HA_READ_ORDER)
          {
            table->field[8]->store(((key_part->key_part_flag &
                                     HA_REVERSE_SORT) ?
                                    "D" : "A"), 1, cs);
            table->field[8]->set_notnull();
          }
          KEY *key=show_table->key_info+i;
          if (key->rec_per_key[j])
          {
            ha_rows records=(show_table->file->stats.records /
                             key->rec_per_key[j]);
            table->field[9]->store((longlong) records, TRUE);
            table->field[9]->set_notnull();
          }
          str= show_table->file->index_type(i);
          table->field[13]->store(str, strlen(str), cs);
        }
        if (!(key_info->flags & HA_FULLTEXT) &&
            (key_part->field &&
             key_part->length !=
             show_table->s->field[key_part->fieldnr-1]->key_length()))
        {
          table->field[10]->store((longlong) key_part->length /
                                  key_part->field->charset()->mbmaxlen, TRUE);
          table->field[10]->set_notnull();
        }
        uint flags= key_part->field ? key_part->field->flags : 0;
        const char *pos=(char*) ((flags & NOT_NULL_FLAG) ? "" : "YES");
        table->field[12]->store(pos, strlen(pos), cs);
        if (!show_table->s->keys_in_use.is_set(i))
          table->field[14]->store(STRING_WITH_LEN("disabled"), cs);
        else
          table->field[14]->store("", 0, cs);
        table->field[14]->set_notnull();
        DBUG_ASSERT(test(key_info->flags & HA_USES_COMMENT) == 
                   (key_info->comment.length > 0));
        if (key_info->flags & HA_USES_COMMENT)
          table->field[15]->store(key_info->comment.str, 
                                  key_info->comment.length, cs);
        if (schema_table_store_record(thd, table))
          DBUG_RETURN(1);
      }
    }
  }
  DBUG_RETURN(res);
}


static int get_schema_views_record(THD *thd, TABLE_LIST *tables,
				   TABLE *table, bool res,
				   LEX_STRING *db_name,
				   LEX_STRING *table_name)
{
  CHARSET_INFO *cs= system_charset_info;
  char definer[USER_HOST_BUFF_SIZE];
  uint definer_len;
  bool updatable_view;
  DBUG_ENTER("get_schema_views_record");

  if (tables->view)
  {
    Security_context *sctx= thd->security_ctx;
    if (!tables->allowed_show)
    {
      if (!my_strcasecmp(system_charset_info, tables->definer.user.str,
                         sctx->priv_user) &&
          !my_strcasecmp(system_charset_info, tables->definer.host.str,
                         sctx->priv_host))
        tables->allowed_show= TRUE;
#ifndef NO_EMBEDDED_ACCESS_CHECKS
      else
      {
        if ((thd->col_access & (SHOW_VIEW_ACL|SELECT_ACL)) ==
            (SHOW_VIEW_ACL|SELECT_ACL))
          tables->allowed_show= TRUE;
        else
        {
          TABLE_LIST table_list;
          uint view_access;
          memset(&table_list, 0, sizeof(table_list));
          table_list.db= tables->db;
          table_list.table_name= tables->table_name;
          table_list.grant.privilege= thd->col_access;
          view_access= get_table_grant(thd, &table_list);
	  if ((view_access & (SHOW_VIEW_ACL|SELECT_ACL)) ==
	      (SHOW_VIEW_ACL|SELECT_ACL))
	    tables->allowed_show= TRUE;
        }
      }
#endif
    }
    restore_record(table, s->default_values);
    table->field[0]->store(STRING_WITH_LEN("def"), cs);
    table->field[1]->store(db_name->str, db_name->length, cs);
    table->field[2]->store(table_name->str, table_name->length, cs);

    if (tables->allowed_show)
    {
      table->field[3]->store(tables->view_body_utf8.str,
                             tables->view_body_utf8.length,
                             cs);
    }

    if (tables->with_check != VIEW_CHECK_NONE)
    {
      if (tables->with_check == VIEW_CHECK_LOCAL)
        table->field[4]->store(STRING_WITH_LEN("LOCAL"), cs);
      else
        table->field[4]->store(STRING_WITH_LEN("CASCADED"), cs);
    }
    else
      table->field[4]->store(STRING_WITH_LEN("NONE"), cs);

    /*
      Only try to fill in the information about view updatability
      if it is requested as part of the top-level query (i.e.
      it's select * from i_s.views, as opposed to, say, select
      security_type from i_s.views).  Do not try to access the
      underlying tables if there was an error when opening the
      view: all underlying tables are released back to the table
      definition cache on error inside open_normal_and_derived_tables().
      If a field is not assigned explicitly, it defaults to NULL.
    */
    if (res == FALSE &&
        table->pos_in_table_list->table_open_method & OPEN_FULL_TABLE)
    {
      updatable_view= 0;
      if (tables->algorithm != VIEW_ALGORITHM_TMPTABLE)
      {
        /*
          We should use tables->view->select_lex.item_list here
          and can not use Field_iterator_view because the view
          always uses temporary algorithm during opening for I_S
          and TABLE_LIST fields 'field_translation'
          & 'field_translation_end' are uninitialized is this
          case.
        */
        List<Item> *fields= &tables->view->select_lex.item_list;
        List_iterator<Item> it(*fields);
        Item *item;
        Item_field *field;
        /*
          check that at least one column in view is updatable
        */
        while ((item= it++))
        {
          if ((field= item->field_for_view_update()) && field->field &&
              !field->field->table->pos_in_table_list->schema_table)
          {
            updatable_view= 1;
            break;
          }
        }
        if (updatable_view && !tables->view->can_be_merged())
          updatable_view= 0;
      }
      if (updatable_view)
        table->field[5]->store(STRING_WITH_LEN("YES"), cs);
      else
        table->field[5]->store(STRING_WITH_LEN("NO"), cs);
    }

    definer_len= (strxmov(definer, tables->definer.user.str, "@",
                          tables->definer.host.str, NullS) - definer);
    table->field[6]->store(definer, definer_len, cs);
    if (tables->view_suid)
      table->field[7]->store(STRING_WITH_LEN("DEFINER"), cs);
    else
      table->field[7]->store(STRING_WITH_LEN("INVOKER"), cs);

    table->field[8]->store(tables->view_creation_ctx->get_client_cs()->csname,
                           strlen(tables->view_creation_ctx->
                                  get_client_cs()->csname), cs);

    table->field[9]->store(tables->view_creation_ctx->
                           get_connection_cl()->name,
                           strlen(tables->view_creation_ctx->
                                  get_connection_cl()->name), cs);


    if (schema_table_store_record(thd, table))
      DBUG_RETURN(1);
    if (res && thd->is_error())
      push_warning(thd, Sql_condition::WARN_LEVEL_WARN,
                   thd->get_stmt_da()->sql_errno(), thd->get_stmt_da()->message());
  }
  if (res)
    thd->clear_error();
  DBUG_RETURN(0);
}


bool store_constraints(THD *thd, TABLE *table, LEX_STRING *db_name,
                       LEX_STRING *table_name, const char *key_name,
                       uint key_len, const char *con_type, uint con_len)
{
  CHARSET_INFO *cs= system_charset_info;
  restore_record(table, s->default_values);
  table->field[0]->store(STRING_WITH_LEN("def"), cs);
  table->field[1]->store(db_name->str, db_name->length, cs);
  table->field[2]->store(key_name, key_len, cs);
  table->field[3]->store(db_name->str, db_name->length, cs);
  table->field[4]->store(table_name->str, table_name->length, cs);
  table->field[5]->store(con_type, con_len, cs);
  return schema_table_store_record(thd, table);
}


static int get_schema_constraints_record(THD *thd, TABLE_LIST *tables,
					 TABLE *table, bool res,
					 LEX_STRING *db_name,
					 LEX_STRING *table_name)
{
  DBUG_ENTER("get_schema_constraints_record");
  if (res)
  {
    if (thd->is_error())
      push_warning(thd, Sql_condition::WARN_LEVEL_WARN,
                   thd->get_stmt_da()->sql_errno(), thd->get_stmt_da()->message());
    thd->clear_error();
    DBUG_RETURN(0);
  }
  else if (!tables->view)
  {
    List<FOREIGN_KEY_INFO> f_key_list;
    TABLE *show_table= tables->table;
    KEY *key_info=show_table->key_info;
    uint primary_key= show_table->s->primary_key;
    for (uint i=0 ; i < show_table->s->keys ; i++, key_info++)
    {
      if (i != primary_key && !(key_info->flags & HA_NOSAME))
        continue;

      if (i == primary_key && !strcmp(key_info->name, primary_key_name))
      {
        if (store_constraints(thd, table, db_name, table_name, key_info->name,
                              strlen(key_info->name),
                              STRING_WITH_LEN("PRIMARY KEY")))
          DBUG_RETURN(1);
      }
      else if (key_info->flags & HA_NOSAME)
      {
        if (store_constraints(thd, table, db_name, table_name, key_info->name,
                              strlen(key_info->name),
                              STRING_WITH_LEN("UNIQUE")))
          DBUG_RETURN(1);
      }
    }

    show_table->file->get_foreign_key_list(thd, &f_key_list);
    FOREIGN_KEY_INFO *f_key_info;
    List_iterator_fast<FOREIGN_KEY_INFO> it(f_key_list);
    while ((f_key_info=it++))
    {
      if (store_constraints(thd, table, db_name, table_name, 
                            f_key_info->foreign_id->str,
                            strlen(f_key_info->foreign_id->str),
                            "FOREIGN KEY", 11))
        DBUG_RETURN(1);
    }
  }
  DBUG_RETURN(res);
}


static bool store_trigger(THD *thd, TABLE *table, LEX_STRING *db_name,
                          LEX_STRING *table_name, LEX_STRING *trigger_name,
                          enum trg_event_type event,
                          enum trg_action_time_type timing,
                          LEX_STRING *trigger_stmt,
                          sql_mode_t sql_mode,
                          LEX_STRING *definer_buffer,
                          LEX_STRING *client_cs_name,
                          LEX_STRING *connection_cl_name,
                          LEX_STRING *db_cl_name)
{
  CHARSET_INFO *cs= system_charset_info;
  LEX_STRING sql_mode_rep;

  restore_record(table, s->default_values);
  table->field[0]->store(STRING_WITH_LEN("def"), cs);
  table->field[1]->store(db_name->str, db_name->length, cs);
  table->field[2]->store(trigger_name->str, trigger_name->length, cs);
  table->field[3]->store(trg_event_type_names[event].str,
                         trg_event_type_names[event].length, cs);
  table->field[4]->store(STRING_WITH_LEN("def"), cs);
  table->field[5]->store(db_name->str, db_name->length, cs);
  table->field[6]->store(table_name->str, table_name->length, cs);
  table->field[9]->store(trigger_stmt->str, trigger_stmt->length, cs);
  table->field[10]->store(STRING_WITH_LEN("ROW"), cs);
  table->field[11]->store(trg_action_time_type_names[timing].str,
                          trg_action_time_type_names[timing].length, cs);
  table->field[14]->store(STRING_WITH_LEN("OLD"), cs);
  table->field[15]->store(STRING_WITH_LEN("NEW"), cs);

  sql_mode_string_representation(thd, sql_mode, &sql_mode_rep);
  table->field[17]->store(sql_mode_rep.str, sql_mode_rep.length, cs);
  table->field[18]->store(definer_buffer->str, definer_buffer->length, cs);
  table->field[19]->store(client_cs_name->str, client_cs_name->length, cs);
  table->field[20]->store(connection_cl_name->str,
                          connection_cl_name->length, cs);
  table->field[21]->store(db_cl_name->str, db_cl_name->length, cs);

  return schema_table_store_record(thd, table);
}


static int get_schema_triggers_record(THD *thd, TABLE_LIST *tables,
				      TABLE *table, bool res,
				      LEX_STRING *db_name,
				      LEX_STRING *table_name)
{
  DBUG_ENTER("get_schema_triggers_record");
  /*
    res can be non zero value when processed table is a view or
    error happened during opening of processed table.
  */
  if (res)
  {
    if (thd->is_error())
      push_warning(thd, Sql_condition::WARN_LEVEL_WARN,
                   thd->get_stmt_da()->sql_errno(), thd->get_stmt_da()->message());
    thd->clear_error();
    DBUG_RETURN(0);
  }
  if (!tables->view && tables->table->triggers)
  {
    Table_triggers_list *triggers= tables->table->triggers;
    int event, timing;

    if (check_table_access(thd, TRIGGER_ACL, tables, FALSE, 1, TRUE))
      goto ret;

    for (event= 0; event < (int)TRG_EVENT_MAX; event++)
    {
      for (timing= 0; timing < (int)TRG_ACTION_MAX; timing++)
      {
        LEX_STRING trigger_name;
        LEX_STRING trigger_stmt;
        sql_mode_t sql_mode;
        char definer_holder[USER_HOST_BUFF_SIZE];
        LEX_STRING definer_buffer;
        LEX_STRING client_cs_name;
        LEX_STRING connection_cl_name;
        LEX_STRING db_cl_name;

        definer_buffer.str= definer_holder;
        if (triggers->get_trigger_info(thd, (enum trg_event_type) event,
                                       (enum trg_action_time_type)timing,
                                       &trigger_name, &trigger_stmt,
                                       &sql_mode,
                                       &definer_buffer,
                                       &client_cs_name,
                                       &connection_cl_name,
                                       &db_cl_name))
          continue;

        if (store_trigger(thd, table, db_name, table_name, &trigger_name,
                         (enum trg_event_type) event,
                         (enum trg_action_time_type) timing, &trigger_stmt,
                         sql_mode,
                         &definer_buffer,
                         &client_cs_name,
                         &connection_cl_name,
                         &db_cl_name))
          DBUG_RETURN(1);
      }
    }
  }
ret:
  DBUG_RETURN(0);
}


void store_key_column_usage(TABLE *table, LEX_STRING *db_name,
                            LEX_STRING *table_name, const char *key_name,
                            uint key_len, const char *con_type, uint con_len,
                            longlong idx)
{
  CHARSET_INFO *cs= system_charset_info;
  table->field[0]->store(STRING_WITH_LEN("def"), cs);
  table->field[1]->store(db_name->str, db_name->length, cs);
  table->field[2]->store(key_name, key_len, cs);
  table->field[3]->store(STRING_WITH_LEN("def"), cs);
  table->field[4]->store(db_name->str, db_name->length, cs);
  table->field[5]->store(table_name->str, table_name->length, cs);
  table->field[6]->store(con_type, con_len, cs);
  table->field[7]->store((longlong) idx, TRUE);
}


static int get_schema_key_column_usage_record(THD *thd,
					      TABLE_LIST *tables,
					      TABLE *table, bool res,
					      LEX_STRING *db_name,
					      LEX_STRING *table_name)
{
  DBUG_ENTER("get_schema_key_column_usage_record");
  if (res)
  {
    if (thd->is_error())
      push_warning(thd, Sql_condition::WARN_LEVEL_WARN,
                   thd->get_stmt_da()->sql_errno(), thd->get_stmt_da()->message());
    thd->clear_error();
    DBUG_RETURN(0);
  }
  else if (!tables->view)
  {
    List<FOREIGN_KEY_INFO> f_key_list;
    TABLE *show_table= tables->table;
    KEY *key_info=show_table->key_info;
    uint primary_key= show_table->s->primary_key;
    for (uint i=0 ; i < show_table->s->keys ; i++, key_info++)
    {
      if (i != primary_key && !(key_info->flags & HA_NOSAME))
        continue;
      uint f_idx= 0;
      KEY_PART_INFO *key_part= key_info->key_part;
      for (uint j=0 ; j < key_info->user_defined_key_parts ; j++,key_part++)
      {
        if (key_part->field)
        {
          f_idx++;
          restore_record(table, s->default_values);
          store_key_column_usage(table, db_name, table_name,
                                 key_info->name,
                                 strlen(key_info->name), 
                                 key_part->field->field_name, 
                                 strlen(key_part->field->field_name),
                                 (longlong) f_idx);
          if (schema_table_store_record(thd, table))
            DBUG_RETURN(1);
        }
      }
    }

    show_table->file->get_foreign_key_list(thd, &f_key_list);
    FOREIGN_KEY_INFO *f_key_info;
    List_iterator_fast<FOREIGN_KEY_INFO> fkey_it(f_key_list);
    while ((f_key_info= fkey_it++))
    {
      LEX_STRING *f_info;
      LEX_STRING *r_info;
      List_iterator_fast<LEX_STRING> it(f_key_info->foreign_fields),
        it1(f_key_info->referenced_fields);
      uint f_idx= 0;
      while ((f_info= it++))
      {
        r_info= it1++;
        f_idx++;
        restore_record(table, s->default_values);
        store_key_column_usage(table, db_name, table_name,
                               f_key_info->foreign_id->str,
                               f_key_info->foreign_id->length,
                               f_info->str, f_info->length,
                               (longlong) f_idx);
        table->field[8]->store((longlong) f_idx, TRUE);
        table->field[8]->set_notnull();
        table->field[9]->store(f_key_info->referenced_db->str,
                               f_key_info->referenced_db->length,
                               system_charset_info);
        table->field[9]->set_notnull();
        table->field[10]->store(f_key_info->referenced_table->str,
                                f_key_info->referenced_table->length, 
                                system_charset_info);
        table->field[10]->set_notnull();
        table->field[11]->store(r_info->str, r_info->length,
                                system_charset_info);
        table->field[11]->set_notnull();
        if (schema_table_store_record(thd, table))
          DBUG_RETURN(1);
      }
    }
  }
  DBUG_RETURN(res);
}


#ifdef WITH_PARTITION_STORAGE_ENGINE
static void collect_partition_expr(THD *thd, List<char> &field_list,
                                   String *str)
{
  List_iterator<char> part_it(field_list);
  ulong no_fields= field_list.elements;
  const char *field_str;
  str->length(0);
  while ((field_str= part_it++))
  {
    append_identifier(thd, str, field_str, strlen(field_str));
    if (--no_fields != 0)
      str->append(",");
  }
  return;
}


/*
  Convert a string in a given character set to a string which can be
  used for FRM file storage in which case use_hex is TRUE and we store
  the character constants as hex strings in the character set encoding
  their field have. In the case of SHOW CREATE TABLE and the
  PARTITIONS information schema table we instead provide utf8 strings
  to the user and convert to the utf8 character set.

  SYNOPSIS
    get_cs_converted_part_value_from_string()
    item                           Item from which constant comes
    input_str                      String as provided by val_str after
                                   conversion to character set
    output_str                     Out value: The string created
    cs                             Character set string is encoded in
                                   NULL for INT_RESULT's here
    use_hex                        TRUE => hex string created
                                   FALSE => utf8 constant string created

  RETURN VALUES
    TRUE                           Error
    FALSE                          Ok
*/

int get_cs_converted_part_value_from_string(THD *thd,
                                            Item *item,
                                            String *input_str,
                                            String *output_str,
                                            const CHARSET_INFO *cs,
                                            bool use_hex)
{
  if (item->result_type() == INT_RESULT)
  {
    longlong value= item->val_int();
    output_str->set(value, system_charset_info);
    return FALSE;
  }
  if (!input_str)
  {
    my_error(ER_PARTITION_FUNCTION_IS_NOT_ALLOWED, MYF(0));
    return TRUE;
  }
  get_cs_converted_string_value(thd,
                                input_str,
                                output_str,
                                cs,
                                use_hex);
  return FALSE;
}
#endif


static void store_schema_partitions_record(THD *thd, TABLE *schema_table,
                                           TABLE *showing_table,
                                           partition_element *part_elem,
                                           handler *file, uint part_id)
{
  TABLE* table= schema_table;
  CHARSET_INFO *cs= system_charset_info;
  PARTITION_STATS stat_info;
  MYSQL_TIME time;
  file->get_dynamic_partition_info(&stat_info, part_id);
  table->field[0]->store(STRING_WITH_LEN("def"), cs);
  table->field[12]->store((longlong) stat_info.records, TRUE);
  table->field[13]->store((longlong) stat_info.mean_rec_length, TRUE);
  table->field[14]->store((longlong) stat_info.data_file_length, TRUE);
  if (stat_info.max_data_file_length)
  {
    table->field[15]->store((longlong) stat_info.max_data_file_length, TRUE);
    table->field[15]->set_notnull();
  }
  table->field[16]->store((longlong) stat_info.index_file_length, TRUE);
  table->field[17]->store((longlong) stat_info.delete_length, TRUE);
  if (stat_info.create_time)
  {
    thd->variables.time_zone->gmt_sec_to_TIME(&time,
                                              (my_time_t)stat_info.create_time);
    table->field[18]->store_time(&time);
    table->field[18]->set_notnull();
  }
  if (stat_info.update_time)
  {
    thd->variables.time_zone->gmt_sec_to_TIME(&time,
                                              (my_time_t)stat_info.update_time);
    table->field[19]->store_time(&time);
    table->field[19]->set_notnull();
  }
  if (stat_info.check_time)
  {
    thd->variables.time_zone->gmt_sec_to_TIME(&time,
                                              (my_time_t)stat_info.check_time);
    table->field[20]->store_time(&time);
    table->field[20]->set_notnull();
  }
  if (file->ha_table_flags() & (ulong) HA_HAS_CHECKSUM)
  {
    table->field[21]->store((longlong) stat_info.check_sum, TRUE);
    table->field[21]->set_notnull();
  }
  if (part_elem)
  {
    if (part_elem->part_comment)
      table->field[22]->store(part_elem->part_comment,
                              strlen(part_elem->part_comment), cs);
    else
      table->field[22]->store(STRING_WITH_LEN(""), cs);
    if (part_elem->nodegroup_id != UNDEF_NODEGROUP)
      table->field[23]->store((longlong) part_elem->nodegroup_id, TRUE);
    else
      table->field[23]->store(STRING_WITH_LEN("default"), cs);

    table->field[24]->set_notnull();
    if (part_elem->tablespace_name)
      table->field[24]->store(part_elem->tablespace_name,
                              strlen(part_elem->tablespace_name), cs);
    else
    {
      char *ts= showing_table->s->tablespace;
      if(ts)
        table->field[24]->store(ts, strlen(ts), cs);
      else
        table->field[24]->set_null();
    }
  }
  return;
}

#ifdef WITH_PARTITION_STORAGE_ENGINE
static int
get_partition_column_description(THD *thd,
                                 partition_info *part_info,
                                 part_elem_value *list_value,
                                 String &tmp_str)
{
  uint num_elements= part_info->part_field_list.elements;
  uint i;
  DBUG_ENTER("get_partition_column_description");

  for (i= 0; i < num_elements; i++)
  {
    part_column_list_val *col_val= &list_value->col_val_array[i];
    if (col_val->max_value)
      tmp_str.append(partition_keywords[PKW_MAXVALUE].str);
    else if (col_val->null_value)
      tmp_str.append("NULL");
    else
    {
      char buffer[MAX_KEY_LENGTH];
      String str(buffer, sizeof(buffer), &my_charset_bin);
      String val_conv;
      Item *item= col_val->item_expression;

      if (!(item= part_info->get_column_item(item,
                              part_info->part_field_array[i])))
      {
        DBUG_RETURN(1);
      }
      String *res= item->val_str(&str);
      if (get_cs_converted_part_value_from_string(thd, item, res, &val_conv,
                              part_info->part_field_array[i]->charset(),
                              FALSE))
      {
        DBUG_RETURN(1);
      }
      tmp_str.append(val_conv);
    }
    if (i != num_elements - 1)
      tmp_str.append(",");
  }
  DBUG_RETURN(0);
}
#endif /* WITH_PARTITION_STORAGE_ENGINE */

static int get_schema_partitions_record(THD *thd, TABLE_LIST *tables,
                                        TABLE *table, bool res,
                                        LEX_STRING *db_name,
                                        LEX_STRING *table_name)
{
  CHARSET_INFO *cs= system_charset_info;
  char buff[61];
  String tmp_res(buff, sizeof(buff), cs);
  String tmp_str;
  TABLE *show_table= tables->table;
  handler *file;
#ifdef WITH_PARTITION_STORAGE_ENGINE
  partition_info *part_info;
#endif
  DBUG_ENTER("get_schema_partitions_record");

  if (res)
  {
    if (thd->is_error())
      push_warning(thd, Sql_condition::WARN_LEVEL_WARN,
                   thd->get_stmt_da()->sql_errno(), thd->get_stmt_da()->message());
    thd->clear_error();
    DBUG_RETURN(0);
  }
  file= show_table->file;
#ifdef WITH_PARTITION_STORAGE_ENGINE
  part_info= show_table->part_info;
  if (part_info)
  {
    partition_element *part_elem;
    List_iterator<partition_element> part_it(part_info->partitions);
    uint part_pos= 0, part_id= 0;

    restore_record(table, s->default_values);
    table->field[0]->store(STRING_WITH_LEN("def"), cs);
    table->field[1]->store(db_name->str, db_name->length, cs);
    table->field[2]->store(table_name->str, table_name->length, cs);


    /* Partition method*/
    switch (part_info->part_type) {
    case RANGE_PARTITION:
    case LIST_PARTITION:
      tmp_res.length(0);
      if (part_info->part_type == RANGE_PARTITION)
        tmp_res.append(partition_keywords[PKW_RANGE].str,
                       partition_keywords[PKW_RANGE].length);
      else
        tmp_res.append(partition_keywords[PKW_LIST].str,
                       partition_keywords[PKW_LIST].length);
      if (part_info->column_list)
        tmp_res.append(partition_keywords[PKW_COLUMNS].str,
                       partition_keywords[PKW_COLUMNS].length);
      table->field[7]->store(tmp_res.ptr(), tmp_res.length(), cs);
      break;
    case HASH_PARTITION:
      tmp_res.length(0);
      if (part_info->linear_hash_ind)
        tmp_res.append(partition_keywords[PKW_LINEAR].str,
                       partition_keywords[PKW_LINEAR].length);
      if (part_info->list_of_part_fields)
        tmp_res.append(partition_keywords[PKW_KEY].str,
                       partition_keywords[PKW_KEY].length);
      else
        tmp_res.append(partition_keywords[PKW_HASH].str, 
                       partition_keywords[PKW_HASH].length);
      table->field[7]->store(tmp_res.ptr(), tmp_res.length(), cs);
      break;
    default:
      DBUG_ASSERT(0);
      my_error(ER_OUT_OF_RESOURCES, MYF(ME_FATALERROR));
      DBUG_RETURN(1);
    }
    table->field[7]->set_notnull();

    /* Partition expression */
    if (part_info->part_expr)
    {
      table->field[9]->store(part_info->part_func_string,
                             part_info->part_func_len, cs);
    }
    else if (part_info->list_of_part_fields)
    {
      collect_partition_expr(thd, part_info->part_field_list, &tmp_str);
      table->field[9]->store(tmp_str.ptr(), tmp_str.length(), cs);
    }
    table->field[9]->set_notnull();

    if (part_info->is_sub_partitioned())
    {
      /* Subpartition method */
      tmp_res.length(0);
      if (part_info->linear_hash_ind)
        tmp_res.append(partition_keywords[PKW_LINEAR].str,
                       partition_keywords[PKW_LINEAR].length);
      if (part_info->list_of_subpart_fields)
        tmp_res.append(partition_keywords[PKW_KEY].str,
                       partition_keywords[PKW_KEY].length);
      else
        tmp_res.append(partition_keywords[PKW_HASH].str, 
                       partition_keywords[PKW_HASH].length);
      table->field[8]->store(tmp_res.ptr(), tmp_res.length(), cs);
      table->field[8]->set_notnull();

      /* Subpartition expression */
      if (part_info->subpart_expr)
      {
        table->field[10]->store(part_info->subpart_func_string,
                                part_info->subpart_func_len, cs);
      }
      else if (part_info->list_of_subpart_fields)
      {
        collect_partition_expr(thd, part_info->subpart_field_list, &tmp_str);
        table->field[10]->store(tmp_str.ptr(), tmp_str.length(), cs);
      }
      table->field[10]->set_notnull();
    }

    while ((part_elem= part_it++))
    {
      table->field[3]->store(part_elem->partition_name,
                             strlen(part_elem->partition_name), cs);
      table->field[3]->set_notnull();
      /* PARTITION_ORDINAL_POSITION */
      table->field[5]->store((longlong) ++part_pos, TRUE);
      table->field[5]->set_notnull();

      /* Partition description */
      if (part_info->part_type == RANGE_PARTITION)
      {
        if (part_info->column_list)
        {
          List_iterator<part_elem_value> list_val_it(part_elem->list_val_list);
          part_elem_value *list_value= list_val_it++;
          tmp_str.length(0);
          if (get_partition_column_description(thd,
                                               part_info,
                                               list_value,
                                               tmp_str))
          {
            DBUG_RETURN(1);
          }
          table->field[11]->store(tmp_str.ptr(), tmp_str.length(), cs);
        }
        else
        {
          if (part_elem->range_value != LONGLONG_MAX)
            table->field[11]->store((longlong) part_elem->range_value, FALSE);
          else
            table->field[11]->store(partition_keywords[PKW_MAXVALUE].str,
                                 partition_keywords[PKW_MAXVALUE].length, cs);
        }
        table->field[11]->set_notnull();
      }
      else if (part_info->part_type == LIST_PARTITION)
      {
        List_iterator<part_elem_value> list_val_it(part_elem->list_val_list);
        part_elem_value *list_value;
        uint num_items= part_elem->list_val_list.elements;
        tmp_str.length(0);
        tmp_res.length(0);
        if (part_elem->has_null_value)
        {
          tmp_str.append("NULL");
          if (num_items > 0)
            tmp_str.append(",");
        }
        while ((list_value= list_val_it++))
        {
          if (part_info->column_list)
          {
            if (part_info->part_field_list.elements > 1U)
              tmp_str.append("(");
            if (get_partition_column_description(thd,
                                                 part_info,
                                                 list_value,
                                                 tmp_str))
            {
              DBUG_RETURN(1);
            }
            if (part_info->part_field_list.elements > 1U)
              tmp_str.append(")");
          }
          else
          {
            if (!list_value->unsigned_flag)
              tmp_res.set(list_value->value, cs);
            else
              tmp_res.set((ulonglong)list_value->value, cs);
            tmp_str.append(tmp_res);
          }
          if (--num_items != 0)
            tmp_str.append(",");
        }
        table->field[11]->store(tmp_str.ptr(), tmp_str.length(), cs);
        table->field[11]->set_notnull();
      }

      if (part_elem->subpartitions.elements)
      {
        List_iterator<partition_element> sub_it(part_elem->subpartitions);
        partition_element *subpart_elem;
        uint subpart_pos= 0;

        while ((subpart_elem= sub_it++))
        {
          table->field[4]->store(subpart_elem->partition_name,
                                 strlen(subpart_elem->partition_name), cs);
          table->field[4]->set_notnull();
          /* SUBPARTITION_ORDINAL_POSITION */
          table->field[6]->store((longlong) ++subpart_pos, TRUE);
          table->field[6]->set_notnull();
          
          store_schema_partitions_record(thd, table, show_table, subpart_elem,
                                         file, part_id);
          part_id++;
          if(schema_table_store_record(thd, table))
            DBUG_RETURN(1);
        }
      }
      else
      {
        store_schema_partitions_record(thd, table, show_table, part_elem,
                                       file, part_id);
        part_id++;
        if(schema_table_store_record(thd, table))
          DBUG_RETURN(1);
      }
    }
    DBUG_RETURN(0);
  }
  else
#endif
  {
    store_schema_partitions_record(thd, table, show_table, 0, file, 0);
    if(schema_table_store_record(thd, table))
      DBUG_RETURN(1);
  }
  DBUG_RETURN(0);
}


#ifdef HAVE_EVENT_SCHEDULER
/*
  Loads an event from mysql.event and copies it's data to a row of
  I_S.EVENTS

  Synopsis
    copy_event_to_schema_table()
      thd         Thread
      sch_table   The schema table (information_schema.event)
      event_table The event table to use for loading (mysql.event).

  Returns
    0  OK
    1  Error
*/

int
copy_event_to_schema_table(THD *thd, TABLE *sch_table, TABLE *event_table)
{
  const char *wild= thd->lex->wild ? thd->lex->wild->ptr() : NullS;
  CHARSET_INFO *scs= system_charset_info;
  MYSQL_TIME time;
  Event_timed et;
  DBUG_ENTER("copy_event_to_schema_table");

  restore_record(sch_table, s->default_values);

  if (et.load_from_row(thd, event_table))
  {
    my_error(ER_CANNOT_LOAD_FROM_TABLE_V2, MYF(0), "mysql", "event");
    DBUG_RETURN(1);
  }

  if (!(!wild || !wild[0] || !wild_case_compare(scs, et.name.str, wild)))
    DBUG_RETURN(0);

  /*
    Skip events in schemas one does not have access to. The check is
    optimized. It's guaranteed in case of SHOW EVENTS that the user
    has access.
  */
  if (thd->lex->sql_command != SQLCOM_SHOW_EVENTS &&
      check_access(thd, EVENT_ACL, et.dbname.str, NULL, NULL, 0, 1))
    DBUG_RETURN(0);

  sch_table->field[ISE_EVENT_CATALOG]->store(STRING_WITH_LEN("def"), scs);
  sch_table->field[ISE_EVENT_SCHEMA]->
                                store(et.dbname.str, et.dbname.length,scs);
  sch_table->field[ISE_EVENT_NAME]->
                                store(et.name.str, et.name.length, scs);
  sch_table->field[ISE_DEFINER]->
                                store(et.definer.str, et.definer.length, scs);
  const String *tz_name= et.time_zone->get_name();
  sch_table->field[ISE_TIME_ZONE]->
                                store(tz_name->ptr(), tz_name->length(), scs);
  sch_table->field[ISE_EVENT_BODY]->
                                store(STRING_WITH_LEN("SQL"), scs);
  sch_table->field[ISE_EVENT_DEFINITION]->store(
    et.body_utf8.str, et.body_utf8.length, scs);

  /* SQL_MODE */
  {
    LEX_STRING sql_mode;
    sql_mode_string_representation(thd, et.sql_mode, &sql_mode);
    sch_table->field[ISE_SQL_MODE]->
                                store(sql_mode.str, sql_mode.length, scs);
  }

  int not_used=0;

  if (et.expression)
  {
    String show_str;
    /* type */
    sch_table->field[ISE_EVENT_TYPE]->store(STRING_WITH_LEN("RECURRING"), scs);

    if (Events::reconstruct_interval_expression(&show_str, et.interval,
                                                et.expression))
      DBUG_RETURN(1);

    sch_table->field[ISE_INTERVAL_VALUE]->set_notnull();
    sch_table->field[ISE_INTERVAL_VALUE]->
                                store(show_str.ptr(), show_str.length(), scs);

    LEX_STRING *ival= &interval_type_to_name[et.interval];
    sch_table->field[ISE_INTERVAL_FIELD]->set_notnull();
    sch_table->field[ISE_INTERVAL_FIELD]->store(ival->str, ival->length, scs);

    /* starts & ends . STARTS is always set - see sql_yacc.yy */
    et.time_zone->gmt_sec_to_TIME(&time, et.starts);
    sch_table->field[ISE_STARTS]->set_notnull();
    sch_table->field[ISE_STARTS]->store_time(&time);

    if (!et.ends_null)
    {
      et.time_zone->gmt_sec_to_TIME(&time, et.ends);
      sch_table->field[ISE_ENDS]->set_notnull();
      sch_table->field[ISE_ENDS]->store_time(&time);
    }
  }
  else
  {
    /* type */
    sch_table->field[ISE_EVENT_TYPE]->store(STRING_WITH_LEN("ONE TIME"), scs);

    et.time_zone->gmt_sec_to_TIME(&time, et.execute_at);
    sch_table->field[ISE_EXECUTE_AT]->set_notnull();
    sch_table->field[ISE_EXECUTE_AT]->store_time(&time);
  }

  /* status */

  switch (et.status)
  {
    case Event_parse_data::ENABLED:
      sch_table->field[ISE_STATUS]->store(STRING_WITH_LEN("ENABLED"), scs);
      break;
    case Event_parse_data::SLAVESIDE_DISABLED:
      sch_table->field[ISE_STATUS]->store(STRING_WITH_LEN("SLAVESIDE_DISABLED"),
                                          scs);
      break;
    case Event_parse_data::DISABLED:
      sch_table->field[ISE_STATUS]->store(STRING_WITH_LEN("DISABLED"), scs);
      break;
    default:
      DBUG_ASSERT(0);
  }
  sch_table->field[ISE_ORIGINATOR]->store(et.originator, TRUE);

  /* on_completion */
  if (et.on_completion == Event_parse_data::ON_COMPLETION_DROP)
    sch_table->field[ISE_ON_COMPLETION]->
                                store(STRING_WITH_LEN("NOT PRESERVE"), scs);
  else
    sch_table->field[ISE_ON_COMPLETION]->
                                store(STRING_WITH_LEN("PRESERVE"), scs);
    
  number_to_datetime(et.created, &time, 0, &not_used);
  DBUG_ASSERT(not_used==0);
  sch_table->field[ISE_CREATED]->store_time(&time);

  number_to_datetime(et.modified, &time, 0, &not_used);
  DBUG_ASSERT(not_used==0);
  sch_table->field[ISE_LAST_ALTERED]->store_time(&time);

  if (et.last_executed)
  {
    et.time_zone->gmt_sec_to_TIME(&time, et.last_executed);
    sch_table->field[ISE_LAST_EXECUTED]->set_notnull();
    sch_table->field[ISE_LAST_EXECUTED]->store_time(&time);
  }

  sch_table->field[ISE_EVENT_COMMENT]->
                      store(et.comment.str, et.comment.length, scs);

  sch_table->field[ISE_CLIENT_CS]->set_notnull();
  sch_table->field[ISE_CLIENT_CS]->store(
    et.creation_ctx->get_client_cs()->csname,
    strlen(et.creation_ctx->get_client_cs()->csname),
    scs);

  sch_table->field[ISE_CONNECTION_CL]->set_notnull();
  sch_table->field[ISE_CONNECTION_CL]->store(
    et.creation_ctx->get_connection_cl()->name,
    strlen(et.creation_ctx->get_connection_cl()->name),
    scs);

  sch_table->field[ISE_DB_CL]->set_notnull();
  sch_table->field[ISE_DB_CL]->store(
    et.creation_ctx->get_db_cl()->name,
    strlen(et.creation_ctx->get_db_cl()->name),
    scs);

  if (schema_table_store_record(thd, sch_table))
    DBUG_RETURN(1);

  DBUG_RETURN(0);
}
#endif

int fill_open_tables(THD *thd, TABLE_LIST *tables, Item *cond)
{
  DBUG_ENTER("fill_open_tables");
  const char *wild= thd->lex->wild ? thd->lex->wild->ptr() : NullS;
  TABLE *table= tables->table;
  CHARSET_INFO *cs= system_charset_info;
  OPEN_TABLE_LIST *open_list;
  if (!(open_list=list_open_tables(thd,thd->lex->select_lex.db, wild))
            && thd->is_fatal_error)
    DBUG_RETURN(1);

  for (; open_list ; open_list=open_list->next)
  {
    restore_record(table, s->default_values);
    table->field[0]->store(open_list->db, strlen(open_list->db), cs);
    table->field[1]->store(open_list->table, strlen(open_list->table), cs);
    table->field[2]->store((longlong) open_list->in_use, TRUE);
    table->field[3]->store((longlong) open_list->locked, TRUE);
    if (schema_table_store_record(thd, table))
      DBUG_RETURN(1);
  }
  DBUG_RETURN(0);
}


int fill_variables(THD *thd, TABLE_LIST *tables, Item *cond)
{
  DBUG_ENTER("fill_variables");
  int res= 0;
  LEX *lex= thd->lex;
  const char *wild= lex->wild ? lex->wild->ptr() : NullS;
  enum enum_schema_tables schema_table_idx=
    get_schema_table_idx(tables->schema_table);
  enum enum_var_type option_type= OPT_SESSION;
  bool upper_case_names= (schema_table_idx != SCH_VARIABLES);
  bool sorted_vars= (schema_table_idx == SCH_VARIABLES);

  if (lex->option_type == OPT_GLOBAL ||
      schema_table_idx == SCH_GLOBAL_VARIABLES)
    option_type= OPT_GLOBAL;

  mysql_rwlock_rdlock(&LOCK_system_variables_hash);
  res= show_status_array(thd, wild, enumerate_sys_vars(thd, sorted_vars, option_type),
                         option_type, NULL, "", tables->table, upper_case_names, cond);
  mysql_rwlock_unlock(&LOCK_system_variables_hash);
  DBUG_RETURN(res);
}


int fill_status(THD *thd, TABLE_LIST *tables, Item *cond)
{
  DBUG_ENTER("fill_status");
  LEX *lex= thd->lex;
  const char *wild= lex->wild ? lex->wild->ptr() : NullS;
  int res= 0;
  STATUS_VAR *tmp1, tmp;
  enum enum_schema_tables schema_table_idx=
    get_schema_table_idx(tables->schema_table);
  enum enum_var_type option_type;
  bool upper_case_names= (schema_table_idx != SCH_STATUS);

  if (schema_table_idx == SCH_STATUS)
  {
    option_type= lex->option_type;
    if (option_type == OPT_GLOBAL)
      tmp1= &tmp;
    else
      tmp1= thd->initial_status_var;
  }
  else if (schema_table_idx == SCH_GLOBAL_STATUS)
  {
    option_type= OPT_GLOBAL;
    tmp1= &tmp;
  }
  else
  { 
    option_type= OPT_SESSION;
    tmp1= &thd->status_var;
  }

  /*
    Avoid recursive acquisition of LOCK_status in cases when WHERE clause
    represented by "cond" contains subquery on I_S.SESSION/GLOBAL_STATUS.
  */
  if (thd->fill_status_recursion_level++ == 0) 
    mysql_mutex_lock(&LOCK_status);
  if (option_type == OPT_GLOBAL)
    calc_sum_of_all_status(&tmp);
  res= show_status_array(thd, wild,
                         (SHOW_VAR *)all_status_vars.buffer,
                         option_type, tmp1, "", tables->table,
                         upper_case_names, cond);
  if (thd->fill_status_recursion_level-- == 1) 
    mysql_mutex_unlock(&LOCK_status);
  DBUG_RETURN(res);
}


/*
  Fill and store records into I_S.referential_constraints table

  SYNOPSIS
    get_referential_constraints_record()
    thd                 thread handle
    tables              table list struct(processed table)
    table               I_S table
    res                 1 means the error during opening of the processed table
                        0 means processed table is opened without error
    base_name           db name
    file_name           table name

  RETURN
    0	ok
    #   error
*/

static int
get_referential_constraints_record(THD *thd, TABLE_LIST *tables,
                                   TABLE *table, bool res,
                                   LEX_STRING *db_name, LEX_STRING *table_name)
{
  CHARSET_INFO *cs= system_charset_info;
  DBUG_ENTER("get_referential_constraints_record");

  if (res)
  {
    if (thd->is_error())
      push_warning(thd, Sql_condition::WARN_LEVEL_WARN,
                   thd->get_stmt_da()->sql_errno(), thd->get_stmt_da()->message());
    thd->clear_error();
    DBUG_RETURN(0);
  }
  if (!tables->view)
  {
    List<FOREIGN_KEY_INFO> f_key_list;
    TABLE *show_table= tables->table;

    show_table->file->get_foreign_key_list(thd, &f_key_list);
    FOREIGN_KEY_INFO *f_key_info;
    List_iterator_fast<FOREIGN_KEY_INFO> it(f_key_list);
    while ((f_key_info= it++))
    {
      restore_record(table, s->default_values);
      table->field[0]->store(STRING_WITH_LEN("def"), cs);
      table->field[1]->store(db_name->str, db_name->length, cs);
      table->field[9]->store(table_name->str, table_name->length, cs);
      table->field[2]->store(f_key_info->foreign_id->str,
                             f_key_info->foreign_id->length, cs);
      table->field[3]->store(STRING_WITH_LEN("def"), cs);
      table->field[4]->store(f_key_info->referenced_db->str, 
                             f_key_info->referenced_db->length, cs);
      table->field[10]->store(f_key_info->referenced_table->str, 
                             f_key_info->referenced_table->length, cs);
      if (f_key_info->referenced_key_name)
      {
        table->field[5]->store(f_key_info->referenced_key_name->str, 
                               f_key_info->referenced_key_name->length, cs);
        table->field[5]->set_notnull();
      }
      else
        table->field[5]->set_null();
      table->field[6]->store(STRING_WITH_LEN("NONE"), cs);
      table->field[7]->store(f_key_info->update_method->str, 
                             f_key_info->update_method->length, cs);
      table->field[8]->store(f_key_info->delete_method->str, 
                             f_key_info->delete_method->length, cs);
      if (schema_table_store_record(thd, table))
        DBUG_RETURN(1);
    }
  }
  DBUG_RETURN(0);
}

struct schema_table_ref 
{
  const char *table_name;
  ST_SCHEMA_TABLE *schema_table;
};


/*
  Find schema_tables elment by name

  SYNOPSIS
    find_schema_table_in_plugin()
    thd                 thread handler
    plugin              plugin
    table_name          table name

  RETURN
    0	table not found
    1   found the schema table
*/
static my_bool find_schema_table_in_plugin(THD *thd, plugin_ref plugin,
                                           void* p_table)
{
  schema_table_ref *p_schema_table= (schema_table_ref *)p_table;
  const char* table_name= p_schema_table->table_name;
  ST_SCHEMA_TABLE *schema_table= plugin_data(plugin, ST_SCHEMA_TABLE *);
  DBUG_ENTER("find_schema_table_in_plugin");

  if (!my_strcasecmp(system_charset_info,
                     schema_table->table_name,
                     table_name)) {
    p_schema_table->schema_table= schema_table;
    DBUG_RETURN(1);
  }

  DBUG_RETURN(0);
}


/*
  Find schema_tables elment by name

  SYNOPSIS
    find_schema_table()
    thd                 thread handler
    table_name          table name

  RETURN
    0	table not found
    #   pointer to 'schema_tables' element
*/

ST_SCHEMA_TABLE *find_schema_table(THD *thd, const char* table_name)
{
  schema_table_ref schema_table_a;
  ST_SCHEMA_TABLE *schema_table= schema_tables;
  DBUG_ENTER("find_schema_table");

  for (; schema_table->table_name; schema_table++)
  {
    if (!my_strcasecmp(system_charset_info,
                       schema_table->table_name,
                       table_name))
      DBUG_RETURN(schema_table);
  }

  schema_table_a.table_name= table_name;
  if (plugin_foreach(thd, find_schema_table_in_plugin, 
                     MYSQL_INFORMATION_SCHEMA_PLUGIN, &schema_table_a))
    DBUG_RETURN(schema_table_a.schema_table);

  DBUG_RETURN(NULL);
}


ST_SCHEMA_TABLE *get_schema_table(enum enum_schema_tables schema_table_idx)
{
  return &schema_tables[schema_table_idx];
}


/**
  Create information_schema table using schema_table data.

  @note
    For MYSQL_TYPE_DECIMAL fields only, the field_length member has encoded
    into it two numbers, based on modulus of base-10 numbers.  In the ones
    position is the number of decimals.  Tens position is unused.  In the
    hundreds and thousands position is a two-digit decimal number representing
    length.  Encode this value with  (decimals*100)+length  , where
    0<decimals<10 and 0<=length<100 .

  @param
    thd	       	          thread handler

  @param table_list Used to pass I_S table information(fields info, tables
  parameters etc) and table name.

  @retval  \#             Pointer to created table
  @retval  NULL           Can't create table
*/

TABLE *create_schema_table(THD *thd, TABLE_LIST *table_list)
{
  int field_count= 0;
  Item *item;
  TABLE *table;
  List<Item> field_list;
  ST_SCHEMA_TABLE *schema_table= table_list->schema_table;
  ST_FIELD_INFO *fields_info= schema_table->fields_info;
  CHARSET_INFO *cs= system_charset_info;
  DBUG_ENTER("create_schema_table");

  for (; fields_info->field_name; fields_info++)
  {
    switch (fields_info->field_type) {
    case MYSQL_TYPE_TINY:
    case MYSQL_TYPE_LONG:
    case MYSQL_TYPE_SHORT:
    case MYSQL_TYPE_LONGLONG:
    case MYSQL_TYPE_INT24:
      if (!(item= new Item_return_int(fields_info->field_name,
                                      fields_info->field_length,
                                      fields_info->field_type,
                                      fields_info->value)))
      {
        DBUG_RETURN(0);
      }
      item->unsigned_flag= (fields_info->field_flags & MY_I_S_UNSIGNED);
      break;
    case MYSQL_TYPE_DATE:
    case MYSQL_TYPE_TIME:
    case MYSQL_TYPE_TIMESTAMP:
    case MYSQL_TYPE_DATETIME:
    {
      const Name_string field_name(fields_info->field_name,
                                   strlen(fields_info->field_name));
      if (!(item=new Item_temporal(fields_info->field_type, field_name, 0, 0)))
        DBUG_RETURN(0);
      break;
    }
    case MYSQL_TYPE_FLOAT:
    case MYSQL_TYPE_DOUBLE:
    {
      const Name_string field_name(fields_info->field_name,
                                   strlen(fields_info->field_name));
      if ((item= new Item_float(field_name, 0.0, NOT_FIXED_DEC, 
                                fields_info->field_length)) == NULL)
        DBUG_RETURN(NULL);
      break;
    }
    case MYSQL_TYPE_DECIMAL:
    case MYSQL_TYPE_NEWDECIMAL:
      if (!(item= new Item_decimal((longlong) fields_info->value, false)))
      {
        DBUG_RETURN(0);
      }
      item->unsigned_flag= (fields_info->field_flags & MY_I_S_UNSIGNED);
      item->decimals= fields_info->field_length%10;
      item->max_length= (fields_info->field_length/100)%100;
      if (item->unsigned_flag == 0)
        item->max_length+= 1;
      if (item->decimals > 0)
        item->max_length+= 1;
      item->item_name.copy(fields_info->field_name);
      break;
    case MYSQL_TYPE_TINY_BLOB:
    case MYSQL_TYPE_MEDIUM_BLOB:
    case MYSQL_TYPE_LONG_BLOB:
    case MYSQL_TYPE_BLOB:
      if (!(item= new Item_blob(fields_info->field_name,
                                fields_info->field_length)))
      {
        DBUG_RETURN(0);
      }
      break;
    default:
      /* Don't let unimplemented types pass through. Could be a grave error. */
      DBUG_ASSERT(fields_info->field_type == MYSQL_TYPE_STRING);

      if (!(item= new Item_empty_string("", fields_info->field_length, cs)))
      {
        DBUG_RETURN(0);
      }
      item->item_name.copy(fields_info->field_name);
      break;
    }
    field_list.push_back(item);
    item->maybe_null= (fields_info->field_flags & MY_I_S_MAYBE_NULL);
    field_count++;
  }
  TMP_TABLE_PARAM *tmp_table_param =
    (TMP_TABLE_PARAM*) (thd->alloc(sizeof(TMP_TABLE_PARAM)));
  tmp_table_param->init();
  tmp_table_param->table_charset= cs;
  tmp_table_param->field_count= field_count;
  tmp_table_param->schema_table= 1;
  SELECT_LEX *select_lex= thd->lex->current_select;
  if (!(table= create_tmp_table(thd, tmp_table_param,
                                field_list, (ORDER*) 0, 0, 0, 
                                (select_lex->options | thd->variables.option_bits |
                                 TMP_TABLE_ALL_COLUMNS),
                                HA_POS_ERROR, table_list->alias)))
    DBUG_RETURN(0);
  my_bitmap_map* bitmaps=
    (my_bitmap_map*) thd->alloc(bitmap_buffer_size(field_count));
  bitmap_init(&table->def_read_set, (my_bitmap_map*) bitmaps, field_count,
              FALSE);
  table->read_set= &table->def_read_set;
  bitmap_clear_all(table->read_set);
  table_list->schema_table_param= tmp_table_param;
  DBUG_RETURN(table);
}


/*
  For old SHOW compatibility. It is used when
  old SHOW doesn't have generated column names
  Make list of fields for SHOW

  SYNOPSIS
    make_old_format()
    thd			thread handler
    schema_table        pointer to 'schema_tables' element

  RETURN
   1	error
   0	success
*/

int make_old_format(THD *thd, ST_SCHEMA_TABLE *schema_table)
{
  ST_FIELD_INFO *field_info= schema_table->fields_info;
  Name_resolution_context *context= &thd->lex->select_lex.context;
  for (; field_info->field_name; field_info++)
  {
    if (field_info->old_name)
    {
      Item_field *field= new Item_field(context,
                                        NullS, NullS, field_info->field_name);
      if (field)
      {
        field->item_name.copy(field_info->old_name);
        if (add_item_to_list(thd, field))
          return 1;
      }
    }
  }
  return 0;
}


int make_schemata_old_format(THD *thd, ST_SCHEMA_TABLE *schema_table)
{
  char tmp[128];
  LEX *lex= thd->lex;
  SELECT_LEX *sel= lex->current_select;
  Name_resolution_context *context= &sel->context;

  if (!sel->item_list.elements)
  {
    ST_FIELD_INFO *field_info= &schema_table->fields_info[1];
    String buffer(tmp,sizeof(tmp), system_charset_info);
    Item_field *field= new Item_field(context,
                                      NullS, NullS, field_info->field_name);
    if (!field || add_item_to_list(thd, field))
      return 1;
    buffer.length(0);
    buffer.append(field_info->old_name);
    if (lex->wild && lex->wild->ptr())
    {
      buffer.append(STRING_WITH_LEN(" ("));
      buffer.append(lex->wild->ptr());
      buffer.append(')');
    }
    field->item_name.copy(buffer.ptr(), buffer.length(), system_charset_info);
  }
  return 0;
}


int make_table_names_old_format(THD *thd, ST_SCHEMA_TABLE *schema_table)
{
  char tmp[128];
  String buffer(tmp,sizeof(tmp), thd->charset());
  LEX *lex= thd->lex;
  Name_resolution_context *context= &lex->select_lex.context;

  ST_FIELD_INFO *field_info= &schema_table->fields_info[2];
  buffer.length(0);
  buffer.append(field_info->old_name);
  buffer.append(lex->select_lex.db);
  if (lex->wild && lex->wild->ptr())
  {
    buffer.append(STRING_WITH_LEN(" ("));
    buffer.append(lex->wild->ptr());
    buffer.append(')');
  }
  Item_field *field= new Item_field(context,
                                    NullS, NullS, field_info->field_name);
  if (add_item_to_list(thd, field))
    return 1;
  field->item_name.copy(buffer.ptr(), buffer.length(), system_charset_info);
  if (thd->lex->verbose)
  {
    field->item_name.copy(buffer.ptr(), buffer.length(), system_charset_info);
    field_info= &schema_table->fields_info[3];
    field= new Item_field(context, NullS, NullS, field_info->field_name);
    if (add_item_to_list(thd, field))
      return 1;
    field->item_name.copy(field_info->old_name);
  }
  return 0;
}


int make_columns_old_format(THD *thd, ST_SCHEMA_TABLE *schema_table)
{
  int fields_arr[]= {IS_COLUMNS_COLUMN_NAME,
                     IS_COLUMNS_COLUMN_TYPE,
                     IS_COLUMNS_COLLATION_NAME,
                     IS_COLUMNS_IS_NULLABLE,
                     IS_COLUMNS_COLUMN_KEY,
                     IS_COLUMNS_COLUMN_DEFAULT,
                     IS_COLUMNS_EXTRA,
                     IS_COLUMNS_PRIVILEGES,
                     IS_COLUMNS_COLUMN_COMMENT,
                     -1};
  int *field_num= fields_arr;
  ST_FIELD_INFO *field_info;
  Name_resolution_context *context= &thd->lex->select_lex.context;

  for (; *field_num >= 0; field_num++)
  {
    field_info= &schema_table->fields_info[*field_num];
    if (!thd->lex->verbose && (*field_num == IS_COLUMNS_COLLATION_NAME ||
                               *field_num == IS_COLUMNS_PRIVILEGES     ||
                               *field_num == IS_COLUMNS_COLUMN_COMMENT))
      continue;
    Item_field *field= new Item_field(context,
                                      NullS, NullS, field_info->field_name);
    if (field)
    {
      field->item_name.copy(field_info->old_name);
      if (add_item_to_list(thd, field))
        return 1;
    }
  }
  return 0;
}


int make_character_sets_old_format(THD *thd, ST_SCHEMA_TABLE *schema_table)
{
  int fields_arr[]= {0, 2, 1, 3, -1};
  int *field_num= fields_arr;
  ST_FIELD_INFO *field_info;
  Name_resolution_context *context= &thd->lex->select_lex.context;

  for (; *field_num >= 0; field_num++)
  {
    field_info= &schema_table->fields_info[*field_num];
    Item_field *field= new Item_field(context,
                                      NullS, NullS, field_info->field_name);
    if (field)
    {
      field->item_name.copy(field_info->old_name);
      if (add_item_to_list(thd, field))
        return 1;
    }
  }
  return 0;
}


int make_proc_old_format(THD *thd, ST_SCHEMA_TABLE *schema_table)
{
  int fields_arr[]= {IS_ROUTINES_ROUTINE_SCHEMA,
                     IS_ROUTINES_ROUTINE_NAME,
                     IS_ROUTINES_ROUTINE_TYPE,
                     IS_ROUTINES_DEFINER,
                     IS_ROUTINES_LAST_ALTERED,
                     IS_ROUTINES_CREATED,
                     IS_ROUTINES_SECURITY_TYPE,
                     IS_ROUTINES_ROUTINE_COMMENT,
                     IS_ROUTINES_CHARACTER_SET_CLIENT,
                     IS_ROUTINES_COLLATION_CONNECTION,
                     IS_ROUTINES_DATABASE_COLLATION,
                     -1};
  int *field_num= fields_arr;
  ST_FIELD_INFO *field_info;
  Name_resolution_context *context= &thd->lex->select_lex.context;

  for (; *field_num >= 0; field_num++)
  {
    field_info= &schema_table->fields_info[*field_num];
    Item_field *field= new Item_field(context,
                                      NullS, NullS, field_info->field_name);
    if (field)
    {
      field->item_name.copy(field_info->old_name);
      if (add_item_to_list(thd, field))
        return 1;
    }
  }
  return 0;
}


/*
  Create information_schema table

  SYNOPSIS
  mysql_schema_table()
    thd                thread handler
    lex                pointer to LEX
    table_list         pointer to table_list

  RETURN
    0	success
    1   error
*/

int mysql_schema_table(THD *thd, LEX *lex, TABLE_LIST *table_list)
{
  TABLE *table;
  DBUG_ENTER("mysql_schema_table");
  if (!(table= table_list->schema_table->create_table(thd, table_list)))
    DBUG_RETURN(1);
  table->s->tmp_table= SYSTEM_TMP_TABLE;
  table->grant.privilege= SELECT_ACL;
  /*
    This test is necessary to make
    case insensitive file systems +
    upper case table names(information schema tables) +
    views
    working correctly
  */
  if (table_list->schema_table_name)
    table->alias_name_used= my_strcasecmp(table_alias_charset,
                                          table_list->schema_table_name,
                                          table_list->alias);
  table_list->table_name= table->s->table_name.str;
  table_list->table_name_length= table->s->table_name.length;
  table_list->table= table;
  table->next= thd->derived_tables;
  thd->derived_tables= table;
  table_list->select_lex->options |= OPTION_SCHEMA_TABLE;
  lex->safe_to_cache_query= 0;

  if (table_list->schema_table_reformed) // show command
  {
    SELECT_LEX *sel= lex->current_select;
    Item *item;
    Field_translator *transl, *org_transl;

    if (table_list->field_translation)
    {
      Field_translator *end= table_list->field_translation_end;
      for (transl= table_list->field_translation; transl < end; transl++)
      {
        if (!transl->item->fixed &&
            transl->item->fix_fields(thd, &transl->item))
          DBUG_RETURN(1);
      }
      DBUG_RETURN(0);
    }
    List_iterator_fast<Item> it(sel->item_list);
    if (!(transl=
          (Field_translator*)(thd->stmt_arena->
                              alloc(sel->item_list.elements *
                                    sizeof(Field_translator)))))
    {
      DBUG_RETURN(1);
    }
    for (org_transl= transl; (item= it++); transl++)
    {
      transl->item= item;
      transl->name= item->item_name.ptr();
      if (!item->fixed && item->fix_fields(thd, &transl->item))
      {
        DBUG_RETURN(1);
      }
    }
    table_list->field_translation= org_transl;
    table_list->field_translation_end= transl;
  }

  DBUG_RETURN(0);
}


/*
  Generate select from information_schema table

  SYNOPSIS
    make_schema_select()
    thd                  thread handler
    sel                  pointer to SELECT_LEX
    schema_table_idx     index of 'schema_tables' element

  RETURN
    0	success
    1   error
*/

int make_schema_select(THD *thd, SELECT_LEX *sel,
		       enum enum_schema_tables schema_table_idx)
{
  ST_SCHEMA_TABLE *schema_table= get_schema_table(schema_table_idx);
  LEX_STRING db, table;
  DBUG_ENTER("make_schema_select");
  DBUG_PRINT("enter", ("mysql_schema_select: %s", schema_table->table_name));
  /*
     We have to make non const db_name & table_name
     because of lower_case_table_names
  */
  thd->make_lex_string(&db, INFORMATION_SCHEMA_NAME.str,
                       INFORMATION_SCHEMA_NAME.length, 0);
  thd->make_lex_string(&table, schema_table->table_name,
                       strlen(schema_table->table_name), 0);
  if (schema_table->old_format(thd, schema_table) ||   /* Handle old syntax */
      !sel->add_table_to_list(thd, new Table_ident(thd, db, table, 0),
                              0, 0, TL_READ, MDL_SHARED_READ))
  {
    DBUG_RETURN(1);
  }
  DBUG_RETURN(0);
}


/**
  Fill INFORMATION_SCHEMA-table, leave correct Diagnostics_area /
  Warning_info state after itself.

  This function is a wrapper around ST_SCHEMA_TABLE::fill_table(), which
  may "partially silence" some errors. The thing is that during
  fill_table() many errors might be emitted. These errors stem from the
  nature of fill_table().

  For example, SELECT ... FROM INFORMATION_SCHEMA.xxx WHERE TABLE_NAME = 'xxx'
  results in a number of 'Table <db name>.xxx does not exist' errors,
  because fill_table() tries to open the 'xxx' table in every possible
  database.

  Those errors are cleared (the error status is cleared from
  Diagnostics_area) inside fill_table(), but they remain in Warning_info
  (Warning_info is not cleared because it may contain useful warnings).

  This function is responsible for making sure that Warning_info does not
  contain warnings corresponding to the cleared errors.

  @note: THD::no_warnings_for_error used to be set before calling
  fill_table(), thus those errors didn't go to Warning_info. This is not
  the case now (THD::no_warnings_for_error was eliminated as a hack), so we
  need to take care of those warnings here.

  @param thd            Thread context.
  @param table_list     I_S table.
  @param join_table     JOIN/SELECT table.

  @return Error status.
  @retval TRUE Error.
  @retval FALSE Success.
*/
static bool do_fill_table(THD *thd,
                          TABLE_LIST *table_list,
                          JOIN_TAB *join_table)
{
  // NOTE: fill_table() may generate many "useless" warnings, which will be
  // ignored afterwards. On the other hand, there might be "useful"
  // warnings, which should be presented to the user. Warning_info usually
  // stores no more than THD::variables.max_error_count warnings.
  // The problem is that "useless warnings" may occupy all the slots in the
  // Warning_info, so "useful warnings" get rejected. In order to avoid
  // that problem we create a Warning_info instance, which is capable of
  // storing "unlimited" number of warnings.
  Diagnostics_area *da= thd->get_stmt_da();
  Warning_info wi_tmp(thd->query_id, true);

  da->push_warning_info(&wi_tmp);

  bool res= table_list->schema_table->fill_table(
    thd, table_list, join_table->unified_condition());

  da->pop_warning_info();

  // Pass an error if any.

  if (da->is_error())
  {
    da->push_warning(thd,
                     da->sql_errno(),
                     da->get_sqlstate(),
                     Sql_condition::WARN_LEVEL_ERROR,
                     da->message());
  }

  // Pass warnings (if any).
  //
  // Filter out warnings with WARN_LEVEL_ERROR level, because they
  // correspond to the errors which were filtered out in fill_table().
  da->copy_non_errors_from_wi(thd, &wi_tmp);

  return res;
}


/*
  Fill temporary schema tables before SELECT

  SYNOPSIS
    get_schema_tables_result()
    join  join which use schema tables
    executed_place place where I_S table processed

  RETURN
    FALSE success
    TRUE  error
*/

bool get_schema_tables_result(JOIN *join,
                              enum enum_schema_table_state executed_place)
{
  THD *thd= join->thd;
  LEX *lex= thd->lex;
  bool result= 0;
  DBUG_ENTER("get_schema_tables_result");

  /* Check if the schema table is optimized away */
  if (!join->join_tab)
    DBUG_RETURN(result);

  for (uint i= 0; i < join->tables; i++)
  {
    JOIN_TAB *const tab= join->join_tab + i;
    if (!tab->table || !tab->table->pos_in_table_list)
      break;

    TABLE_LIST *table_list= tab->table->pos_in_table_list;
    if (table_list->schema_table && thd->fill_information_schema_tables())
    {
      bool is_subselect= (&lex->unit != lex->current_select->master_unit() &&
                          lex->current_select->master_unit()->item);

      /* A value of 0 indicates a dummy implementation */
      if (table_list->schema_table->fill_table == 0)
        continue;

      /* skip I_S optimizations specific to get_all_tables */
      if (thd->lex->describe &&
          (table_list->schema_table->fill_table != get_all_tables))
        continue;

      /*
        If schema table is already processed and
        the statement is not a subselect then
        we don't need to fill this table again.
        If schema table is already processed and
        schema_table_state != executed_place then
        table is already processed and
        we should skip second data processing.
      */
      if (table_list->schema_table_state &&
          (!is_subselect || table_list->schema_table_state != executed_place))
        continue;

      /*
        if table is used in a subselect and
        table has been processed earlier with the same
        'executed_place' value then we should refresh the table.
      */
      if (table_list->schema_table_state && is_subselect)
      {
        table_list->table->file->extra(HA_EXTRA_NO_CACHE);
        table_list->table->file->extra(HA_EXTRA_RESET_STATE);
        table_list->table->file->ha_delete_all_rows();
        free_io_cache(table_list->table);
        filesort_free_buffers(table_list->table,1);
        table_list->table->null_row= 0;
      }
      else
        table_list->table->file->stats.records= 0;

      if (do_fill_table(thd, table_list, tab))
      {
        result= 1;
        join->error= 1;
        table_list->schema_table_state= executed_place;
        break;
      }
      table_list->schema_table_state= executed_place;
    }
  }
  DBUG_RETURN(result);
}

struct run_hton_fill_schema_table_args
{
  TABLE_LIST *tables;
  Item *cond;
};

static my_bool run_hton_fill_schema_table(THD *thd, plugin_ref plugin,
                                          void *arg)
{
  struct run_hton_fill_schema_table_args *args=
    (run_hton_fill_schema_table_args *) arg;
  handlerton *hton= plugin_data(plugin, handlerton *);
  if (hton->fill_is_table && hton->state == SHOW_OPTION_YES)
      hton->fill_is_table(hton, thd, args->tables, args->cond,
            get_schema_table_idx(args->tables->schema_table));
  return false;
}

int hton_fill_schema_table(THD *thd, TABLE_LIST *tables, Item *cond)
{
  DBUG_ENTER("hton_fill_schema_table");

  struct run_hton_fill_schema_table_args args;
  args.tables= tables;
  args.cond= cond;

  plugin_foreach(thd, run_hton_fill_schema_table,
                 MYSQL_STORAGE_ENGINE_PLUGIN, &args);

  DBUG_RETURN(0);
}


ST_FIELD_INFO schema_fields_info[]=
{
  {"CATALOG_NAME", FN_REFLEN, MYSQL_TYPE_STRING, 0, 0, 0, SKIP_OPEN_TABLE},
  {"SCHEMA_NAME", NAME_CHAR_LEN, MYSQL_TYPE_STRING, 0, 0, "Database",
   SKIP_OPEN_TABLE},
  {"DEFAULT_CHARACTER_SET_NAME", MY_CS_NAME_SIZE, MYSQL_TYPE_STRING, 0, 0, 0,
   SKIP_OPEN_TABLE},
  {"DEFAULT_COLLATION_NAME", MY_CS_NAME_SIZE, MYSQL_TYPE_STRING, 0, 0, 0,
   SKIP_OPEN_TABLE},
  {"SQL_PATH", FN_REFLEN, MYSQL_TYPE_STRING, 0, 1, 0, SKIP_OPEN_TABLE},
  {0, 0, MYSQL_TYPE_STRING, 0, 0, 0, SKIP_OPEN_TABLE}
};


ST_FIELD_INFO tables_fields_info[]=
{
  {"TABLE_CATALOG", FN_REFLEN, MYSQL_TYPE_STRING, 0, 0, 0, SKIP_OPEN_TABLE},
  {"TABLE_SCHEMA", NAME_CHAR_LEN, MYSQL_TYPE_STRING, 0, 0, 0, SKIP_OPEN_TABLE},
  {"TABLE_NAME", NAME_CHAR_LEN, MYSQL_TYPE_STRING, 0, 0, "Name",
   SKIP_OPEN_TABLE},
  {"TABLE_TYPE", NAME_CHAR_LEN, MYSQL_TYPE_STRING, 0, 0, 0, OPEN_FRM_ONLY},
  {"ENGINE", NAME_CHAR_LEN, MYSQL_TYPE_STRING, 0, 1, "Engine", OPEN_FRM_ONLY},
  {"VERSION", MY_INT64_NUM_DECIMAL_DIGITS, MYSQL_TYPE_LONGLONG, 0,
   (MY_I_S_MAYBE_NULL | MY_I_S_UNSIGNED), "Version", OPEN_FRM_ONLY},
  {"ROW_FORMAT", 10, MYSQL_TYPE_STRING, 0, 1, "Row_format", OPEN_FULL_TABLE},
  {"TABLE_ROWS", MY_INT64_NUM_DECIMAL_DIGITS, MYSQL_TYPE_LONGLONG, 0,
   (MY_I_S_MAYBE_NULL | MY_I_S_UNSIGNED), "Rows", OPEN_FULL_TABLE},
  {"AVG_ROW_LENGTH", MY_INT64_NUM_DECIMAL_DIGITS, MYSQL_TYPE_LONGLONG, 0, 
   (MY_I_S_MAYBE_NULL | MY_I_S_UNSIGNED), "Avg_row_length", OPEN_FULL_TABLE},
  {"DATA_LENGTH", MY_INT64_NUM_DECIMAL_DIGITS, MYSQL_TYPE_LONGLONG, 0, 
   (MY_I_S_MAYBE_NULL | MY_I_S_UNSIGNED), "Data_length", OPEN_FULL_TABLE},
  {"MAX_DATA_LENGTH", MY_INT64_NUM_DECIMAL_DIGITS, MYSQL_TYPE_LONGLONG, 0,
   (MY_I_S_MAYBE_NULL | MY_I_S_UNSIGNED), "Max_data_length", OPEN_FULL_TABLE},
  {"INDEX_LENGTH", MY_INT64_NUM_DECIMAL_DIGITS, MYSQL_TYPE_LONGLONG, 0, 
   (MY_I_S_MAYBE_NULL | MY_I_S_UNSIGNED), "Index_length", OPEN_FULL_TABLE},
  {"DATA_FREE", MY_INT64_NUM_DECIMAL_DIGITS, MYSQL_TYPE_LONGLONG, 0,
   (MY_I_S_MAYBE_NULL | MY_I_S_UNSIGNED), "Data_free", OPEN_FULL_TABLE},
  {"AUTO_INCREMENT", MY_INT64_NUM_DECIMAL_DIGITS , MYSQL_TYPE_LONGLONG, 0, 
   (MY_I_S_MAYBE_NULL | MY_I_S_UNSIGNED), "Auto_increment", OPEN_FULL_TABLE},
  {"CREATE_TIME", 0, MYSQL_TYPE_DATETIME, 0, 1, "Create_time", OPEN_FULL_TABLE},
  {"UPDATE_TIME", 0, MYSQL_TYPE_DATETIME, 0, 1, "Update_time", OPEN_FULL_TABLE},
  {"CHECK_TIME", 0, MYSQL_TYPE_DATETIME, 0, 1, "Check_time", OPEN_FULL_TABLE},
  {"TABLE_COLLATION", MY_CS_NAME_SIZE, MYSQL_TYPE_STRING, 0, 1, "Collation",
   OPEN_FRM_ONLY},
  {"CHECKSUM", MY_INT64_NUM_DECIMAL_DIGITS, MYSQL_TYPE_LONGLONG, 0,
   (MY_I_S_MAYBE_NULL | MY_I_S_UNSIGNED), "Checksum", OPEN_FULL_TABLE},
  {"CREATE_OPTIONS", 255, MYSQL_TYPE_STRING, 0, 1, "Create_options",
   OPEN_FRM_ONLY},
  {"TABLE_COMMENT", TABLE_COMMENT_MAXLEN, MYSQL_TYPE_STRING, 0, 0, 
   "Comment", OPEN_FRM_ONLY},
  {0, 0, MYSQL_TYPE_STRING, 0, 0, 0, SKIP_OPEN_TABLE}
};


ST_FIELD_INFO columns_fields_info[]=
{
  {"TABLE_CATALOG", FN_REFLEN, MYSQL_TYPE_STRING, 0, 0, 0, OPEN_FRM_ONLY},
  {"TABLE_SCHEMA", NAME_CHAR_LEN, MYSQL_TYPE_STRING, 0, 0, 0, OPEN_FRM_ONLY},
  {"TABLE_NAME", NAME_CHAR_LEN, MYSQL_TYPE_STRING, 0, 0, 0, OPEN_FRM_ONLY},
  {"COLUMN_NAME", NAME_CHAR_LEN, MYSQL_TYPE_STRING, 0, 0, "Field",
   OPEN_FRM_ONLY},
  {"ORDINAL_POSITION", MY_INT64_NUM_DECIMAL_DIGITS, MYSQL_TYPE_LONGLONG, 0,
   MY_I_S_UNSIGNED, 0, OPEN_FRM_ONLY},
  {"COLUMN_DEFAULT", MAX_FIELD_VARCHARLENGTH, MYSQL_TYPE_STRING, 0,
   1, "Default", OPEN_FRM_ONLY},
  {"IS_NULLABLE", 3, MYSQL_TYPE_STRING, 0, 0, "Null", OPEN_FRM_ONLY},
  {"DATA_TYPE", NAME_CHAR_LEN, MYSQL_TYPE_STRING, 0, 0, 0, OPEN_FRM_ONLY},
  {"CHARACTER_MAXIMUM_LENGTH", MY_INT64_NUM_DECIMAL_DIGITS, MYSQL_TYPE_LONGLONG,
   0, (MY_I_S_MAYBE_NULL | MY_I_S_UNSIGNED), 0, OPEN_FRM_ONLY},
  {"CHARACTER_OCTET_LENGTH", MY_INT64_NUM_DECIMAL_DIGITS , MYSQL_TYPE_LONGLONG,
   0, (MY_I_S_MAYBE_NULL | MY_I_S_UNSIGNED), 0, OPEN_FRM_ONLY},
  {"NUMERIC_PRECISION", MY_INT64_NUM_DECIMAL_DIGITS, MYSQL_TYPE_LONGLONG,
   0, (MY_I_S_MAYBE_NULL | MY_I_S_UNSIGNED), 0, OPEN_FRM_ONLY},
  {"NUMERIC_SCALE", MY_INT64_NUM_DECIMAL_DIGITS , MYSQL_TYPE_LONGLONG,
   0, (MY_I_S_MAYBE_NULL | MY_I_S_UNSIGNED), 0, OPEN_FRM_ONLY},
  {"DATETIME_PRECISION", MY_INT64_NUM_DECIMAL_DIGITS , MYSQL_TYPE_LONGLONG,
   0, (MY_I_S_MAYBE_NULL | MY_I_S_UNSIGNED), 0, OPEN_FULL_TABLE},
  {"CHARACTER_SET_NAME", MY_CS_NAME_SIZE, MYSQL_TYPE_STRING, 0, 1, 0,
   OPEN_FRM_ONLY},
  {"COLLATION_NAME", MY_CS_NAME_SIZE, MYSQL_TYPE_STRING, 0, 1, "Collation",
   OPEN_FRM_ONLY},
  {"COLUMN_TYPE", 65535, MYSQL_TYPE_STRING, 0, 0, "Type", OPEN_FRM_ONLY},
  {"COLUMN_KEY", 3, MYSQL_TYPE_STRING, 0, 0, "Key", OPEN_FRM_ONLY},
  {"EXTRA", 30, MYSQL_TYPE_STRING, 0, 0, "Extra", OPEN_FRM_ONLY},
  {"PRIVILEGES", 80, MYSQL_TYPE_STRING, 0, 0, "Privileges", OPEN_FRM_ONLY},
  {"COLUMN_COMMENT", COLUMN_COMMENT_MAXLEN, MYSQL_TYPE_STRING, 0, 0, 
   "Comment", OPEN_FRM_ONLY},
  {0, 0, MYSQL_TYPE_STRING, 0, 0, 0, SKIP_OPEN_TABLE}
};


ST_FIELD_INFO charsets_fields_info[]=
{
  {"CHARACTER_SET_NAME", MY_CS_NAME_SIZE, MYSQL_TYPE_STRING, 0, 0, "Charset",
   SKIP_OPEN_TABLE},
  {"DEFAULT_COLLATE_NAME", MY_CS_NAME_SIZE, MYSQL_TYPE_STRING, 0, 0,
   "Default collation", SKIP_OPEN_TABLE},
  {"DESCRIPTION", 60, MYSQL_TYPE_STRING, 0, 0, "Description",
   SKIP_OPEN_TABLE},
  {"MAXLEN", 3, MYSQL_TYPE_LONGLONG, 0, 0, "Maxlen", SKIP_OPEN_TABLE},
  {0, 0, MYSQL_TYPE_STRING, 0, 0, 0, SKIP_OPEN_TABLE}
};


ST_FIELD_INFO collation_fields_info[]=
{
  {"COLLATION_NAME", MY_CS_NAME_SIZE, MYSQL_TYPE_STRING, 0, 0, "Collation",
   SKIP_OPEN_TABLE},
  {"CHARACTER_SET_NAME", MY_CS_NAME_SIZE, MYSQL_TYPE_STRING, 0, 0, "Charset",
   SKIP_OPEN_TABLE},
  {"ID", MY_INT32_NUM_DECIMAL_DIGITS, MYSQL_TYPE_LONGLONG, 0, 0, "Id",
   SKIP_OPEN_TABLE},
  {"IS_DEFAULT", 3, MYSQL_TYPE_STRING, 0, 0, "Default", SKIP_OPEN_TABLE},
  {"IS_COMPILED", 3, MYSQL_TYPE_STRING, 0, 0, "Compiled", SKIP_OPEN_TABLE},
  {"SORTLEN", 3, MYSQL_TYPE_LONGLONG, 0, 0, "Sortlen", SKIP_OPEN_TABLE},
  {0, 0, MYSQL_TYPE_STRING, 0, 0, 0, SKIP_OPEN_TABLE}
};


ST_FIELD_INFO engines_fields_info[]=
{
  {"ENGINE", 64, MYSQL_TYPE_STRING, 0, 0, "Engine", SKIP_OPEN_TABLE},
  {"SUPPORT", 8, MYSQL_TYPE_STRING, 0, 0, "Support", SKIP_OPEN_TABLE},
  {"COMMENT", 80, MYSQL_TYPE_STRING, 0, 0, "Comment", SKIP_OPEN_TABLE},
  {"TRANSACTIONS", 3, MYSQL_TYPE_STRING, 0, 1, "Transactions", SKIP_OPEN_TABLE},
  {"XA", 3, MYSQL_TYPE_STRING, 0, 1, "XA", SKIP_OPEN_TABLE},
  {"SAVEPOINTS", 3 ,MYSQL_TYPE_STRING, 0, 1, "Savepoints", SKIP_OPEN_TABLE},
  {0, 0, MYSQL_TYPE_STRING, 0, 0, 0, SKIP_OPEN_TABLE}
};


ST_FIELD_INFO events_fields_info[]=
{
  {"EVENT_CATALOG", NAME_CHAR_LEN, MYSQL_TYPE_STRING, 0, 0, 0, SKIP_OPEN_TABLE},
  {"EVENT_SCHEMA", NAME_CHAR_LEN, MYSQL_TYPE_STRING, 0, 0, "Db",
   SKIP_OPEN_TABLE},
  {"EVENT_NAME", NAME_CHAR_LEN, MYSQL_TYPE_STRING, 0, 0, "Name",
   SKIP_OPEN_TABLE},
  {"DEFINER", 77, MYSQL_TYPE_STRING, 0, 0, "Definer", SKIP_OPEN_TABLE},
  {"TIME_ZONE", 64, MYSQL_TYPE_STRING, 0, 0, "Time zone", SKIP_OPEN_TABLE},
  {"EVENT_BODY", 8, MYSQL_TYPE_STRING, 0, 0, 0, SKIP_OPEN_TABLE},
  {"EVENT_DEFINITION", 65535, MYSQL_TYPE_STRING, 0, 0, 0, SKIP_OPEN_TABLE},
  {"EVENT_TYPE", 9, MYSQL_TYPE_STRING, 0, 0, "Type", SKIP_OPEN_TABLE},
  {"EXECUTE_AT", 0, MYSQL_TYPE_DATETIME, 0, 1, "Execute at", SKIP_OPEN_TABLE},
  {"INTERVAL_VALUE", 256, MYSQL_TYPE_STRING, 0, 1, "Interval value",
   SKIP_OPEN_TABLE},
  {"INTERVAL_FIELD", 18, MYSQL_TYPE_STRING, 0, 1, "Interval field",
   SKIP_OPEN_TABLE},
  {"SQL_MODE", 32*256, MYSQL_TYPE_STRING, 0, 0, 0, SKIP_OPEN_TABLE},
  {"STARTS", 0, MYSQL_TYPE_DATETIME, 0, 1, "Starts", SKIP_OPEN_TABLE},
  {"ENDS", 0, MYSQL_TYPE_DATETIME, 0, 1, "Ends", SKIP_OPEN_TABLE},
  {"STATUS", 18, MYSQL_TYPE_STRING, 0, 0, "Status", SKIP_OPEN_TABLE},
  {"ON_COMPLETION", 12, MYSQL_TYPE_STRING, 0, 0, 0, SKIP_OPEN_TABLE},
  {"CREATED", 0, MYSQL_TYPE_DATETIME, 0, 0, 0, SKIP_OPEN_TABLE},
  {"LAST_ALTERED", 0, MYSQL_TYPE_DATETIME, 0, 0, 0, SKIP_OPEN_TABLE},
  {"LAST_EXECUTED", 0, MYSQL_TYPE_DATETIME, 0, 1, 0, SKIP_OPEN_TABLE},
  {"EVENT_COMMENT", NAME_CHAR_LEN, MYSQL_TYPE_STRING, 0, 0, 0, SKIP_OPEN_TABLE},
  {"ORIGINATOR", 10, MYSQL_TYPE_LONGLONG, 0, 0, "Originator", SKIP_OPEN_TABLE},
  {"CHARACTER_SET_CLIENT", MY_CS_NAME_SIZE, MYSQL_TYPE_STRING, 0, 0,
   "character_set_client", SKIP_OPEN_TABLE},
  {"COLLATION_CONNECTION", MY_CS_NAME_SIZE, MYSQL_TYPE_STRING, 0, 0,
   "collation_connection", SKIP_OPEN_TABLE},
  {"DATABASE_COLLATION", MY_CS_NAME_SIZE, MYSQL_TYPE_STRING, 0, 0,
   "Database Collation", SKIP_OPEN_TABLE},
  {0, 0, MYSQL_TYPE_STRING, 0, 0, 0, SKIP_OPEN_TABLE}
};



ST_FIELD_INFO coll_charset_app_fields_info[]=
{
  {"COLLATION_NAME", MY_CS_NAME_SIZE, MYSQL_TYPE_STRING, 0, 0, 0,
   SKIP_OPEN_TABLE},
  {"CHARACTER_SET_NAME", MY_CS_NAME_SIZE, MYSQL_TYPE_STRING, 0, 0, 0,
   SKIP_OPEN_TABLE},
  {0, 0, MYSQL_TYPE_STRING, 0, 0, 0, SKIP_OPEN_TABLE}
};


ST_FIELD_INFO proc_fields_info[]=
{
  {"SPECIFIC_NAME", NAME_CHAR_LEN, MYSQL_TYPE_STRING, 0, 0, 0, SKIP_OPEN_TABLE},
  {"ROUTINE_CATALOG", FN_REFLEN, MYSQL_TYPE_STRING, 0, 0, 0, SKIP_OPEN_TABLE},
  {"ROUTINE_SCHEMA", NAME_CHAR_LEN, MYSQL_TYPE_STRING, 0, 0, "Db",
   SKIP_OPEN_TABLE},
  {"ROUTINE_NAME", NAME_CHAR_LEN, MYSQL_TYPE_STRING, 0, 0, "Name",
   SKIP_OPEN_TABLE},
  {"ROUTINE_TYPE", 9, MYSQL_TYPE_STRING, 0, 0, "Type", SKIP_OPEN_TABLE},
  {"DATA_TYPE", NAME_CHAR_LEN, MYSQL_TYPE_STRING, 0, 0, 0, SKIP_OPEN_TABLE},
  {"CHARACTER_MAXIMUM_LENGTH", 21 , MYSQL_TYPE_LONG, 0, 1, 0, SKIP_OPEN_TABLE},
  {"CHARACTER_OCTET_LENGTH", 21 , MYSQL_TYPE_LONG, 0, 1, 0, SKIP_OPEN_TABLE},
  {"NUMERIC_PRECISION", MY_INT64_NUM_DECIMAL_DIGITS, MYSQL_TYPE_LONGLONG,
   0, (MY_I_S_MAYBE_NULL | MY_I_S_UNSIGNED), 0, SKIP_OPEN_TABLE},
  {"NUMERIC_SCALE", 21 , MYSQL_TYPE_LONG, 0, 1, 0, SKIP_OPEN_TABLE},
  {"DATETIME_PRECISION", MY_INT64_NUM_DECIMAL_DIGITS , MYSQL_TYPE_LONGLONG,
   0, (MY_I_S_MAYBE_NULL | MY_I_S_UNSIGNED), 0, SKIP_OPEN_TABLE},
  {"CHARACTER_SET_NAME", 64, MYSQL_TYPE_STRING, 0, 1, 0, SKIP_OPEN_TABLE},
  {"COLLATION_NAME", 64, MYSQL_TYPE_STRING, 0, 1, 0, SKIP_OPEN_TABLE},
  {"DTD_IDENTIFIER", 65535, MYSQL_TYPE_STRING, 0, 1, 0, SKIP_OPEN_TABLE},
  {"ROUTINE_BODY", 8, MYSQL_TYPE_STRING, 0, 0, 0, SKIP_OPEN_TABLE},
  {"ROUTINE_DEFINITION", 65535, MYSQL_TYPE_STRING, 0, 1, 0, SKIP_OPEN_TABLE},
  {"EXTERNAL_NAME", NAME_CHAR_LEN, MYSQL_TYPE_STRING, 0, 1, 0, SKIP_OPEN_TABLE},
  {"EXTERNAL_LANGUAGE", NAME_CHAR_LEN, MYSQL_TYPE_STRING, 0, 1, 0,
   SKIP_OPEN_TABLE},
  {"PARAMETER_STYLE", 8, MYSQL_TYPE_STRING, 0, 0, 0, SKIP_OPEN_TABLE},
  {"IS_DETERMINISTIC", 3, MYSQL_TYPE_STRING, 0, 0, 0, SKIP_OPEN_TABLE},
  {"SQL_DATA_ACCESS", NAME_CHAR_LEN, MYSQL_TYPE_STRING, 0, 0, 0,
   SKIP_OPEN_TABLE},
  {"SQL_PATH", NAME_CHAR_LEN, MYSQL_TYPE_STRING, 0, 1, 0, SKIP_OPEN_TABLE},
  {"SECURITY_TYPE", 7, MYSQL_TYPE_STRING, 0, 0, "Security_type",
   SKIP_OPEN_TABLE},
  {"CREATED", 0, MYSQL_TYPE_DATETIME, 0, 0, "Created", SKIP_OPEN_TABLE},
  {"LAST_ALTERED", 0, MYSQL_TYPE_DATETIME, 0, 0, "Modified", SKIP_OPEN_TABLE},
  {"SQL_MODE", 32*256, MYSQL_TYPE_STRING, 0, 0, 0, SKIP_OPEN_TABLE},
  {"ROUTINE_COMMENT", 65535, MYSQL_TYPE_STRING, 0, 0, "Comment",
   SKIP_OPEN_TABLE},
  {"DEFINER", 77, MYSQL_TYPE_STRING, 0, 0, "Definer", SKIP_OPEN_TABLE},
  {"CHARACTER_SET_CLIENT", MY_CS_NAME_SIZE, MYSQL_TYPE_STRING, 0, 0,
   "character_set_client", SKIP_OPEN_TABLE},
  {"COLLATION_CONNECTION", MY_CS_NAME_SIZE, MYSQL_TYPE_STRING, 0, 0,
   "collation_connection", SKIP_OPEN_TABLE},
  {"DATABASE_COLLATION", MY_CS_NAME_SIZE, MYSQL_TYPE_STRING, 0, 0,
   "Database Collation", SKIP_OPEN_TABLE},
  {0, 0, MYSQL_TYPE_STRING, 0, 0, 0, SKIP_OPEN_TABLE}
};


ST_FIELD_INFO stat_fields_info[]=
{
  {"TABLE_CATALOG", FN_REFLEN, MYSQL_TYPE_STRING, 0, 0, 0, OPEN_FRM_ONLY},
  {"TABLE_SCHEMA", NAME_CHAR_LEN, MYSQL_TYPE_STRING, 0, 0, 0, OPEN_FRM_ONLY},
  {"TABLE_NAME", NAME_CHAR_LEN, MYSQL_TYPE_STRING, 0, 0, "Table", OPEN_FRM_ONLY},
  {"NON_UNIQUE", 1, MYSQL_TYPE_LONGLONG, 0, 0, "Non_unique", OPEN_FRM_ONLY},
  {"INDEX_SCHEMA", NAME_CHAR_LEN, MYSQL_TYPE_STRING, 0, 0, 0, OPEN_FRM_ONLY},
  {"INDEX_NAME", NAME_CHAR_LEN, MYSQL_TYPE_STRING, 0, 0, "Key_name",
   OPEN_FRM_ONLY},
  {"SEQ_IN_INDEX", 2, MYSQL_TYPE_LONGLONG, 0, 0, "Seq_in_index", OPEN_FRM_ONLY},
  {"COLUMN_NAME", NAME_CHAR_LEN, MYSQL_TYPE_STRING, 0, 0, "Column_name",
   OPEN_FRM_ONLY},
  {"COLLATION", 1, MYSQL_TYPE_STRING, 0, 1, "Collation", OPEN_FRM_ONLY},
  {"CARDINALITY", MY_INT64_NUM_DECIMAL_DIGITS, MYSQL_TYPE_LONGLONG, 0, 1,
   "Cardinality", OPEN_FULL_TABLE},
  {"SUB_PART", 3, MYSQL_TYPE_LONGLONG, 0, 1, "Sub_part", OPEN_FRM_ONLY},
  {"PACKED", 10, MYSQL_TYPE_STRING, 0, 1, "Packed", OPEN_FRM_ONLY},
  {"NULLABLE", 3, MYSQL_TYPE_STRING, 0, 0, "Null", OPEN_FRM_ONLY},
  {"INDEX_TYPE", 16, MYSQL_TYPE_STRING, 0, 0, "Index_type", OPEN_FULL_TABLE},
  {"COMMENT", 16, MYSQL_TYPE_STRING, 0, 1, "Comment", OPEN_FRM_ONLY},
  {"INDEX_COMMENT", INDEX_COMMENT_MAXLEN, MYSQL_TYPE_STRING, 0, 0, 
   "Index_comment", OPEN_FRM_ONLY},
  {0, 0, MYSQL_TYPE_STRING, 0, 0, 0, SKIP_OPEN_TABLE}
};


ST_FIELD_INFO view_fields_info[]=
{
  {"TABLE_CATALOG", FN_REFLEN, MYSQL_TYPE_STRING, 0, 0, 0, OPEN_FRM_ONLY},
  {"TABLE_SCHEMA", NAME_CHAR_LEN, MYSQL_TYPE_STRING, 0, 0, 0, OPEN_FRM_ONLY},
  {"TABLE_NAME", NAME_CHAR_LEN, MYSQL_TYPE_STRING, 0, 0, 0, OPEN_FRM_ONLY},
  {"VIEW_DEFINITION", 65535, MYSQL_TYPE_STRING, 0, 0, 0, OPEN_FRM_ONLY},
  {"CHECK_OPTION", 8, MYSQL_TYPE_STRING, 0, 0, 0, OPEN_FRM_ONLY},
  {"IS_UPDATABLE", 3, MYSQL_TYPE_STRING, 0, 0, 0, OPEN_FULL_TABLE},
  {"DEFINER", 77, MYSQL_TYPE_STRING, 0, 0, 0, OPEN_FRM_ONLY},
  {"SECURITY_TYPE", 7, MYSQL_TYPE_STRING, 0, 0, 0, OPEN_FRM_ONLY},
  {"CHARACTER_SET_CLIENT", MY_CS_NAME_SIZE, MYSQL_TYPE_STRING, 0, 0, 0,
   OPEN_FRM_ONLY},
  {"COLLATION_CONNECTION", MY_CS_NAME_SIZE, MYSQL_TYPE_STRING, 0, 0, 0,
   OPEN_FRM_ONLY},
  {0, 0, MYSQL_TYPE_STRING, 0, 0, 0, SKIP_OPEN_TABLE}
};


ST_FIELD_INFO user_privileges_fields_info[]=
{
  {"GRANTEE", 81, MYSQL_TYPE_STRING, 0, 0, 0, SKIP_OPEN_TABLE},
  {"TABLE_CATALOG", FN_REFLEN, MYSQL_TYPE_STRING, 0, 0, 0, SKIP_OPEN_TABLE},
  {"PRIVILEGE_TYPE", NAME_CHAR_LEN, MYSQL_TYPE_STRING, 0, 0, 0, SKIP_OPEN_TABLE},
  {"IS_GRANTABLE", 3, MYSQL_TYPE_STRING, 0, 0, 0, SKIP_OPEN_TABLE},
  {0, 0, MYSQL_TYPE_STRING, 0, 0, 0, SKIP_OPEN_TABLE}
};


ST_FIELD_INFO schema_privileges_fields_info[]=
{
  {"GRANTEE", 81, MYSQL_TYPE_STRING, 0, 0, 0, SKIP_OPEN_TABLE},
  {"TABLE_CATALOG", FN_REFLEN, MYSQL_TYPE_STRING, 0, 0, 0, SKIP_OPEN_TABLE},
  {"TABLE_SCHEMA", NAME_CHAR_LEN, MYSQL_TYPE_STRING, 0, 0, 0, SKIP_OPEN_TABLE},
  {"PRIVILEGE_TYPE", NAME_CHAR_LEN, MYSQL_TYPE_STRING, 0, 0, 0, SKIP_OPEN_TABLE},
  {"IS_GRANTABLE", 3, MYSQL_TYPE_STRING, 0, 0, 0, SKIP_OPEN_TABLE},
  {0, 0, MYSQL_TYPE_STRING, 0, 0, 0, SKIP_OPEN_TABLE}
};


ST_FIELD_INFO table_privileges_fields_info[]=
{
  {"GRANTEE", 81, MYSQL_TYPE_STRING, 0, 0, 0, SKIP_OPEN_TABLE},
  {"TABLE_CATALOG", FN_REFLEN, MYSQL_TYPE_STRING, 0, 0, 0, SKIP_OPEN_TABLE},
  {"TABLE_SCHEMA", NAME_CHAR_LEN, MYSQL_TYPE_STRING, 0, 0, 0, SKIP_OPEN_TABLE},
  {"TABLE_NAME", NAME_CHAR_LEN, MYSQL_TYPE_STRING, 0, 0, 0, SKIP_OPEN_TABLE},
  {"PRIVILEGE_TYPE", NAME_CHAR_LEN, MYSQL_TYPE_STRING, 0, 0, 0, SKIP_OPEN_TABLE},
  {"IS_GRANTABLE", 3, MYSQL_TYPE_STRING, 0, 0, 0, SKIP_OPEN_TABLE},
  {0, 0, MYSQL_TYPE_STRING, 0, 0, 0, SKIP_OPEN_TABLE}
};


ST_FIELD_INFO column_privileges_fields_info[]=
{
  {"GRANTEE", 81, MYSQL_TYPE_STRING, 0, 0, 0, SKIP_OPEN_TABLE},
  {"TABLE_CATALOG", FN_REFLEN, MYSQL_TYPE_STRING, 0, 0, 0, SKIP_OPEN_TABLE},
  {"TABLE_SCHEMA", NAME_CHAR_LEN, MYSQL_TYPE_STRING, 0, 0, 0, SKIP_OPEN_TABLE},
  {"TABLE_NAME", NAME_CHAR_LEN, MYSQL_TYPE_STRING, 0, 0, 0, SKIP_OPEN_TABLE},
  {"COLUMN_NAME", NAME_CHAR_LEN, MYSQL_TYPE_STRING, 0, 0, 0, SKIP_OPEN_TABLE},
  {"PRIVILEGE_TYPE", NAME_CHAR_LEN, MYSQL_TYPE_STRING, 0, 0, 0, SKIP_OPEN_TABLE},
  {"IS_GRANTABLE", 3, MYSQL_TYPE_STRING, 0, 0, 0, SKIP_OPEN_TABLE},
  {0, 0, MYSQL_TYPE_STRING, 0, 0, 0, SKIP_OPEN_TABLE}
};


ST_FIELD_INFO table_constraints_fields_info[]=
{
  {"CONSTRAINT_CATALOG", FN_REFLEN, MYSQL_TYPE_STRING, 0, 0, 0, OPEN_FULL_TABLE},
  {"CONSTRAINT_SCHEMA", NAME_CHAR_LEN, MYSQL_TYPE_STRING, 0, 0, 0,
   OPEN_FULL_TABLE},
  {"CONSTRAINT_NAME", NAME_CHAR_LEN, MYSQL_TYPE_STRING, 0, 0, 0,
   OPEN_FULL_TABLE},
  {"TABLE_SCHEMA", NAME_CHAR_LEN, MYSQL_TYPE_STRING, 0, 0, 0, OPEN_FULL_TABLE},
  {"TABLE_NAME", NAME_CHAR_LEN, MYSQL_TYPE_STRING, 0, 0, 0, OPEN_FULL_TABLE},
  {"CONSTRAINT_TYPE", NAME_CHAR_LEN, MYSQL_TYPE_STRING, 0, 0, 0,
   OPEN_FULL_TABLE},
  {0, 0, MYSQL_TYPE_STRING, 0, 0, 0, SKIP_OPEN_TABLE}
};


ST_FIELD_INFO key_column_usage_fields_info[]=
{
  {"CONSTRAINT_CATALOG", FN_REFLEN, MYSQL_TYPE_STRING, 0, 0, 0, OPEN_FULL_TABLE},
  {"CONSTRAINT_SCHEMA", NAME_CHAR_LEN, MYSQL_TYPE_STRING, 0, 0, 0,
   OPEN_FULL_TABLE},
  {"CONSTRAINT_NAME", NAME_CHAR_LEN, MYSQL_TYPE_STRING, 0, 0, 0,
   OPEN_FULL_TABLE},
  {"TABLE_CATALOG", FN_REFLEN, MYSQL_TYPE_STRING, 0, 0, 0, OPEN_FULL_TABLE},
  {"TABLE_SCHEMA", NAME_CHAR_LEN, MYSQL_TYPE_STRING, 0, 0, 0, OPEN_FULL_TABLE},
  {"TABLE_NAME", NAME_CHAR_LEN, MYSQL_TYPE_STRING, 0, 0, 0, OPEN_FULL_TABLE},
  {"COLUMN_NAME", NAME_CHAR_LEN, MYSQL_TYPE_STRING, 0, 0, 0, OPEN_FULL_TABLE},
  {"ORDINAL_POSITION", 10 ,MYSQL_TYPE_LONGLONG, 0, 0, 0, OPEN_FULL_TABLE},
  {"POSITION_IN_UNIQUE_CONSTRAINT", 10 ,MYSQL_TYPE_LONGLONG, 0, 1, 0,
   OPEN_FULL_TABLE},
  {"REFERENCED_TABLE_SCHEMA", NAME_CHAR_LEN, MYSQL_TYPE_STRING, 0, 1, 0,
   OPEN_FULL_TABLE},
  {"REFERENCED_TABLE_NAME", NAME_CHAR_LEN, MYSQL_TYPE_STRING, 0, 1, 0,
   OPEN_FULL_TABLE},
  {"REFERENCED_COLUMN_NAME", NAME_CHAR_LEN, MYSQL_TYPE_STRING, 0, 1, 0,
   OPEN_FULL_TABLE},
  {0, 0, MYSQL_TYPE_STRING, 0, 0, 0, SKIP_OPEN_TABLE}
};


ST_FIELD_INFO table_names_fields_info[]=
{
  {"TABLE_CATALOG", FN_REFLEN, MYSQL_TYPE_STRING, 0, 0, 0, SKIP_OPEN_TABLE},
  {"TABLE_SCHEMA",NAME_CHAR_LEN, MYSQL_TYPE_STRING, 0, 0, 0, SKIP_OPEN_TABLE},
  {"TABLE_NAME", NAME_CHAR_LEN, MYSQL_TYPE_STRING, 0, 0, "Tables_in_",
   SKIP_OPEN_TABLE},
  {"TABLE_TYPE", NAME_CHAR_LEN, MYSQL_TYPE_STRING, 0, 0, "Table_type",
   OPEN_FRM_ONLY},
  {0, 0, MYSQL_TYPE_STRING, 0, 0, 0, SKIP_OPEN_TABLE}
};


ST_FIELD_INFO open_tables_fields_info[]=
{
  {"Database", NAME_CHAR_LEN, MYSQL_TYPE_STRING, 0, 0, "Database",
   SKIP_OPEN_TABLE},
  {"Table",NAME_CHAR_LEN, MYSQL_TYPE_STRING, 0, 0, "Table", SKIP_OPEN_TABLE},
  {"In_use", 1, MYSQL_TYPE_LONGLONG, 0, 0, "In_use", SKIP_OPEN_TABLE},
  {"Name_locked", 4, MYSQL_TYPE_LONGLONG, 0, 0, "Name_locked", SKIP_OPEN_TABLE},
  {0, 0, MYSQL_TYPE_STRING, 0, 0, 0, SKIP_OPEN_TABLE}
};


ST_FIELD_INFO triggers_fields_info[]=
{
  {"TRIGGER_CATALOG", FN_REFLEN, MYSQL_TYPE_STRING, 0, 0, 0, OPEN_FRM_ONLY},
  {"TRIGGER_SCHEMA",NAME_CHAR_LEN, MYSQL_TYPE_STRING, 0, 0, 0, OPEN_FRM_ONLY},
  {"TRIGGER_NAME", NAME_CHAR_LEN, MYSQL_TYPE_STRING, 0, 0, "Trigger",
   OPEN_FRM_ONLY},
  {"EVENT_MANIPULATION", 6, MYSQL_TYPE_STRING, 0, 0, "Event", OPEN_FRM_ONLY},
  {"EVENT_OBJECT_CATALOG", FN_REFLEN, MYSQL_TYPE_STRING, 0, 0, 0,
   OPEN_FRM_ONLY},
  {"EVENT_OBJECT_SCHEMA",NAME_CHAR_LEN, MYSQL_TYPE_STRING, 0, 0, 0,
   OPEN_FRM_ONLY},
  {"EVENT_OBJECT_TABLE", NAME_CHAR_LEN, MYSQL_TYPE_STRING, 0, 0, "Table",
   OPEN_FRM_ONLY},
  {"ACTION_ORDER", 4, MYSQL_TYPE_LONGLONG, 0, 0, 0, OPEN_FRM_ONLY},
  {"ACTION_CONDITION", 65535, MYSQL_TYPE_STRING, 0, 1, 0, OPEN_FRM_ONLY},
  {"ACTION_STATEMENT", 65535, MYSQL_TYPE_STRING, 0, 0, "Statement",
   OPEN_FRM_ONLY},
  {"ACTION_ORIENTATION", 9, MYSQL_TYPE_STRING, 0, 0, 0, OPEN_FRM_ONLY},
  {"ACTION_TIMING", 6, MYSQL_TYPE_STRING, 0, 0, "Timing", OPEN_FRM_ONLY},
  {"ACTION_REFERENCE_OLD_TABLE", NAME_CHAR_LEN, MYSQL_TYPE_STRING, 0, 1, 0,
   OPEN_FRM_ONLY},
  {"ACTION_REFERENCE_NEW_TABLE", NAME_CHAR_LEN, MYSQL_TYPE_STRING, 0, 1, 0,
   OPEN_FRM_ONLY},
  {"ACTION_REFERENCE_OLD_ROW", 3, MYSQL_TYPE_STRING, 0, 0, 0, OPEN_FRM_ONLY},
  {"ACTION_REFERENCE_NEW_ROW", 3, MYSQL_TYPE_STRING, 0, 0, 0, OPEN_FRM_ONLY},
  {"CREATED", 0, MYSQL_TYPE_DATETIME, 0, 1, "Created", OPEN_FRM_ONLY},
  {"SQL_MODE", 32*256, MYSQL_TYPE_STRING, 0, 0, "sql_mode", OPEN_FRM_ONLY},
  {"DEFINER", 77, MYSQL_TYPE_STRING, 0, 0, "Definer", OPEN_FRM_ONLY},
  {"CHARACTER_SET_CLIENT", MY_CS_NAME_SIZE, MYSQL_TYPE_STRING, 0, 0,
   "character_set_client", OPEN_FRM_ONLY},
  {"COLLATION_CONNECTION", MY_CS_NAME_SIZE, MYSQL_TYPE_STRING, 0, 0,
   "collation_connection", OPEN_FRM_ONLY},
  {"DATABASE_COLLATION", MY_CS_NAME_SIZE, MYSQL_TYPE_STRING, 0, 0,
   "Database Collation", OPEN_FRM_ONLY},
  {0, 0, MYSQL_TYPE_STRING, 0, 0, 0, SKIP_OPEN_TABLE}
};


ST_FIELD_INFO partitions_fields_info[]=
{
  {"TABLE_CATALOG", FN_REFLEN, MYSQL_TYPE_STRING, 0, 0, 0, OPEN_FULL_TABLE},
  {"TABLE_SCHEMA",NAME_CHAR_LEN, MYSQL_TYPE_STRING, 0, 0, 0, OPEN_FULL_TABLE},
  {"TABLE_NAME", NAME_CHAR_LEN, MYSQL_TYPE_STRING, 0, 0, 0, OPEN_FULL_TABLE},
  {"PARTITION_NAME", NAME_CHAR_LEN, MYSQL_TYPE_STRING, 0, 1, 0, OPEN_FULL_TABLE},
  {"SUBPARTITION_NAME", NAME_CHAR_LEN, MYSQL_TYPE_STRING, 0, 1, 0,
   OPEN_FULL_TABLE},
  {"PARTITION_ORDINAL_POSITION", 21 , MYSQL_TYPE_LONGLONG, 0,
   (MY_I_S_MAYBE_NULL | MY_I_S_UNSIGNED), 0, OPEN_FULL_TABLE},
  {"SUBPARTITION_ORDINAL_POSITION", 21 , MYSQL_TYPE_LONGLONG, 0,
   (MY_I_S_MAYBE_NULL | MY_I_S_UNSIGNED), 0, OPEN_FULL_TABLE},
  {"PARTITION_METHOD", 18, MYSQL_TYPE_STRING, 0, 1, 0, OPEN_FULL_TABLE},
  {"SUBPARTITION_METHOD", 12, MYSQL_TYPE_STRING, 0, 1, 0, OPEN_FULL_TABLE},
  {"PARTITION_EXPRESSION", 65535, MYSQL_TYPE_STRING, 0, 1, 0, OPEN_FULL_TABLE},
  {"SUBPARTITION_EXPRESSION", 65535, MYSQL_TYPE_STRING, 0, 1, 0,
   OPEN_FULL_TABLE},
  {"PARTITION_DESCRIPTION", 65535, MYSQL_TYPE_STRING, 0, 1, 0, OPEN_FULL_TABLE},
  {"TABLE_ROWS", 21 , MYSQL_TYPE_LONGLONG, 0, MY_I_S_UNSIGNED, 0,
   OPEN_FULL_TABLE},
  {"AVG_ROW_LENGTH", 21 , MYSQL_TYPE_LONGLONG, 0, MY_I_S_UNSIGNED, 0,
   OPEN_FULL_TABLE},
  {"DATA_LENGTH", 21 , MYSQL_TYPE_LONGLONG, 0, MY_I_S_UNSIGNED, 0,
   OPEN_FULL_TABLE},
  {"MAX_DATA_LENGTH", 21 , MYSQL_TYPE_LONGLONG, 0,
   (MY_I_S_MAYBE_NULL | MY_I_S_UNSIGNED), 0, OPEN_FULL_TABLE},
  {"INDEX_LENGTH", 21 , MYSQL_TYPE_LONGLONG, 0, MY_I_S_UNSIGNED, 0,
   OPEN_FULL_TABLE},
  {"DATA_FREE", 21 , MYSQL_TYPE_LONGLONG, 0, MY_I_S_UNSIGNED, 0,
   OPEN_FULL_TABLE},
  {"CREATE_TIME", 0, MYSQL_TYPE_DATETIME, 0, 1, 0, OPEN_FULL_TABLE},
  {"UPDATE_TIME", 0, MYSQL_TYPE_DATETIME, 0, 1, 0, OPEN_FULL_TABLE},
  {"CHECK_TIME", 0, MYSQL_TYPE_DATETIME, 0, 1, 0, OPEN_FULL_TABLE},
  {"CHECKSUM", 21 , MYSQL_TYPE_LONGLONG, 0,
   (MY_I_S_MAYBE_NULL | MY_I_S_UNSIGNED), 0, OPEN_FULL_TABLE},
  {"PARTITION_COMMENT", 80, MYSQL_TYPE_STRING, 0, 0, 0, OPEN_FULL_TABLE},
  {"NODEGROUP", 12 , MYSQL_TYPE_STRING, 0, 0, 0, OPEN_FULL_TABLE},
  {"TABLESPACE_NAME", NAME_CHAR_LEN, MYSQL_TYPE_STRING, 0, 1, 0,
   OPEN_FULL_TABLE},
  {0, 0, MYSQL_TYPE_STRING, 0, 0, 0, SKIP_OPEN_TABLE}
};


ST_FIELD_INFO variables_fields_info[]=
{
  {"VARIABLE_NAME", 64, MYSQL_TYPE_STRING, 0, 0, "Variable_name",
   SKIP_OPEN_TABLE},
  {"VARIABLE_VALUE", 1024, MYSQL_TYPE_STRING, 0, 1, "Value", SKIP_OPEN_TABLE},
  {0, 0, MYSQL_TYPE_STRING, 0, 0, 0, SKIP_OPEN_TABLE}
};


ST_FIELD_INFO processlist_fields_info[]=
{
  {"ID", 21, MYSQL_TYPE_LONGLONG, 0, MY_I_S_UNSIGNED, "Id", SKIP_OPEN_TABLE},
  {"USER", 16, MYSQL_TYPE_STRING, 0, 0, "User", SKIP_OPEN_TABLE},
  {"HOST", LIST_PROCESS_HOST_LEN,  MYSQL_TYPE_STRING, 0, 0, "Host",
   SKIP_OPEN_TABLE},
  {"DB", NAME_CHAR_LEN, MYSQL_TYPE_STRING, 0, 1, "Db", SKIP_OPEN_TABLE},
  {"COMMAND", 16, MYSQL_TYPE_STRING, 0, 0, "Command", SKIP_OPEN_TABLE},
  {"TIME", 7, MYSQL_TYPE_LONG, 0, 0, "Time", SKIP_OPEN_TABLE},
  {"STATE", 64, MYSQL_TYPE_STRING, 0, 1, "State", SKIP_OPEN_TABLE},
  {"INFO", PROCESS_LIST_INFO_WIDTH, MYSQL_TYPE_STRING, 0, 1, "Info",
   SKIP_OPEN_TABLE},
  {0, 0, MYSQL_TYPE_STRING, 0, 0, 0, SKIP_OPEN_TABLE}
};


ST_FIELD_INFO plugin_fields_info[]=
{
  {"PLUGIN_NAME", NAME_CHAR_LEN, MYSQL_TYPE_STRING, 0, 0, "Name",
   SKIP_OPEN_TABLE},
  {"PLUGIN_VERSION", 20, MYSQL_TYPE_STRING, 0, 0, 0, SKIP_OPEN_TABLE},
  {"PLUGIN_STATUS", 10, MYSQL_TYPE_STRING, 0, 0, "Status", SKIP_OPEN_TABLE},
  {"PLUGIN_TYPE", 80, MYSQL_TYPE_STRING, 0, 0, "Type", SKIP_OPEN_TABLE},
  {"PLUGIN_TYPE_VERSION", 20, MYSQL_TYPE_STRING, 0, 0, 0, SKIP_OPEN_TABLE},
  {"PLUGIN_LIBRARY", NAME_CHAR_LEN, MYSQL_TYPE_STRING, 0, 1, "Library",
   SKIP_OPEN_TABLE},
  {"PLUGIN_LIBRARY_VERSION", 20, MYSQL_TYPE_STRING, 0, 1, 0, SKIP_OPEN_TABLE},
  {"PLUGIN_AUTHOR", NAME_CHAR_LEN, MYSQL_TYPE_STRING, 0, 1, 0, SKIP_OPEN_TABLE},
  {"PLUGIN_DESCRIPTION", 65535, MYSQL_TYPE_STRING, 0, 1, 0, SKIP_OPEN_TABLE},
  {"PLUGIN_LICENSE", 80, MYSQL_TYPE_STRING, 0, 1, "License", SKIP_OPEN_TABLE},
  {"LOAD_OPTION", 64, MYSQL_TYPE_STRING, 0, 0, 0, SKIP_OPEN_TABLE},
  {0, 0, MYSQL_TYPE_STRING, 0, 0, 0, SKIP_OPEN_TABLE}
};

ST_FIELD_INFO files_fields_info[]=
{
  {"FILE_ID", 4, MYSQL_TYPE_LONGLONG, 0, 0, 0, SKIP_OPEN_TABLE},
  {"FILE_NAME", NAME_CHAR_LEN, MYSQL_TYPE_STRING, 0, 1, 0, SKIP_OPEN_TABLE},
  {"FILE_TYPE", 20, MYSQL_TYPE_STRING, 0, 0, 0, SKIP_OPEN_TABLE},
  {"TABLESPACE_NAME", NAME_CHAR_LEN, MYSQL_TYPE_STRING, 0, 1, 0,
   SKIP_OPEN_TABLE},
  {"TABLE_CATALOG", NAME_CHAR_LEN, MYSQL_TYPE_STRING, 0, 0, 0, SKIP_OPEN_TABLE},
  {"TABLE_SCHEMA", NAME_CHAR_LEN, MYSQL_TYPE_STRING, 0, 1, 0, SKIP_OPEN_TABLE},
  {"TABLE_NAME", NAME_CHAR_LEN, MYSQL_TYPE_STRING, 0, 1, 0, SKIP_OPEN_TABLE},
  {"LOGFILE_GROUP_NAME", NAME_CHAR_LEN, MYSQL_TYPE_STRING, 0, 1, 0,
   SKIP_OPEN_TABLE},
  {"LOGFILE_GROUP_NUMBER", 4, MYSQL_TYPE_LONGLONG, 0, 1, 0, SKIP_OPEN_TABLE},
  {"ENGINE", NAME_CHAR_LEN, MYSQL_TYPE_STRING, 0, 0, 0, SKIP_OPEN_TABLE},
  {"FULLTEXT_KEYS", NAME_CHAR_LEN, MYSQL_TYPE_STRING, 0, 1, 0, SKIP_OPEN_TABLE},
  {"DELETED_ROWS", 4, MYSQL_TYPE_LONGLONG, 0, 1, 0, SKIP_OPEN_TABLE},
  {"UPDATE_COUNT", 4, MYSQL_TYPE_LONGLONG, 0, 1, 0, SKIP_OPEN_TABLE},
  {"FREE_EXTENTS", 4, MYSQL_TYPE_LONGLONG, 0, 1, 0, SKIP_OPEN_TABLE},
  {"TOTAL_EXTENTS", 4, MYSQL_TYPE_LONGLONG, 0, 1, 0, SKIP_OPEN_TABLE},
  {"EXTENT_SIZE", 4, MYSQL_TYPE_LONGLONG, 0, 0, 0, SKIP_OPEN_TABLE},
  {"INITIAL_SIZE", 21, MYSQL_TYPE_LONGLONG, 0,
   (MY_I_S_MAYBE_NULL | MY_I_S_UNSIGNED), 0, SKIP_OPEN_TABLE},
  {"MAXIMUM_SIZE", 21, MYSQL_TYPE_LONGLONG, 0, 
   (MY_I_S_MAYBE_NULL | MY_I_S_UNSIGNED), 0, SKIP_OPEN_TABLE},
  {"AUTOEXTEND_SIZE", 21, MYSQL_TYPE_LONGLONG, 0, 
   (MY_I_S_MAYBE_NULL | MY_I_S_UNSIGNED), 0, SKIP_OPEN_TABLE},
  {"CREATION_TIME", 0, MYSQL_TYPE_DATETIME, 0, 1, 0, SKIP_OPEN_TABLE},
  {"LAST_UPDATE_TIME", 0, MYSQL_TYPE_DATETIME, 0, 1, 0, SKIP_OPEN_TABLE},
  {"LAST_ACCESS_TIME", 0, MYSQL_TYPE_DATETIME, 0, 1, 0, SKIP_OPEN_TABLE},
  {"RECOVER_TIME", 4, MYSQL_TYPE_LONGLONG, 0, 1, 0, SKIP_OPEN_TABLE},
  {"TRANSACTION_COUNTER", 4, MYSQL_TYPE_LONGLONG, 0, 1, 0, SKIP_OPEN_TABLE},
  {"VERSION", 21 , MYSQL_TYPE_LONGLONG, 0,
   (MY_I_S_MAYBE_NULL | MY_I_S_UNSIGNED), "Version", SKIP_OPEN_TABLE},
  {"ROW_FORMAT", 10, MYSQL_TYPE_STRING, 0, 1, "Row_format", SKIP_OPEN_TABLE},
  {"TABLE_ROWS", 21 , MYSQL_TYPE_LONGLONG, 0,
   (MY_I_S_MAYBE_NULL | MY_I_S_UNSIGNED), "Rows", SKIP_OPEN_TABLE},
  {"AVG_ROW_LENGTH", 21 , MYSQL_TYPE_LONGLONG, 0, 
   (MY_I_S_MAYBE_NULL | MY_I_S_UNSIGNED), "Avg_row_length", SKIP_OPEN_TABLE},
  {"DATA_LENGTH", 21 , MYSQL_TYPE_LONGLONG, 0, 
   (MY_I_S_MAYBE_NULL | MY_I_S_UNSIGNED), "Data_length", SKIP_OPEN_TABLE},
  {"MAX_DATA_LENGTH", 21 , MYSQL_TYPE_LONGLONG, 0, 
   (MY_I_S_MAYBE_NULL | MY_I_S_UNSIGNED), "Max_data_length", SKIP_OPEN_TABLE},
  {"INDEX_LENGTH", 21 , MYSQL_TYPE_LONGLONG, 0, 
   (MY_I_S_MAYBE_NULL | MY_I_S_UNSIGNED), "Index_length", SKIP_OPEN_TABLE},
  {"DATA_FREE", 21 , MYSQL_TYPE_LONGLONG, 0, 
   (MY_I_S_MAYBE_NULL | MY_I_S_UNSIGNED), "Data_free", SKIP_OPEN_TABLE},
  {"CREATE_TIME", 0, MYSQL_TYPE_DATETIME, 0, 1, "Create_time", SKIP_OPEN_TABLE},
  {"UPDATE_TIME", 0, MYSQL_TYPE_DATETIME, 0, 1, "Update_time", SKIP_OPEN_TABLE},
  {"CHECK_TIME", 0, MYSQL_TYPE_DATETIME, 0, 1, "Check_time", SKIP_OPEN_TABLE},
  {"CHECKSUM", 21 , MYSQL_TYPE_LONGLONG, 0, 
   (MY_I_S_MAYBE_NULL | MY_I_S_UNSIGNED), "Checksum", SKIP_OPEN_TABLE},
  {"STATUS", 20, MYSQL_TYPE_STRING, 0, 0, 0, SKIP_OPEN_TABLE},
  {"EXTRA", 255, MYSQL_TYPE_STRING, 0, 1, 0, SKIP_OPEN_TABLE},
  {0, 0, MYSQL_TYPE_STRING, 0, 0, 0, SKIP_OPEN_TABLE}
};

void init_fill_schema_files_row(TABLE* table)
{
  int i;
  for(i=0; files_fields_info[i].field_name!=NULL; i++)
    table->field[i]->set_null();

  table->field[IS_FILES_STATUS]->set_notnull();
  table->field[IS_FILES_STATUS]->store("NORMAL", 6, system_charset_info);
}

ST_FIELD_INFO referential_constraints_fields_info[]=
{
  {"CONSTRAINT_CATALOG", FN_REFLEN, MYSQL_TYPE_STRING, 0, 0, 0, OPEN_FULL_TABLE},
  {"CONSTRAINT_SCHEMA", NAME_CHAR_LEN, MYSQL_TYPE_STRING, 0, 0, 0,
   OPEN_FULL_TABLE},
  {"CONSTRAINT_NAME", NAME_CHAR_LEN, MYSQL_TYPE_STRING, 0, 0, 0,
   OPEN_FULL_TABLE},
  {"UNIQUE_CONSTRAINT_CATALOG", FN_REFLEN, MYSQL_TYPE_STRING, 0, 0, 0,
   OPEN_FULL_TABLE},
  {"UNIQUE_CONSTRAINT_SCHEMA", NAME_CHAR_LEN, MYSQL_TYPE_STRING, 0, 0, 0,
   OPEN_FULL_TABLE},
  {"UNIQUE_CONSTRAINT_NAME", NAME_CHAR_LEN, MYSQL_TYPE_STRING, 0,
   MY_I_S_MAYBE_NULL, 0, OPEN_FULL_TABLE},
  {"MATCH_OPTION", NAME_CHAR_LEN, MYSQL_TYPE_STRING, 0, 0, 0, OPEN_FULL_TABLE},
  {"UPDATE_RULE", NAME_CHAR_LEN, MYSQL_TYPE_STRING, 0, 0, 0, OPEN_FULL_TABLE},
  {"DELETE_RULE", NAME_CHAR_LEN, MYSQL_TYPE_STRING, 0, 0, 0, OPEN_FULL_TABLE},
  {"TABLE_NAME", NAME_CHAR_LEN, MYSQL_TYPE_STRING, 0, 0, 0, OPEN_FULL_TABLE},
  {"REFERENCED_TABLE_NAME", NAME_CHAR_LEN, MYSQL_TYPE_STRING, 0, 0, 0,
   OPEN_FULL_TABLE},
  {0, 0, MYSQL_TYPE_STRING, 0, 0, 0, SKIP_OPEN_TABLE}
};


ST_FIELD_INFO parameters_fields_info[]=
{
  {"SPECIFIC_CATALOG", FN_REFLEN, MYSQL_TYPE_STRING, 0, 0, 0, OPEN_FULL_TABLE},
  {"SPECIFIC_SCHEMA", NAME_CHAR_LEN, MYSQL_TYPE_STRING, 0, 0, 0,
   OPEN_FULL_TABLE},
  {"SPECIFIC_NAME", NAME_CHAR_LEN, MYSQL_TYPE_STRING, 0, 0, 0, OPEN_FULL_TABLE},
  {"ORDINAL_POSITION", 21 , MYSQL_TYPE_LONG, 0, 0, 0, OPEN_FULL_TABLE},
  {"PARAMETER_MODE", 5, MYSQL_TYPE_STRING, 0, 1, 0, OPEN_FULL_TABLE},
  {"PARAMETER_NAME", NAME_CHAR_LEN, MYSQL_TYPE_STRING, 0, 1, 0, OPEN_FULL_TABLE},
  {"DATA_TYPE", NAME_CHAR_LEN, MYSQL_TYPE_STRING, 0, 0, 0, OPEN_FULL_TABLE},
  {"CHARACTER_MAXIMUM_LENGTH", 21 , MYSQL_TYPE_LONG, 0, 1, 0, OPEN_FULL_TABLE},
  {"CHARACTER_OCTET_LENGTH", 21 , MYSQL_TYPE_LONG, 0, 1, 0, OPEN_FULL_TABLE},
  {"NUMERIC_PRECISION", MY_INT64_NUM_DECIMAL_DIGITS, MYSQL_TYPE_LONGLONG,
   0, (MY_I_S_MAYBE_NULL | MY_I_S_UNSIGNED), 0, OPEN_FULL_TABLE},
  {"NUMERIC_SCALE", 21 , MYSQL_TYPE_LONG, 0, 1, 0, OPEN_FULL_TABLE},
  {"DATETIME_PRECISION", MY_INT64_NUM_DECIMAL_DIGITS , MYSQL_TYPE_LONGLONG,
   0, (MY_I_S_MAYBE_NULL | MY_I_S_UNSIGNED), 0, OPEN_FULL_TABLE},
  {"CHARACTER_SET_NAME", 64, MYSQL_TYPE_STRING, 0, 1, 0, OPEN_FULL_TABLE},
  {"COLLATION_NAME", 64, MYSQL_TYPE_STRING, 0, 1, 0, OPEN_FULL_TABLE},
  {"DTD_IDENTIFIER", 65535, MYSQL_TYPE_STRING, 0, 0, 0, OPEN_FULL_TABLE},
  {"ROUTINE_TYPE", 9, MYSQL_TYPE_STRING, 0, 0, 0, OPEN_FULL_TABLE},
  {0, 0, MYSQL_TYPE_STRING, 0, 0, 0, OPEN_FULL_TABLE}
};


ST_FIELD_INFO tablespaces_fields_info[]=
{
  {"TABLESPACE_NAME", NAME_CHAR_LEN, MYSQL_TYPE_STRING, 0, 0, 0,
   SKIP_OPEN_TABLE},
  {"ENGINE", NAME_CHAR_LEN, MYSQL_TYPE_STRING, 0, 0, 0, SKIP_OPEN_TABLE},
  {"TABLESPACE_TYPE", NAME_CHAR_LEN, MYSQL_TYPE_STRING, 0, MY_I_S_MAYBE_NULL,
   0, SKIP_OPEN_TABLE},
  {"LOGFILE_GROUP_NAME", NAME_CHAR_LEN, MYSQL_TYPE_STRING, 0, MY_I_S_MAYBE_NULL,
   0, SKIP_OPEN_TABLE},
  {"EXTENT_SIZE", 21, MYSQL_TYPE_LONGLONG, 0,
   MY_I_S_MAYBE_NULL | MY_I_S_UNSIGNED, 0, SKIP_OPEN_TABLE},
  {"AUTOEXTEND_SIZE", 21, MYSQL_TYPE_LONGLONG, 0,
   MY_I_S_MAYBE_NULL | MY_I_S_UNSIGNED, 0, SKIP_OPEN_TABLE},
  {"MAXIMUM_SIZE", 21, MYSQL_TYPE_LONGLONG, 0,
   MY_I_S_MAYBE_NULL | MY_I_S_UNSIGNED, 0, SKIP_OPEN_TABLE},
  {"NODEGROUP_ID", 21, MYSQL_TYPE_LONGLONG, 0,
   MY_I_S_MAYBE_NULL | MY_I_S_UNSIGNED, 0, SKIP_OPEN_TABLE},
  {"TABLESPACE_COMMENT", 2048, MYSQL_TYPE_STRING, 0, MY_I_S_MAYBE_NULL, 0,
   SKIP_OPEN_TABLE},
  {0, 0, MYSQL_TYPE_STRING, 0, 0, 0, SKIP_OPEN_TABLE}
};


/** For creating fields of information_schema.OPTIMIZER_TRACE */
extern ST_FIELD_INFO optimizer_trace_info[];

/*
  Description of ST_FIELD_INFO in table.h

  Make sure that the order of schema_tables and enum_schema_tables are the same.

*/

ST_SCHEMA_TABLE schema_tables[]=
{
  {"CHARACTER_SETS", charsets_fields_info, create_schema_table, 
   fill_schema_charsets, make_character_sets_old_format, 0, -1, -1, 0, 0},
  {"COLLATIONS", collation_fields_info, create_schema_table, 
   fill_schema_collation, make_old_format, 0, -1, -1, 0, 0},
  {"COLLATION_CHARACTER_SET_APPLICABILITY", coll_charset_app_fields_info,
   create_schema_table, fill_schema_coll_charset_app, 0, 0, -1, -1, 0, 0},
  {"COLUMNS", columns_fields_info, create_schema_table, 
   get_all_tables, make_columns_old_format, get_schema_column_record, 1, 2, 0,
   OPTIMIZE_I_S_TABLE|OPEN_VIEW_FULL},
  {"COLUMN_PRIVILEGES", column_privileges_fields_info, create_schema_table,
   fill_schema_column_privileges, 0, 0, -1, -1, 0, 0},
  {"ENGINES", engines_fields_info, create_schema_table,
   fill_schema_engines, make_old_format, 0, -1, -1, 0, 0},
#ifdef HAVE_EVENT_SCHEDULER
  {"EVENTS", events_fields_info, create_schema_table,
   Events::fill_schema_events, make_old_format, 0, -1, -1, 0, 0},
#else // for alignment with enum_schema_tables
  {"EVENTS", events_fields_info, create_schema_table,
   0, make_old_format, 0, -1, -1, 0, 0},
#endif
  {"FILES", files_fields_info, create_schema_table,
   hton_fill_schema_table, 0, 0, -1, -1, 0, 0},
  {"GLOBAL_STATUS", variables_fields_info, create_schema_table,
   fill_status, make_old_format, 0, 0, -1, 0, 0},
  {"GLOBAL_VARIABLES", variables_fields_info, create_schema_table,
   fill_variables, make_old_format, 0, 0, -1, 0, 0},
  {"KEY_COLUMN_USAGE", key_column_usage_fields_info, create_schema_table,
   get_all_tables, 0, get_schema_key_column_usage_record, 4, 5, 0,
   OPTIMIZE_I_S_TABLE|OPEN_TABLE_ONLY},
  {"OPEN_TABLES", open_tables_fields_info, create_schema_table,
   fill_open_tables, make_old_format, 0, -1, -1, 1, 0},
#ifdef OPTIMIZER_TRACE
  {"OPTIMIZER_TRACE", optimizer_trace_info, create_schema_table,
   fill_optimizer_trace_info, NULL, NULL, -1, -1, false, 0},
#else // for alignment with enum_schema_tables
  {"OPTIMIZER_TRACE", optimizer_trace_info, create_schema_table,
   NULL, NULL, NULL, -1, -1, false, 0},
#endif
  {"PARAMETERS", parameters_fields_info, create_schema_table,
   fill_schema_proc, 0, 0, -1, -1, 0, 0},
  {"PARTITIONS", partitions_fields_info, create_schema_table,
   get_all_tables, 0, get_schema_partitions_record, 1, 2, 0,
   OPTIMIZE_I_S_TABLE|OPEN_TABLE_ONLY},
  {"PLUGINS", plugin_fields_info, create_schema_table,
   fill_plugins, make_old_format, 0, -1, -1, 0, 0},
  {"PROCESSLIST", processlist_fields_info, create_schema_table,
   fill_schema_processlist, make_old_format, 0, -1, -1, 0, 0},
  {"PROFILING", query_profile_statistics_info, create_schema_table,
    fill_query_profile_statistics_info, make_profile_table_for_show, 
    NULL, -1, -1, false, 0},
  {"REFERENTIAL_CONSTRAINTS", referential_constraints_fields_info,
   create_schema_table, get_all_tables, 0, get_referential_constraints_record,
   1, 9, 0, OPTIMIZE_I_S_TABLE|OPEN_TABLE_ONLY},
  {"ROUTINES", proc_fields_info, create_schema_table, 
   fill_schema_proc, make_proc_old_format, 0, -1, -1, 0, 0},
  {"SCHEMATA", schema_fields_info, create_schema_table,
   fill_schema_schemata, make_schemata_old_format, 0, 1, -1, 0, 0},
  {"SCHEMA_PRIVILEGES", schema_privileges_fields_info, create_schema_table,
   fill_schema_schema_privileges, 0, 0, -1, -1, 0, 0},
  {"SESSION_STATUS", variables_fields_info, create_schema_table,
   fill_status, make_old_format, 0, 0, -1, 0, 0},
  {"SESSION_VARIABLES", variables_fields_info, create_schema_table,
   fill_variables, make_old_format, 0, 0, -1, 0, 0},
  {"STATISTICS", stat_fields_info, create_schema_table, 
   get_all_tables, make_old_format, get_schema_stat_record, 1, 2, 0,
   OPEN_TABLE_ONLY|OPTIMIZE_I_S_TABLE},
  {"STATUS", variables_fields_info, create_schema_table, fill_status, 
   make_old_format, 0, 0, -1, 1, 0},
  {"TABLES", tables_fields_info, create_schema_table, 
   get_all_tables, make_old_format, get_schema_tables_record, 1, 2, 0,
   OPTIMIZE_I_S_TABLE},
  {"TABLESPACES", tablespaces_fields_info, create_schema_table,
   hton_fill_schema_table, 0, 0, -1, -1, 0, 0},
  {"TABLE_CONSTRAINTS", table_constraints_fields_info, create_schema_table,
   get_all_tables, 0, get_schema_constraints_record, 3, 4, 0,
   OPTIMIZE_I_S_TABLE|OPEN_TABLE_ONLY},
  {"TABLE_NAMES", table_names_fields_info, create_schema_table,
   get_all_tables, make_table_names_old_format, 0, 1, 2, 1, 0},
  {"TABLE_PRIVILEGES", table_privileges_fields_info, create_schema_table,
   fill_schema_table_privileges, 0, 0, -1, -1, 0, 0},
  {"TRIGGERS", triggers_fields_info, create_schema_table,
   get_all_tables, make_old_format, get_schema_triggers_record, 5, 6, 0,
   OPEN_TRIGGER_ONLY|OPTIMIZE_I_S_TABLE},
  {"USER_PRIVILEGES", user_privileges_fields_info, create_schema_table, 
   fill_schema_user_privileges, 0, 0, -1, -1, 0, 0},
  {"VARIABLES", variables_fields_info, create_schema_table, fill_variables,
   make_old_format, 0, 0, -1, 1, 0},
  {"VIEWS", view_fields_info, create_schema_table, 
   get_all_tables, 0, get_schema_views_record, 1, 2, 0,
   OPEN_VIEW_ONLY|OPTIMIZE_I_S_TABLE},
  {0, 0, 0, 0, 0, 0, 0, 0, 0, 0}
};


int initialize_schema_table(st_plugin_int *plugin)
{
  ST_SCHEMA_TABLE *schema_table;
  DBUG_ENTER("initialize_schema_table");

  if (!(schema_table= (ST_SCHEMA_TABLE *)my_malloc(sizeof(ST_SCHEMA_TABLE),
                                MYF(MY_WME | MY_ZEROFILL))))
      DBUG_RETURN(1);
  /* Historical Requirement */
  plugin->data= schema_table; // shortcut for the future
  if (plugin->plugin->init)
  {
    schema_table->create_table= create_schema_table;
    schema_table->old_format= make_old_format;
    schema_table->idx_field1= -1, 
    schema_table->idx_field2= -1; 

    /* Make the name available to the init() function. */
    schema_table->table_name= plugin->name.str;

    if (plugin->plugin->init(schema_table))
    {
      sql_print_error("Plugin '%s' init function returned error.",
                      plugin->name.str);
      plugin->data= NULL;
      my_free(schema_table);
      DBUG_RETURN(1);
    }
    
    /* Make sure the plugin name is not set inside the init() function. */
    schema_table->table_name= plugin->name.str;
  }
  DBUG_RETURN(0);
}

int finalize_schema_table(st_plugin_int *plugin)
{
  ST_SCHEMA_TABLE *schema_table= (ST_SCHEMA_TABLE *)plugin->data;
  DBUG_ENTER("finalize_schema_table");

  if (schema_table)
  {
    if (plugin->plugin->deinit)
    {
      DBUG_PRINT("info", ("Deinitializing plugin: '%s'", plugin->name.str));
      if (plugin->plugin->deinit(NULL))
      {
        DBUG_PRINT("warning", ("Plugin '%s' deinit function returned error.",
                               plugin->name.str));
      }
    }
    my_free(schema_table);
  }
  DBUG_RETURN(0);
}


/**
  Output trigger information (SHOW CREATE TRIGGER) to the client.

  @param thd          Thread context.
  @param triggers     List of triggers for the table.
  @param trigger_idx  Index of the trigger to dump.

  @return Operation status
    @retval TRUE Error.
    @retval FALSE Success.
*/

static bool show_create_trigger_impl(THD *thd,
                                     Table_triggers_list *triggers,
                                     int trigger_idx)
{
  int ret_code;

  Protocol *p= thd->protocol;
  List<Item> fields;

  LEX_STRING trg_name;
  sql_mode_t trg_sql_mode;
  LEX_STRING trg_sql_mode_str;
  LEX_STRING trg_sql_original_stmt;
  LEX_STRING trg_client_cs_name;
  LEX_STRING trg_connection_cl_name;
  LEX_STRING trg_db_cl_name;

  const CHARSET_INFO *trg_client_cs;

  /*
    TODO: Check privileges here. This functionality will be added by
    implementation of the following WL items:
      - WL#2227: New privileges for new objects
      - WL#3482: Protect SHOW CREATE PROCEDURE | FUNCTION | VIEW | TRIGGER
        properly

    SHOW TRIGGERS and I_S.TRIGGERS will be affected too.
  */

  /* Prepare trigger "object". */

  triggers->get_trigger_info(thd,
                             trigger_idx,
                             &trg_name,
                             &trg_sql_mode,
                             &trg_sql_original_stmt,
                             &trg_client_cs_name,
                             &trg_connection_cl_name,
                             &trg_db_cl_name);

  sql_mode_string_representation(thd, trg_sql_mode, &trg_sql_mode_str);

  /* Resolve trigger client character set. */

  if (resolve_charset(trg_client_cs_name.str, NULL, &trg_client_cs))
    return TRUE;

  /* Send header. */

  fields.push_back(new Item_empty_string("Trigger", NAME_LEN));
  fields.push_back(new Item_empty_string("sql_mode", trg_sql_mode_str.length));

  {
    /*
      NOTE: SQL statement field must be not less than 1024 in order not to
      confuse old clients.
    */

    Item_empty_string *stmt_fld=
      new Item_empty_string("SQL Original Statement",
                            max<size_t>(trg_sql_original_stmt.length, 1024));

    stmt_fld->maybe_null= TRUE;

    fields.push_back(stmt_fld);
  }

  fields.push_back(new Item_empty_string("character_set_client",
                                         MY_CS_NAME_SIZE));

  fields.push_back(new Item_empty_string("collation_connection",
                                         MY_CS_NAME_SIZE));

  fields.push_back(new Item_empty_string("Database Collation",
                                         MY_CS_NAME_SIZE));

  if (p->send_result_set_metadata(&fields, Protocol::SEND_NUM_ROWS | Protocol::SEND_EOF))
    return TRUE;

  /* Send data. */

  p->prepare_for_resend();

  p->store(trg_name.str,
           trg_name.length,
           system_charset_info);

  p->store(trg_sql_mode_str.str,
           trg_sql_mode_str.length,
           system_charset_info);

  p->store(trg_sql_original_stmt.str,
           trg_sql_original_stmt.length,
           trg_client_cs);

  p->store(trg_client_cs_name.str,
           trg_client_cs_name.length,
           system_charset_info);

  p->store(trg_connection_cl_name.str,
           trg_connection_cl_name.length,
           system_charset_info);

  p->store(trg_db_cl_name.str,
           trg_db_cl_name.length,
           system_charset_info);

  ret_code= p->write();

  if (!ret_code)
    my_eof(thd);

  return ret_code != 0;
}


/**
  Read TRN and TRG files to obtain base table name for the specified
  trigger name and construct TABE_LIST object for the base table.

  @param thd      Thread context.
  @param trg_name Trigger name.

  @return TABLE_LIST object corresponding to the base table.

  TODO: This function is a copy&paste from add_table_to_list() and
  sp_add_to_query_tables(). The problem is that in order to be compatible
  with Stored Programs (Prepared Statements), we should not touch thd->lex.
  The "source" functions also add created TABLE_LIST object to the
  thd->lex->query_tables.

  The plan to eliminate this copy&paste is to:

    - get rid of sp_add_to_query_tables() and use Lex::add_table_to_list().
      Only add_table_to_list() must be used to add tables from the parser
      into Lex::query_tables list.

    - do not update Lex::query_tables in add_table_to_list().
*/

static
TABLE_LIST *get_trigger_table(THD *thd, const sp_name *trg_name)
{
  char trn_path_buff[FN_REFLEN];
  LEX_STRING trn_path= { trn_path_buff, 0 };
  LEX_STRING db;
  LEX_STRING tbl_name;
  TABLE_LIST *table;

  build_trn_path(thd, trg_name, &trn_path);

  if (check_trn_exists(&trn_path))
  {
    my_error(ER_TRG_DOES_NOT_EXIST, MYF(0));
    return NULL;
  }

  if (load_table_name_for_trigger(thd, trg_name, &trn_path, &tbl_name))
    return NULL;

  /* We need to reset statement table list to be PS/SP friendly. */
  if (!(table= (TABLE_LIST*) thd->alloc(sizeof(TABLE_LIST))))
    return NULL;

  db= trg_name->m_db;

  db.str= thd->strmake(db.str, db.length);
  tbl_name.str= thd->strmake(tbl_name.str, tbl_name.length);

  if (db.str == NULL || tbl_name.str == NULL)
    return NULL;

  table->init_one_table(db.str, db.length, tbl_name.str, tbl_name.length,
                        tbl_name.str, TL_IGNORE);

  return table;
}


/**
  SHOW CREATE TRIGGER high-level implementation.

  @param thd      Thread context.
  @param trg_name Trigger name.

  @return Operation status
    @retval TRUE Error.
    @retval FALSE Success.
*/

bool show_create_trigger(THD *thd, const sp_name *trg_name)
{
  TABLE_LIST *lst= get_trigger_table(thd, trg_name);
  uint num_tables; /* NOTE: unused, only to pass to open_tables(). */
  Table_triggers_list *triggers;
  int trigger_idx;
  bool error= TRUE;

  if (!lst)
    return TRUE;

  if (check_table_access(thd, TRIGGER_ACL, lst, FALSE, 1, TRUE))
  {
    my_error(ER_SPECIFIC_ACCESS_DENIED_ERROR, MYF(0), "TRIGGER");
    return TRUE;
  }

  /*
    Metadata locks taken during SHOW CREATE TRIGGER should be released when
    the statement completes as it is an information statement.
  */
  MDL_savepoint mdl_savepoint= thd->mdl_context.mdl_savepoint();

  /*
    Open the table by name in order to load Table_triggers_list object.
  */
  if (open_tables(thd, &lst, &num_tables,
                  MYSQL_OPEN_FORCE_SHARED_HIGH_PRIO_MDL))
  {
    my_error(ER_TRG_CANT_OPEN_TABLE, MYF(0),
             (const char *) trg_name->m_db.str,
             (const char *) lst->table_name);

    goto exit;

    /* Perform closing actions and return error status. */
  }

  triggers= lst->table->triggers;

  if (!triggers)
  {
    my_error(ER_TRG_DOES_NOT_EXIST, MYF(0));
    goto exit;
  }

  trigger_idx= triggers->find_trigger_by_name(&trg_name->m_name);

  if (trigger_idx < 0)
  {
    my_error(ER_TRG_CORRUPTED_FILE, MYF(0),
             (const char *) trg_name->m_db.str,
             (const char *) lst->table_name);

    goto exit;
  }

  error= show_create_trigger_impl(thd, triggers, trigger_idx);

  /*
    NOTE: if show_create_trigger_impl() failed, that means we could not
    send data to the client. In this case we simply raise the error
    status and client connection will be closed.
  */

exit:
  close_thread_tables(thd);
  /* Release any metadata locks taken during SHOW CREATE TRIGGER. */
  thd->mdl_context.rollback_to_savepoint(mdl_savepoint);
  return error;
}

class IS_internal_schema_access : public ACL_internal_schema_access
{
public:
  IS_internal_schema_access()
  {}

  ~IS_internal_schema_access()
  {}

  ACL_internal_access_result check(ulong want_access,
                                   ulong *save_priv) const;

  const ACL_internal_table_access *lookup(const char *name) const;
};

ACL_internal_access_result
IS_internal_schema_access::check(ulong want_access,
                                 ulong *save_priv) const
{
  want_access &= ~SELECT_ACL;

  /*
    We don't allow any simple privileges but SELECT_ACL on
    the information_schema database.
  */
  if (unlikely(want_access & DB_ACLS))
    return ACL_INTERNAL_ACCESS_DENIED;

  /* Always grant SELECT for the information schema. */
  *save_priv|= SELECT_ACL;

  return want_access ? ACL_INTERNAL_ACCESS_CHECK_GRANT :
                       ACL_INTERNAL_ACCESS_GRANTED;
}

const ACL_internal_table_access *
IS_internal_schema_access::lookup(const char *name) const
{
  /* There are no per table rules for the information schema. */
  return NULL;
}

static IS_internal_schema_access is_internal_schema_access;

void initialize_information_schema_acl()
{
  ACL_internal_schema_registry::register_schema(&INFORMATION_SCHEMA_NAME,
                                                &is_internal_schema_access);
}

#ifdef WITH_PARTITION_STORAGE_ENGINE
/*
  Convert a string in character set in column character set format
  to utf8 character set if possible, the utf8 character set string
  will later possibly be converted to character set used by client.
  Thus we attempt conversion from column character set to both
  utf8 and to character set client.

  Examples of strings that should fail conversion to utf8 are unassigned
  characters as e.g. 0x81 in cp1250 (Windows character set for for countries
  like Czech and Poland). Example of string that should fail conversion to
  character set on client (e.g. if this is latin1) is 0x2020 (daggger) in
  ucs2.

  If the conversion fails we will as a fall back convert the string to
  hex encoded format. The caller of the function can also ask for hex
  encoded format of output string unconditionally.

  SYNOPSIS
    get_cs_converted_string_value()
    thd                             Thread object
    input_str                       Input string in cs character set
    output_str                      Output string to be produced in utf8
    cs                              Character set of input string
    use_hex                         Use hex string unconditionally
 

  RETURN VALUES
    No return value
*/

static void get_cs_converted_string_value(THD *thd,
                                          String *input_str,
                                          String *output_str,
                                          const CHARSET_INFO *cs,
                                          bool use_hex)
{

  output_str->length(0);
  if (input_str->length() == 0)
  {
    output_str->append("''");
    return;
  }
  if (!use_hex)
  {
    String try_val;
    uint try_conv_error= 0;

    try_val.copy(input_str->ptr(), input_str->length(), cs,
                 thd->variables.character_set_client, &try_conv_error);
    if (!try_conv_error)
    {
      String val;
      uint conv_error= 0;

      val.copy(input_str->ptr(), input_str->length(), cs,
               system_charset_info, &conv_error);
      if (!conv_error)
      {
        append_unescaped(output_str, val.ptr(), val.length());
        return;
      }
    }
    /* We had a conversion error, use hex encoded string for safety */
  }
  {
    const uchar *ptr;
    uint i, len;
    char buf[3];

    output_str->append("_");
    output_str->append(cs->csname);
    output_str->append(" ");
    output_str->append("0x");
    len= input_str->length();
    ptr= (uchar*)input_str->ptr();
    for (i= 0; i < len; i++)
    {
      uint high, low;

      high= (*ptr) >> 4;
      low= (*ptr) & 0x0F;
      buf[0]= _dig_vec_upper[high];
      buf[1]= _dig_vec_upper[low];
      buf[2]= 0;
      output_str->append((const char*)buf);
      ptr++;
    }
  }
  return;
}
#endif<|MERGE_RESOLUTION|>--- conflicted
+++ resolved
@@ -2091,14 +2091,8 @@
 	else
 	  thd_info->host= thd->strdup(tmp_sctx->host_or_ip[0] ? 
                                       tmp_sctx->host_or_ip : 
-<<<<<<< HEAD
-                                      tmp_sctx->host ? tmp_sctx->host : "");
-        if ((thd_info->db=tmp->db))             // Safe test
-          thd_info->db=thd->strdup(thd_info->db);
-=======
                                       tmp_sctx->get_host()->length() ?
                                       tmp_sctx->get_host()->ptr() : "");
->>>>>>> 32a6e9d0
         thd_info->command=(int) tmp->get_command();
         mysql_mutex_lock(&tmp->LOCK_thd_data);
         if ((thd_info->db= tmp->db))             // Safe test
