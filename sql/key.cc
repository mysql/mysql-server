/* Copyright (c) 2000, 2023, Oracle and/or its affiliates.

   This program is free software; you can redistribute it and/or modify
   it under the terms of the GNU General Public License, version 2.0,
   as published by the Free Software Foundation.

   This program is also distributed with certain software (including
   but not limited to OpenSSL) that is licensed under separate terms,
   as designated in a particular file or component or in included license
   documentation.  The authors of MySQL hereby grant you an additional
   permission to link the program and your derivative works with the
   separately licensed software that they have included with MySQL.

   This program is distributed in the hope that it will be useful,
   but WITHOUT ANY WARRANTY; without even the implied warranty of
   MERCHANTABILITY or FITNESS FOR A PARTICULAR PURPOSE.  See the
   GNU General Public License, version 2.0, for more details.

   You should have received a copy of the GNU General Public License
   along with this program; if not, write to the Free Software
   Foundation, Inc., 51 Franklin St, Fifth Floor, Boston, MA 02110-1301  USA */

// Functions to handle KEY objects, ie., our internal representation of
// keys as used in SQL indexes.

#include "sql/key.h"  // key_rec_cmp

#include <string.h>
#include <algorithm>

#include "my_bitmap.h"
#include "my_byteorder.h"
#include "my_compare.h"
#include "my_compiler.h"
#include "my_dbug.h"
#include "my_macros.h"
#include "mysql/strings/m_ctype.h"
#include "sql/field.h"  // Field
#include "sql/handler.h"
#include "sql/sql_const.h"
#include "sql/sql_error.h"
#include "sql/table.h"
#include "sql_string.h"
#include "string_with_len.h"

using std::max;
using std::min;

bool KEY::is_functional_index() const {
  for (uint i = 0; i < actual_key_parts; ++i) {
    if (key_part[i].field->is_field_for_functional_index()) {
      return true;
    }
  }
  return false;
}

/*
  Search after a key that starts with 'field'

  SYNOPSIS
    find_ref_key()
    key			First key to check
    key_count		How many keys to check
    record		Start of record
    field		Field to search after
    key_length		On partial match, contains length of fields before
                        field
    keypart             key part # of a field

  NOTES
   Used when calculating key for NEXT_NUMBER

  IMPLEMENTATION
    If no key starts with field test if field is part of some key. If we find
    one, then return first key and set key_length to the number of bytes
    preceding 'field'.

  RETURN
   -1  field is not part of the key
   #   Key part for key matching key.
       key_length is set to length of key before (not including) field
*/

int find_ref_key(KEY *key, uint key_count, uchar *record, Field *field,
                 uint *key_length, uint *keypart) {
  int i;
  KEY *key_info;
  uint fieldpos;

  fieldpos = field->offset(record);

  /* Test if some key starts as fieldpos */
  for (i = 0, key_info = key; i < (int)key_count; i++, key_info++) {
    if (key_info->key_part[0].offset ==
        fieldpos) { /* Found key. Calc keylength */
      *key_length = *keypart = 0;
      return i; /* Use this key */
    }
  }

  /* Test if some key contains fieldpos */
  for (i = 0, key_info = key; i < (int)key_count; i++, key_info++) {
    uint j;
    KEY_PART_INFO *key_part;
    *key_length = 0;
    for (j = 0, key_part = key_info->key_part;
         j < key_info->user_defined_key_parts; j++, key_part++) {
      if (key_part->offset == fieldpos) {
        *keypart = j;
        return i; /* Use this key */
      }
      *key_length += key_part->store_length;
    }
  }
  return (-1); /* No key is ok */
}

/**
  Copy part of a record that forms a key or key prefix to a buffer.

    The function takes a complete table record (as e.g. retrieved by
    handler::index_read()), and a description of an index on the same table,
    and extracts the first key_length bytes of the record which are part of a
    key into to_key. If length == 0 then copy all bytes from the record that
    form a key.

  @param to_key      buffer that will be used as a key
  @param from_record full record to be copied from
  @param key_info    descriptor of the index
  @param key_length  specifies length of all keyparts that will be copied
*/

void key_copy(uchar *to_key, const uchar *from_record, const KEY *key_info,
              uint key_length) {
  uint length;
  KEY_PART_INFO *key_part;

  if (key_length == 0) key_length = key_info->key_length;
  for (key_part = key_info->key_part; (int)key_length > 0; key_part++) {
    if (key_part->null_bit) {
      bool key_is_null =
          from_record[key_part->null_offset] & key_part->null_bit;
      *to_key++ = (key_is_null ? 1 : 0);
      key_length--;
    }
    if (key_part->key_part_flag & HA_BLOB_PART ||
        key_part->key_part_flag & HA_VAR_LENGTH_PART) {
      key_length -= HA_KEY_BLOB_LENGTH;
      length = min<uint>(key_length, key_part->length);
      key_part->field->get_key_image(to_key, length, Field::itRAW);
      to_key += HA_KEY_BLOB_LENGTH;
    } else {
      length = min<uint>(key_length, key_part->length);
      Field *field = key_part->field;
      const CHARSET_INFO *cs = field->charset();
      const size_t bytes = field->get_key_image(to_key, length, Field::itRAW);
      if (bytes < length)
        cs->cset->fill(cs, (char *)to_key + bytes, length - bytes, ' ');
    }
    to_key += length;
    key_length -= length;
  }
}

/**
  Restore a key from some buffer to record.

    This function converts a key into record format. It can be used in cases
    when we want to return a key as a result row.

  @param to_record   record buffer where the key will be restored to
  @param from_key    buffer that contains a key
  @param key_info    descriptor of the index
  @param key_length  specifies length of all keyparts that will be restored
*/

void key_restore(uchar *to_record, const uchar *from_key, const KEY *key_info,
                 uint key_length) {
  uint length;
  KEY_PART_INFO *key_part;

  if (key_length == 0) {
    key_length = key_info->key_length;
  }
  for (key_part = key_info->key_part; (int)key_length > 0; key_part++) {
    uchar used_uneven_bits = 0;
    if (key_part->null_bit) {
      if (*from_key++)
        to_record[key_part->null_offset] |= key_part->null_bit;
      else
        to_record[key_part->null_offset] &= ~key_part->null_bit;
      key_length--;
    }
    if (key_part->type == HA_KEYTYPE_BIT) {
      Field_bit *field = (Field_bit *)(key_part->field);
      if (field->bit_len) {
        const uchar bits =
            *(from_key + key_part->length - field->pack_length_in_rec() - 1);
        set_rec_bits(
            bits,
            to_record + key_part->null_offset + (key_part->null_bit == 128),
            field->bit_ofs, field->bit_len);
        /* we have now used the byte with 'uneven' bits */
        used_uneven_bits = 1;
      }
    }
    if (key_part->key_part_flag & HA_BLOB_PART) {
      /*
        This in fact never happens, as we have only partial BLOB
        keys yet anyway, so it's difficult to find any reason to
        restore the part of a record.
        Maybe this branch is to be removed, but now we
        have to ignore GCov compaining.
      */
      const uint blob_length = uint2korr(from_key);
      Field_blob *field = (Field_blob *)key_part->field;
      from_key += HA_KEY_BLOB_LENGTH;
      key_length -= HA_KEY_BLOB_LENGTH;
      field->set_ptr_offset(to_record - field->table->record[0],
                            (ulong)blob_length, from_key);
      length = key_part->length;
    } else if (key_part->key_part_flag & HA_VAR_LENGTH_PART) {
      Field *field = key_part->field;
      my_bitmap_map *old_map;
      const ptrdiff_t ptrdiff = to_record - field->table->record[0];
      field->move_field_offset(ptrdiff);
      key_length -= HA_KEY_BLOB_LENGTH;
      length = min<uint>(key_length, key_part->length);
      old_map = dbug_tmp_use_all_columns(field->table, field->table->write_set);
      field->set_key_image(from_key, length);
      dbug_tmp_restore_column_map(field->table->write_set, old_map);
      from_key += HA_KEY_BLOB_LENGTH;
      field->move_field_offset(-ptrdiff);
    } else {
      length = min<uint>(key_length, key_part->length);
      /* skip the byte with 'uneven' bits, if used */
      memcpy(to_record + key_part->offset, from_key + used_uneven_bits,
             (size_t)length - used_uneven_bits);
    }
    from_key += length;
    key_length -= length;
  }
}

/**
  Compare if a key has changed.

  @param table		TABLE
  @param key		key to compare to row
  @param idx		Index used
  @param key_length	Length of key

  @note
    In theory we could just call field->cmp() for all field types,
    but as we are only interested if a key has changed (not if the key is
    larger or smaller than the previous value) we can do things a bit
    faster by using memcmp() instead.

  @retval
    0	If key is equal
  @retval
    1	Key has changed
*/

bool key_cmp_if_same(const TABLE *table, const uchar *key, uint idx,
                     uint key_length) {
  uint store_length;
  KEY_PART_INFO *key_part;
  const uchar *key_end = key + key_length;
<<<<<<< HEAD
=======
  const bool is_multi_valued_index =
      table->key_info[idx].flags & HA_MULTI_VALUED_KEY;
>>>>>>> 9f8010f0

  for (key_part = table->key_info[idx].key_part; key < key_end;
       key_part++, key += store_length) {
    store_length = key_part->store_length;

    if (key_part->null_bit) {
      const bool key_is_null =
          table->record[0][key_part->null_offset] & key_part->null_bit;
      if (*key != (key_is_null ? 1 : 0)) return true;
      if (*key) continue;
      key++;
      store_length--;
    }
    /*
      Multi-valued column's are compared using MEMBER OF operation implemented
      in Field_typed_array::key_cmp() instead of mem compare.
    */
    if (key_part->bin_cmp && !is_multi_valued_index &&
        !(key_part->key_part_flag &
          (HA_BLOB_PART | HA_VAR_LENGTH_PART | HA_BIT_PART))) {
      // We can use memcpy.
      const uint length = min((uint)(key_end - key), store_length);
      if (memcmp(key, table->record[0] + key_part->offset, length)) return true;
    } else {
      // Use the regular comparison function.
      if (key_part->field->key_cmp(key, key_part->length)) return true;
    }
  }
  return false;
}

/**
  Unpack a field and append it.

  @param[in,out] to          String to append the field contents to.
  @param        field        Field to unpack.
  @param        max_length   Maximum length of field to unpack
                             or 0 for unlimited.
  @param        prefix_key   The field is used as a prefix key.
*/

void field_unpack(String *to, Field *field, uint max_length, bool prefix_key) {
  String tmp;
  DBUG_TRACE;
  if (!max_length) max_length = field->pack_length();
  if (field) {
    if (field->is_null()) {
      to->append(STRING_WITH_LEN("NULL"));
      return;
    }
    const CHARSET_INFO *cs = field->charset();
    field->val_str(&tmp);
    /*
      For BINARY(N) strip trailing zeroes to make
      the error message nice-looking
    */
    if (field->binary() && field->type() == MYSQL_TYPE_STRING && tmp.length()) {
      const char *tmp_end = tmp.ptr() + tmp.length();
      while (tmp_end > tmp.ptr() && !*--tmp_end)
        ;
      tmp.length(tmp_end - tmp.ptr() + 1);
    }
    if (cs->mbmaxlen > 1 && prefix_key) {
      /*
        Prefix key, multi-byte charset.
        For the columns of type CHAR(N), the above val_str()
        call will return exactly "key_part->length" bytes,
        which can break a multi-byte characters in the middle.
        Align, returning not more than "char_length" characters.
      */
      size_t charpos;
      const size_t char_length = max_length / cs->mbmaxlen;
      if ((charpos = my_charpos(cs, tmp.ptr(), tmp.ptr() + tmp.length(),
                                char_length)) < tmp.length())
        tmp.length(charpos);
    }
    if (max_length < field->pack_length())
      tmp.length(min(tmp.length(), static_cast<size_t>(max_length)));
    const ErrConvString err(&tmp);
    to->append(err.ptr());
  } else
    to->append(STRING_WITH_LEN("???"));
}

/*
  unpack key-fields from record to some buffer.

  This is used mainly to get a good error message.  We temporary
  change the column bitmap so that all columns are readable.

  @param
     to		Store value here in an easy to read form
  @param
     table	Table to use
  @param
     key	Key
*/

void key_unpack(String *to, TABLE *table, KEY *key) {
  my_bitmap_map *old_map = dbug_tmp_use_all_columns(table, table->read_set);
  DBUG_TRACE;

  to->length(0);
  KEY_PART_INFO *key_part_end = key->key_part + key->user_defined_key_parts;
  for (KEY_PART_INFO *key_part = key->key_part; key_part < key_part_end;
       key_part++) {
    if (to->length()) to->append('-');
    if (key_part->null_bit) {
      if (table->record[0][key_part->null_offset] & key_part->null_bit) {
        to->append(STRING_WITH_LEN("NULL"));
        continue;
      }
    }
    field_unpack(to, key_part->field, key_part->length,
                 (key_part->key_part_flag & HA_PART_KEY_SEG));
  }
  dbug_tmp_restore_column_map(table->read_set, old_map);
}

/*
  Check if key uses field that is marked in passed field bitmap.

  SYNOPSIS
    is_key_used()
      table   TABLE object with which keys and fields are associated.
      idx     Key to be checked.
      fields  Bitmap of fields to be checked.

  NOTE
    This function uses TABLE::tmp_set bitmap so the caller should care
    about saving/restoring its state if it also uses this bitmap.

  RETURN VALUE
    true   Key uses field from bitmap
    false  Otherwise
*/

bool is_key_used(TABLE *table, uint idx, const MY_BITMAP *fields) {
  bitmap_clear_all(&table->tmp_set);
  table->mark_columns_used_by_index_no_reset(idx, &table->tmp_set);
  const bool overlapping = bitmap_is_overlapping(&table->tmp_set, fields);

  // Clear tmp_set so it can be used elsewhere
  bitmap_clear_all(&table->tmp_set);
  if (overlapping) return true;

  /*
    If table handler has primary key as part of the index, check that primary
    key is not updated
  */
  if (idx != table->s->primary_key && table->s->primary_key < MAX_KEY &&
      (table->file->ha_table_flags() & HA_PRIMARY_KEY_IN_READ_INDEX))
    return is_key_used(table, table->s->primary_key, fields);
  return false;
}

/**
  Compare key in record buffer to a given key.

  @param key_part		Key part handler
  @param key			Key to compare to value in table->record[0]
  @param key_length		length of 'key'

  @details
    The function compares given key and key in record buffer, part by part,
    using info from key_part arg.
    Since callers expect before/after rather than lesser/greater, result
    depends on the HA_REVERSE_SORT flag of the key part. E.g. For ASC key
    part and two keys, 'A' and 'Z', -1 will be returned. For same keys, but
    DESC key part, 1 will be returned.

  @return
    The return value is SIGN(key_in_row - range_key):
    -   0   Key is equal to record's key
    -  -1   Key is before record's key
    -   1   Key is after record's key

  @note: keep this function and key_cmp2() in sync
*/

int key_cmp(KEY_PART_INFO *key_part, const uchar *key, uint key_length) {
  uint store_length;

  for (const uchar *end = key + key_length; key < end;
       key += store_length, key_part++) {
    int cmp;
    const int res = (key_part->key_part_flag & HA_REVERSE_SORT) ? -1 : 1;
    store_length = key_part->store_length;
    if (key_part->null_bit) {
      /* This key part allows null values; NULL is lower than everything */
      const bool field_is_null = key_part->field->is_null();
      if (*key)  // If range key is null
      {
        /* the range is expecting a null value */
        if (!field_is_null) return res;  // Found key is > range
        /* null -- exact match, go to next key part */
        continue;
      } else if (field_is_null)
        return -res;  // NULL is less than any value
      key++;          // Skip null byte
      store_length--;
    }
    if ((cmp = key_part->field->key_cmp(key, key_part->length)) < 0)
      return -res;
    if (cmp > 0) return res;
  }
  return 0;  // Keys are equal
}

/**
  Compare two given keys

  @param key_part		Key part handler
  @param key1			Key to be compared with key2
  @param key1_length		length of 'key1'
  @param key2                   Key to be compared with key1
  @param key2_length		length of 'key2'

  @return
    The return value is an integral value that takes into account ASC/DESC
    order of keyparts and indicates the relationship between the two keys:
    -   0                       key1 equal to key2
    -  -1                       Key1 before Key2
    -   1                       Key1 after  Key2
  @note: keep this function and key_cmp() in sync

  Below comparison code is under the assumption
  that key1_length and key2_length are same and
  key1_length, key2_length are non zero value.
  @see key_cmp()
*/
int key_cmp2(KEY_PART_INFO *key_part, const uchar *key1, uint key1_length,
             const uchar *key2, uint key2_length [[maybe_unused]]) {
  assert(key_part && key1 && key2);
  assert((key1_length == key2_length) && key1_length != 0);
  uint store_length;

  /* Compare all the subkeys (if it is a composite key) */
  for (const uchar *end = key1 + key1_length; key1 < end;
       key1 += store_length, key2 += store_length, key_part++) {
    const int res = (key_part->key_part_flag & HA_REVERSE_SORT) ? -1 : 1;
    store_length = key_part->store_length;
    /* This key part allows null values; NULL is lower than everything */
    if (key_part->null_bit) {
      if (*key1 != *key2) {
        /*
          Key Format= "1 byte (NULL Indicator flag) + Key value"
          If NULL Indicator flag is '1' that means the key is NULL value
          and If the flag is '0' that means the key is Non-NULL value.

          If null indicating flag in key1 and key2 are not same, then
            > if key1's null flag is '1' (i.e., key1 is NULL), return -1
            > if key1's null flag is '0' (i.e., key1 is NOT NULL), then
              key2's null flag is '1' (since *key1 != *key2) then return 1;
        */
        return (*key1) ? -res : res;
      } else {
        /*
          If null indicating flag in key1 and key2 are same and
            > if it is '1' , both are NULLs and both are same, continue with
              next key in key_part.
            > if it is '0', then go ahead and compare the content using
              field->key_cmp.
        */
        if (*key1) continue;
      }
      /*
        Increment the key1 and key2 pointers to point them to the actual
        key values
      */
      key1++;
      key2++;
      store_length--;
    }
    /* Compare two keys using field->key_cmp */
    int cmp;
    if ((cmp = key_part->field->key_cmp(key1, key2)) < 0) return -res;
    if (cmp > 0) return res;
  }
  return 0; /* Keys are equal */
}

/**
  Compare two records in index order.

  This method is set-up such that it can be called directly from the
  priority queue and it is attempted to be optimised as much as possible
  since this will be called O(N * log N) times while performing a merge
  sort in various places in the code.

  We retrieve the pointer to table->record[0] using the fact that key_parts
  have an offset making it possible to calculate the start of the record.
  We need to get the diff to the compared record since none of the records
  being compared are stored in table->record[0].

  We first check for NULL values, if there are no NULL values we use
  a compare method that gets two field pointers and a max length
  and return the result of the comparison.

  key is a null terminated array, since in some cases (clustered
  primary key) it must compare more than one index.
  We only compare the fields that are specified in table->read_set and
  stop at the first non set field. The first must be set!

  @param key                    Null terminated array of index information
  @param first_rec              Pointer to record compare with
  @param second_rec             Pointer to record compare against first_rec

  @return Return value is less, equal or greater than 0 if first rec is sorted
          before, same or after second rec.
    @retval  0                  Keys are equal
    @retval -1                  second_rec is after first_rec
    @retval +1                  first_rec is after second_rec
*/

int key_rec_cmp(KEY **key, uchar *first_rec, uchar *second_rec) {
  KEY *key_info = *(key++);  // Start with first key
  uint key_parts, key_part_num;
  KEY_PART_INFO *key_part = key_info->key_part;
  uchar *rec0 = key_part->field->field_ptr() - key_part->offset;
  const ptrdiff_t first_diff = first_rec - rec0, sec_diff = second_rec - rec0;
  int result = 0;
  Field *field;
  DBUG_TRACE;

  /* Assert that at least the first key part is read. */
  assert(bitmap_is_set(key_info->table->read_set,
                       key_info->key_part->field->field_index()));
  /* loop over all given keys */
  do {
    key_parts = key_info->user_defined_key_parts;
    key_part = key_info->key_part;
    key_part_num = 0;

    /* loop over every key part */
    do {
      // 1 - ASCENDING order, -1 - DESCENDING
      const int sort_order =
          (key_part->key_part_flag & HA_REVERSE_SORT) ? -1 : 1;

      field = key_part->field;

      /* If not read, compare is done and equal! */
      if (!bitmap_is_set(field->table->read_set, field->field_index()))
        return 0;

      if (key_part->null_bit) {
        /* The key_part can contain NULL values */
        const bool first_is_null = field->is_real_null(first_diff);
        const bool sec_is_null = field->is_real_null(sec_diff);
        /*
          NULL is smaller then everything so if first is NULL and the other
          not then we know that we should return -1 and for the opposite
          we should return +1. If both are NULL then we call it equality
          although it is a strange form of equality, we have equally little
          information of the real value.
        */
        if (!first_is_null) {
          if (!sec_is_null)
            ; /* Fall through, no NULL fields */
          else {
            return sort_order;
          }
        } else if (!sec_is_null) {
          return -sort_order;
        } else
          goto next_loop; /* Both were NULL */
      }
      /*
        No null values in the fields
        We use the virtual method cmp_max with a max length parameter.
        For most field types this translates into a cmp without
        max length. The exceptions are the BLOB and VARCHAR field types
        that take the max length into account.
      */
      if ((result =
               field->cmp_max(field->field_ptr() + first_diff,
                              field->field_ptr() + sec_diff, key_part->length)))
        return (sort_order < 0) ? -result : result;
    next_loop:
      key_part++;
      key_part_num++;
    } while (key_part_num < key_parts); /* this key is done */

    key_info = *(key++);
  } while (key_info); /* no more keys to test */
  return 0;
}<|MERGE_RESOLUTION|>--- conflicted
+++ resolved
@@ -268,11 +268,8 @@
   uint store_length;
   KEY_PART_INFO *key_part;
   const uchar *key_end = key + key_length;
-<<<<<<< HEAD
-=======
   const bool is_multi_valued_index =
       table->key_info[idx].flags & HA_MULTI_VALUED_KEY;
->>>>>>> 9f8010f0
 
   for (key_part = table->key_info[idx].key_part; key < key_end;
        key_part++, key += store_length) {
