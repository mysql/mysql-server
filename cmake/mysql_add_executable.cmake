# Copyright (c) 2009, 2022, Oracle and/or its affiliates.
#
# This program is free software; you can redistribute it and/or modify
# it under the terms of the GNU General Public License, version 2.0,
# as published by the Free Software Foundation.
#
# This program is also distributed with certain software (including
# but not limited to OpenSSL) that is licensed under separate terms,
# as designated in a particular file or component or in included license
# documentation.  The authors of MySQL hereby grant you an additional
# permission to link the program and your derivative works with the
# separately licensed software that they have included with MySQL.
#
# This program is distributed in the hope that it will be useful,
# but WITHOUT ANY WARRANTY; without even the implied warranty of
# MERCHANTABILITY or FITNESS FOR A PARTICULAR PURPOSE.  See the
# GNU General Public License, version 2.0, for more details.
#
# You should have received a copy of the GNU General Public License
# along with this program; if not, write to the Free Software
# Foundation, Inc., 51 Franklin St, Fifth Floor, Boston, MA 02110-1301  USA

IF(APPLE)
  SET(DEV_ENTITLEMENT_FILE ${CMAKE_BINARY_DIR}/dev.entitlements)

  # use PlistBuddy to create the dev.entitlements file
  # if it doesn't exist.
  #
  # - get-task-allow allows a debugger to attach to a binary
  ADD_CUSTOM_COMMAND(
    OUTPUT ${DEV_ENTITLEMENT_FILE}
    COMMAND /usr/libexec/PlistBuddy
    -c "Add :com.apple.security.get-task-allow bool true"
    ${DEV_ENTITLEMENT_FILE}
    )

  ADD_CUSTOM_TARGET(GenerateDevEntitlements
    DEPENDS ${DEV_ENTITLEMENT_FILE}
    )
ENDIF()


# add developer specific entitlements to the target.
#
# - allow debugger to attach.
#
# @param TGT targetname
FUNCTION(MACOS_ADD_DEVELOPER_ENTITLEMENTS TGT)
  # Ensure the dev.entitlement file is created before codesign is called.
  ADD_DEPENDENCIES(${TGT} GenerateDevEntitlements)

  # Use 'codesign' to add the dev.entitlements to the target
  ADD_CUSTOM_COMMAND(TARGET ${TGT} POST_BUILD
    COMMAND codesign
    ARGS
      --sign -
      --preserve-metadata=entitlements
      --force
      --entitlements ${DEV_ENTITLEMENT_FILE}
      $<TARGET_FILE:${TGT}>
    )
ENDFUNCTION()


# MYSQL_ADD_EXECUTABLE(target sources... options/keywords...)
#
# All executables are built in ${CMAKE_BINARY_DIR}/runtime_output_directory
# (can be overridden by the RUNTIME_OUTPUT_DIRECTORY option).
# This is primarily done to simplify usage of dynamic libraries on Windows.
# It also simplifies test tools like mtr, which have to locate executables in
# order to run them during testing.

FUNCTION(MYSQL_ADD_EXECUTABLE target_arg)
  SET(EXECUTABLE_OPTIONS
    ENABLE_EXPORTS
    EXCLUDE_FROM_ALL   # add target, but do not build it by default
    EXCLUDE_FROM_PGO   # add target, but do not build for PGO
    EXCLUDE_ON_SOLARIS # do not build by default on Solaris
    SKIP_INSTALL       # do not install it
    )
  SET(EXECUTABLE_ONE_VALUE_KW
    ADD_TEST           # add unit test, sets SKIP_INSTALL
    COMPONENT
    DESTINATION        # install destination, defaults to ${INSTALL_BINDIR}
    RUNTIME_OUTPUT_DIRECTORY
    )
  SET(EXECUTABLE_MULTI_VALUE_KW
    DEPENDENCIES
    INCLUDE_DIRECTORIES # for TARGET_INCLUDE_DIRECTORIES
    LINK_LIBRARIES
    )
  CMAKE_PARSE_ARGUMENTS(ARG
    "${EXECUTABLE_OPTIONS}"
    "${EXECUTABLE_ONE_VALUE_KW}"
    "${EXECUTABLE_MULTI_VALUE_KW}"
    ${ARGN}
    )

  SET(target ${target_arg})
  SET(sources ${ARG_UNPARSED_ARGUMENTS})

  # Collect all executables in the same directory
  IF(ARG_RUNTIME_OUTPUT_DIRECTORY)
    SET(TARGET_RUNTIME_OUTPUT_DIRECTORY ${ARG_RUNTIME_OUTPUT_DIRECTORY})
  ELSE()
    SET(TARGET_RUNTIME_OUTPUT_DIRECTORY
      ${CMAKE_BINARY_DIR}/runtime_output_directory)
  ENDIF()

  ADD_VERSION_INFO(${target} EXECUTABLE sources)

  ADD_EXECUTABLE(${target} ${sources})

  SET_PATH_TO_CUSTOM_SSL_FOR_APPLE(${target})

  IF(ARG_DEPENDENCIES)
    ADD_DEPENDENCIES(${target} ${ARG_DEPENDENCIES})
  ENDIF()
  IF(ARG_COMPONENT STREQUAL "Router")
    ADD_DEPENDENCIES(mysqlrouter_all ${target})
  ENDIF()

  IF(ARG_INCLUDE_DIRECTORIES)
    TARGET_INCLUDE_DIRECTORIES(${target} PRIVATE ${ARG_INCLUDE_DIRECTORIES})
  ENDIF()
  IF(ARG_LINK_LIBRARIES)
    TARGET_LINK_LIBRARIES(${target} ${ARG_LINK_LIBRARIES})
  ENDIF()

  IF(ARG_EXCLUDE_FROM_PGO)
    IF(FPROFILE_GENERATE OR FPROFILE_USE)
      SET(ARG_EXCLUDE_FROM_ALL TRUE)
      SET(ARG_SKIP_INSTALL TRUE)
      UNSET(ARG_ADD_TEST)
    ENDIF()
  ENDIF()

  IF(SOLARIS AND ARG_EXCLUDE_ON_SOLARIS)
    MESSAGE(WARNING
      "Likely link failure for this compiler, skipping target ${target}")
    SET(ARG_EXCLUDE_FROM_ALL TRUE)
    SET(ARG_SKIP_INSTALL TRUE)
    UNSET(ARG_ADD_TEST)
  ENDIF()

  IF(ARG_ENABLE_EXPORTS)
    SET_TARGET_PROPERTIES(${target} PROPERTIES ENABLE_EXPORTS TRUE)
  ENDIF()

  IF(ARG_EXCLUDE_FROM_ALL)
#   MESSAGE(STATUS "EXCLUDE_FROM_ALL ${target}")
    SET_PROPERTY(TARGET ${target} PROPERTY EXCLUDE_FROM_ALL TRUE)
    IF(WIN32)
      SET_PROPERTY(TARGET ${target} PROPERTY EXCLUDE_FROM_DEFAULT_BUILD TRUE)
    ENDIF()
  ENDIF()

  SET_TARGET_PROPERTIES(${target} PROPERTIES
    RUNTIME_OUTPUT_DIRECTORY ${TARGET_RUNTIME_OUTPUT_DIRECTORY})

<<<<<<< HEAD
=======
  IF(ARG_COMPILE_DEFINITIONS)
    TARGET_COMPILE_DEFINITIONS(${target} PRIVATE ${ARG_COMPILE_DEFINITIONS})
  ENDIF()

  IF(ARG_COMPILE_OPTIONS)
    TARGET_COMPILE_OPTIONS(${target} PRIVATE ${ARG_COMPILE_OPTIONS})
  ENDIF()

  IF(APPLE AND WITH_DEVELOPER_ENTITLEMENTS)
    MACOS_ADD_DEVELOPER_ENTITLEMENTS(${target})
  ENDIF()

>>>>>>> fbdaa4de
  IF(WIN32_CLANG AND WITH_ASAN)
    TARGET_LINK_LIBRARIES(${target} "${ASAN_LIB_DIR}/clang_rt.asan-x86_64.lib")
    TARGET_LINK_LIBRARIES(${target} "${ASAN_LIB_DIR}/clang_rt.asan_cxx-x86_64.lib")
    SET_TARGET_PROPERTIES(${target} PROPERTIES LINK_FLAGS
      "/wholearchive:\"${ASAN_LIB_DIR}/clang_rt.asan-x86_64.lib\" /wholearchive:\"${ASAN_LIB_DIR}/clang_rt.asan_cxx-x86_64.lib\"")
  ENDIF()

  # Add unit test, do not install it.
  IF (ARG_ADD_TEST)
    ADD_TEST(${ARG_ADD_TEST}
      ${TARGET_RUNTIME_OUTPUT_DIRECTORY}/${target})
    SET(ARG_SKIP_INSTALL TRUE)
  ENDIF()

  IF(COMPRESS_DEBUG_SECTIONS)
    MY_TARGET_LINK_OPTIONS(${target}
      "LINKER:--compress-debug-sections=zlib")
  ENDIF()

  # tell CPack where to install
  IF(NOT ARG_SKIP_INSTALL)
    IF(NOT ARG_DESTINATION)
      SET(ARG_DESTINATION ${INSTALL_BINDIR})
    ENDIF()
    IF(ARG_COMPONENT)
      SET(COMP COMPONENT ${ARG_COMPONENT})
    ELSE()
      SET(COMP COMPONENT Client)
    ENDIF()
    ADD_INSTALL_RPATH_FOR_OPENSSL(${target})
    MYSQL_INSTALL_TARGET(${target} DESTINATION ${ARG_DESTINATION} ${COMP})
  ENDIF()
ENDFUNCTION()<|MERGE_RESOLUTION|>--- conflicted
+++ resolved
@@ -75,7 +75,6 @@
     ENABLE_EXPORTS
     EXCLUDE_FROM_ALL   # add target, but do not build it by default
     EXCLUDE_FROM_PGO   # add target, but do not build for PGO
-    EXCLUDE_ON_SOLARIS # do not build by default on Solaris
     SKIP_INSTALL       # do not install it
     )
   SET(EXECUTABLE_ONE_VALUE_KW
@@ -85,6 +84,8 @@
     RUNTIME_OUTPUT_DIRECTORY
     )
   SET(EXECUTABLE_MULTI_VALUE_KW
+    COMPILE_DEFINITIONS # for TARGET_COMPILE_DEFINITIONS
+    COMPILE_OPTIONS     # for TARGET_COMPILE_OPTIONS
     DEPENDENCIES
     INCLUDE_DIRECTORIES # for TARGET_INCLUDE_DIRECTORIES
     LINK_LIBRARIES
@@ -135,14 +136,6 @@
     ENDIF()
   ENDIF()
 
-  IF(SOLARIS AND ARG_EXCLUDE_ON_SOLARIS)
-    MESSAGE(WARNING
-      "Likely link failure for this compiler, skipping target ${target}")
-    SET(ARG_EXCLUDE_FROM_ALL TRUE)
-    SET(ARG_SKIP_INSTALL TRUE)
-    UNSET(ARG_ADD_TEST)
-  ENDIF()
-
   IF(ARG_ENABLE_EXPORTS)
     SET_TARGET_PROPERTIES(${target} PROPERTIES ENABLE_EXPORTS TRUE)
   ENDIF()
@@ -158,8 +151,6 @@
   SET_TARGET_PROPERTIES(${target} PROPERTIES
     RUNTIME_OUTPUT_DIRECTORY ${TARGET_RUNTIME_OUTPUT_DIRECTORY})
 
-<<<<<<< HEAD
-=======
   IF(ARG_COMPILE_DEFINITIONS)
     TARGET_COMPILE_DEFINITIONS(${target} PRIVATE ${ARG_COMPILE_DEFINITIONS})
   ENDIF()
@@ -172,7 +163,6 @@
     MACOS_ADD_DEVELOPER_ENTITLEMENTS(${target})
   ENDIF()
 
->>>>>>> fbdaa4de
   IF(WIN32_CLANG AND WITH_ASAN)
     TARGET_LINK_LIBRARIES(${target} "${ASAN_LIB_DIR}/clang_rt.asan-x86_64.lib")
     TARGET_LINK_LIBRARIES(${target} "${ASAN_LIB_DIR}/clang_rt.asan_cxx-x86_64.lib")
@@ -182,6 +172,7 @@
 
   # Add unit test, do not install it.
   IF (ARG_ADD_TEST)
+    ADD_DEPENDENCIES(unittest_all ${target})
     ADD_TEST(${ARG_ADD_TEST}
       ${TARGET_RUNTIME_OUTPUT_DIRECTORY}/${target})
     SET(ARG_SKIP_INSTALL TRUE)
