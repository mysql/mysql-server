--- conflicted
+++ resolved
@@ -53,21 +53,20 @@
   ENDIF()
 ENDMACRO()
 
+SET(LZ4_VERSION "lz4-1.9.3")
+SET(BUNDLED_LZ4_PATH "${CMAKE_SOURCE_DIR}/extra/lz4/${LZ4_VERSION}")
+
 MACRO (MYSQL_USE_BUNDLED_LZ4)
   SET(WITH_LZ4 "bundled" CACHE STRING "Bundled lz4 library")
   SET(BUILD_BUNDLED_LZ4 1)
-<<<<<<< HEAD
-  INCLUDE_DIRECTORIES(BEFORE SYSTEM ${CMAKE_SOURCE_DIR}/extra/lz4)
-=======
   INCLUDE_DIRECTORIES(BEFORE SYSTEM ${BUNDLED_LZ4_PATH})
   SET(LZ4_INCLUDE_DIR ${BUNDLED_LZ4_PATH})
->>>>>>> fbdaa4de
   SET(LZ4_LIBRARY lz4_lib)
   ADD_LIBRARY(lz4_lib STATIC
-    ${CMAKE_SOURCE_DIR}/extra/lz4/lz4.c
-    ${CMAKE_SOURCE_DIR}/extra/lz4/lz4frame.c
-    ${CMAKE_SOURCE_DIR}/extra/lz4/lz4hc.c
-    ${CMAKE_SOURCE_DIR}/extra/lz4/xxhash.c
+    ${BUNDLED_LZ4_PATH}/lz4.c
+    ${BUNDLED_LZ4_PATH}/lz4frame.c
+    ${BUNDLED_LZ4_PATH}/lz4hc.c
+    ${BUNDLED_LZ4_PATH}/xxhash.c
     )
 ENDMACRO()
 
