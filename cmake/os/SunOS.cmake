--- conflicted
+++ resolved
@@ -1,8 +1,4 @@
-<<<<<<< HEAD
 # Copyright (c) 2010, 2019, Oracle and/or its affiliates. All rights reserved.
-=======
-# Copyright (c) 2010, 2021, Oracle and/or its affiliates.
->>>>>>> 8d8c986e
 # 
 # This program is free software; you can redistribute it and/or modify
 # it under the terms of the GNU General Public License, version 2.0,
@@ -32,11 +28,7 @@
 IF(CMAKE_SYSTEM_PROCESSOR MATCHES "sparc")
   SET(SOLARIS_SPARC 1)
 ELSE()
-<<<<<<< HEAD
   SET(SOLARIS_INTEL 1)
-=======
-  MESSAGE(FATAL_ERROR "Solaris on Intel is not supported.")
->>>>>>> 8d8c986e
 ENDIF()
 
 IF("${CMAKE_C_FLAGS}${CMAKE_CXX_FLAGS}" MATCHES "-m32")
