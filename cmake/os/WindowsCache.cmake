--- conflicted
+++ resolved
@@ -131,11 +131,7 @@
 SET(HAVE_POSIX_SIGNALS CACHE  INTERNAL "")
 SET(HAVE_PREAD CACHE  INTERNAL "")
 SET(HAVE_PRINTSTACK CACHE  INTERNAL "")
-<<<<<<< HEAD
-=======
-SET(HAVE_PTHREAD_ATTR_CREATE CACHE  INTERNAL "")
 SET(HAVE_PTHREAD_ATTR_GETGUARDSIZE CACHE INTERNAL "")
->>>>>>> a4988959
 SET(HAVE_PTHREAD_ATTR_GETSTACKSIZE CACHE  INTERNAL "")
 SET(HAVE_PTHREAD_ATTR_SETSTACKSIZE CACHE  INTERNAL "")
 SET(HAVE_PTHREAD_CONDATTR_SETCLOCK CACHE  INTERNAL "")
