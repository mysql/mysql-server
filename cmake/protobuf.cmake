# Copyright (c) 2015, 2022, Oracle and/or its affiliates.
#
# This program is free software; you can redistribute it and/or modify
# it under the terms of the GNU General Public License, version 2.0,
# as published by the Free Software Foundation.
#
# This program is also distributed with certain software (including
# but not limited to OpenSSL) that is licensed under separate terms,
# as designated in a particular file or component or in included license
# documentation.  The authors of MySQL hereby grant you an additional
# permission to link the program and your derivative works with the
# separately licensed software that they have included with MySQL.
#
# This program is distributed in the hope that it will be useful,
# but WITHOUT ANY WARRANTY; without even the implied warranty of
# MERCHANTABILITY or FITNESS FOR A PARTICULAR PURPOSE.  See the
# GNU General Public License, version 2.0, for more details.
#
# You should have received a copy of the GNU General Public License
# along with this program; if not, write to the Free Software
# Foundation, Inc., 51 Franklin St, Fifth Floor, Boston, MA 02110-1301  USA

#
# Usage:
#
#  cmake -DWITH_PROTOBUF="bundled"|"system"
#
#  Default is "bundled"
#  Other values will be ignored, and we fall back to "bundled"
#

<<<<<<< HEAD
=======
# Bundled version is currently 3.19.4
# Lowest checked system version is 3.5.0 on Oracle Linux 8.
# Older versions may generate code which breaks the -Werror build.
SET(MIN_PROTOBUF_VERSION_REQUIRED "3.5.0")

MACRO(FIND_PROTOBUF_VERSION)
  # Verify protobuf version number. Version information looks like:
  # // The current version, represented as a single integer to make comparison
  # // easier:  major * 10^6 + minor * 10^3 + micro
  # #define GOOGLE_PROTOBUF_VERSION 3012004
  FILE(STRINGS "${PROTOBUF_INCLUDE_DIR}/google/protobuf/stubs/common.h"
    PROTOBUF_VERSION_NUMBER
    REGEX "^#define[\t ]+GOOGLE_PROTOBUF_VERSION[\t ][0-9]+.*"
    )
  STRING(REGEX MATCH
    ".*VERSION[\t ]([0-9]+).*" V_NUM "${PROTOBUF_VERSION_NUMBER}")

  MATH(EXPR PB_MAJOR_VERSION "${CMAKE_MATCH_1} / 1000000")
  MATH(EXPR MINOR_MICRO "${CMAKE_MATCH_1} - (1000000 * ${PB_MAJOR_VERSION})")
  MATH(EXPR PB_MINOR_VERSION "${MINOR_MICRO} / 1000")
  MATH(EXPR PB_MICRO_VERSION "${MINOR_MICRO} - (1000 * ${PB_MINOR_VERSION})")

  SET(PROTOBUF_VERSION
    "${PB_MAJOR_VERSION}.${PB_MINOR_VERSION}.${PB_MICRO_VERSION}")
  SET(PROTOBUF_VERSION "${PROTOBUF_VERSION}" CACHE INTERNAL
    "PROTOBUF major.minor.micro")
  MESSAGE(STATUS
    "PROTOBUF_VERSION (${WITH_PROTOBUF}) is ${PROTOBUF_VERSION}")
ENDMACRO(FIND_PROTOBUF_VERSION)

>>>>>>> fbdaa4de
MACRO(ECHO_PROTOBUF_VARIABLES)
  MESSAGE(STATUS "PROTOBUF_INCLUDE_DIR ${PROTOBUF_INCLUDE_DIR}")
  MESSAGE(STATUS "PROTOBUF_LIBRARY ${PROTOBUF_LIBRARY}")
  MESSAGE(STATUS "PROTOBUF_LITE_LIBRARY ${PROTOBUF_LITE_LIBRARY}")
  MESSAGE(STATUS "PROTOBUF_PROTOC_EXECUTABLE ${PROTOBUF_PROTOC_EXECUTABLE}")
ENDMACRO()

MACRO(COULD_NOT_FIND_PROTOBUF)
  ECHO_PROTOBUF_VARIABLES()
  MESSAGE(STATUS "Could not find (the correct version of) protobuf.")
  MESSAGE(STATUS "MySQL currently requires at least protobuf version 3.0")
  MESSAGE(FATAL_ERROR
    "You can build with the bundled sources"
    )
ENDMACRO()

SET(BUNDLED_PROTO_SRCDIR ${CMAKE_SOURCE_DIR}/extra/protobuf/protobuf-3.19.4/src)

MACRO(MYSQL_USE_BUNDLED_PROTOBUF)
  SET(WITH_PROTOBUF "bundled" CACHE STRING
    "Bundled protoc and protobuf library")
  # Set the same variables as FindProtobuf.cmake (First reset all)
  FOREACH(protovar
      INCLUDE_DIR
      LIBRARY_DEBUG
      LIBRARY_RELEASE
      LITE_LIBRARY_DEBUG
      LITE_LIBRARY_RELEASE
      PROTOC_EXECUTABLE
      PROTOC_LIBRARY_DEBUG
      PROTOC_LIBRARY_RELEASE)
    UNSET(Protobuf_${protovar})
    UNSET(Protobuf_${protovar} CACHE)
  ENDFOREACH()
  UNSET(FIND_PACKAGE_MESSAGE_DETAILS_Protobuf)
  UNSET(FIND_PACKAGE_MESSAGE_DETAILS_Protobuf CACHE)

  SET(PROTOBUF_FOUND 1 CACHE INTERNAL "")
  SET(PROTOBUF_INCLUDE_DIR ${BUNDLED_PROTO_SRCDIR} CACHE INTERNAL "")
  SET(PROTOBUF_INCLUDE_DIRS ${BUNDLED_PROTO_SRCDIR} CACHE INTERNAL "")
  SET(PROTOBUF_LIBRARY libprotobuf CACHE INTERNAL "")
  SET(PROTOBUF_LIBRARY_DEBUG libprotobuf CACHE INTERNAL "")
  SET(PROTOBUF_LIBRARIES protobuf CACHE INTERNAL "")
  SET(PROTOBUF_PROTOC_EXECUTABLE protoc CACHE INTERNAL "")
  SET(PROTOBUF_PROTOC_LIBRARY libprotoc CACHE INTERNAL "")
  SET(PROTOBUF_PROTOC_LIBRARY_DEBUG libprotoc CACHE INTERNAL "")
  SET(PROTOBUF_LITE_LIBRARY libprotobuf-lite CACHE INTERNAL "")
  SET(PROTOBUF_LITE_LIBRARY_DEBUG libprotobuf-lite CACHE INTERNAL "")
  INCLUDE_DIRECTORIES(BEFORE SYSTEM ${BUNDLED_PROTO_SRCDIR})
ENDMACRO()

MACRO(MYSQL_CHECK_PROTOBUF)
  IF (NOT WITH_PROTOBUF OR
      NOT WITH_PROTOBUF STREQUAL "system")
    SET(WITH_PROTOBUF "bundled")
  ENDIF()
  MESSAGE(STATUS "WITH_PROTOBUF=${WITH_PROTOBUF}")
  IF(WITH_PROTOBUF STREQUAL "bundled")
    MYSQL_USE_BUNDLED_PROTOBUF()
  ELSE()
    FIND_PACKAGE(Protobuf)
  ENDIF()

  IF(NOT PROTOBUF_FOUND)
    MESSAGE(WARNING "Protobuf libraries/headers could not be found")
  ENDIF()

  IF(NOT PROTOBUF_PROTOC_EXECUTABLE)
    MESSAGE(WARNING "The protoc executable could not be found")
  ENDIF()

  IF(NOT PROTOBUF_PROTOC_LIBRARY)
    MESSAGE(WARNING "The protoc library could not be found")
  ENDIF()

  IF(NOT PROTOBUF_FOUND OR
      NOT PROTOBUF_PROTOC_EXECUTABLE OR
      NOT PROTOBUF_PROTOC_LIBRARY)
    MESSAGE(FATAL_ERROR "Use bundled protobuf, or install missing packages")
  ENDIF()

  # Verify protobuf version number. Version information looks like:
  # // The current version, represented as a single integer to make comparison
  # // easier:  major * 10^6 + minor * 10^3 + micro
  # #define GOOGLE_PROTOBUF_VERSION 2006000
  FILE(STRINGS "${PROTOBUF_INCLUDE_DIR}/google/protobuf/stubs/common.h"
    PROTOBUF_VERSION_NUMBER
    REGEX "^#define[\t ]+GOOGLE_PROTOBUF_VERSION[\t ][0-9]+.*"
    )
  STRING(REGEX REPLACE
    "^.*GOOGLE_PROTOBUF_VERSION[\t ]([0-9])[0-9][0-9]([0-9])[0-9][0-9].*$"
    "\\1"
    PROTOBUF_MAJOR_VERSION "${PROTOBUF_VERSION_NUMBER}")
  STRING(REGEX REPLACE
    "^.*GOOGLE_PROTOBUF_VERSION[\t ]([0-9])[0-9][0-9]([0-9])[0-9][0-9].*$"
    "\\2"
    PROTOBUF_MINOR_VERSION "${PROTOBUF_VERSION_NUMBER}")

  MESSAGE(STATUS
    "PROTOBUF_VERSION_NUMBER is ${PROTOBUF_VERSION_NUMBER}")

  IF("${PROTOBUF_MAJOR_VERSION}.${PROTOBUF_MINOR_VERSION}" VERSION_LESS "3.0")
    COULD_NOT_FIND_PROTOBUF()
  ENDIF()
  ECHO_PROTOBUF_VARIABLES()
ENDMACRO()

INCLUDE(${CMAKE_SOURCE_DIR}/cmake/protobuf_proto_compile.cmake)<|MERGE_RESOLUTION|>--- conflicted
+++ resolved
@@ -29,8 +29,6 @@
 #  Other values will be ignored, and we fall back to "bundled"
 #
 
-<<<<<<< HEAD
-=======
 # Bundled version is currently 3.19.4
 # Lowest checked system version is 3.5.0 on Oracle Linux 8.
 # Older versions may generate code which breaks the -Werror build.
@@ -61,7 +59,6 @@
     "PROTOBUF_VERSION (${WITH_PROTOBUF}) is ${PROTOBUF_VERSION}")
 ENDMACRO(FIND_PROTOBUF_VERSION)
 
->>>>>>> fbdaa4de
 MACRO(ECHO_PROTOBUF_VARIABLES)
   MESSAGE(STATUS "PROTOBUF_INCLUDE_DIR ${PROTOBUF_INCLUDE_DIR}")
   MESSAGE(STATUS "PROTOBUF_LIBRARY ${PROTOBUF_LIBRARY}")
@@ -71,8 +68,10 @@
 
 MACRO(COULD_NOT_FIND_PROTOBUF)
   ECHO_PROTOBUF_VARIABLES()
-  MESSAGE(STATUS "Could not find (the correct version of) protobuf.")
-  MESSAGE(STATUS "MySQL currently requires at least protobuf version 3.0")
+  MESSAGE(WARNING
+    "Could not find (the correct version of) protobuf.\n"
+    "MySQL currently requires at least protobuf "
+    "version ${MIN_PROTOBUF_VERSION_REQUIRED}")
   MESSAGE(FATAL_ERROR
     "You can build with the bundled sources"
     )
@@ -118,7 +117,7 @@
       NOT WITH_PROTOBUF STREQUAL "system")
     SET(WITH_PROTOBUF "bundled")
   ENDIF()
-  MESSAGE(STATUS "WITH_PROTOBUF=${WITH_PROTOBUF}")
+
   IF(WITH_PROTOBUF STREQUAL "bundled")
     MYSQL_USE_BUNDLED_PROTOBUF()
   ELSE()
@@ -143,27 +142,8 @@
     MESSAGE(FATAL_ERROR "Use bundled protobuf, or install missing packages")
   ENDIF()
 
-  # Verify protobuf version number. Version information looks like:
-  # // The current version, represented as a single integer to make comparison
-  # // easier:  major * 10^6 + minor * 10^3 + micro
-  # #define GOOGLE_PROTOBUF_VERSION 2006000
-  FILE(STRINGS "${PROTOBUF_INCLUDE_DIR}/google/protobuf/stubs/common.h"
-    PROTOBUF_VERSION_NUMBER
-    REGEX "^#define[\t ]+GOOGLE_PROTOBUF_VERSION[\t ][0-9]+.*"
-    )
-  STRING(REGEX REPLACE
-    "^.*GOOGLE_PROTOBUF_VERSION[\t ]([0-9])[0-9][0-9]([0-9])[0-9][0-9].*$"
-    "\\1"
-    PROTOBUF_MAJOR_VERSION "${PROTOBUF_VERSION_NUMBER}")
-  STRING(REGEX REPLACE
-    "^.*GOOGLE_PROTOBUF_VERSION[\t ]([0-9])[0-9][0-9]([0-9])[0-9][0-9].*$"
-    "\\2"
-    PROTOBUF_MINOR_VERSION "${PROTOBUF_VERSION_NUMBER}")
-
-  MESSAGE(STATUS
-    "PROTOBUF_VERSION_NUMBER is ${PROTOBUF_VERSION_NUMBER}")
-
-  IF("${PROTOBUF_MAJOR_VERSION}.${PROTOBUF_MINOR_VERSION}" VERSION_LESS "3.0")
+  FIND_PROTOBUF_VERSION()
+  IF("${PROTOBUF_VERSION}" VERSION_LESS "${MIN_PROTOBUF_VERSION_REQUIRED}")
     COULD_NOT_FIND_PROTOBUF()
   ENDIF()
   ECHO_PROTOBUF_VARIABLES()
