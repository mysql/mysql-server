# Copyright (c) 2009, 2022, Oracle and/or its affiliates.
# 
# This program is free software; you can redistribute it and/or modify
# it under the terms of the GNU General Public License, version 2.0,
# as published by the Free Software Foundation.
#
# This program is also distributed with certain software (including
# but not limited to OpenSSL) that is licensed under separate terms,
# as designated in a particular file or component or in included license
# documentation.  The authors of MySQL hereby grant you an additional
# permission to link the program and your derivative works with the
# separately licensed software that they have included with MySQL.
#
# This program is distributed in the hope that it will be useful,
# but WITHOUT ANY WARRANTY; without even the implied warranty of
# MERCHANTABILITY or FITNESS FOR A PARTICULAR PURPOSE.  See the
# GNU General Public License, version 2.0, for more details.
#
# You should have received a copy of the GNU General Public License
# along with this program; if not, write to the Free Software
# Foundation, Inc., 51 Franklin St, Fifth Floor, Boston, MA 02110-1301  USA 

# Symbols with information about the CPU.

FIND_PROGRAM(GETCONF getconf)
MARK_AS_ADVANCED(GETCONF)

IF(GETCONF)
  EXECUTE_PROCESS(
    COMMAND ${GETCONF} LEVEL1_DCACHE_LINESIZE
    OUTPUT_VARIABLE CPU_LEVEL1_DCACHE_LINESIZE
    OUTPUT_STRIP_TRAILING_WHITESPACE
    )
<<<<<<< HEAD
=======
  EXECUTE_PROCESS(
      COMMAND ${GETCONF} PAGE_SIZE
      OUTPUT_VARIABLE CPU_PAGE_SIZE
      OUTPUT_STRIP_TRAILING_WHITESPACE
    )
>>>>>>> fbdaa4de
ENDIF()
IF(CPU_LEVEL1_DCACHE_LINESIZE AND CPU_LEVEL1_DCACHE_LINESIZE GREATER 0)
ELSE()
  SET(CPU_LEVEL1_DCACHE_LINESIZE 64)
ENDIF()<|MERGE_RESOLUTION|>--- conflicted
+++ resolved
@@ -25,22 +25,23 @@
 FIND_PROGRAM(GETCONF getconf)
 MARK_AS_ADVANCED(GETCONF)
 
-IF(GETCONF)
+IF(GETCONF AND NOT SOLARIS AND NOT APPLE)
   EXECUTE_PROCESS(
     COMMAND ${GETCONF} LEVEL1_DCACHE_LINESIZE
     OUTPUT_VARIABLE CPU_LEVEL1_DCACHE_LINESIZE
     OUTPUT_STRIP_TRAILING_WHITESPACE
     )
-<<<<<<< HEAD
-=======
   EXECUTE_PROCESS(
       COMMAND ${GETCONF} PAGE_SIZE
       OUTPUT_VARIABLE CPU_PAGE_SIZE
       OUTPUT_STRIP_TRAILING_WHITESPACE
     )
->>>>>>> fbdaa4de
 ENDIF()
 IF(CPU_LEVEL1_DCACHE_LINESIZE AND CPU_LEVEL1_DCACHE_LINESIZE GREATER 0)
 ELSE()
   SET(CPU_LEVEL1_DCACHE_LINESIZE 64)
+ENDIF()
+IF(CPU_PAGE_SIZE AND CPU_PAGE_SIZE GREATER 0)
+ELSE()
+  SET(CPU_PAGE_SIZE 4096)
 ENDIF()