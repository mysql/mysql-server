<<<<<<< HEAD
# Copyright (c) 2009, 2021, Oracle and/or its affiliates.
# 
=======
# Copyright (c) 2009, 2022, Oracle and/or its affiliates.
#
>>>>>>> fbdaa4de
# This program is free software; you can redistribute it and/or modify
# it under the terms of the GNU General Public License, version 2.0,
# as published by the Free Software Foundation.
#
# This program is also distributed with certain software (including
# but not limited to OpenSSL) that is licensed under separate terms,
# as designated in a particular file or component or in included license
# documentation.  The authors of MySQL hereby grant you an additional
# permission to link the program and your derivative works with the
# separately licensed software that they have included with MySQL.
#
# This program is distributed in the hope that it will be useful,
# but WITHOUT ANY WARRANTY; without even the implied warranty of
# MERCHANTABILITY or FITNESS FOR A PARTICULAR PURPOSE.  See the
# GNU General Public License, version 2.0, for more details.
#
# You should have received a copy of the GNU General Public License
# along with this program; if not, write to the Free Software
# Foundation, Inc., 51 Franklin St, Fifth Floor, Boston, MA 02110-1301  USA 

#
# Rules for checking that the abi/api has not changed.
#
# The following steps are followed in the do_abi_check rule below
#
# 1) Generate preprocessor output for the files that need to
#    be tested for abi/api changes. use -nostdinc to prevent
#    generation of preprocessor output for system headers. This
#    results in messages in stderr saying that these headers
#    were not found. Redirect the stderr output to /dev/null
#    to prevent seeing these messages.
# 2) sed the output to 
#    2.1) remove blank lines and lines that begin with "# "
#    2.2) When gcc -E is run on the Mac OS  and solaris sparc platforms it
#         introduces a line of output that shows up as a difference between
#         the .pp and .out files. Remove these OS specific preprocessor text
#         inserted by the preprocessor.
# 3) diff the generated file and the canons (.pp files already in
#    the repository).
# 4) delete the .out file that is generated.
#
# If the diff fails, the generated file is not removed. This will
# be useful for analysis of ABI differences (e.g. using a visual
# diff tool).
#
# A ABI change that causes a build to fail will always be accompanied
# by new canons (.out files). The .out files that are not removed will
# be replaced as the new .pp files.
#
# e.g. If include/mysql/plugin.h has an ABI change then this rule would
# leave a <build directory>/abi_check.out file.
#
# A developer with a justified API change will then do a
# mv <build directory>/abi_check.out include/mysql/plugin.pp 
# to replace the old canons with the new ones.
#

SET(abi_check_out ${BINARY_DIR}/abi_check.out)

FOREACH(file ${ABI_HEADERS})
  GET_FILENAME_COMPONENT(header_basename ${file} NAME)
  SET(tmpfile ${BINARY_DIR}/${header_basename}.pp.tmp)

  EXECUTE_PROCESS(
    COMMAND ${COMPILER} 
      -E -nostdinc -dI -DMYSQL_ABI_CHECK -I${SOURCE_DIR}/include
      -I${BINARY_DIR}/include -I${SOURCE_DIR}/include/mysql -I${SOURCE_DIR}/sql
      -I${SOURCE_DIR}/libbinlogevents/export
      ${file} 
      ERROR_QUIET OUTPUT_FILE ${tmpfile})
  EXECUTE_PROCESS(
    COMMAND sed -e "/^# /d"
                -e "/^[	]*$/d"
                -e "/^#pragma GCC set_debug_pwd/d"
                -e "/^#ident/d"
    RESULT_VARIABLE result OUTPUT_FILE ${abi_check_out} INPUT_FILE ${tmpfile})
  IF(NOT ${result} EQUAL 0)
    MESSAGE(FATAL_ERROR "sed returned error ${result}")
  ENDIF()
  FILE(REMOVE ${tmpfile})
  EXECUTE_PROCESS(
    COMMAND diff -w ${file}.pp ${abi_check_out} RESULT_VARIABLE result)
  IF(NOT ${result} EQUAL 0)
    MESSAGE(FATAL_ERROR 
      "ABI check found difference between ${file}.pp and ${abi_check_out}")
  ENDIF()
  FILE(REMOVE ${abi_check_out})
ENDFOREACH()
<|MERGE_RESOLUTION|>--- conflicted
+++ resolved
@@ -1,10 +1,5 @@
-<<<<<<< HEAD
-# Copyright (c) 2009, 2021, Oracle and/or its affiliates.
-# 
-=======
 # Copyright (c) 2009, 2022, Oracle and/or its affiliates.
 #
->>>>>>> fbdaa4de
 # This program is free software; you can redistribute it and/or modify
 # it under the terms of the GNU General Public License, version 2.0,
 # as published by the Free Software Foundation.
@@ -23,7 +18,7 @@
 #
 # You should have received a copy of the GNU General Public License
 # along with this program; if not, write to the Free Software
-# Foundation, Inc., 51 Franklin St, Fifth Floor, Boston, MA 02110-1301  USA 
+# Foundation, Inc., 51 Franklin St, Fifth Floor, Boston, MA 02110-1301  USA
 
 #
 # Rules for checking that the abi/api has not changed.
@@ -36,7 +31,7 @@
 #    results in messages in stderr saying that these headers
 #    were not found. Redirect the stderr output to /dev/null
 #    to prevent seeing these messages.
-# 2) sed the output to 
+# 2) sed the output to
 #    2.1) remove blank lines and lines that begin with "# "
 #    2.2) When gcc -E is run on the Mac OS  and solaris sparc platforms it
 #         introduces a line of output that shows up as a difference between
@@ -58,25 +53,50 @@
 # leave a <build directory>/abi_check.out file.
 #
 # A developer with a justified API change will then do a
-# mv <build directory>/abi_check.out include/mysql/plugin.pp 
+# mv <build directory>/abi_check.out include/mysql/plugin.pp
 # to replace the old canons with the new ones.
 #
 
 SET(abi_check_out ${BINARY_DIR}/abi_check.out)
 
+
+SET(ABI_SOURCE_DIR ${SOURCE_DIR})
+SET(ABI_BINARY_DIR ${BINARY_DIR})
+
+# If we're using WSL on Windows, we have to translate paths using wslpath
+IF(WSL_EXECUTABLE)
+  EXECUTE_PROCESS(
+    COMMAND ${WSL_EXECUTABLE} wslpath ${ABI_SOURCE_DIR}
+    OUTPUT_STRIP_TRAILING_WHITESPACE OUTPUT_VARIABLE ABI_SOURCE_DIR)
+  EXECUTE_PROCESS(
+    COMMAND ${WSL_EXECUTABLE} wslpath ${ABI_BINARY_DIR}
+    OUTPUT_STRIP_TRAILING_WHITESPACE OUTPUT_VARIABLE ABI_BINARY_DIR)
+  EXECUTE_PROCESS(
+    COMMAND ${WSL_EXECUTABLE} wslpath ${abi_check_out}
+    OUTPUT_STRIP_TRAILING_WHITESPACE OUTPUT_VARIABLE abi_current)
+ELSE()
+  SET (abi_current ${abi_check_out})
+ENDIF()
+
 FOREACH(file ${ABI_HEADERS})
   GET_FILENAME_COMPONENT(header_basename ${file} NAME)
   SET(tmpfile ${BINARY_DIR}/${header_basename}.pp.tmp)
+  SET(abi_file ${file})
+  IF(WSL_EXECUTABLE)
+    EXECUTE_PROCESS(
+      COMMAND ${WSL_EXECUTABLE} wslpath ${abi_file}
+      OUTPUT_STRIP_TRAILING_WHITESPACE OUTPUT_VARIABLE abi_file)
+  ENDIF()
 
   EXECUTE_PROCESS(
-    COMMAND ${COMPILER} 
-      -E -nostdinc -dI -DMYSQL_ABI_CHECK -I${SOURCE_DIR}/include
-      -I${BINARY_DIR}/include -I${SOURCE_DIR}/include/mysql -I${SOURCE_DIR}/sql
-      -I${SOURCE_DIR}/libbinlogevents/export
-      ${file} 
+    COMMAND ${WSL_EXECUTABLE} ${COMPILER}
+      -E -nostdinc -dI -DMYSQL_ABI_CHECK -I${ABI_SOURCE_DIR}/include
+      -I${ABI_BINARY_DIR}/include -I${ABI_SOURCE_DIR}/include/mysql
+      -I${ABI_SOURCE_DIR}/sql -I${ABI_SOURCE_DIR}/libbinlogevents/export
+      ${abi_file}
       ERROR_QUIET OUTPUT_FILE ${tmpfile})
   EXECUTE_PROCESS(
-    COMMAND sed -e "/^# /d"
+    COMMAND ${WSL_EXECUTABLE} sed -e "/^# /d"
                 -e "/^[	]*$/d"
                 -e "/^#pragma GCC set_debug_pwd/d"
                 -e "/^#ident/d"
@@ -85,11 +105,21 @@
     MESSAGE(FATAL_ERROR "sed returned error ${result}")
   ENDIF()
   FILE(REMOVE ${tmpfile})
+
+  IF(WSL_EXECUTABLE)
+    EXECUTE_PROCESS(
+      COMMAND ${WSL_EXECUTABLE} wslpath ${file}
+      OUTPUT_STRIP_TRAILING_WHITESPACE OUTPUT_VARIABLE abi_original)
+  ELSE()
+    SET (abi_original ${file})
+  ENDIF()
+
   EXECUTE_PROCESS(
-    COMMAND diff -w ${file}.pp ${abi_check_out} RESULT_VARIABLE result)
+    COMMAND ${WSL_EXECUTABLE} diff -w ${abi_original}.pp ${abi_current}
+    RESULT_VARIABLE result)
   IF(NOT ${result} EQUAL 0)
-    MESSAGE(FATAL_ERROR 
+    MESSAGE(FATAL_ERROR
       "ABI check found difference between ${file}.pp and ${abi_check_out}")
   ENDIF()
   FILE(REMOVE ${abi_check_out})
-ENDFOREACH()
+ENDFOREACH()