--- conflicted
+++ resolved
@@ -89,7 +89,7 @@
   ENDIF()
   IF(APPLE)
     MESSAGE(FATAL_ERROR
-      "Please see http://brewformulas.org/Openssl\n")
+      "Please see https://formulae.brew.sh/formula/openssl@1.1\n")
   ENDIF()
 ENDMACRO()
 
@@ -283,11 +283,7 @@
         SET(OPENSSL_MSVC_STATIC_RT ON)
       ENDIF()
       IF(APPLE AND NOT OPENSSL_ROOT_DIR)
-<<<<<<< HEAD
-        SET(OPENSSL_ROOT_DIR "/usr/local/opt/openssl")
-=======
         SET(OPENSSL_ROOT_DIR "${HOMEBREW_HOME}/openssl@1.1")
->>>>>>> fbdaa4de
       ENDIF()
       # Treat "system" the same way as -DWITH_SSL=</path/to/custom/openssl>
       IF(WIN32 AND NOT OPENSSL_ROOT_DIR)
@@ -756,6 +752,7 @@
           COMMAND ${CMAKE_COMMAND} -E copy_if_different
           "${HAVE_OPENSSL_DLL}"
           "${CMAKE_BINARY_DIR}/runtime_output_directory/${CMAKE_CFG_INTDIR}/${OPENSSL_DLL_NAME}"
+          COMMAND "${CMAKE_COMMAND}" -E touch cmakefiles/copy_openssl_dlls
           )
         MESSAGE(STATUS "INSTALL ${HAVE_CRYPTO_DLL} to ${INSTALL_BINDIR}")
         MESSAGE(STATUS "INSTALL ${HAVE_OPENSSL_DLL} to ${INSTALL_BINDIR}")
