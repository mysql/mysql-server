# Copyright (c) 2009, 2013, Oracle and/or its affiliates. All rights reserved.
# 
# This program is free software; you can redistribute it and/or modify
# it under the terms of the GNU General Public License as published by
# the Free Software Foundation; version 2 of the License.
#
# This program is distributed in the hope that it will be useful,
# but WITHOUT ANY WARRANTY; without even the implied warranty of
# MERCHANTABILITY or FITNESS FOR A PARTICULAR PURPOSE.  See the
# GNU General Public License for more details.
#
# You should have received a copy of the GNU General Public License
# along with this program; if not, write to the Free Software
# Foundation, Inc., 51 Franklin St, Fifth Floor, Boston, MA  02110-1301  USA 

# We support different versions of SSL:
# - "bundled" uses source code in <source dir>/extra/yassl
# - "system"  (typically) uses headers/libraries in /usr/lib and /usr/lib64
# - a custom installation of openssl can be used like this
#     - cmake -DCMAKE_PREFIX_PATH=</path/to/custom/openssl> -DWITH_SSL="system"
#   or
#     - cmake -DWITH_SSL=</path/to/custom/openssl>
#
# The default value for WITH_SSL is "bundled"
# set in cmake/build_configurations/feature_set.cmake
#
# For custom build/install of openssl, see the accompanying README and
# INSTALL* files. When building with gcc, you must build the shared libraries
# (in addition to the static ones):
#   ./config --prefix=</path/to/custom/openssl> --shared; make; make install
# On some platforms (mac) you need to choose 32/64 bit architecture.
# Build/Install of openssl on windows is slightly different: you need to run
# perl and nmake. You might also need to
#   'set path=</path/to/custom/openssl>\bin;%PATH%
# in order to find the .dll files at runtime.

SET(WITH_SSL_DOC "bundled (use yassl)")
SET(WITH_SSL_DOC
  "${WITH_SSL_DOC}, yes (prefer os library if present, otherwise use bundled)")
SET(WITH_SSL_DOC
  "${WITH_SSL_DOC}, system (use os library)")
SET(WITH_SSL_DOC
  "${WITH_SSL_DOC}, </path/to/custom/installation>")

MACRO (CHANGE_SSL_SETTINGS string)
  SET(WITH_SSL ${string} CACHE STRING ${WITH_SSL_DOC} FORCE)
ENDMACRO()

MACRO (MYSQL_USE_BUNDLED_SSL)
  SET(INC_DIRS 
    ${CMAKE_SOURCE_DIR}/extra/yassl/include
    ${CMAKE_SOURCE_DIR}/extra/yassl/taocrypt/include
  )
  SET(SSL_LIBRARIES  yassl taocrypt)
  IF(CMAKE_SYSTEM_NAME MATCHES "SunOS")
    SET(SSL_LIBRARIES ${SSL_LIBRARIES} ${LIBSOCKET})
  ENDIF()
  SET(SSL_INCLUDE_DIRS ${INC_DIRS})
  SET(SSL_INTERNAL_INCLUDE_DIRS ${CMAKE_SOURCE_DIR}/extra/yassl/taocrypt/mySTL)
  SET(SSL_DEFINES "-DHAVE_YASSL -DYASSL_PREFIX -DHAVE_OPENSSL -DMULTI_THREADED")
  CHANGE_SSL_SETTINGS("bundled")
  ADD_SUBDIRECTORY(extra/yassl)
  ADD_SUBDIRECTORY(extra/yassl/taocrypt)
  GET_TARGET_PROPERTY(src yassl SOURCES)
  FOREACH(file ${src})
    SET(SSL_SOURCES ${SSL_SOURCES} ${CMAKE_SOURCE_DIR}/extra/yassl/${file})
  ENDFOREACH()
  GET_TARGET_PROPERTY(src taocrypt SOURCES)
  FOREACH(file ${src})
    SET(SSL_SOURCES ${SSL_SOURCES}
      ${CMAKE_SOURCE_DIR}/extra/yassl/taocrypt/${file})
  ENDFOREACH()
ENDMACRO()

# MYSQL_CHECK_SSL
#
# Provides the following configure options:
# WITH_SSL=[yes|bundled|system|<path/to/custom/installation>]
MACRO (MYSQL_CHECK_SSL)
  IF(NOT WITH_SSL)
   IF(WIN32)
     CHANGE_SSL_SETTINGS("bundled")
   ENDIF()
  ENDIF()

  # See if WITH_SSL is of the form </path/to/custom/installation>
  FILE(GLOB WITH_SSL_HEADER ${WITH_SSL}/include/openssl/ssl.h)
  IF (WITH_SSL_HEADER)
    SET(WITH_SSL_PATH ${WITH_SSL} CACHE PATH "path to custom SSL installation")
  ENDIF()

  IF(WITH_SSL STREQUAL "bundled")
    MYSQL_USE_BUNDLED_SSL()
    # Reset some variables, in case we switch from /path/to/ssl to "bundled".
    IF (WITH_SSL_PATH)
      UNSET(WITH_SSL_PATH)
      UNSET(WITH_SSL_PATH CACHE)
    ENDIF()
    IF (OPENSSL_ROOT_DIR)
      UNSET(OPENSSL_ROOT_DIR)
      UNSET(OPENSSL_ROOT_DIR CACHE)
    ENDIF()
    IF (OPENSSL_INCLUDE_DIR)
      UNSET(OPENSSL_INCLUDE_DIR)
      UNSET(OPENSSL_INCLUDE_DIR CACHE)
    ENDIF()
    IF (WIN32 AND OPENSSL_APPLINK_C)
      UNSET(OPENSSL_APPLINK_C)
      UNSET(OPENSSL_APPLINK_C CACHE)
    ENDIF()
    IF (OPENSSL_LIBRARY)
      UNSET(OPENSSL_LIBRARY)
      UNSET(OPENSSL_LIBRARY CACHE)
    ENDIF()
    IF (CRYPTO_LIBRARY)
      UNSET(CRYPTO_LIBRARY)
      UNSET(CRYPTO_LIBRARY CACHE)
    ENDIF()
  ELSEIF(WITH_SSL STREQUAL "system" OR
         WITH_SSL STREQUAL "yes" OR
         WITH_SSL_PATH
         )
    # First search in WITH_SSL_PATH.
    FIND_PATH(OPENSSL_ROOT_DIR
      NAMES include/openssl/ssl.h
      NO_CMAKE_PATH
      NO_CMAKE_ENVIRONMENT_PATH
      HINTS ${WITH_SSL_PATH}
    )
    # Then search in standard places (if not found above).
    FIND_PATH(OPENSSL_ROOT_DIR
      NAMES include/openssl/ssl.h
    )

    FIND_PATH(OPENSSL_INCLUDE_DIR
      NAMES openssl/ssl.h
      HINTS ${OPENSSL_ROOT_DIR}/include
    )

    IF (WIN32)
      FIND_FILE(OPENSSL_APPLINK_C
        NAMES openssl/applink.c
        HINTS ${OPENSSL_ROOT_DIR}/include
      )
      MESSAGE(STATUS "OPENSSL_APPLINK_C ${OPENSSL_APPLINK_C}")
    ENDIF()

    # On mac this list is <.dylib;.so;.a>
    # We prefer static libraries, so we revert it here.
    IF (WITH_SSL_PATH)
      LIST(REVERSE CMAKE_FIND_LIBRARY_SUFFIXES)
      MESSAGE(STATUS "suffixes <${CMAKE_FIND_LIBRARY_SUFFIXES}>")
    ENDIF()
    FIND_LIBRARY(OPENSSL_LIBRARY
                 NAMES ssl ssleay32 ssleay32MD
                 HINTS ${OPENSSL_ROOT_DIR}/lib)
    FIND_LIBRARY(CRYPTO_LIBRARY
                 NAMES crypto libeay32
                 HINTS ${OPENSSL_ROOT_DIR}/lib)
    IF (WITH_SSL_PATH)
      LIST(REVERSE CMAKE_FIND_LIBRARY_SUFFIXES)
    ENDIF()

    # Verify version number. Version information looks like:
    #   #define OPENSSL_VERSION_NUMBER 0x1000103fL
    # Encoded as MNNFFPPS: major minor fix patch status
    FILE(STRINGS "${OPENSSL_INCLUDE_DIR}/openssl/opensslv.h"
      OPENSSL_VERSION_NUMBER
      REGEX "^#define[\t ]+OPENSSL_VERSION_NUMBER[\t ]+0x[0-9].*"
    )
    STRING(REGEX REPLACE
      "^.*OPENSSL_VERSION_NUMBER[\t ]+0x([0-9]).*$" "\\1"
      OPENSSL_MAJOR_VERSION "${OPENSSL_VERSION_NUMBER}"
    )

    IF(OPENSSL_INCLUDE_DIR AND
       OPENSSL_LIBRARY   AND
       CRYPTO_LIBRARY      AND
       OPENSSL_MAJOR_VERSION STREQUAL "1"
      )
      SET(OPENSSL_FOUND TRUE)
    ELSE()
      SET(OPENSSL_FOUND FALSE)
    ENDIF()

    # If we are invoked with -DWITH_SSL=/path/to/custom/openssl
    # and we have found static libraries, then link them statically
    # into our executables and libraries.
    # Adding IMPORTED_LOCATION allows MERGE_STATIC_LIBS
    # to get LOCATION and do correct dependency analysis.
    SET(MY_CRYPTO_LIBRARY "${CRYPTO_LIBRARY}")
    SET(MY_OPENSSL_LIBRARY "${OPENSSL_LIBRARY}")
    IF (WITH_SSL_PATH)
      GET_FILENAME_COMPONENT(CRYPTO_EXT "${CRYPTO_LIBRARY}" EXT)
      GET_FILENAME_COMPONENT(OPENSSL_EXT "${OPENSSL_LIBRARY}" EXT)
      IF (CRYPTO_EXT STREQUAL ".a")
        SET(MY_CRYPTO_LIBRARY imported_crypto)
        ADD_LIBRARY(imported_crypto STATIC IMPORTED)
        SET_TARGET_PROPERTIES(imported_crypto
          PROPERTIES IMPORTED_LOCATION "${CRYPTO_LIBRARY}")
      ENDIF()
      IF (OPENSSL_EXT STREQUAL ".a")
        SET(MY_OPENSSL_LIBRARY imported_openssl)
        ADD_LIBRARY(imported_openssl STATIC IMPORTED)
        SET_TARGET_PROPERTIES(imported_openssl
          PROPERTIES IMPORTED_LOCATION "${OPENSSL_LIBRARY}")
      ENDIF()
    ENDIF()

    MESSAGE(STATUS "OPENSSL_INCLUDE_DIR = ${OPENSSL_INCLUDE_DIR}")
    MESSAGE(STATUS "OPENSSL_LIBRARY = ${OPENSSL_LIBRARY}")
    MESSAGE(STATUS "CRYPTO_LIBRARY = ${CRYPTO_LIBRARY}")
    MESSAGE(STATUS "OPENSSL_MAJOR_VERSION = ${OPENSSL_MAJOR_VERSION}")

    INCLUDE(CheckSymbolExists)
    SET(CMAKE_REQUIRED_INCLUDES ${OPENSSL_INCLUDE_DIR})
    CHECK_SYMBOL_EXISTS(SHA512_DIGEST_LENGTH "openssl/sha.h" 
                        HAVE_SHA512_DIGEST_LENGTH)
    IF(OPENSSL_FOUND AND HAVE_SHA512_DIGEST_LENGTH)
      SET(SSL_SOURCES "")
      SET(SSL_LIBRARIES ${MY_OPENSSL_LIBRARY} ${MY_CRYPTO_LIBRARY})
      IF(CMAKE_SYSTEM_NAME MATCHES "SunOS")
        SET(SSL_LIBRARIES ${SSL_LIBRARIES} ${LIBSOCKET})
      ENDIF()
      IF(CMAKE_SYSTEM_NAME MATCHES "Linux")
        SET(SSL_LIBRARIES ${SSL_LIBRARIES} ${LIBDL})
      ENDIF()
      MESSAGE(STATUS "SSL_LIBRARIES = ${SSL_LIBRARIES}")
      SET(SSL_INCLUDE_DIRS ${OPENSSL_INCLUDE_DIR})
      SET(SSL_INTERNAL_INCLUDE_DIRS "")
      SET(SSL_DEFINES "-DHAVE_OPENSSL")
    ELSE()

      UNSET(WITH_SSL_PATH)
      UNSET(WITH_SSL_PATH CACHE)
      UNSET(OPENSSL_ROOT_DIR)
      UNSET(OPENSSL_ROOT_DIR CACHE)
      UNSET(OPENSSL_INCLUDE_DIR)
      UNSET(OPENSSL_INCLUDE_DIR CACHE)
      UNSET(OPENSSL_APPLINK_C)
      UNSET(OPENSSL_APPLINK_C CACHE)
      UNSET(OPENSSL_LIBRARY)
      UNSET(OPENSSL_LIBRARY CACHE)
      UNSET(CRYPTO_LIBRARY)
      UNSET(CRYPTO_LIBRARY CACHE)

      MESSAGE(SEND_ERROR
        "Cannot find appropriate system libraries for SSL. "
        "Make sure you've specified a supported SSL version. "
        "Consult the documentation for WITH_SSL alternatives")
    ENDIF()
  ELSE()
    MESSAGE(SEND_ERROR
      "Wrong option or path for WITH_SSL. "
<<<<<<< HEAD
      "Valid options are : "${WITH_SSL_DOC})
=======
      "Valid options are : ${WITH_SSL_DOC}")
>>>>>>> ff1ed181
  ENDIF()
ENDMACRO()


# Many executables will depend on libeay32.dll and ssleay32.dll at runtime.
# In order to ensure we find the right version(s), we copy them into
# the same directory as the executables.
# NOTE: Using dlls will likely crash in malloc/free,
#       see INSTALL.W32 which comes with the openssl sources.
# So we should be linking static versions of the libraries.
MACRO (COPY_OPENSSL_DLLS target_name)
  IF (WIN32 AND WITH_SSL_PATH)
    GET_FILENAME_COMPONENT(CRYPTO_NAME "${CRYPTO_LIBRARY}" NAME_WE)
    GET_FILENAME_COMPONENT(OPENSSL_NAME "${OPENSSL_LIBRARY}" NAME_WE)
    FILE(GLOB HAVE_CRYPTO_DLL "${WITH_SSL_PATH}/bin/${CRYPTO_NAME}.dll")
    FILE(GLOB HAVE_OPENSSL_DLL "${WITH_SSL_PATH}/bin/${OPENSSL_NAME}.dll")
    IF (HAVE_CRYPTO_DLL AND HAVE_OPENSSL_DLL)
      ADD_CUSTOM_COMMAND(OUTPUT ${target_name}
        COMMAND ${CMAKE_COMMAND} -E copy_if_different
          "${WITH_SSL_PATH}/bin/${CRYPTO_NAME}.dll"
          "${CMAKE_CURRENT_BINARY_DIR}/${CMAKE_CFG_INTDIR}/${CRYPTO_NAME}.dll"
        COMMAND ${CMAKE_COMMAND} -E copy_if_different
          "${WITH_SSL_PATH}/bin/${OPENSSL_NAME}.dll"
          "${CMAKE_CURRENT_BINARY_DIR}/${CMAKE_CFG_INTDIR}/${OPENSSL_NAME}.dll"
        )
      ADD_CUSTOM_TARGET(${target_name} ALL)
    ENDIF()
  ENDIF()
ENDMACRO()<|MERGE_RESOLUTION|>--- conflicted
+++ resolved
@@ -252,11 +252,7 @@
   ELSE()
     MESSAGE(SEND_ERROR
       "Wrong option or path for WITH_SSL. "
-<<<<<<< HEAD
-      "Valid options are : "${WITH_SSL_DOC})
-=======
       "Valid options are : ${WITH_SSL_DOC}")
->>>>>>> ff1ed181
   ENDIF()
 ENDMACRO()
 
