--- conflicted
+++ resolved
@@ -7,7 +7,6 @@
 libndbclient_la_SOURCES =
 
 libndbclient_la_LIBADD =  \
-<<<<<<< HEAD
               ndbapi/libndbapi.la \
               common/transporter/libtransporter.la   \
               common/debugger/libtrace.la     \
@@ -15,16 +14,5 @@
               common/mgmcommon/libmgmsrvcommon.la \
               mgmapi/libmgmapi.la \
               common/logger/liblogger.la       \
-              common/portlib/unix/libportlib.la      \
-              common/util/libgeneral.la 
-=======
-              $(top_srcdir)/ndb/src/ndbapi/libndbapi.la \
-              $(top_srcdir)/ndb/src/common/transporter/libtransporter.la   \
-              $(top_srcdir)/ndb/src/common/debugger/libtrace.la     \
-              $(top_srcdir)/ndb/src/common/debugger/signaldata/libsignaldataprint.la \
-              $(top_srcdir)/ndb/src/common/mgmcommon/libmgmsrvcommon.la \
-              $(top_srcdir)/ndb/src/mgmapi/libmgmapi.la \
-              $(top_srcdir)/ndb/src/common/logger/liblogger.la       \
-              $(top_srcdir)/ndb/src/common/portlib/libportlib.la      \
-              $(top_srcdir)/ndb/src/common/util/libgeneral.la 
->>>>>>> d6e6c800
+              common/portlib/libportlib.la      \
+              common/util/libgeneral.la 