'\" t
.\"     Title: \fBndb_print_frag_file\fR
.\"    Author: [FIXME: author] [see http://docbook.sf.net/el/author]
.\" Generator: DocBook XSL Stylesheets v1.79.1 <http://docbook.sf.net/>
<<<<<<< HEAD
.\"      Date: 03/07/2021
=======
.\"      Date: 06/04/2022
>>>>>>> fbdaa4de
.\"    Manual: MySQL Database System
.\"    Source: MySQL 8.0
.\"  Language: English
.\"
<<<<<<< HEAD
.TH "\FBNDB_PRINT_FRAG_FILE\FR" "1" "03/07/2021" "MySQL 8\&.0" "MySQL Database System"
=======
.TH "NDB_PRINT_FRAG_FILE" "1" "06/04/2022" "MySQL 8\&.0" "MySQL Database System"
>>>>>>> fbdaa4de
.\" -----------------------------------------------------------------
.\" * Define some portability stuff
.\" -----------------------------------------------------------------
.\" ~~~~~~~~~~~~~~~~~~~~~~~~~~~~~~~~~~~~~~~~~~~~~~~~~~~~~~~~~~~~~~~~~
.\" http://bugs.debian.org/507673
.\" http://lists.gnu.org/archive/html/groff/2009-02/msg00013.html
.\" ~~~~~~~~~~~~~~~~~~~~~~~~~~~~~~~~~~~~~~~~~~~~~~~~~~~~~~~~~~~~~~~~~
.ie \n(.g .ds Aq \(aq
.el       .ds Aq '
.\" -----------------------------------------------------------------
.\" * set default formatting
.\" -----------------------------------------------------------------
.\" disable hyphenation
.nh
.\" disable justification (adjust text to left margin only)
.ad l
.\" -----------------------------------------------------------------
.\" * MAIN CONTENT STARTS HERE *
.\" -----------------------------------------------------------------
.SH "NAME"
ndb_print_frag_file \- print NDB Fragment List File contents
.SH "SYNOPSIS"
.HP \w'\fBndb_print_frag_file\ \fR\fB\fIfile_name\fR\fR\ 'u
\fBndb_print_frag_file \fR\fB\fIfile_name\fR\fR
.SH "DESCRIPTION"
.PP
\fBndb_print_frag_file\fR
obtains information from a cluster fragment list file\&. It is intended for use in helping to diagnose issues with data node restarts\&.
Usage
.sp
.if n \{\
.RS 4
.\}
.nf
ndb_print_frag_file \fIfile_name\fR
.fi
.if n \{\
.RE
.\}
.PP
\fIfile_name\fR
is the name of a cluster fragment list file, which matches the pattern
S\fIX\fR\&.FragList, where
\fIX\fR
is a digit in the range 2\-9 inclusive, and are found in the data node file system of the data node having the node ID
\fInodeid\fR, in directories named
ndb_\fInodeid\fR_fs/D\fIN\fR/DBDIH/, where
\fIN\fR
is
1
or
2\&. Each fragment file contains records of the fragments belonging to each
NDB
table\&. For more information about cluster fragment files, see
\m[blue]\fBNDB Cluster Data Node File System Directory\fR\m[]\&\s-2\u[1]\d\s+2\&.
.PP
Like
\fBndb_print_backup_file\fR,
\fBndb_print_sys_file\fR, and
\fBndb_print_schema_file\fR
(and unlike most of the other
NDB
utilities that are intended to be run on a management server host or to connect to a management server),
\fBndb_print_frag_file\fR
must be run on a cluster data node, since it accesses the data node file system directly\&. Because it does not make use of the management server, this utility can be used when the management server is not running, and even when the cluster has been completely shut down\&.
Additional Options
.PP
None\&.
Sample Output
.sp
.if n \{\
.RS 4
.\}
.nf
shell> \fBndb_print_frag_file /usr/local/mysqld/data/ndb_3_fs/D1/DBDIH/S2\&.FragList\fR
Filename: /usr/local/mysqld/data/ndb_3_fs/D1/DBDIH/S2\&.FragList with size 8192
noOfPages = 1 noOfWords = 182
Table Data
\-\-\-\-\-\-\-\-\-\-
Num Frags: 2 NoOfReplicas: 2 hashpointer: 4294967040
kvalue: 6 mask: 0x00000000 method: HashMap
Storage is on Logged and checkpointed, survives SR
\-\-\-\-\-\- Fragment with FragId: 0 \-\-\-\-\-\-\-\-
Preferred Primary: 2 numStoredReplicas: 2 numOldStoredReplicas: 0 distKey: 0 LogPartId: 0
\-\-\-\-\-\-\-Stored Replica\-\-\-\-\-\-\-\-\-\-
Replica node is: 2 initialGci: 2 numCrashedReplicas = 0 nextLcpNo = 1
LcpNo[0]: maxGciCompleted: 1 maxGciStarted: 2 lcpId: 1 lcpStatus: valid
LcpNo[1]: maxGciCompleted: 0 maxGciStarted: 0 lcpId: 0 lcpStatus: invalid
\-\-\-\-\-\-\-Stored Replica\-\-\-\-\-\-\-\-\-\-
Replica node is: 3 initialGci: 2 numCrashedReplicas = 0 nextLcpNo = 1
LcpNo[0]: maxGciCompleted: 1 maxGciStarted: 2 lcpId: 1 lcpStatus: valid
LcpNo[1]: maxGciCompleted: 0 maxGciStarted: 0 lcpId: 0 lcpStatus: invalid
\-\-\-\-\-\- Fragment with FragId: 1 \-\-\-\-\-\-\-\-
Preferred Primary: 3 numStoredReplicas: 2 numOldStoredReplicas: 0 distKey: 0 LogPartId: 1
\-\-\-\-\-\-\-Stored Replica\-\-\-\-\-\-\-\-\-\-
Replica node is: 3 initialGci: 2 numCrashedReplicas = 0 nextLcpNo = 1
LcpNo[0]: maxGciCompleted: 1 maxGciStarted: 2 lcpId: 1 lcpStatus: valid
LcpNo[1]: maxGciCompleted: 0 maxGciStarted: 0 lcpId: 0 lcpStatus: invalid
\-\-\-\-\-\-\-Stored Replica\-\-\-\-\-\-\-\-\-\-
Replica node is: 2 initialGci: 2 numCrashedReplicas = 0 nextLcpNo = 1
LcpNo[0]: maxGciCompleted: 1 maxGciStarted: 2 lcpId: 1 lcpStatus: valid
LcpNo[1]: maxGciCompleted: 0 maxGciStarted: 0 lcpId: 0 lcpStatus: invalid
.fi
.if n \{\
.RE
.\}
.SH "COPYRIGHT"
.br
.PP
Copyright \(co 1997, 2022, Oracle and/or its affiliates.
.PP
This documentation is free software; you can redistribute it and/or modify it only under the terms of the GNU General Public License as published by the Free Software Foundation; version 2 of the License.
.PP
This documentation is distributed in the hope that it will be useful, but WITHOUT ANY WARRANTY; without even the implied warranty of MERCHANTABILITY or FITNESS FOR A PARTICULAR PURPOSE. See the GNU General Public License for more details.
.PP
You should have received a copy of the GNU General Public License along with the program; if not, write to the Free Software Foundation, Inc., 51 Franklin Street, Fifth Floor, Boston, MA 02110-1301 USA or see http://www.gnu.org/licenses/.
.sp
.SH "NOTES"
.IP " 1." 4
NDB Cluster Data Node File System Directory
.RS 4
\%https://dev.mysql.com/doc/ndb-internals/en/ndb-internals-ndbd-filesystemdir-files.html
.RE
.SH "SEE ALSO"
For more information, please refer to the MySQL Reference Manual,
which may already be installed locally and which is also available
online at http://dev.mysql.com/doc/.
.SH AUTHOR
Oracle Corporation (http://dev.mysql.com/).<|MERGE_RESOLUTION|>--- conflicted
+++ resolved
@@ -1,21 +1,13 @@
 '\" t
-.\"     Title: \fBndb_print_frag_file\fR
+.\"     Title: ndb_print_frag_file
 .\"    Author: [FIXME: author] [see http://docbook.sf.net/el/author]
 .\" Generator: DocBook XSL Stylesheets v1.79.1 <http://docbook.sf.net/>
-<<<<<<< HEAD
-.\"      Date: 03/07/2021
-=======
 .\"      Date: 06/04/2022
->>>>>>> fbdaa4de
 .\"    Manual: MySQL Database System
 .\"    Source: MySQL 8.0
 .\"  Language: English
 .\"
-<<<<<<< HEAD
-.TH "\FBNDB_PRINT_FRAG_FILE\FR" "1" "03/07/2021" "MySQL 8\&.0" "MySQL Database System"
-=======
 .TH "NDB_PRINT_FRAG_FILE" "1" "06/04/2022" "MySQL 8\&.0" "MySQL Database System"
->>>>>>> fbdaa4de
 .\" -----------------------------------------------------------------
 .\" * Define some portability stuff
 .\" -----------------------------------------------------------------
@@ -90,7 +82,7 @@
 .RS 4
 .\}
 .nf
-shell> \fBndb_print_frag_file /usr/local/mysqld/data/ndb_3_fs/D1/DBDIH/S2\&.FragList\fR
+$> \fBndb_print_frag_file /usr/local/mysqld/data/ndb_3_fs/D1/DBDIH/S2\&.FragList\fR
 Filename: /usr/local/mysqld/data/ndb_3_fs/D1/DBDIH/S2\&.FragList with size 8192
 noOfPages = 1 noOfWords = 182
 Table Data
