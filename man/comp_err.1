'\" t
.\"     Title: \fBcomp_err\fR
.\"    Author: [FIXME: author] [see http://docbook.sf.net/el/author]
.\" Generator: DocBook XSL Stylesheets v1.79.1 <http://docbook.sf.net/>
<<<<<<< HEAD
.\"      Date: 03/07/2021
=======
.\"      Date: 06/04/2022
>>>>>>> fbdaa4de
.\"    Manual: MySQL Database System
.\"    Source: MySQL 8.0
.\"  Language: English
.\"
<<<<<<< HEAD
.TH "\FBCOMP_ERR\FR" "1" "03/07/2021" "MySQL 8\&.0" "MySQL Database System"
=======
.TH "COMP_ERR" "1" "06/04/2022" "MySQL 8\&.0" "MySQL Database System"
>>>>>>> fbdaa4de
.\" -----------------------------------------------------------------
.\" * Define some portability stuff
.\" -----------------------------------------------------------------
.\" ~~~~~~~~~~~~~~~~~~~~~~~~~~~~~~~~~~~~~~~~~~~~~~~~~~~~~~~~~~~~~~~~~
.\" http://bugs.debian.org/507673
.\" http://lists.gnu.org/archive/html/groff/2009-02/msg00013.html
.\" ~~~~~~~~~~~~~~~~~~~~~~~~~~~~~~~~~~~~~~~~~~~~~~~~~~~~~~~~~~~~~~~~~
.ie \n(.g .ds Aq \(aq
.el       .ds Aq '
.\" -----------------------------------------------------------------
.\" * set default formatting
.\" -----------------------------------------------------------------
.\" disable hyphenation
.nh
.\" disable justification (adjust text to left margin only)
.ad l
.\" -----------------------------------------------------------------
.\" * MAIN CONTENT STARTS HERE *
.\" -----------------------------------------------------------------
.SH "NAME"
comp_err \- compile MySQL error message file
.SH "SYNOPSIS"
.HP \w'\fBcomp_err\ [\fR\fB\fIoptions\fR\fR\fB]\fR\ 'u
\fBcomp_err [\fR\fB\fIoptions\fR\fR\fB]\fR
.SH "DESCRIPTION"
.PP
\fBcomp_err\fR
creates the
errmsg\&.sys
file that is used by
\fBmysqld\fR
to determine the error messages to display for different error codes\&.
\fBcomp_err\fR
normally is run automatically when MySQL is built\&. It compiles the
errmsg\&.sys
file from text\-format error information in MySQL source distributions:
.sp
.RS 4
.ie n \{\
\h'-04'\(bu\h'+03'\c
.\}
.el \{\
.sp -1
.IP \(bu 2.3
.\}
As of MySQL 8\&.0\&.19, the error information comes from the
messages_to_error_log\&.txt
and
messages_to_clients\&.txt
files in the
share
directory\&.
.sp
For more information about defining error messages, see the comments within those files, along with the
errmsg_readme\&.txt
file\&.
.RE
.sp
.RS 4
.ie n \{\
\h'-04'\(bu\h'+03'\c
.\}
.el \{\
.sp -1
.IP \(bu 2.3
.\}
Prior to MySQL 8\&.0\&.19, the error information comes from the
errmsg\-utf8\&.txt
file in the
sql/share
directory\&.
.RE
.PP
\fBcomp_err\fR
also generates the
mysqld_error\&.h,
mysqld_ername\&.h, and
mysqld_errmsg\&.h
header files\&.
.PP
Invoke
\fBcomp_err\fR
like this:
.sp
.if n \{\
.RS 4
.\}
.nf
comp_err [\fIoptions\fR]
.fi
.if n \{\
.RE
.\}
.PP
\fBcomp_err\fR
supports the following options\&.
.sp
.RS 4
.ie n \{\
\h'-04'\(bu\h'+03'\c
.\}
.el \{\
.sp -1
.IP \(bu 2.3
.\}
\fB\-\-help\fR,
\fB\-?\fR
Display a help message and exit\&.
.RE
.sp
.RS 4
.ie n \{\
\h'-04'\(bu\h'+03'\c
.\}
.el \{\
.sp -1
.IP \(bu 2.3
.\}
\fB\-\-charset=\fR\fB\fIdir_name\fR\fR,
\fB\-C \fR\fB\fIdir_name\fR\fR
The character set directory\&. The default is
\&.\&./sql/share/charsets\&.
.RE
.sp
.RS 4
.ie n \{\
\h'-04'\(bu\h'+03'\c
.\}
.el \{\
.sp -1
.IP \(bu 2.3
.\}
\fB\-\-debug=\fR\fB\fIdebug_options\fR\fR,
\fB\-# \fR\fB\fIdebug_options\fR\fR
Write a debugging log\&. A typical
\fIdebug_options\fR
string is
d:t:O,\fIfile_name\fR\&. The default is
d:t:O,/tmp/comp_err\&.trace\&.
.RE
.sp
.RS 4
.ie n \{\
\h'-04'\(bu\h'+03'\c
.\}
.el \{\
.sp -1
.IP \(bu 2.3
.\}
\fB\-\-debug\-info\fR,
\fB\-T\fR
Print some debugging information when the program exits\&.
.RE
.sp
.RS 4
.ie n \{\
\h'-04'\(bu\h'+03'\c
.\}
.el \{\
.sp -1
.IP \(bu 2.3
.\}
\fB\-\-errmsg\-file=\fR\fB\fIfile_name\fR\fR,
\fB\-H \fR\fB\fIfile_name\fR\fR
The name of the error message file\&. The default is
mysqld_errmsg\&.h\&. This option was added in MySQL 8\&.0\&.18\&.
.RE
.sp
.RS 4
.ie n \{\
\h'-04'\(bu\h'+03'\c
.\}
.el \{\
.sp -1
.IP \(bu 2.3
.\}
\fB\-\-header\-file=\fR\fB\fIfile_name\fR\fR,
\fB\-H \fR\fB\fIfile_name\fR\fR
The name of the error header file\&. The default is
mysqld_error\&.h\&.
.RE
.sp
.RS 4
.ie n \{\
\h'-04'\(bu\h'+03'\c
.\}
.el \{\
.sp -1
.IP \(bu 2.3
.\}
\fB\-\-in\-file=\fR\fB\fIfile_name\fR\fR,
\fB\-F \fR\fB\fIfile_name\fR\fR
The name of the input file\&. The default is
\&.\&./share/errmsg\-utf8\&.txt\&.
.sp
This option was removed in MySQL 8\&.0\&.19 and replaced by the
\fB\-\-in\-file\-errlog\fR
and
\fB\-\-in\-file\-toclient\fR
options\&.
.RE
.sp
.RS 4
.ie n \{\
\h'-04'\(bu\h'+03'\c
.\}
.el \{\
.sp -1
.IP \(bu 2.3
.\}
\fB\-\-in\-file\-errlog=\fR\fB\fIfile_name\fR\fR,
\fB\-e \fR\fB\fIfile_name\fR\fR
The name of the input file that defines error messages intended to be written to the error log\&. The default is
\&.\&./share/messages_to_error_log\&.txt\&.
.sp
This option was added in MySQL 8\&.0\&.19\&.
.RE
.sp
.RS 4
.ie n \{\
\h'-04'\(bu\h'+03'\c
.\}
.el \{\
.sp -1
.IP \(bu 2.3
.\}
\fB\-\-in\-file\-toclient=\fR\fB\fIfile_name\fR\fR,
\fB\-c \fR\fB\fIfile_name\fR\fR
The name of the input file that defines error messages intended to be written to clients\&. The default is
\&.\&./share/messages_to_clients\&.txt\&.
.sp
This option was added in MySQL 8\&.0\&.19\&.
.RE
.sp
.RS 4
.ie n \{\
\h'-04'\(bu\h'+03'\c
.\}
.el \{\
.sp -1
.IP \(bu 2.3
.\}
\fB\-\-name\-file=\fR\fB\fIfile_name\fR\fR,
\fB\-N \fR\fB\fIfile_name\fR\fR
The name of the error name file\&. The default is
mysqld_ername\&.h\&.
.RE
.sp
.RS 4
.ie n \{\
\h'-04'\(bu\h'+03'\c
.\}
.el \{\
.sp -1
.IP \(bu 2.3
.\}
\fB\-\-out\-dir=\fR\fB\fIdir_name\fR\fR,
\fB\-D \fR\fB\fIdir_name\fR\fR
The name of the output base directory\&. The default is
\&.\&./sql/share/\&.
.RE
.sp
.RS 4
.ie n \{\
\h'-04'\(bu\h'+03'\c
.\}
.el \{\
.sp -1
.IP \(bu 2.3
.\}
\fB\-\-out\-file=\fR\fB\fIfile_name\fR\fR,
\fB\-O \fR\fB\fIfile_name\fR\fR
The name of the output file\&. The default is
errmsg\&.sys\&.
.RE
.sp
.RS 4
.ie n \{\
\h'-04'\(bu\h'+03'\c
.\}
.el \{\
.sp -1
.IP \(bu 2.3
.\}
\fB\-\-version\fR,
\fB\-V\fR
Display version information and exit\&.
.RE
.SH "COPYRIGHT"
.br
.PP
Copyright \(co 1997, 2022, Oracle and/or its affiliates.
.PP
This documentation is free software; you can redistribute it and/or modify it only under the terms of the GNU General Public License as published by the Free Software Foundation; version 2 of the License.
.PP
This documentation is distributed in the hope that it will be useful, but WITHOUT ANY WARRANTY; without even the implied warranty of MERCHANTABILITY or FITNESS FOR A PARTICULAR PURPOSE. See the GNU General Public License for more details.
.PP
You should have received a copy of the GNU General Public License along with the program; if not, write to the Free Software Foundation, Inc., 51 Franklin Street, Fifth Floor, Boston, MA 02110-1301 USA or see http://www.gnu.org/licenses/.
.sp
.SH "SEE ALSO"
For more information, please refer to the MySQL Reference Manual,
which may already be installed locally and which is also available
online at http://dev.mysql.com/doc/.
.SH AUTHOR
Oracle Corporation (http://dev.mysql.com/).<|MERGE_RESOLUTION|>--- conflicted
+++ resolved
@@ -1,21 +1,13 @@
 '\" t
-.\"     Title: \fBcomp_err\fR
+.\"     Title: comp_err
 .\"    Author: [FIXME: author] [see http://docbook.sf.net/el/author]
 .\" Generator: DocBook XSL Stylesheets v1.79.1 <http://docbook.sf.net/>
-<<<<<<< HEAD
-.\"      Date: 03/07/2021
-=======
 .\"      Date: 06/04/2022
->>>>>>> fbdaa4de
 .\"    Manual: MySQL Database System
 .\"    Source: MySQL 8.0
 .\"  Language: English
 .\"
-<<<<<<< HEAD
-.TH "\FBCOMP_ERR\FR" "1" "03/07/2021" "MySQL 8\&.0" "MySQL Database System"
-=======
 .TH "COMP_ERR" "1" "06/04/2022" "MySQL 8\&.0" "MySQL Database System"
->>>>>>> fbdaa4de
 .\" -----------------------------------------------------------------
 .\" * Define some portability stuff
 .\" -----------------------------------------------------------------
