'\" t
.\"     Title: \fBndb_config\fR
.\"    Author: [FIXME: author] [see http://docbook.sf.net/el/author]
.\" Generator: DocBook XSL Stylesheets v1.79.1 <http://docbook.sf.net/>
<<<<<<< HEAD
.\"      Date: 03/07/2021
=======
.\"      Date: 06/04/2022
>>>>>>> fbdaa4de
.\"    Manual: MySQL Database System
.\"    Source: MySQL 8.0
.\"  Language: English
.\"
<<<<<<< HEAD
.TH "\FBNDB_CONFIG\FR" "1" "03/07/2021" "MySQL 8\&.0" "MySQL Database System"
=======
.TH "NDB_CONFIG" "1" "06/04/2022" "MySQL 8\&.0" "MySQL Database System"
>>>>>>> fbdaa4de
.\" -----------------------------------------------------------------
.\" * Define some portability stuff
.\" -----------------------------------------------------------------
.\" ~~~~~~~~~~~~~~~~~~~~~~~~~~~~~~~~~~~~~~~~~~~~~~~~~~~~~~~~~~~~~~~~~
.\" http://bugs.debian.org/507673
.\" http://lists.gnu.org/archive/html/groff/2009-02/msg00013.html
.\" ~~~~~~~~~~~~~~~~~~~~~~~~~~~~~~~~~~~~~~~~~~~~~~~~~~~~~~~~~~~~~~~~~
.ie \n(.g .ds Aq \(aq
.el       .ds Aq '
.\" -----------------------------------------------------------------
.\" * set default formatting
.\" -----------------------------------------------------------------
.\" disable hyphenation
.nh
.\" disable justification (adjust text to left margin only)
.ad l
.\" -----------------------------------------------------------------
.\" * MAIN CONTENT STARTS HERE *
.\" -----------------------------------------------------------------
.SH "NAME"
ndb_config \- extract NDB Cluster configuration information
.SH "SYNOPSIS"
.HP \w'\fBndb_config\ \fR\fB\fIoptions\fR\fR\ 'u
\fBndb_config \fR\fB\fIoptions\fR\fR
.SH "DESCRIPTION"
.PP
This tool extracts current configuration information for data nodes, SQL nodes, and API nodes from one of a number of sources: an NDB Cluster management node, or its
config\&.ini
or
my\&.cnf
file\&. By default, the management node is the source for the configuration data; to override the default, execute ndb_config with the
\fB\-\-config\-file\fR
or
\fB\-\-mycnf\fR
option\&. It is also possible to use a data node as the source by specifying its node ID with
\fB\-\-config_from_node=\fR\fB\fInode_id\fR\fR\&.
.PP
\fBndb_config\fR
can also provide an offline dump of all configuration parameters which can be used, along with their default, maximum, and minimum values and other information\&. The dump can be produced in either text or XML format; for more information, see the discussion of the
\fB\-\-configinfo\fR
and
\fB\-\-xml\fR
options later in this section)\&.
.PP
You can filter the results by section (DB,
SYSTEM, or
CONNECTIONS) using one of the options
\fB\-\-nodes\fR,
\fB\-\-system\fR, or
\fB\-\-connections\fR\&.
.PP
The following table includes options that are specific to
\fBndb_config\fR\&. Additional descriptions follow the table\&. For options common to most NDB Cluster programs (including
\fBndb_config\fR), see
Options Common to NDB Cluster Programs(1)\&.
.sp
.it 1 an-trap
.nr an-no-space-flag 1
.nr an-break-flag 1
.br
.B Table\ \&23.29.\ \&Command\-line options used with the program ndb_config
.TS
allbox tab(:);
lB lB lB.
T{
Format
T}:T{
Description
T}:T{
Added, Deprecated, or Removed
T}
.T&
lB l l
lB l l
lB l l
lB l l
lB l l
lB l l
lB l l
lB l l
lB l l
lB l l
lB l l
lB l l
lB l l
lB l l
lB l l
lB l l
lB l l
lB l l.
T{
.PP
\fB \fR\fB--cluster-config-suffix=name\fR\fB \fR
T}:T{
Override defaults group suffix when reading cluster_config sections in
              my.cnf file; used in testing
T}:T{
.PP
ADDED: NDB 8.0.24
T}
T{
.PP
\fB \fR\fB--config-file=file_name\fR\fB \fR
T}:T{
Set the path to config.ini file
T}:T{
.PP
(Supported in all NDB releases based on MySQL 8.0)
T}
T{
.PP
\fB \fR\fB--config-from-node=#\fR\fB \fR
T}:T{
Obtain configuration data from the node having this ID (must be a data
              node)
T}:T{
.PP
(Supported in all NDB releases based on MySQL 8.0)
T}
T{
.PP
\fB \fR\fB--configinfo\fR\fB \fR
T}:T{
Dumps information about all NDB configuration parameters in text format
              with default, maximum, and minimum values. Use with --xml
              to obtain XML output
T}:T{
.PP
(Supported in all NDB releases based on MySQL 8.0)
T}
T{
.PP
\fB \fR\fB--connections\fR\fB \fR
T}:T{
Print connections information ([tcp], [tcp default], [sci], [sci
              default], [shm], or [shm default] sections of cluster
              configuration file) only. Cannot be used with --system or
              --nodes
T}:T{
.PP
(Supported in all NDB releases based on MySQL 8.0)
T}
T{
.PP
\fB \fR\fB--diff-default\fR\fB \fR
T}:T{
Print only configuration parameters that have non-default values
T}:T{
.PP
(Supported in all NDB releases based on MySQL 8.0)
T}
T{
.PP
\fB--fields=string\fR,
.PP
\fB \fR\fB-f\fR\fB \fR
T}:T{
Field separator
T}:T{
.PP
(Supported in all NDB releases based on MySQL 8.0)
T}
T{
.PP
\fB \fR\fB--host=name\fR\fB \fR
T}:T{
Specify host
T}:T{
.PP
(Supported in all NDB releases based on MySQL 8.0)
T}
T{
.PP
\fB \fR\fB--mycnf\fR\fB \fR
T}:T{
Read configuration data from my.cnf file
T}:T{
.PP
(Supported in all NDB releases based on MySQL 8.0)
T}
T{
.PP
\fB \fR\fB--nodeid\fR\fB \fR
T}:T{
Get configuration of node with this ID
T}:T{
.PP
(Supported in all NDB releases based on MySQL 8.0)
T}
T{
.PP
\fB \fR\fB--nodes\fR\fB \fR
T}:T{
Print node information ([ndbd] or [ndbd default] section of cluster
              configuration file) only. Cannot be used with --system or
              --connections
T}:T{
.PP
(Supported in all NDB releases based on MySQL 8.0)
T}
T{
.PP
\fB \fR\fB-c\fR\fB \fR
T}:T{
Short form for --ndb-connectstring
T}:T{
.PP
(Supported in all NDB releases based on MySQL 8.0)
T}
T{
.PP
\fB--query=string\fR,
.PP
\fB \fR\fB-q\fR\fB \fR
T}:T{
One or more query options (attributes)
T}:T{
.PP
(Supported in all NDB releases based on MySQL 8.0)
T}
T{
.PP
\fB--query-all\fR,
.PP
\fB \fR\fB-a\fR\fB \fR
T}:T{
Dumps all parameters and values to a single comma-delimited string
T}:T{
.PP
(Supported in all NDB releases based on MySQL 8.0)
T}
T{
.PP
\fB--rows=string\fR,
.PP
\fB \fR\fB-r\fR\fB \fR
T}:T{
Row separator
T}:T{
.PP
(Supported in all NDB releases based on MySQL 8.0)
T}
T{
.PP
\fB \fR\fB--system\fR\fB \fR
T}:T{
Print SYSTEM section information only (see ndb_config --configinfo
              output). Cannot be used with --nodes or --connections
T}:T{
.PP
(Supported in all NDB releases based on MySQL 8.0)
T}
T{
.PP
\fB \fR\fB--type=name\fR\fB \fR
T}:T{
Specify node type
T}:T{
.PP
(Supported in all NDB releases based on MySQL 8.0)
T}
T{
.PP
\fB \fR\fB--configinfo --xml\fR\fB \fR
T}:T{
Use --xml with --configinfo to obtain a dump of all NDB configuration
              parameters in XML format with default, maximum, and
              minimum values
T}:T{
.PP
(Supported in all NDB releases based on MySQL 8.0)
T}
.TE
.sp 1
.sp
.RS 4
.ie n \{\
\h'-04'\(bu\h'+03'\c
.\}
.el \{\
.sp -1
.IP \(bu 2.3
.\}
\fBcluster\-config\-suffix\fR
.TS
allbox tab(:);
lB l
lB l
lB l
lB l.
T{
Command-Line Format
T}:T{
--cluster-config-suffix=name
T}
T{
Introduced
T}:T{
8.0.24-ndb-8.0.24
T}
T{
Type
T}:T{
String
T}
T{
Default Value
T}:T{
[none]
T}
.TE
.sp 1
Override defaults group suffix when reading cluster configuration sections in
my\&.cnf; used in testing\&.
.RE
.sp
.RS 4
.ie n \{\
\h'-04'\(bu\h'+03'\c
.\}
.el \{\
.sp -1
.IP \(bu 2.3
.\}
\fB\-\-configinfo\fR
The
\fB\-\-configinfo\fR
option causes
\fBndb_config\fR
to dump a list of each NDB Cluster configuration parameter supported by the NDB Cluster distribution of which
\fBndb_config\fR
is a part, including the following information:
.sp
.RS 4
.ie n \{\
\h'-04'\(bu\h'+03'\c
.\}
.el \{\
.sp -1
.IP \(bu 2.3
.\}
A brief description of each parameter\*(Aqs purpose, effects, and usage
.RE
.sp
.RS 4
.ie n \{\
\h'-04'\(bu\h'+03'\c
.\}
.el \{\
.sp -1
.IP \(bu 2.3
.\}
The section of the
config\&.ini
file where the parameter may be used
.RE
.sp
.RS 4
.ie n \{\
\h'-04'\(bu\h'+03'\c
.\}
.el \{\
.sp -1
.IP \(bu 2.3
.\}
The parameter\*(Aqs data type or unit of measurement
.RE
.sp
.RS 4
.ie n \{\
\h'-04'\(bu\h'+03'\c
.\}
.el \{\
.sp -1
.IP \(bu 2.3
.\}
Where applicable, the parameter\*(Aqs default, minimum, and maximum values
.RE
.sp
.RS 4
.ie n \{\
\h'-04'\(bu\h'+03'\c
.\}
.el \{\
.sp -1
.IP \(bu 2.3
.\}
NDB Cluster release version and build information
.RE
.sp
By default, this output is in text format\&. Part of this output is shown here:
.sp
.if n \{\
.RS 4
.\}
.nf
shell> \fBndb_config \-\-configinfo\fR
****** SYSTEM ******
Name (String)
Name of system (NDB Cluster)
MANDATORY
PrimaryMGMNode (Non\-negative Integer)
Node id of Primary ndb_mgmd(MGM) node
Default: 0 (Min: 0, Max: 4294967039)
ConfigGenerationNumber (Non\-negative Integer)
Configuration generation number
Default: 0 (Min: 0, Max: 4294967039)
****** DB ******
MaxNoOfSubscriptions (Non\-negative Integer)
Max no of subscriptions (default 0 == MaxNoOfTables)
Default: 0 (Min: 0, Max: 4294967039)
MaxNoOfSubscribers (Non\-negative Integer)
Max no of subscribers (default 0 == 2 * MaxNoOfTables)
Default: 0 (Min: 0, Max: 4294967039)
\&...
.fi
.if n \{\
.RE
.\}
.sp
Use this option together with the
\fB\-\-xml\fR
option to obtain output in XML format\&.
.RE
.sp
.RS 4
.ie n \{\
\h'-04'\(bu\h'+03'\c
.\}
.el \{\
.sp -1
.IP \(bu 2.3
.\}
\fB\-\-config\-file=\fR\fB\fIpath\-to\-file\fR\fR
.TS
allbox tab(:);
lB l
lB l
lB l.
T{
Command-Line Format
T}:T{
--config-file=file_name
T}
T{
Type
T}:T{
File name
T}
T{
Default Value
T}:T{
T}
.TE
.sp 1
Gives the path to the management server\*(Aqs configuration file (config\&.ini)\&. This may be a relative or absolute path\&. If the management node resides on a different host from the one on which
\fBndb_config\fR
is invoked, then an absolute path must be used\&.
.RE
.sp
.RS 4
.ie n \{\
\h'-04'\(bu\h'+03'\c
.\}
.el \{\
.sp -1
.IP \(bu 2.3
.\}
\fB\-\-config_from_node=#\fR
.TS
allbox tab(:);
lB l
lB l
lB l
lB l
lB l.
T{
Command-Line Format
T}:T{
--config-from-node=#
T}
T{
Type
T}:T{
Numeric
T}
T{
Default Value
T}:T{
none
T}
T{
Minimum Value
T}:T{
1
T}
T{
Maximum Value
T}:T{
48
T}
.TE
.sp 1
Obtain the cluster\*(Aqs configuration data from the data node that has this ID\&.
.sp
If the node having this ID is not a data node,
\fBndb_config\fR
fails with an error\&. (To obtain configuration data from the management node instead, simply omit this option\&.)
.RE
.sp
.RS 4
.ie n \{\
\h'-04'\(bu\h'+03'\c
.\}
.el \{\
.sp -1
.IP \(bu 2.3
.\}
\fB\-\-connections\fR
.TS
allbox tab(:);
lB l
lB l
lB l.
T{
Command-Line Format
T}:T{
--connections
T}
T{
Type
T}:T{
Boolean
T}
T{
Default Value
T}:T{
FALSE
T}
.TE
.sp 1
Tells
\fBndb_config\fR
to print
CONNECTIONS
information only\(emthat is, information about parameters found in the
[tcp],
[tcp default],
[shm], or
[shm default]
sections of the cluster configuration file (see
Section\ \&23.3.3.10, \(lqNDB Cluster TCP/IP Connections\(rq, and
Section\ \&23.3.3.12, \(lqNDB Cluster Shared-Memory Connections\(rq, for more information)\&.
.sp
This option is mutually exclusive with
\fB\-\-nodes\fR
and
\fB\-\-system\fR; only one of these 3 options can be used\&.
.RE
.sp
.RS 4
.ie n \{\
\h'-04'\(bu\h'+03'\c
.\}
.el \{\
.sp -1
.IP \(bu 2.3
.\}
\fB\-\-diff\-default\fR
.TS
allbox tab(:);
lB l
lB l
lB l.
T{
Command-Line Format
T}:T{
--diff-default
T}
T{
Type
T}:T{
Boolean
T}
T{
Default Value
T}:T{
FALSE
T}
.TE
.sp 1
Print only configuration parameters that have non\-default values\&.
.RE
.sp
.RS 4
.ie n \{\
\h'-04'\(bu\h'+03'\c
.\}
.el \{\
.sp -1
.IP \(bu 2.3
.\}
\fB\-\-fields=\fR\fB\fIdelimiter\fR\fR,
\fB\-f\fR
\fIdelimiter\fR
.TS
allbox tab(:);
lB l
lB l
lB l.
T{
Command-Line Format
T}:T{
--fields=string
T}
T{
Type
T}:T{
String
T}
T{
Default Value
T}:T{
T}
.TE
.sp 1
Specifies a
\fIdelimiter\fR
string used to separate the fields in the result\&. The default is
,
(the comma character)\&.
.if n \{\
.sp
.\}
.RS 4
.it 1 an-trap
.nr an-no-space-flag 1
.nr an-break-flag 1
.br
.ps +1
\fBNote\fR
.ps -1
.br
If the
\fIdelimiter\fR
contains spaces or escapes (such as
\en
for the linefeed character), then it must be quoted\&.
.sp .5v
.RE
.RE
.sp
.RS 4
.ie n \{\
\h'-04'\(bu\h'+03'\c
.\}
.el \{\
.sp -1
.IP \(bu 2.3
.\}
\fB\-\-host=\fR\fB\fIhostname\fR\fR
.TS
allbox tab(:);
lB l
lB l
lB l.
T{
Command-Line Format
T}:T{
--host=name
T}
T{
Type
T}:T{
String
T}
T{
Default Value
T}:T{
T}
.TE
.sp 1
Specifies the host name of the node for which configuration information is to be obtained\&.
.if n \{\
.sp
.\}
.RS 4
.it 1 an-trap
.nr an-no-space-flag 1
.nr an-break-flag 1
.br
.ps +1
\fBNote\fR
.ps -1
.br
While the hostname
localhost
usually resolves to the IP address
127\&.0\&.0\&.1, this may not necessarily be true for all operating platforms and configurations\&. This means that it is possible, when
localhost
is used in
config\&.ini, for
\fBndb_config \fR\fB\fB\-\-host=localhost\fR\fR
to fail if
\fBndb_config\fR
is run on a different host where
localhost
resolves to a different address (for example, on some versions of SUSE Linux, this is
127\&.0\&.0\&.2)\&. In general, for best results, you should use numeric IP addresses for all NDB Cluster configuration values relating to hosts, or verify that all NDB Cluster hosts handle
localhost
in the same fashion\&.
.sp .5v
.RE
.RE
.sp
.RS 4
.ie n \{\
\h'-04'\(bu\h'+03'\c
.\}
.el \{\
.sp -1
.IP \(bu 2.3
.\}
\fB\-\-mycnf\fR
.TS
allbox tab(:);
lB l
lB l
lB l.
T{
Command-Line Format
T}:T{
--mycnf
T}
T{
Type
T}:T{
Boolean
T}
T{
Default Value
T}:T{
FALSE
T}
.TE
.sp 1
Read configuration data from the
my\&.cnf
file\&.
.RE
.sp
.RS 4
.ie n \{\
\h'-04'\(bu\h'+03'\c
.\}
.el \{\
.sp -1
.IP \(bu 2.3
.\}
\fB\-\-ndb\-connectstring=\fR\fB\fIconnection_string\fR\fR,
\fB\-c \fR\fB\fIconnection_string\fR\fR
.TS
allbox tab(:);
lB l
lB l
lB l.
T{
Command-Line Format
T}:T{
.PP
--ndb-connectstring=connectstring
.PP
--connect-string=connectstring
T}
T{
Type
T}:T{
String
T}
T{
Default Value
T}:T{
localhost:1186
T}
.TE
.sp 1
Specifies the connection string to use in connecting to the management server\&. The format for the connection string is the same as described in
Section\ \&23.3.3.3, \(lqNDB Cluster Connection Strings\(rq, and defaults to
localhost:1186\&.
.RE
.sp
.RS 4
.ie n \{\
\h'-04'\(bu\h'+03'\c
.\}
.el \{\
.sp -1
.IP \(bu 2.3
.\}
\fB\-\-nodeid=\fR\fB\fInode_id\fR\fR
.TS
allbox tab(:);
lB l
lB l
lB l.
T{
Command-Line Format
T}:T{
--ndb-nodeid=#
T}
T{
Type
T}:T{
Numeric
T}
T{
Default Value
T}:T{
0
T}
.TE
.sp 1
Specify the node ID of the node for which configuration information is to be obtained\&.
.RE
.sp
.RS 4
.ie n \{\
\h'-04'\(bu\h'+03'\c
.\}
.el \{\
.sp -1
.IP \(bu 2.3
.\}
\fB\-\-nodes\fR
.TS
allbox tab(:);
lB l
lB l
lB l.
T{
Command-Line Format
T}:T{
--nodes
T}
T{
Type
T}:T{
Boolean
T}
T{
Default Value
T}:T{
FALSE
T}
.TE
.sp 1
Tells
\fBndb_config\fR
to print information relating only to parameters defined in an
[ndbd]
or
[ndbd default]
section of the cluster configuration file (see
Section\ \&23.3.3.6, \(lqDefining NDB Cluster Data Nodes\(rq)\&.
.sp
This option is mutually exclusive with
\fB\-\-connections\fR
and
\fB\-\-system\fR; only one of these 3 options can be used\&.
.RE
.sp
.RS 4
.ie n \{\
\h'-04'\(bu\h'+03'\c
.\}
.el \{\
.sp -1
.IP \(bu 2.3
.\}
\fB\-\-query=\fR\fB\fIquery\-options\fR\fR,
\fB\-q\fR
\fIquery\-options\fR
.TS
allbox tab(:);
lB l
lB l
lB l.
T{
Command-Line Format
T}:T{
--query=string
T}
T{
Type
T}:T{
String
T}
T{
Default Value
T}:T{
T}
.TE
.sp 1
This is a comma\-delimited list of
\fIquery options\fR\(emthat is, a list of one or more node attributes to be returned\&. These include
nodeid
(node ID), type (node type\(emthat is,
ndbd,
mysqld, or
ndb_mgmd), and any configuration parameters whose values are to be obtained\&.
.sp
For example,
\fB\-\-query=nodeid,type,datamemory,datadir\fR
returns the node ID, node type,
DataMemory, and
DataDir
for each node\&.
.if n \{\
.sp
.\}
.RS 4
.it 1 an-trap
.nr an-no-space-flag 1
.nr an-break-flag 1
.br
.ps +1
\fBNote\fR
.ps -1
.br
If a given parameter is not applicable to a certain type of node, than an empty string is returned for the corresponding value\&. See the examples later in this section for more information\&.
.sp .5v
.RE
.RE
.sp
.RS 4
.ie n \{\
\h'-04'\(bu\h'+03'\c
.\}
.el \{\
.sp -1
.IP \(bu 2.3
.\}
\fB\-\-query\-all\fR,
\fB\-a\fR
.TS
allbox tab(:);
lB l
lB l
lB l.
T{
Command-Line Format
T}:T{
--query-all
T}
T{
Type
T}:T{
String
T}
T{
Default Value
T}:T{
T}
.TE
.sp 1
Returns a comma\-delimited list of all query options (node attributes; note that this list is a single string\&.
.RE
.sp
.RS 4
.ie n \{\
\h'-04'\(bu\h'+03'\c
.\}
.el \{\
.sp -1
.IP \(bu 2.3
.\}
\fB\-\-rows=\fR\fB\fIseparator\fR\fR,
\fB\-r\fR
\fIseparator\fR
.TS
allbox tab(:);
lB l
lB l
lB l.
T{
Command-Line Format
T}:T{
--rows=string
T}
T{
Type
T}:T{
String
T}
T{
Default Value
T}:T{
T}
.TE
.sp 1
Specifies a
\fIseparator\fR
string used to separate the rows in the result\&. The default is a space character\&.
.if n \{\
.sp
.\}
.RS 4
.it 1 an-trap
.nr an-no-space-flag 1
.nr an-break-flag 1
.br
.ps +1
\fBNote\fR
.ps -1
.br
If the
\fIseparator\fR
contains spaces or escapes (such as
\en
for the linefeed character), then it must be quoted\&.
.sp .5v
.RE
.RE
.sp
.RS 4
.ie n \{\
\h'-04'\(bu\h'+03'\c
.\}
.el \{\
.sp -1
.IP \(bu 2.3
.\}
\fB\-\-system\fR
.TS
allbox tab(:);
lB l
lB l
lB l.
T{
Command-Line Format
T}:T{
--system
T}
T{
Type
T}:T{
Boolean
T}
T{
Default Value
T}:T{
FALSE
T}
.TE
.sp 1
Tells
\fBndb_config\fR
to print
SYSTEM
information only\&. This consists of system variables that cannot be changed at run time; thus, there is no corresponding section of the cluster configuration file for them\&. They can be seen (prefixed with
****** SYSTEM ******) in the output of
\fBndb_config\fR
\fB\-\-configinfo\fR\&.
.sp
This option is mutually exclusive with
\fB\-\-nodes\fR
and
\fB\-\-connections\fR; only one of these 3 options can be used\&.
.RE
.sp
.RS 4
.ie n \{\
\h'-04'\(bu\h'+03'\c
.\}
.el \{\
.sp -1
.IP \(bu 2.3
.\}
\fB\-\-type=\fR\fB\fInode_type\fR\fR
.TS
allbox tab(:);
lB l
lB l
lB l
lB l.
T{
Command-Line Format
T}:T{
--type=name
T}
T{
Type
T}:T{
Enumeration
T}
T{
Default Value
T}:T{
[none]
T}
T{
Valid Values
T}:T{
.PP
ndbd
.PP
mysqld
.PP
ndb_mgmd
T}
.TE
.sp 1
Filters results so that only configuration values applying to nodes of the specified
\fInode_type\fR
(ndbd,
mysqld, or
ndb_mgmd) are returned\&.
.RE
.sp
.RS 4
.ie n \{\
\h'-04'\(bu\h'+03'\c
.\}
.el \{\
.sp -1
.IP \(bu 2.3
.\}
\fB\-\-usage\fR,
\fB\-\-help\fR, or
\fB\-?\fR
.TS
allbox tab(:);
lB l.
T{
Command-Line Format
T}:T{
.PP
--help
.PP
--usage
T}
.TE
.sp 1
Causes
\fBndb_config\fR
to print a list of available options, and then exit\&.
.RE
.sp
.RS 4
.ie n \{\
\h'-04'\(bu\h'+03'\c
.\}
.el \{\
.sp -1
.IP \(bu 2.3
.\}
\fB\-\-version\fR,
\fB\-V\fR
.TS
allbox tab(:);
lB l.
T{
Command-Line Format
T}:T{
--version
T}
.TE
.sp 1
Causes
\fBndb_config\fR
to print a version information string, and then exit\&.
.RE
.sp
.RS 4
.ie n \{\
\h'-04'\(bu\h'+03'\c
.\}
.el \{\
.sp -1
.IP \(bu 2.3
.\}
\fB\-\-configinfo\fR
\fB\-\-xml\fR
.TS
allbox tab(:);
lB l
lB l
lB l.
T{
Command-Line Format
T}:T{
--configinfo --xml
T}
T{
Type
T}:T{
Boolean
T}
T{
Default Value
T}:T{
false
T}
.TE
.sp 1
Cause
\fBndb_config\fR
\fB\-\-configinfo\fR
to provide output as XML by adding this option\&. A portion of such output is shown in this example:
.sp
.if n \{\
.RS 4
.\}
.nf
<<<<<<< HEAD
shell> \fBndb_config \-\-configinfo \-\-xml\fR
<configvariables protocolversion="1" ndbversionstring="5\&.7\&.33\-ndb\-7\&.5\&.22"
=======
$> \fBndb_config \-\-configinfo \-\-xml\fR
<configvariables protocolversion="1" ndbversionstring="5\&.7\&.38\-ndb\-7\&.5\&.27"
>>>>>>> fbdaa4de
                    ndbversion="460032" ndbversionmajor="7" ndbversionminor="5"
                    ndbversionbuild="0">
  <section name="SYSTEM">
    <param name="Name" comment="Name of system (NDB Cluster)" type="string"
              mandatory="true"/>
    <param name="PrimaryMGMNode" comment="Node id of Primary ndb_mgmd(MGM) node"
              type="unsigned" default="0" min="0" max="4294967039"/>
    <param name="ConfigGenerationNumber" comment="Configuration generation number"
              type="unsigned" default="0" min="0" max="4294967039"/>
  </section>
  <section name="MYSQLD" primarykeys="NodeId">
    <param name="wan" comment="Use WAN TCP setting as default" type="bool"
              default="false"/>
    <param name="HostName" comment="Name of computer for this node"
              type="string" default=""/>
    <param name="Id" comment="NodeId" type="unsigned" mandatory="true"
              min="1" max="255" deprecated="true"/>
    <param name="NodeId" comment="Number identifying application node (mysqld(API))"
              type="unsigned" mandatory="true" min="1" max="255"/>
    <param name="ExecuteOnComputer" comment="HostName" type="string"
              deprecated="true"/>
    \&...
  </section>
  \&...
</configvariables>
.fi
.if n \{\
.RE
.\}
.sp
.if n \{\
.sp
.\}
.RS 4
.it 1 an-trap
.nr an-no-space-flag 1
.nr an-break-flag 1
.br
.ps +1
\fBNote\fR
.ps -1
.br
Normally, the XML output produced by
\fBndb_config\fR
\fB\-\-configinfo\fR
\fB\-\-xml\fR
is formatted using one line per element; we have added extra whitespace in the previous example, as well as the next one, for reasons of legibility\&. This should not make any difference to applications using this output, since most XML processors either ignore nonessential whitespace as a matter of course, or can be instructed to do so\&.
.sp .5v
.RE
The XML output also indicates when changing a given parameter requires that data nodes be restarted using the
\fB\-\-initial\fR
option\&. This is shown by the presence of an
initial="true"
attribute in the corresponding
<param>
element\&. In addition, the restart type (system
or
node) is also shown; if a given parameter requires a system restart, this is indicated by the presence of a
restart="system"
attribute in the corresponding
<param>
element\&. For example, changing the value set for the
Diskless
parameter requires a system initial restart, as shown here (with the
restart
and
initial
attributes highlighted for visibility):
.sp
.if n \{\
.RS 4
.\}
.nf
<param name="Diskless" comment="Run wo/ disk" type="bool" default="false"
          \fIrestart="system" initial="true"\fR/>
.fi
.if n \{\
.RE
.\}
.sp
Currently, no
initial
attribute is included in the XML output for
<param>
elements corresponding to parameters which do not require initial restarts; in other words,
initial="false"
is the default, and the value
false
should be assumed if the attribute is not present\&. Similarly, the default restart type is
node
(that is, an online or
\(lqrolling\(rq
restart of the cluster), but the
restart
attribute is included only if the restart type is
system
(meaning that all cluster nodes must be shut down at the same time, then restarted)\&.
.sp
Deprecated parameters are indicated in the XML output by the
deprecated
attribute, as shown here:
.sp
.if n \{\
.RS 4
.\}
.nf
<param name="NoOfDiskPagesToDiskAfterRestartACC" comment="DiskCheckpointSpeed"
       type="unsigned" default="20" min="1" max="4294967039" \fIdeprecated="true"\fR/>
.fi
.if n \{\
.RE
.\}
.sp
In such cases, the
comment
refers to one or more parameters that supersede the deprecated parameter\&. Similarly to
initial, the
deprecated
attribute is indicated only when the parameter is deprecated, with
deprecated="true", and does not appear at all for parameters which are not deprecated\&. (Bug #21127135)
.sp
Parameters that are required are indicated with
mandatory="true", as shown here:
.sp
.if n \{\
.RS 4
.\}
.nf
<param name="NodeId"
          comment="Number identifying application node (mysqld(API))"
          type="unsigned" \fImandatory="true"\fR min="1" max="255"/>
.fi
.if n \{\
.RE
.\}
.sp
In much the same way that the
initial
or
deprecated
attribute is displayed only for a parameter that requires an intial restart or that is deprecated, the
mandatory
attribute is included only if the given parameter is actually required\&.
.if n \{\
.sp
.\}
.RS 4
.it 1 an-trap
.nr an-no-space-flag 1
.nr an-break-flag 1
.br
.ps +1
\fBImportant\fR
.ps -1
.br
The
\fB\-\-xml\fR
option can be used only with the
\fB\-\-configinfo\fR
option\&. Using
\fB\-\-xml\fR
without
\fB\-\-configinfo\fR
fails with an error\&.
.sp .5v
.RE
Unlike the options used with this program to obtain current configuration data,
\fB\-\-configinfo\fR
and
\fB\-\-xml\fR
use information obtained from the NDB Cluster sources when
\fBndb_config\fR
was compiled\&. For this reason, no connection to a running NDB Cluster or access to a
config\&.ini
or
my\&.cnf
file is required for these two options\&.
.RE
.PP
Combining other
\fBndb_config\fR
options (such as
\fB\-\-query\fR
or
\fB\-\-type\fR) with
\fB\-\-configinfo\fR
(with or without the
\fB\-\-xml\fR
option is not supported\&. Currently, if you attempt to do so, the usual result is that all other options besides
\fB\-\-configinfo\fR
or
\fB\-\-xml\fR
are simply ignored\&.
\fIHowever, this behavior is not guaranteed and is subject to change at any time\fR\&. In addition, since
\fBndb_config\fR, when used with the
\fB\-\-configinfo\fR
option, does not access the NDB Cluster or read any files, trying to specify additional options such as
\fB\-\-ndb\-connectstring\fR
or
\fB\-\-config\-file\fR
with
\fB\-\-configinfo\fR
serves no purpose\&.
Examples
.sp
.RS 4
.ie n \{\
\h'-04' 1.\h'+01'\c
.\}
.el \{\
.sp -1
.IP "  1." 4.2
.\}
To obtain the node ID and type of each node in the cluster:
.sp
.if n \{\
.RS 4
.\}
.nf
shell> \fB\&./ndb_config \-\-query=nodeid,type \-\-fields=\*(Aq:\*(Aq \-\-rows=\*(Aq\en\*(Aq\fR
1:ndbd
2:ndbd
3:ndbd
4:ndbd
5:ndb_mgmd
6:mysqld
7:mysqld
8:mysqld
9:mysqld
.fi
.if n \{\
.RE
.\}
.sp
In this example, we used the
\fB\-\-fields\fR
options to separate the ID and type of each node with a colon character (:), and the
\fB\-\-rows\fR
options to place the values for each node on a new line in the output\&.
.RE
.sp
.RS 4
.ie n \{\
\h'-04' 2.\h'+01'\c
.\}
.el \{\
.sp -1
.IP "  2." 4.2
.\}
To produce a connection string that can be used by data, SQL, and API nodes to connect to the management server:
.sp
.if n \{\
.RS 4
.\}
.nf
shell> \fB\&./ndb_config \-\-config\-file=usr/local/mysql/cluster\-data/config\&.ini \e
\-\-query=hostname,portnumber \-\-fields=: \-\-rows=, \-\-type=ndb_mgmd\fR
198\&.51\&.100\&.179:1186
.fi
.if n \{\
.RE
.\}
.RE
.sp
.RS 4
.ie n \{\
\h'-04' 3.\h'+01'\c
.\}
.el \{\
.sp -1
.IP "  3." 4.2
.\}
This invocation of
\fBndb_config\fR
checks only data nodes (using the
\fB\-\-type\fR
option), and shows the values for each node\*(Aqs ID and host name, as well as the values set for its
DataMemory
and
DataDir
parameters:
.sp
.if n \{\
.RS 4
.\}
.nf
shell> \fB\&./ndb_config \-\-type=ndbd \-\-query=nodeid,host,datamemory,datadir \-f \*(Aq : \*(Aq \-r \*(Aq\en\*(Aq\fR
1 : 198\&.51\&.100\&.193 : 83886080 : /usr/local/mysql/cluster\-data
2 : 198\&.51\&.100\&.112 : 83886080 : /usr/local/mysql/cluster\-data
3 : 198\&.51\&.100\&.176 : 83886080 : /usr/local/mysql/cluster\-data
4 : 198\&.51\&.100\&.119 : 83886080 : /usr/local/mysql/cluster\-data
.fi
.if n \{\
.RE
.\}
.sp
In this example, we used the short options
\fB\-f\fR
and
\fB\-r\fR
for setting the field delimiter and row separator, respectively, as well as the short option
\fB\-q\fR
to pass a list of parameters to be obtained\&.
.RE
.sp
.RS 4
.ie n \{\
\h'-04' 4.\h'+01'\c
.\}
.el \{\
.sp -1
.IP "  4." 4.2
.\}
To exclude results from any host except one in particular, use the
\fB\-\-host\fR
option:
.sp
.if n \{\
.RS 4
.\}
.nf
shell> \fB\&./ndb_config \-\-host=198\&.51\&.100\&.176 \-f : \-r \*(Aq\en\*(Aq \-q id,type\fR
3:ndbd
5:ndb_mgmd
.fi
.if n \{\
.RE
.\}
.sp
In this example, we also used the short form
\fB\-q\fR
to determine the attributes to be queried\&.
.sp
Similarly, you can limit results to a node with a specific ID using the
\fB\-\-nodeid\fR
option\&.
.RE
.SH "COPYRIGHT"
.br
.PP
Copyright \(co 1997, 2022, Oracle and/or its affiliates.
.PP
This documentation is free software; you can redistribute it and/or modify it only under the terms of the GNU General Public License as published by the Free Software Foundation; version 2 of the License.
.PP
This documentation is distributed in the hope that it will be useful, but WITHOUT ANY WARRANTY; without even the implied warranty of MERCHANTABILITY or FITNESS FOR A PARTICULAR PURPOSE. See the GNU General Public License for more details.
.PP
You should have received a copy of the GNU General Public License along with the program; if not, write to the Free Software Foundation, Inc., 51 Franklin Street, Fifth Floor, Boston, MA 02110-1301 USA or see http://www.gnu.org/licenses/.
.sp
.SH "SEE ALSO"
For more information, please refer to the MySQL Reference Manual,
which may already be installed locally and which is also available
online at http://dev.mysql.com/doc/.
.SH AUTHOR
Oracle Corporation (http://dev.mysql.com/).<|MERGE_RESOLUTION|>--- conflicted
+++ resolved
@@ -1,21 +1,13 @@
 '\" t
-.\"     Title: \fBndb_config\fR
+.\"     Title: ndb_config
 .\"    Author: [FIXME: author] [see http://docbook.sf.net/el/author]
 .\" Generator: DocBook XSL Stylesheets v1.79.1 <http://docbook.sf.net/>
-<<<<<<< HEAD
-.\"      Date: 03/07/2021
-=======
 .\"      Date: 06/04/2022
->>>>>>> fbdaa4de
 .\"    Manual: MySQL Database System
 .\"    Source: MySQL 8.0
 .\"  Language: English
 .\"
-<<<<<<< HEAD
-.TH "\FBNDB_CONFIG\FR" "1" "03/07/2021" "MySQL 8\&.0" "MySQL Database System"
-=======
 .TH "NDB_CONFIG" "1" "06/04/2022" "MySQL 8\&.0" "MySQL Database System"
->>>>>>> fbdaa4de
 .\" -----------------------------------------------------------------
 .\" * Define some portability stuff
 .\" -----------------------------------------------------------------
@@ -67,10 +59,9 @@
 \fB\-\-system\fR, or
 \fB\-\-connections\fR\&.
 .PP
-The following table includes options that are specific to
-\fBndb_config\fR\&. Additional descriptions follow the table\&. For options common to most NDB Cluster programs (including
-\fBndb_config\fR), see
-Options Common to NDB Cluster Programs(1)\&.
+All options that can be used with
+\fBndb_config\fR
+are shown in the following table\&. Additional descriptions follow the table\&.
 .sp
 .it 1 an-trap
 .nr an-no-space-flag 1
@@ -105,7 +96,33 @@
 lB l l
 lB l l
 lB l l
+lB l l
+lB l l
+lB l l
+lB l l
+lB l l
+lB l l
+lB l l
+lB l l
+lB l l
+lB l l
+lB l l
+lB l l
+lB l l
+lB l l
+lB l l
+lB l l
+lB l l
 lB l l.
+T{
+.PP
+\fB \fR\fB--character-sets-dir=path\fR\fB \fR
+T}:T{
+Directory containing character sets
+T}:T{
+.PP
+(Supported in all NDB releases based on MySQL 8.0)
+T}
 T{
 .PP
 \fB \fR\fB--cluster-config-suffix=name\fR\fB \fR
@@ -150,10 +167,75 @@
 .PP
 \fB \fR\fB--connections\fR\fB \fR
 T}:T{
-Print connections information ([tcp], [tcp default], [sci], [sci
-              default], [shm], or [shm default] sections of cluster
-              configuration file) only. Cannot be used with --system or
-              --nodes
+Print information only about connections specified in [tcp], [tcp
+              default], [sci], [sci default], [shm], or [shm default]
+              sections of cluster configuration file. Cannot be used
+              with --system or --nodes
+T}:T{
+.PP
+(Supported in all NDB releases based on MySQL 8.0)
+T}
+T{
+.PP
+\fB \fR\fB--connect-retries=#\fR\fB \fR
+T}:T{
+Number of times to retry connection before giving up
+T}:T{
+.PP
+(Supported in all NDB releases based on MySQL 8.0)
+T}
+T{
+.PP
+\fB \fR\fB--connect-retry-delay=#\fR\fB \fR
+T}:T{
+Number of seconds to wait between attempts to contact management server
+T}:T{
+.PP
+(Supported in all NDB releases based on MySQL 8.0)
+T}
+T{
+.PP
+\fB--connect-string=connection_string\fR,
+.PP
+\fB \fR\fB-c connection_string\fR\fB \fR
+T}:T{
+Same as --ndb-connectstring
+T}:T{
+.PP
+(Supported in all NDB releases based on MySQL 8.0)
+T}
+T{
+.PP
+\fB \fR\fB--core-file\fR\fB \fR
+T}:T{
+Write core file on error; used in debugging
+T}:T{
+.PP
+(Supported in all NDB releases based on MySQL 8.0)
+T}
+T{
+.PP
+\fB \fR\fB--defaults-extra-file=path\fR\fB \fR
+T}:T{
+Read given file after global files are read
+T}:T{
+.PP
+(Supported in all NDB releases based on MySQL 8.0)
+T}
+T{
+.PP
+\fB \fR\fB--defaults-file=path\fR\fB \fR
+T}:T{
+Read default options from given file only
+T}:T{
+.PP
+(Supported in all NDB releases based on MySQL 8.0)
+T}
+T{
+.PP
+\fB \fR\fB--defaults-group-suffix=string\fR\fB \fR
+T}:T{
+Also read groups with concat(group, suffix)
 T}:T{
 .PP
 (Supported in all NDB releases based on MySQL 8.0)
@@ -180,6 +262,17 @@
 T}
 T{
 .PP
+\fB--help\fR,
+.PP
+\fB \fR\fB-?\fR\fB \fR
+T}:T{
+Display help text and exit
+T}:T{
+.PP
+(Supported in all NDB releases based on MySQL 8.0)
+T}
+T{
+.PP
 \fB \fR\fB--host=name\fR\fB \fR
 T}:T{
 Specify host
@@ -189,6 +282,15 @@
 T}
 T{
 .PP
+\fB \fR\fB--login-path=path\fR\fB \fR
+T}:T{
+Read given path from login file
+T}:T{
+.PP
+(Supported in all NDB releases based on MySQL 8.0)
+T}
+T{
+.PP
 \fB \fR\fB--mycnf\fR\fB \fR
 T}:T{
 Read configuration data from my.cnf file
@@ -198,7 +300,60 @@
 T}
 T{
 .PP
-\fB \fR\fB--nodeid\fR\fB \fR
+\fB--ndb-connectstring=connection_string\fR,
+.PP
+\fB \fR\fB-c connection_string\fR\fB \fR
+T}:T{
+Set connect string for connecting to ndb_mgmd. Syntax:
+              "[nodeid=id;][host=]hostname[:port]". Overrides entries in
+              NDB_CONNECTSTRING and my.cnf
+T}:T{
+.PP
+(Supported in all NDB releases based on MySQL 8.0)
+T}
+T{
+.PP
+\fB--ndb-mgmd-host=connection_string\fR,
+.PP
+\fB \fR\fB-c connection_string\fR\fB \fR
+T}:T{
+Same as --ndb-connectstring
+T}:T{
+.PP
+(Supported in all NDB releases based on MySQL 8.0)
+T}
+T{
+.PP
+\fB \fR\fB--ndb-nodeid=#\fR\fB \fR
+T}:T{
+Set node ID for this node, overriding any ID set by --ndb-connectstring
+T}:T{
+.PP
+(Supported in all NDB releases based on MySQL 8.0)
+T}
+T{
+.PP
+\fB \fR\fB--ndb-optimized-node-selection\fR\fB \fR
+T}:T{
+Enable optimizations for selection of nodes for transactions. Enabled by
+              default; use --skip-ndb-optimized-node-selection to
+              disable
+T}:T{
+.PP
+(Supported in all NDB releases based on MySQL 8.0)
+T}
+T{
+.PP
+\fB \fR\fB--no-defaults\fR\fB \fR
+T}:T{
+Do not read default options from any option file other than login file
+T}:T{
+.PP
+(Supported in all NDB releases based on MySQL 8.0)
+T}
+T{
+.PP
+\fB \fR\fB--nodeid=#\fR\fB \fR
 T}:T{
 Get configuration of node with this ID
 T}:T{
@@ -218,18 +373,9 @@
 T}
 T{
 .PP
-\fB \fR\fB-c\fR\fB \fR
-T}:T{
-Short form for --ndb-connectstring
-T}:T{
-.PP
-(Supported in all NDB releases based on MySQL 8.0)
-T}
-T{
-.PP
 \fB--query=string\fR,
 .PP
-\fB \fR\fB-q\fR\fB \fR
+\fB \fR\fB-q string\fR\fB \fR
 T}:T{
 One or more query options (attributes)
 T}:T{
@@ -249,9 +395,18 @@
 T}
 T{
 .PP
+\fB \fR\fB--print-defaults\fR\fB \fR
+T}:T{
+Print program argument list and exit
+T}:T{
+.PP
+(Supported in all NDB releases based on MySQL 8.0)
+T}
+T{
+.PP
 \fB--rows=string\fR,
 .PP
-\fB \fR\fB-r\fR\fB \fR
+\fB \fR\fB-r string\fR\fB \fR
 T}:T{
 Row separator
 T}:T{
@@ -273,6 +428,28 @@
 \fB \fR\fB--type=name\fR\fB \fR
 T}:T{
 Specify node type
+T}:T{
+.PP
+(Supported in all NDB releases based on MySQL 8.0)
+T}
+T{
+.PP
+\fB--usage\fR,
+.PP
+\fB \fR\fB-?\fR\fB \fR
+T}:T{
+Display help text and exit; same as --help
+T}:T{
+.PP
+(Supported in all NDB releases based on MySQL 8.0)
+T}
+T{
+.PP
+\fB--version\fR,
+.PP
+\fB \fR\fB-V\fR\fB \fR
+T}:T{
+Display version information and exit
 T}:T{
 .PP
 (Supported in all NDB releases based on MySQL 8.0)
@@ -412,7 +589,7 @@
 .RS 4
 .\}
 .nf
-shell> \fBndb_config \-\-configinfo\fR
+$> \fBndb_config \-\-configinfo\fR
 ****** SYSTEM ******
 Name (String)
 Name of system (NDB Cluster)
@@ -537,23 +714,11 @@
 \fB\-\-connections\fR
 .TS
 allbox tab(:);
-lB l
-lB l
 lB l.
 T{
 Command-Line Format
 T}:T{
 --connections
-T}
-T{
-Type
-T}:T{
-Boolean
-T}
-T{
-Default Value
-T}:T{
-FALSE
 T}
 .TE
 .sp 1
@@ -567,8 +732,8 @@
 [shm], or
 [shm default]
 sections of the cluster configuration file (see
-Section\ \&23.3.3.10, \(lqNDB Cluster TCP/IP Connections\(rq, and
-Section\ \&23.3.3.12, \(lqNDB Cluster Shared-Memory Connections\(rq, for more information)\&.
+Section\ \&23.4.3.10, \(lqNDB Cluster TCP/IP Connections\(rq, and
+Section\ \&23.4.3.12, \(lqNDB Cluster Shared-Memory Connections\(rq, for more information)\&.
 .sp
 This option is mutually exclusive with
 \fB\-\-nodes\fR
@@ -587,23 +752,11 @@
 \fB\-\-diff\-default\fR
 .TS
 allbox tab(:);
-lB l
-lB l
 lB l.
 T{
 Command-Line Format
 T}:T{
 --diff-default
-T}
-T{
-Type
-T}:T{
-Boolean
-T}
-T{
-Default Value
-T}:T{
-FALSE
 T}
 .TE
 .sp 1
@@ -742,23 +895,11 @@
 \fB\-\-mycnf\fR
 .TS
 allbox tab(:);
-lB l
-lB l
 lB l.
 T{
 Command-Line Format
 T}:T{
 --mycnf
-T}
-T{
-Type
-T}:T{
-Boolean
-T}
-T{
-Default Value
-T}:T{
-FALSE
 T}
 .TE
 .sp 1
@@ -785,10 +926,7 @@
 T{
 Command-Line Format
 T}:T{
-.PP
---ndb-connectstring=connectstring
-.PP
---connect-string=connectstring
+--ndb-connectstring=connection_string
 T}
 T{
 Type
@@ -798,12 +936,12 @@
 T{
 Default Value
 T}:T{
-localhost:1186
+[none]
 T}
 .TE
 .sp 1
 Specifies the connection string to use in connecting to the management server\&. The format for the connection string is the same as described in
-Section\ \&23.3.3.3, \(lqNDB Cluster Connection Strings\(rq, and defaults to
+Section\ \&23.4.3.3, \(lqNDB Cluster Connection Strings\(rq, and defaults to
 localhost:1186\&.
 .RE
 .sp
@@ -815,6 +953,28 @@
 .sp -1
 .IP \(bu 2.3
 .\}
+\fB\-\-no\-defaults\fR
+.TS
+allbox tab(:);
+lB l.
+T{
+Command-Line Format
+T}:T{
+--no-defaults
+T}
+.TE
+.sp 1
+Do not read default options from any option file other than login file\&.
+.RE
+.sp
+.RS 4
+.ie n \{\
+\h'-04'\(bu\h'+03'\c
+.\}
+.el \{\
+.sp -1
+.IP \(bu 2.3
+.\}
 \fB\-\-nodeid=\fR\fB\fInode_id\fR\fR
 .TS
 allbox tab(:);
@@ -829,12 +989,12 @@
 T{
 Type
 T}:T{
-Numeric
+Integer
 T}
 T{
 Default Value
 T}:T{
-0
+[none]
 T}
 .TE
 .sp 1
@@ -852,23 +1012,11 @@
 \fB\-\-nodes\fR
 .TS
 allbox tab(:);
-lB l
-lB l
 lB l.
 T{
 Command-Line Format
 T}:T{
 --nodes
-T}
-T{
-Type
-T}:T{
-Boolean
-T}
-T{
-Default Value
-T}:T{
-FALSE
 T}
 .TE
 .sp 1
@@ -879,7 +1027,7 @@
 or
 [ndbd default]
 section of the cluster configuration file (see
-Section\ \&23.3.3.6, \(lqDefining NDB Cluster Data Nodes\(rq)\&.
+Section\ \&23.4.3.6, \(lqDefining NDB Cluster Data Nodes\(rq)\&.
 .sp
 This option is mutually exclusive with
 \fB\-\-connections\fR
@@ -1051,23 +1199,11 @@
 \fB\-\-system\fR
 .TS
 allbox tab(:);
-lB l
-lB l
 lB l.
 T{
 Command-Line Format
 T}:T{
 --system
-T}
-T{
-Type
-T}:T{
-Boolean
-T}
-T{
-Default Value
-T}:T{
-FALSE
 T}
 .TE
 .sp 1
@@ -1152,10 +1288,7 @@
 T{
 Command-Line Format
 T}:T{
-.PP
 --help
-.PP
---usage
 T}
 .TE
 .sp 1
@@ -1201,23 +1334,11 @@
 \fB\-\-xml\fR
 .TS
 allbox tab(:);
-lB l
-lB l
 lB l.
 T{
 Command-Line Format
 T}:T{
 --configinfo --xml
-T}
-T{
-Type
-T}:T{
-Boolean
-T}
-T{
-Default Value
-T}:T{
-false
 T}
 .TE
 .sp 1
@@ -1230,13 +1351,8 @@
 .RS 4
 .\}
 .nf
-<<<<<<< HEAD
-shell> \fBndb_config \-\-configinfo \-\-xml\fR
-<configvariables protocolversion="1" ndbversionstring="5\&.7\&.33\-ndb\-7\&.5\&.22"
-=======
 $> \fBndb_config \-\-configinfo \-\-xml\fR
 <configvariables protocolversion="1" ndbversionstring="5\&.7\&.38\-ndb\-7\&.5\&.27"
->>>>>>> fbdaa4de
                     ndbversion="460032" ndbversionmajor="7" ndbversionminor="5"
                     ndbversionbuild="0">
   <section name="SYSTEM">
@@ -1415,6 +1531,451 @@
 my\&.cnf
 file is required for these two options\&.
 .RE
+.sp
+.RS 4
+.ie n \{\
+\h'-04'\(bu\h'+03'\c
+.\}
+.el \{\
+.sp -1
+.IP \(bu 2.3
+.\}
+\fB\-\-print\-defaults\fR
+.TS
+allbox tab(:);
+lB l.
+T{
+Command-Line Format
+T}:T{
+--print-defaults
+T}
+.TE
+.sp 1
+Print program argument list and exit\&.
+.RE
+.sp
+.RS 4
+.ie n \{\
+\h'-04'\(bu\h'+03'\c
+.\}
+.el \{\
+.sp -1
+.IP \(bu 2.3
+.\}
+\fB\-\-defaults\-file\fR
+.TS
+allbox tab(:);
+lB l
+lB l
+lB l.
+T{
+Command-Line Format
+T}:T{
+--defaults-file=path
+T}
+T{
+Type
+T}:T{
+String
+T}
+T{
+Default Value
+T}:T{
+[none]
+T}
+.TE
+.sp 1
+Read default options from given file only\&.
+.RE
+.sp
+.RS 4
+.ie n \{\
+\h'-04'\(bu\h'+03'\c
+.\}
+.el \{\
+.sp -1
+.IP \(bu 2.3
+.\}
+\fB\-\-defaults\-extra\-file\fR
+.TS
+allbox tab(:);
+lB l
+lB l
+lB l.
+T{
+Command-Line Format
+T}:T{
+--defaults-extra-file=path
+T}
+T{
+Type
+T}:T{
+String
+T}
+T{
+Default Value
+T}:T{
+[none]
+T}
+.TE
+.sp 1
+Read given file after global files are read\&.
+.RE
+.sp
+.RS 4
+.ie n \{\
+\h'-04'\(bu\h'+03'\c
+.\}
+.el \{\
+.sp -1
+.IP \(bu 2.3
+.\}
+\fB\-\-defaults\-group\-suffix\fR
+.TS
+allbox tab(:);
+lB l
+lB l
+lB l.
+T{
+Command-Line Format
+T}:T{
+--defaults-group-suffix=string
+T}
+T{
+Type
+T}:T{
+String
+T}
+T{
+Default Value
+T}:T{
+[none]
+T}
+.TE
+.sp 1
+Also read groups with concat(group, suffix)\&.
+.RE
+.sp
+.RS 4
+.ie n \{\
+\h'-04'\(bu\h'+03'\c
+.\}
+.el \{\
+.sp -1
+.IP \(bu 2.3
+.\}
+\fB\-\-login\-path\fR
+.TS
+allbox tab(:);
+lB l
+lB l
+lB l.
+T{
+Command-Line Format
+T}:T{
+--login-path=path
+T}
+T{
+Type
+T}:T{
+String
+T}
+T{
+Default Value
+T}:T{
+[none]
+T}
+.TE
+.sp 1
+Read given path from login file\&.
+.RE
+.sp
+.RS 4
+.ie n \{\
+\h'-04'\(bu\h'+03'\c
+.\}
+.el \{\
+.sp -1
+.IP \(bu 2.3
+.\}
+\fB\-\-help\fR
+.TS
+allbox tab(:);
+lB l.
+T{
+Command-Line Format
+T}:T{
+--help
+T}
+.TE
+.sp 1
+Display help text and exit\&.
+.RE
+.sp
+.RS 4
+.ie n \{\
+\h'-04'\(bu\h'+03'\c
+.\}
+.el \{\
+.sp -1
+.IP \(bu 2.3
+.\}
+\fB\-\-connect\-string\fR
+.TS
+allbox tab(:);
+lB l
+lB l
+lB l.
+T{
+Command-Line Format
+T}:T{
+--connect-string=connection_string
+T}
+T{
+Type
+T}:T{
+String
+T}
+T{
+Default Value
+T}:T{
+[none]
+T}
+.TE
+.sp 1
+Same as
+\fB\-\-ndb\-connectstring\fR\&.
+.RE
+.sp
+.RS 4
+.ie n \{\
+\h'-04'\(bu\h'+03'\c
+.\}
+.el \{\
+.sp -1
+.IP \(bu 2.3
+.\}
+\fB\-\-ndb\-mgmd\-host\fR
+.TS
+allbox tab(:);
+lB l
+lB l
+lB l.
+T{
+Command-Line Format
+T}:T{
+--ndb-mgmd-host=connection_string
+T}
+T{
+Type
+T}:T{
+String
+T}
+T{
+Default Value
+T}:T{
+[none]
+T}
+.TE
+.sp 1
+Same as
+\fB\-\-ndb\-connectstring\fR\&.
+.RE
+.sp
+.RS 4
+.ie n \{\
+\h'-04'\(bu\h'+03'\c
+.\}
+.el \{\
+.sp -1
+.IP \(bu 2.3
+.\}
+\fB\-\-ndb\-nodeid\fR
+.TS
+allbox tab(:);
+lB l
+lB l
+lB l.
+T{
+Command-Line Format
+T}:T{
+--ndb-nodeid=#
+T}
+T{
+Type
+T}:T{
+Integer
+T}
+T{
+Default Value
+T}:T{
+[none]
+T}
+.TE
+.sp 1
+Set node ID for this node, overriding any ID set by
+\fB\-\-ndb\-connectstring\fR\&.
+.RE
+.sp
+.RS 4
+.ie n \{\
+\h'-04'\(bu\h'+03'\c
+.\}
+.el \{\
+.sp -1
+.IP \(bu 2.3
+.\}
+\fB\-\-core\-file\fR
+.TS
+allbox tab(:);
+lB l.
+T{
+Command-Line Format
+T}:T{
+--core-file
+T}
+.TE
+.sp 1
+Write core file on error; used in debugging\&.
+.RE
+.sp
+.RS 4
+.ie n \{\
+\h'-04'\(bu\h'+03'\c
+.\}
+.el \{\
+.sp -1
+.IP \(bu 2.3
+.\}
+\fB\-\-character\-sets\-dir\fR
+.TS
+allbox tab(:);
+lB l.
+T{
+Command-Line Format
+T}:T{
+--character-sets-dir=path
+T}
+.TE
+.sp 1
+Directory containing character sets\&.
+.RE
+.sp
+.RS 4
+.ie n \{\
+\h'-04'\(bu\h'+03'\c
+.\}
+.el \{\
+.sp -1
+.IP \(bu 2.3
+.\}
+\fB\-\-connect\-retries\fR
+.TS
+allbox tab(:);
+lB l
+lB l
+lB l
+lB l
+lB l.
+T{
+Command-Line Format
+T}:T{
+--connect-retries=#
+T}
+T{
+Type
+T}:T{
+Integer
+T}
+T{
+Default Value
+T}:T{
+12
+T}
+T{
+Minimum Value
+T}:T{
+0
+T}
+T{
+Maximum Value
+T}:T{
+12
+T}
+.TE
+.sp 1
+Number of times to retry connection before giving up\&.
+.RE
+.sp
+.RS 4
+.ie n \{\
+\h'-04'\(bu\h'+03'\c
+.\}
+.el \{\
+.sp -1
+.IP \(bu 2.3
+.\}
+\fB\-\-connect\-retry\-delay\fR
+.TS
+allbox tab(:);
+lB l
+lB l
+lB l
+lB l
+lB l.
+T{
+Command-Line Format
+T}:T{
+--connect-retry-delay=#
+T}
+T{
+Type
+T}:T{
+Integer
+T}
+T{
+Default Value
+T}:T{
+5
+T}
+T{
+Minimum Value
+T}:T{
+0
+T}
+T{
+Maximum Value
+T}:T{
+5
+T}
+.TE
+.sp 1
+Number of seconds to wait between attempts to contact management server\&.
+.RE
+.sp
+.RS 4
+.ie n \{\
+\h'-04'\(bu\h'+03'\c
+.\}
+.el \{\
+.sp -1
+.IP \(bu 2.3
+.\}
+\fB\-\-ndb\-optimized\-node\-selection\fR
+.TS
+allbox tab(:);
+lB l.
+T{
+Command-Line Format
+T}:T{
+--ndb-optimized-node-selection
+T}
+.TE
+.sp 1
+Enable optimizations for selection of nodes for transactions\&. Enabled by default; use
+\fB\-\-skip\-ndb\-optimized\-node\-selection\fR
+to disable\&.
+.RE
 .PP
 Combining other
 \fBndb_config\fR
@@ -1456,7 +2017,7 @@
 .RS 4
 .\}
 .nf
-shell> \fB\&./ndb_config \-\-query=nodeid,type \-\-fields=\*(Aq:\*(Aq \-\-rows=\*(Aq\en\*(Aq\fR
+$> \fB\&./ndb_config \-\-query=nodeid,type \-\-fields=\*(Aq:\*(Aq \-\-rows=\*(Aq\en\*(Aq\fR
 1:ndbd
 2:ndbd
 3:ndbd
@@ -1492,7 +2053,7 @@
 .RS 4
 .\}
 .nf
-shell> \fB\&./ndb_config \-\-config\-file=usr/local/mysql/cluster\-data/config\&.ini \e
+$> \fB\&./ndb_config \-\-config\-file=usr/local/mysql/cluster\-data/config\&.ini \e
 \-\-query=hostname,portnumber \-\-fields=: \-\-rows=, \-\-type=ndb_mgmd\fR
 198\&.51\&.100\&.179:1186
 .fi
@@ -1523,7 +2084,7 @@
 .RS 4
 .\}
 .nf
-shell> \fB\&./ndb_config \-\-type=ndbd \-\-query=nodeid,host,datamemory,datadir \-f \*(Aq : \*(Aq \-r \*(Aq\en\*(Aq\fR
+$> \fB\&./ndb_config \-\-type=ndbd \-\-query=nodeid,host,datamemory,datadir \-f \*(Aq : \*(Aq \-r \*(Aq\en\*(Aq\fR
 1 : 198\&.51\&.100\&.193 : 83886080 : /usr/local/mysql/cluster\-data
 2 : 198\&.51\&.100\&.112 : 83886080 : /usr/local/mysql/cluster\-data
 3 : 198\&.51\&.100\&.176 : 83886080 : /usr/local/mysql/cluster\-data
@@ -1558,7 +2119,7 @@
 .RS 4
 .\}
 .nf
-shell> \fB\&./ndb_config \-\-host=198\&.51\&.100\&.176 \-f : \-r \*(Aq\en\*(Aq \-q id,type\fR
+$> \fB\&./ndb_config \-\-host=198\&.51\&.100\&.176 \-f : \-r \*(Aq\en\*(Aq \-q id,type\fR
 3:ndbd
 5:ndb_mgmd
 .fi
