'\" t
.\"     Title: \fBndb_mgmd\fR
.\"    Author: [FIXME: author] [see http://docbook.sf.net/el/author]
.\" Generator: DocBook XSL Stylesheets v1.79.1 <http://docbook.sf.net/>
<<<<<<< HEAD
.\"      Date: 03/07/2021
=======
.\"      Date: 06/04/2022
>>>>>>> fbdaa4de
.\"    Manual: MySQL Database System
.\"    Source: MySQL 8.0
.\"  Language: English
.\"
<<<<<<< HEAD
.TH "\FBNDB_MGMD\FR" "8" "03/07/2021" "MySQL 8\&.0" "MySQL Database System"
=======
.TH "NDB_MGMD" "8" "06/04/2022" "MySQL 8\&.0" "MySQL Database System"
>>>>>>> fbdaa4de
.\" -----------------------------------------------------------------
.\" * Define some portability stuff
.\" -----------------------------------------------------------------
.\" ~~~~~~~~~~~~~~~~~~~~~~~~~~~~~~~~~~~~~~~~~~~~~~~~~~~~~~~~~~~~~~~~~
.\" http://bugs.debian.org/507673
.\" http://lists.gnu.org/archive/html/groff/2009-02/msg00013.html
.\" ~~~~~~~~~~~~~~~~~~~~~~~~~~~~~~~~~~~~~~~~~~~~~~~~~~~~~~~~~~~~~~~~~
.ie \n(.g .ds Aq \(aq
.el       .ds Aq '
.\" -----------------------------------------------------------------
.\" * set default formatting
.\" -----------------------------------------------------------------
.\" disable hyphenation
.nh
.\" disable justification (adjust text to left margin only)
.ad l
.\" -----------------------------------------------------------------
.\" * MAIN CONTENT STARTS HERE *
.\" -----------------------------------------------------------------
.SH "NAME"
ndb_mgmd \- the NDB Cluster management server daemon
.SH "SYNOPSIS"
.HP \w'\fBndb_mgmd\ \fR\fB\fIoptions\fR\fR\ 'u
\fBndb_mgmd \fR\fB\fIoptions\fR\fR
.SH "DESCRIPTION"
.PP
The management server is the process that reads the cluster configuration file and distributes this information to all nodes in the cluster that request it\&. It also maintains a log of cluster activities\&. Management clients can connect to the management server and check the cluster\*(Aqs status\&.
.PP
The following table includes options that are specific to the NDB Cluster management server program
\fBndb_mgmd\fR\&. Additional descriptions follow the table\&. For options common to most NDB Cluster programs (including
\fBndb_mgmd\fR), see
Options Common to NDB Cluster Programs(1)\&.
.sp
.it 1 an-trap
.nr an-no-space-flag 1
.nr an-break-flag 1
.br
.B Table\ \&23.26.\ \&Command\-line options used with the program ndb_mgmd
.TS
allbox tab(:);
lB lB lB.
T{
Format
T}:T{
Description
T}:T{
Added, Deprecated, or Removed
T}
.T&
lB l l
lB l l
lB l l
lB l l
lB l l
lB l l
lB l l
lB l l
lB l l
lB l l
lB l l
lB l l
lB l l
lB l l
lB l l
lB l l
lB l l
lB l l.
T{
.PP
\fB \fR\fB--bind-address=host\fR\fB \fR
T}:T{
Local bind address
T}:T{
.PP
(Supported in all NDB releases based on MySQL 8.0)
T}
T{
.PP
\fB \fR\fB--cluster-config-suffix=name\fR\fB \fR
T}:T{
Override defaults group suffix when reading cluster_config sections in
              my.cnf file; used in testing
T}:T{
.PP
ADDED: NDB 8.0.24
T}
T{
.PP
\fB \fR\fB--config-cache[=TRUE|FALSE]\fR\fB \fR
T}:T{
Enable management server configuration cache; true by default
T}:T{
.PP
(Supported in all NDB releases based on MySQL 8.0)
T}
T{
.PP
\fB--config-file=file\fR,
.PP
\fB \fR\fB-f\fR\fB \fR
T}:T{
Specify cluster configuration file; also specify --reload or --initial
              to override configuration cache if present
T}:T{
.PP
(Supported in all NDB releases based on MySQL 8.0)
T}
T{
.PP
\fB--configdir=directory\fR,
.PP
\fB \fR\fB--config-dir=directory\fR\fB \fR
T}:T{
Specify cluster management server configuration cache directory
T}:T{
.PP
(Supported in all NDB releases based on MySQL 8.0)
T}
T{
.PP
\fB--daemon\fR,
.PP
\fB \fR\fB-d\fR\fB \fR
T}:T{
Run ndb_mgmd in daemon mode (default)
T}:T{
.PP
(Supported in all NDB releases based on MySQL 8.0)
T}
T{
.PP
\fB \fR\fB--initial\fR\fB \fR
T}:T{
Causes management server to reload configuration data from configuration
              file, bypassing configuration cache
T}:T{
.PP
(Supported in all NDB releases based on MySQL 8.0)
T}
T{
.PP
\fB \fR\fB--install[=name]\fR\fB \fR
T}:T{
Used to install management server process as Windows service; does not
              apply on other platforms
T}:T{
.PP
(Supported in all NDB releases based on MySQL 8.0)
T}
T{
.PP
\fB \fR\fB--interactive\fR\fB \fR
T}:T{
Run ndb_mgmd in interactive mode (not officially supported in
              production; for testing purposes only)
T}:T{
.PP
(Supported in all NDB releases based on MySQL 8.0)
T}
T{
.PP
\fB \fR\fB--log-name=name\fR\fB \fR
T}:T{
Name to use when writing cluster log messages applying to this node
T}:T{
.PP
(Supported in all NDB releases based on MySQL 8.0)
T}
T{
.PP
\fB \fR\fB--mycnf\fR\fB \fR
T}:T{
Read cluster configuration data from my.cnf file
T}:T{
.PP
(Supported in all NDB releases based on MySQL 8.0)
T}
T{
.PP
\fB \fR\fB--no-nodeid-checks\fR\fB \fR
T}:T{
Do not provide any node ID checks
T}:T{
.PP
(Supported in all NDB releases based on MySQL 8.0)
T}
T{
.PP
\fB \fR\fB--nodaemon\fR\fB \fR
T}:T{
Do not run ndb_mgmd as a daemon
T}:T{
.PP
(Supported in all NDB releases based on MySQL 8.0)
T}
T{
.PP
\fB \fR\fB--nowait-nodes=list\fR\fB \fR
T}:T{
Do not wait for management nodes specified when starting this management
              server; requires --ndb-nodeid option
T}:T{
.PP
(Supported in all NDB releases based on MySQL 8.0)
T}
T{
.PP
\fB--print-full-config\fR,
.PP
\fB \fR\fB-P\fR\fB \fR
T}:T{
Print full configuration and exit
T}:T{
.PP
(Supported in all NDB releases based on MySQL 8.0)
T}
T{
.PP
\fB \fR\fB--reload\fR\fB \fR
T}:T{
Causes management server to compare configuration file with
              configuration cache
T}:T{
.PP
(Supported in all NDB releases based on MySQL 8.0)
T}
T{
.PP
\fB \fR\fB--remove[=name]\fR\fB \fR
T}:T{
Used to remove management server process that was previously installed
              as Windows service, optionally specifying name of service
              to be removed; does not apply on other platforms
T}:T{
.PP
(Supported in all NDB releases based on MySQL 8.0)
T}
T{
.PP
\fB--verbose\fR,
.PP
\fB \fR\fB-v\fR\fB \fR
T}:T{
Write additional information to log
T}:T{
.PP
(Supported in all NDB releases based on MySQL 8.0)
T}
.TE
.sp 1
.sp
.RS 4
.ie n \{\
\h'-04'\(bu\h'+03'\c
.\}
.el \{\
.sp -1
.IP \(bu 2.3
.\}
\fB\-\-bind\-address=\fR\fB\fIhost\fR\fR
.TS
allbox tab(:);
lB l
lB l
lB l.
T{
Command-Line Format
T}:T{
--bind-address=host
T}
T{
Type
T}:T{
String
T}
T{
Default Value
T}:T{
[none]
T}
.TE
.sp 1
Causes the management server to bind to a specific network interface (host name or IP address)\&. This option has no default value\&.
.RE
.sp
.RS 4
.ie n \{\
\h'-04'\(bu\h'+03'\c
.\}
.el \{\
.sp -1
.IP \(bu 2.3
.\}
\fBcluster\-config\-suffix\fR
.TS
allbox tab(:);
lB l
lB l
lB l
lB l.
T{
Command-Line Format
T}:T{
--cluster-config-suffix=name
T}
T{
Introduced
T}:T{
8.0.24-ndb-8.0.24
T}
T{
Type
T}:T{
String
T}
T{
Default Value
T}:T{
[none]
T}
.TE
.sp 1
Override defaults group suffix when reading cluster configuration sections in
my\&.cnf; used in testing\&.
.RE
.sp
.RS 4
.ie n \{\
\h'-04'\(bu\h'+03'\c
.\}
.el \{\
.sp -1
.IP \(bu 2.3
.\}
\fB\-\-config\-cache\fR
.TS
allbox tab(:);
lB l
lB l
lB l.
T{
Command-Line Format
T}:T{
--config-cache[=TRUE|FALSE]
T}
T{
Type
T}:T{
Boolean
T}
T{
Default Value
T}:T{
TRUE
T}
.TE
.sp 1
This option, whose default value is
1
(or
TRUE, or
ON), can be used to disable the management server\*(Aqs configuration cache, so that it reads its configuration from
config\&.ini
every time it starts (see
Section\ \&23.3.3, \(lqNDB Cluster Configuration Files\(rq)\&. You can do this by starting the
\fBndb_mgmd\fR
process with any one of the following options:
.sp
.RS 4
.ie n \{\
\h'-04'\(bu\h'+03'\c
.\}
.el \{\
.sp -1
.IP \(bu 2.3
.\}
\fB\-\-config\-cache=0\fR
.RE
.sp
.RS 4
.ie n \{\
\h'-04'\(bu\h'+03'\c
.\}
.el \{\
.sp -1
.IP \(bu 2.3
.\}
\fB\-\-config\-cache=FALSE\fR
.RE
.sp
.RS 4
.ie n \{\
\h'-04'\(bu\h'+03'\c
.\}
.el \{\
.sp -1
.IP \(bu 2.3
.\}
\fB\-\-config\-cache=OFF\fR
.RE
.sp
.RS 4
.ie n \{\
\h'-04'\(bu\h'+03'\c
.\}
.el \{\
.sp -1
.IP \(bu 2.3
.\}
\fB\-\-skip\-config\-cache\fR
.RE
.sp
Using one of the options just listed is effective only if the management server has no stored configuration at the time it is started\&. If the management server finds any configuration cache files, then the
\fB\-\-config\-cache\fR
option or the
\fB\-\-skip\-config\-cache\fR
option is ignored\&. Therefore, to disable configuration caching, the option should be used the
\fIfirst\fR
time that the management server is started\&. Otherwise\(emthat is, if you wish to disable configuration caching for a management server that has
\fIalready\fR
created a configuration cache\(emyou must stop the management server, delete any existing configuration cache files manually, then restart the management server with
\fB\-\-skip\-config\-cache\fR
(or with
\fB\-\-config\-cache\fR
set equal to 0,
OFF, or
FALSE)\&.
.sp
Configuration cache files are normally created in a directory named
mysql\-cluster
under the installation directory (unless this location has been overridden using the
\fB\-\-configdir\fR
option)\&. Each time the management server updates its configuration data, it writes a new cache file\&. The files are named sequentially in order of creation using the following format:
.sp
.if n \{\
.RS 4
.\}
.nf
ndb_\fInode\-id\fR_config\&.bin\&.\fIseq\-number\fR
.fi
.if n \{\
.RE
.\}
.sp
\fInode\-id\fR
is the management server\*(Aqs node ID;
\fIseq\-number\fR
is a sequence number, beginning with 1\&. For example, if the management server\*(Aqs node ID is 5, then the first three configuration cache files would, when they are created, be named
ndb_5_config\&.bin\&.1,
ndb_5_config\&.bin\&.2, and
ndb_5_config\&.bin\&.3\&.
.sp
If your intent is to purge or reload the configuration cache without actually disabling caching, you should start
\fBndb_mgmd\fR
with one of the options
\fB\-\-reload\fR
or
\fB\-\-initial\fR
instead of
\fB\-\-skip\-config\-cache\fR\&.
.sp
To re\-enable the configuration cache, simply restart the management server, but without the
\fB\-\-config\-cache\fR
or
\fB\-\-skip\-config\-cache\fR
option that was used previously to disable the configuration cache\&.
.sp
\fBndb_mgmd\fR
does not check for the configuration directory (\fB\-\-configdir\fR) or attempts to create one when
\fB\-\-skip\-config\-cache\fR
is used\&. (Bug #13428853)
.RE
.sp
.RS 4
.ie n \{\
\h'-04'\(bu\h'+03'\c
.\}
.el \{\
.sp -1
.IP \(bu 2.3
.\}
\fB\-\-config\-file=\fR\fB\fIfilename\fR\fR,
\fB\-f \fR\fB\fIfilename\fR\fR
.TS
allbox tab(:);
lB l
lB l
lB l.
T{
Command-Line Format
T}:T{
--config-file=file
T}
T{
Type
T}:T{
File name
T}
T{
Default Value
T}:T{
[none]
T}
.TE
.sp 1
Instructs the management server as to which file it should use for its configuration file\&. By default, the management server looks for a file named
config\&.ini
in the same directory as the
\fBndb_mgmd\fR
executable; otherwise the file name and location must be specified explicitly\&.
.sp
This option has no default value, and is ignored unless the management server is forced to read the configuration file, either because
\fBndb_mgmd\fR
was started with the
\fB\-\-reload\fR
or
\fB\-\-initial\fR
option, or because the management server could not find any configuration cache\&. This option is also read if
\fBndb_mgmd\fR
was started with
\fB\-\-config\-cache=OFF\fR\&. See
Section\ \&23.3.3, \(lqNDB Cluster Configuration Files\(rq, for more information\&.
.RE
.sp
.RS 4
.ie n \{\
\h'-04'\(bu\h'+03'\c
.\}
.el \{\
.sp -1
.IP \(bu 2.3
.\}
\fB\-\-configdir=\fR\fB\fIdir_name\fR\fR
.TS
allbox tab(:);
lB l
lB l
lB l.
T{
Command-Line Format
T}:T{
.PP
--configdir=directory
.PP
--config-dir=directory
T}
T{
Type
T}:T{
File name
T}
T{
Default Value
T}:T{
$INSTALLDIR/mysql-cluster
T}
.TE
.sp 1
Specifies the cluster management server\*(Aqs configuration cache directory\&.
\fB\-\-config\-dir\fR
is an alias for this option\&.
.RE
.sp
.RS 4
.ie n \{\
\h'-04'\(bu\h'+03'\c
.\}
.el \{\
.sp -1
.IP \(bu 2.3
.\}
\fB\-\-daemon\fR,
\fB\-d\fR
.TS
allbox tab(:);
lB l
lB l
lB l.
T{
Command-Line Format
T}:T{
--daemon
T}
T{
Type
T}:T{
Boolean
T}
T{
Default Value
T}:T{
TRUE
T}
.TE
.sp 1
Instructs
\fBndb_mgmd\fR
to start as a daemon process\&. This is the default behavior\&.
.sp
This option has no effect when running
\fBndb_mgmd\fR
on Windows platforms\&.
.RE
.sp
.RS 4
.ie n \{\
\h'-04'\(bu\h'+03'\c
.\}
.el \{\
.sp -1
.IP \(bu 2.3
.\}
\fB\-\-initial\fR
.TS
allbox tab(:);
lB l
lB l
lB l.
T{
Command-Line Format
T}:T{
--initial
T}
T{
Type
T}:T{
Boolean
T}
T{
Default Value
T}:T{
FALSE
T}
.TE
.sp 1
Configuration data is cached internally, rather than being read from the cluster global configuration file each time the management server is started (see
Section\ \&23.3.3, \(lqNDB Cluster Configuration Files\(rq)\&. Using the
\fB\-\-initial\fR
option overrides this behavior, by forcing the management server to delete any existing cache files, and then to re\-read the configuration data from the cluster configuration file and to build a new cache\&.
.sp
This differs in two ways from the
\fB\-\-reload\fR
option\&. First,
\fB\-\-reload\fR
forces the server to check the configuration file against the cache and reload its data only if the contents of the file are different from the cache\&. Second,
\fB\-\-reload\fR
does not delete any existing cache files\&.
.sp
If
\fBndb_mgmd\fR
is invoked with
\fB\-\-initial\fR
but cannot find a global configuration file, the management server cannot start\&.
.sp
When a management server starts, it checks for another management server in the same NDB Cluster and tries to use the other management server\*(Aqs configuration data\&. This behavior has implications when performing a rolling restart of an NDB Cluster with multiple management nodes\&. See
Section\ \&23.5.5, \(lqPerforming a Rolling Restart of an NDB Cluster\(rq, for more information\&.
.sp
When used together with the
\fB\-\-config\-file\fR
option, the cache is cleared only if the configuration file is actually found\&.
.RE
.sp
.RS 4
.ie n \{\
\h'-04'\(bu\h'+03'\c
.\}
.el \{\
.sp -1
.IP \(bu 2.3
.\}
\fB\-\-install[=\fR\fB\fIname\fR\fR\fB]\fR
.TS
allbox tab(:);
lB l
lB l
lB l
lB l.
T{
Command-Line Format
T}:T{
--install[=name]
T}
T{
Platform Specific
T}:T{
Windows
T}
T{
Type
T}:T{
String
T}
T{
Default Value
T}:T{
ndb_mgmd
T}
.TE
.sp 1
Causes
\fBndb_mgmd\fR
to be installed as a Windows service\&. Optionally, you can specify a name for the service; if not set, the service name defaults to
ndb_mgmd\&. Although it is preferable to specify other
\fBndb_mgmd\fR
program options in a
my\&.ini
or
my\&.cnf
configuration file, it is possible to use them together with
\fB\-\-install\fR\&. However, in such cases, the
\fB\-\-install\fR
option must be specified first, before any other options are given, for the Windows service installation to succeed\&.
.sp
It is generally not advisable to use this option together with the
\fB\-\-initial\fR
option, since this causes the configuration cache to be wiped and rebuilt every time the service is stopped and started\&. Care should also be taken if you intend to use any other
\fBndb_mgmd\fR
options that affect the starting of the management server, and you should make absolutely certain you fully understand and allow for any possible consequences of doing so\&.
.sp
The
\fB\-\-install\fR
option has no effect on non\-Windows platforms\&.
.RE
.sp
.RS 4
.ie n \{\
\h'-04'\(bu\h'+03'\c
.\}
.el \{\
.sp -1
.IP \(bu 2.3
.\}
\fB\-\-interactive\fR
.TS
allbox tab(:);
lB l
lB l
lB l.
T{
Command-Line Format
T}:T{
--interactive
T}
T{
Type
T}:T{
Boolean
T}
T{
Default Value
T}:T{
FALSE
T}
.TE
.sp 1
Starts
\fBndb_mgmd\fR
in interactive mode; that is, an
\fBndb_mgm\fR
client session is started as soon as the management server is running\&. This option does not start any other NDB Cluster nodes\&.
.RE
.sp
.RS 4
.ie n \{\
\h'-04'\(bu\h'+03'\c
.\}
.el \{\
.sp -1
.IP \(bu 2.3
.\}
\fB\-\-log\-name=\fR\fB\fIname\fR\fR
.TS
allbox tab(:);
lB l
lB l
lB l.
T{
Command-Line Format
T}:T{
--log-name=name
T}
T{
Type
T}:T{
String
T}
T{
Default Value
T}:T{
MgmtSrvr
T}
.TE
.sp 1
Provides a name to be used for this node in the cluster log\&.
.RE
.sp
.RS 4
.ie n \{\
\h'-04'\(bu\h'+03'\c
.\}
.el \{\
.sp -1
.IP \(bu 2.3
.\}
\fB\-\-mycnf\fR
.TS
allbox tab(:);
lB l
lB l
lB l.
T{
Command-Line Format
T}:T{
--mycnf
T}
T{
Type
T}:T{
Boolean
T}
T{
Default Value
T}:T{
FALSE
T}
.TE
.sp 1
Read configuration data from the
my\&.cnf
file\&.
.RE
.sp
.RS 4
.ie n \{\
\h'-04'\(bu\h'+03'\c
.\}
.el \{\
.sp -1
.IP \(bu 2.3
.\}
\fB\-\-no\-nodeid\-checks\fR
.TS
allbox tab(:);
lB l
lB l
lB l.
T{
Command-Line Format
T}:T{
--no-nodeid-checks
T}
T{
Type
T}:T{
Boolean
T}
T{
Default Value
T}:T{
FALSE
T}
.TE
.sp 1
Do not perform any checks of node IDs\&.
.RE
.sp
.RS 4
.ie n \{\
\h'-04'\(bu\h'+03'\c
.\}
.el \{\
.sp -1
.IP \(bu 2.3
.\}
\fB\-\-nodaemon\fR
.TS
allbox tab(:);
lB l
lB l
lB l.
T{
Command-Line Format
T}:T{
--nodaemon
T}
T{
Type
T}:T{
Boolean
T}
T{
Default Value
T}:T{
FALSE
T}
.TE
.sp 1
Instructs
\fBndb_mgmd\fR
not to start as a daemon process\&.
.sp
The default behavior for
\fBndb_mgmd\fR
on Windows is to run in the foreground, making this option unnecessary on Windows platforms\&.
.RE
.sp
.RS 4
.ie n \{\
\h'-04'\(bu\h'+03'\c
.\}
.el \{\
.sp -1
.IP \(bu 2.3
.\}
\fB\-\-nowait\-nodes\fR
.TS
allbox tab(:);
lB l
lB l
lB l
lB l
lB l.
T{
Command-Line Format
T}:T{
--nowait-nodes=list
T}
T{
Type
T}:T{
Numeric
T}
T{
Default Value
T}:T{
[none]
T}
T{
Minimum Value
T}:T{
1
T}
T{
Maximum Value
T}:T{
255
T}
.TE
.sp 1
When starting an NDB Cluster is configured with two management nodes, each management server normally checks to see whether the other
\fBndb_mgmd\fR
is also operational and whether the other management server\*(Aqs configuration is identical to its own\&. However, it is sometimes desirable to start the cluster with only one management node (and perhaps to allow the other
\fBndb_mgmd\fR
to be started later)\&. This option causes the management node to bypass any checks for any other management nodes whose node IDs are passed to this option, permitting the cluster to start as though configured to use only the management node that was started\&.
.sp
For purposes of illustration, consider the following portion of a
config\&.ini
file (where we have omitted most of the configuration parameters that are not relevant to this example):
.sp
.if n \{\
.RS 4
.\}
.nf
[ndbd]
NodeId = 1
HostName = 198\&.51\&.100\&.101
[ndbd]
NodeId = 2
HostName = 198\&.51\&.100\&.102
[ndbd]
NodeId = 3
HostName = 198\&.51\&.100\&.103
[ndbd]
NodeId = 4
HostName = 198\&.51\&.100\&.104
[ndb_mgmd]
NodeId = 10
HostName = 198\&.51\&.100\&.150
[ndb_mgmd]
NodeId = 11
HostName = 198\&.51\&.100\&.151
[api]
NodeId = 20
HostName = 198\&.51\&.100\&.200
[api]
NodeId = 21
HostName = 198\&.51\&.100\&.201
.fi
.if n \{\
.RE
.\}
.sp
Assume that you wish to start this cluster using only the management server having node ID
10
and running on the host having the IP address 198\&.51\&.100\&.150\&. (Suppose, for example, that the host computer on which you intend to the other management server is temporarily unavailable due to a hardware failure, and you are waiting for it to be repaired\&.) To start the cluster in this way, use a command line on the machine at 198\&.51\&.100\&.150 to enter the following command:
.sp
.if n \{\
.RS 4
.\}
.nf
shell> \fBndb_mgmd \-\-ndb\-nodeid=10 \-\-nowait\-nodes=11\fR
.fi
.if n \{\
.RE
.\}
.sp
As shown in the preceding example, when using
\fB\-\-nowait\-nodes\fR, you must also use the
\fB\-\-ndb\-nodeid\fR
option to specify the node ID of this
\fBndb_mgmd\fR
process\&.
.sp
You can then start each of the cluster\*(Aqs data nodes in the usual way\&. If you wish to start and use the second management server in addition to the first management server at a later time without restarting the data nodes, you must start each data node with a connection string that references both management servers, like this:
.sp
.if n \{\
.RS 4
.\}
.nf
shell> \fBndbd \-c 198\&.51\&.100\&.150,198\&.51\&.100\&.151\fR
.fi
.if n \{\
.RE
.\}
.sp
The same is true with regard to the connection string used with any
\fBmysqld\fR
processes that you wish to start as NDB Cluster SQL nodes connected to this cluster\&. See
Section\ \&23.3.3.3, \(lqNDB Cluster Connection Strings\(rq, for more information\&.
.sp
When used with
\fBndb_mgmd\fR, this option affects the behavior of the management node with regard to other management nodes only\&. Do not confuse it with the
\fB\-\-nowait\-nodes\fR
option used with
\fBndbd\fR
or
\fBndbmtd\fR
to permit a cluster to start with fewer than its full complement of data nodes; when used with data nodes, this option affects their behavior only with regard to other data nodes\&.
.sp
Multiple management node IDs may be passed to this option as a comma\-separated list\&. Each node ID must be no less than 1 and no greater than 255\&. In practice, it is quite rare to use more than two management servers for the same NDB Cluster (or to have any need for doing so); in most cases you need to pass to this option only the single node ID for the one management server that you do not wish to use when starting the cluster\&.
.if n \{\
.sp
.\}
.RS 4
.it 1 an-trap
.nr an-no-space-flag 1
.nr an-break-flag 1
.br
.ps +1
\fBNote\fR
.ps -1
.br
When you later start the
\(lqmissing\(rq
management server, its configuration must match that of the management server that is already in use by the cluster\&. Otherwise, it fails the configuration check performed by the existing management server, and does not start\&.
.sp .5v
.RE
.RE
.sp
.RS 4
.ie n \{\
\h'-04'\(bu\h'+03'\c
.\}
.el \{\
.sp -1
.IP \(bu 2.3
.\}
\fB\-\-print\-full\-config\fR,
\fB\-P\fR
.TS
allbox tab(:);
lB l
lB l
lB l.
T{
Command-Line Format
T}:T{
--print-full-config
T}
T{
Type
T}:T{
Boolean
T}
T{
Default Value
T}:T{
FALSE
T}
.TE
.sp 1
Shows extended information regarding the configuration of the cluster\&. With this option on the command line the
\fBndb_mgmd\fR
process prints information about the cluster setup including an extensive list of the cluster configuration sections as well as parameters and their values\&. Normally used together with the
\fB\-\-config\-file\fR
(\fB\-f\fR) option\&.
.RE
.sp
.RS 4
.ie n \{\
\h'-04'\(bu\h'+03'\c
.\}
.el \{\
.sp -1
.IP \(bu 2.3
.\}
\fB\-\-reload\fR
.TS
allbox tab(:);
lB l
lB l
lB l.
T{
Command-Line Format
T}:T{
--reload
T}
T{
Type
T}:T{
Boolean
T}
T{
Default Value
T}:T{
FALSE
T}
.TE
.sp 1
NDB Cluster configuration data is stored internally rather than being read from the cluster global configuration file each time the management server is started (see
Section\ \&23.3.3, \(lqNDB Cluster Configuration Files\(rq)\&. Using this option forces the management server to check its internal data store against the cluster configuration file and to reload the configuration if it finds that the configuration file does not match the cache\&. Existing configuration cache files are preserved, but not used\&.
.sp
This differs in two ways from the
\fB\-\-initial\fR
option\&. First,
\fB\-\-initial\fR
causes all cache files to be deleted\&. Second,
\fB\-\-initial\fR
forces the management server to re\-read the global configuration file and construct a new cache\&.
.sp
If the management server cannot find a global configuration file, then the
\fB\-\-reload\fR
option is ignored\&.
.sp
When
\fB\-\-reload\fR
is used, the management server must be able to communicate with data nodes and any other management servers in the cluster before it attempts to read the global configuration file; otherwise, the management server fails to start\&. This can happen due to changes in the networking environment, such as new IP addresses for nodes or an altered firewall configuration\&. In such cases, you must use
\fB\-\-initial\fR
instead to force the exsiting cached configuration to be discarded and reloaded from the file\&. See
Section\ \&23.5.5, \(lqPerforming a Rolling Restart of an NDB Cluster\(rq, for additional information\&.
.RE
.sp
.RS 4
.ie n \{\
\h'-04'\(bu\h'+03'\c
.\}
.el \{\
.sp -1
.IP \(bu 2.3
.\}
\fB\-\-remove{=name]\fR
.TS
allbox tab(:);
lB l
lB l
lB l
lB l.
T{
Command-Line Format
T}:T{
--remove[=name]
T}
T{
Platform Specific
T}:T{
Windows
T}
T{
Type
T}:T{
String
T}
T{
Default Value
T}:T{
ndb_mgmd
T}
.TE
.sp 1
Remove a management server process that has been installed as a Windows service, optionally specifying the name of the service to be removed\&. Applies only to Windows platforms\&.
.RE
.sp
.RS 4
.ie n \{\
\h'-04'\(bu\h'+03'\c
.\}
.el \{\
.sp -1
.IP \(bu 2.3
.\}
\fB\-\-verbose\fR,
\fB\-v\fR
.TS
allbox tab(:);
lB l
lB l
lB l.
T{
Command-Line Format
T}:T{
--verbose
T}
T{
Type
T}:T{
Boolean
T}
T{
Default Value
T}:T{
FALSE
T}
.TE
.sp 1
Remove a management server process that has been installed as a Windows service, optionally specifying the name of the service to be removed\&. Applies only to Windows platforms\&.
.RE
.PP
It is not strictly necessary to specify a connection string when starting the management server\&. However, if you are using more than one management server, a connection string should be provided and each node in the cluster should specify its node ID explicitly\&.
.PP
See
Section\ \&23.3.3.3, \(lqNDB Cluster Connection Strings\(rq, for information about using connection strings\&.
\fBndb_mgmd\fR(8), describes other options for
\fBndb_mgmd\fR\&.
.PP
The following files are created or used by
\fBndb_mgmd\fR
in its starting directory, and are placed in the
DataDir
as specified in the
config\&.ini
configuration file\&. In the list that follows,
\fInode_id\fR
is the unique node identifier\&.
.sp
.RS 4
.ie n \{\
\h'-04'\(bu\h'+03'\c
.\}
.el \{\
.sp -1
.IP \(bu 2.3
.\}
config\&.ini
is the configuration file for the cluster as a whole\&. This file is created by the user and read by the management server\&.
Section\ \&23.3, \(lqConfiguration of NDB Cluster\(rq, discusses how to set up this file\&.
.RE
.sp
.RS 4
.ie n \{\
\h'-04'\(bu\h'+03'\c
.\}
.el \{\
.sp -1
.IP \(bu 2.3
.\}
ndb_\fInode_id\fR_cluster\&.log
is the cluster events log file\&. Examples of such events include checkpoint startup and completion, node startup events, node failures, and levels of memory usage\&. A complete listing of cluster events with descriptions may be found in
Section\ \&23.5, \(lqManagement of NDB Cluster\(rq\&.
.sp
By default, when the size of the cluster log reaches one million bytes, the file is renamed to
ndb_\fInode_id\fR_cluster\&.log\&.\fIseq_id\fR, where
\fIseq_id\fR
is the sequence number of the cluster log file\&. (For example: If files with the sequence numbers 1, 2, and 3 already exist, the next log file is named using the number
4\&.) You can change the size and number of files, and other characteristics of the cluster log, using the
LogDestination
configuration parameter\&.
.RE
.sp
.RS 4
.ie n \{\
\h'-04'\(bu\h'+03'\c
.\}
.el \{\
.sp -1
.IP \(bu 2.3
.\}
ndb_\fInode_id\fR_out\&.log
is the file used for
stdout
and
stderr
when running the management server as a daemon\&.
.RE
.sp
.RS 4
.ie n \{\
\h'-04'\(bu\h'+03'\c
.\}
.el \{\
.sp -1
.IP \(bu 2.3
.\}
ndb_\fInode_id\fR\&.pid
is the process ID file used when running the management server as a daemon\&.
.RE
.SH "COPYRIGHT"
.br
.PP
Copyright \(co 1997, 2022, Oracle and/or its affiliates.
.PP
This documentation is free software; you can redistribute it and/or modify it only under the terms of the GNU General Public License as published by the Free Software Foundation; version 2 of the License.
.PP
This documentation is distributed in the hope that it will be useful, but WITHOUT ANY WARRANTY; without even the implied warranty of MERCHANTABILITY or FITNESS FOR A PARTICULAR PURPOSE. See the GNU General Public License for more details.
.PP
You should have received a copy of the GNU General Public License along with the program; if not, write to the Free Software Foundation, Inc., 51 Franklin Street, Fifth Floor, Boston, MA 02110-1301 USA or see http://www.gnu.org/licenses/.
.sp
.SH "SEE ALSO"
For more information, please refer to the MySQL Reference Manual,
which may already be installed locally and which is also available
online at http://dev.mysql.com/doc/.
.SH AUTHOR
Oracle Corporation (http://dev.mysql.com/).<|MERGE_RESOLUTION|>--- conflicted
+++ resolved
@@ -1,21 +1,13 @@
 '\" t
-.\"     Title: \fBndb_mgmd\fR
+.\"     Title: ndb_mgmd
 .\"    Author: [FIXME: author] [see http://docbook.sf.net/el/author]
 .\" Generator: DocBook XSL Stylesheets v1.79.1 <http://docbook.sf.net/>
-<<<<<<< HEAD
-.\"      Date: 03/07/2021
-=======
 .\"      Date: 06/04/2022
->>>>>>> fbdaa4de
 .\"    Manual: MySQL Database System
 .\"    Source: MySQL 8.0
 .\"  Language: English
 .\"
-<<<<<<< HEAD
-.TH "\FBNDB_MGMD\FR" "8" "03/07/2021" "MySQL 8\&.0" "MySQL Database System"
-=======
 .TH "NDB_MGMD" "8" "06/04/2022" "MySQL 8\&.0" "MySQL Database System"
->>>>>>> fbdaa4de
 .\" -----------------------------------------------------------------
 .\" * Define some portability stuff
 .\" -----------------------------------------------------------------
@@ -44,10 +36,9 @@
 .PP
 The management server is the process that reads the cluster configuration file and distributes this information to all nodes in the cluster that request it\&. It also maintains a log of cluster activities\&. Management clients can connect to the management server and check the cluster\*(Aqs status\&.
 .PP
-The following table includes options that are specific to the NDB Cluster management server program
-\fBndb_mgmd\fR\&. Additional descriptions follow the table\&. For options common to most NDB Cluster programs (including
-\fBndb_mgmd\fR), see
-Options Common to NDB Cluster Programs(1)\&.
+All options that can be used with
+\fBndb_mgmd\fR
+are shown in the following table\&. Additional descriptions follow the table\&.
 .sp
 .it 1 an-trap
 .nr an-no-space-flag 1
@@ -82,12 +73,40 @@
 lB l l
 lB l l
 lB l l
+lB l l
+lB l l
+lB l l
+lB l l
+lB l l
+lB l l
+lB l l
+lB l l
+lB l l
+lB l l
+lB l l
+lB l l
+lB l l
+lB l l
+lB l l
+lB l l
+lB l l
+lB l l
+lB l l
 lB l l.
 T{
 .PP
 \fB \fR\fB--bind-address=host\fR\fB \fR
 T}:T{
 Local bind address
+T}:T{
+.PP
+(Supported in all NDB releases based on MySQL 8.0)
+T}
+T{
+.PP
+\fB \fR\fB--character-sets-dir=path\fR\fB \fR
+T}:T{
+Directory containing character sets
 T}:T{
 .PP
 (Supported in all NDB releases based on MySQL 8.0)
@@ -115,7 +134,7 @@
 .PP
 \fB--config-file=file\fR,
 .PP
-\fB \fR\fB-f\fR\fB \fR
+\fB \fR\fB-f file\fR\fB \fR
 T}:T{
 Specify cluster configuration file; also specify --reload or --initial
               to override configuration cache if present
@@ -136,11 +155,87 @@
 T}
 T{
 .PP
+\fB \fR\fB--connect-retries=#\fR\fB \fR
+T}:T{
+Number of times to retry connection before giving up
+T}:T{
+.PP
+(Supported in all NDB releases based on MySQL 8.0)
+T}
+T{
+.PP
+\fB \fR\fB--connect-retry-delay=#\fR\fB \fR
+T}:T{
+Number of seconds to wait between attempts to contact management server
+T}:T{
+.PP
+(Supported in all NDB releases based on MySQL 8.0)
+T}
+T{
+.PP
+\fB--connect-string=connection_string\fR,
+.PP
+\fB \fR\fB-c connection_string\fR\fB \fR
+T}:T{
+Same as --ndb-connectstring
+T}:T{
+.PP
+(Supported in all NDB releases based on MySQL 8.0)
+T}
+T{
+.PP
+\fB \fR\fB--core-file\fR\fB \fR
+T}:T{
+Write core file on error; used in debugging
+T}:T{
+.PP
+(Supported in all NDB releases based on MySQL 8.0)
+T}
+T{
+.PP
 \fB--daemon\fR,
 .PP
 \fB \fR\fB-d\fR\fB \fR
 T}:T{
 Run ndb_mgmd in daemon mode (default)
+T}:T{
+.PP
+(Supported in all NDB releases based on MySQL 8.0)
+T}
+T{
+.PP
+\fB \fR\fB--defaults-extra-file=path\fR\fB \fR
+T}:T{
+Read given file after global files are read
+T}:T{
+.PP
+(Supported in all NDB releases based on MySQL 8.0)
+T}
+T{
+.PP
+\fB \fR\fB--defaults-file=path\fR\fB \fR
+T}:T{
+Read default options from given file only
+T}:T{
+.PP
+(Supported in all NDB releases based on MySQL 8.0)
+T}
+T{
+.PP
+\fB \fR\fB--defaults-group-suffix=string\fR\fB \fR
+T}:T{
+Also read groups with concat(group, suffix)
+T}:T{
+.PP
+(Supported in all NDB releases based on MySQL 8.0)
+T}
+T{
+.PP
+\fB--help\fR,
+.PP
+\fB \fR\fB-?\fR\fB \fR
+T}:T{
+Display help text and exit
 T}:T{
 .PP
 (Supported in all NDB releases based on MySQL 8.0)
@@ -186,6 +281,15 @@
 T}
 T{
 .PP
+\fB \fR\fB--login-path=path\fR\fB \fR
+T}:T{
+Read given path from login file
+T}:T{
+.PP
+(Supported in all NDB releases based on MySQL 8.0)
+T}
+T{
+.PP
 \fB \fR\fB--mycnf\fR\fB \fR
 T}:T{
 Read cluster configuration data from my.cnf file
@@ -195,9 +299,62 @@
 T}
 T{
 .PP
+\fB--ndb-connectstring=connection_string\fR,
+.PP
+\fB \fR\fB-c connection_string\fR\fB \fR
+T}:T{
+Set connect string for connecting to ndb_mgmd. Syntax:
+              "[nodeid=id;][host=]hostname[:port]". Overrides entries in
+              NDB_CONNECTSTRING and my.cnf
+T}:T{
+.PP
+(Supported in all NDB releases based on MySQL 8.0)
+T}
+T{
+.PP
+\fB--ndb-mgmd-host=connection_string\fR,
+.PP
+\fB \fR\fB-c connection_string\fR\fB \fR
+T}:T{
+Same as --ndb-connectstring
+T}:T{
+.PP
+(Supported in all NDB releases based on MySQL 8.0)
+T}
+T{
+.PP
+\fB \fR\fB--ndb-nodeid=#\fR\fB \fR
+T}:T{
+Set node ID for this node, overriding any ID set by --ndb-connectstring
+T}:T{
+.PP
+(Supported in all NDB releases based on MySQL 8.0)
+T}
+T{
+.PP
+\fB \fR\fB--ndb-optimized-node-selection\fR\fB \fR
+T}:T{
+Enable optimizations for selection of nodes for transactions. Enabled by
+              default; use --skip-ndb-optimized-node-selection to
+              disable
+T}:T{
+.PP
+(Supported in all NDB releases based on MySQL 8.0)
+T}
+T{
+.PP
+\fB \fR\fB--no-defaults\fR\fB \fR
+T}:T{
+Do not read default options from any option file other than login file
+T}:T{
+.PP
+(Supported in all NDB releases based on MySQL 8.0)
+T}
+T{
+.PP
 \fB \fR\fB--no-nodeid-checks\fR\fB \fR
 T}:T{
-Do not provide any node ID checks
+Do not perform any node ID checks
 T}:T{
 .PP
 (Supported in all NDB releases based on MySQL 8.0)
@@ -217,6 +374,15 @@
 T}:T{
 Do not wait for management nodes specified when starting this management
               server; requires --ndb-nodeid option
+T}:T{
+.PP
+(Supported in all NDB releases based on MySQL 8.0)
+T}
+T{
+.PP
+\fB \fR\fB--print-defaults\fR\fB \fR
+T}:T{
+Print program argument list and exit
 T}:T{
 .PP
 (Supported in all NDB releases based on MySQL 8.0)
@@ -255,6 +421,26 @@
 T}
 T{
 .PP
+\fB--usage\fR,
+.PP
+\fB \fR\fB-?\fR\fB \fR
+T}:T{
+Display help text and exit; same as --help
+T}:T{
+.PP
+(Supported in all NDB releases based on MySQL 8.0)
+T}
+T{
+.PP
+\fB \fR\fB--skip-config-file\fR\fB \fR
+T}:T{
+Do not use configuration file
+T}:T{
+.PP
+(Supported in all NDB releases based on MySQL 8.0)
+T}
+T{
+.PP
 \fB--verbose\fR,
 .PP
 \fB \fR\fB-v\fR\fB \fR
@@ -264,6 +450,17 @@
 .PP
 (Supported in all NDB releases based on MySQL 8.0)
 T}
+T{
+.PP
+\fB--version\fR,
+.PP
+\fB \fR\fB-V\fR\fB \fR
+T}:T{
+Display version information and exit
+T}:T{
+.PP
+(Supported in all NDB releases based on MySQL 8.0)
+T}
 .TE
 .sp 1
 .sp
@@ -299,6 +496,28 @@
 .TE
 .sp 1
 Causes the management server to bind to a specific network interface (host name or IP address)\&. This option has no default value\&.
+.RE
+.sp
+.RS 4
+.ie n \{\
+\h'-04'\(bu\h'+03'\c
+.\}
+.el \{\
+.sp -1
+.IP \(bu 2.3
+.\}
+\fB\-\-character\-sets\-dir\fR
+.TS
+allbox tab(:);
+lB l.
+T{
+Command-Line Format
+T}:T{
+--character-sets-dir=path
+T}
+.TE
+.sp 1
+Directory containing character sets\&.
 .RE
 .sp
 .RS 4
@@ -380,7 +599,7 @@
 ON), can be used to disable the management server\*(Aqs configuration cache, so that it reads its configuration from
 config\&.ini
 every time it starts (see
-Section\ \&23.3.3, \(lqNDB Cluster Configuration Files\(rq)\&. You can do this by starting the
+Section\ \&23.4.3, \(lqNDB Cluster Configuration Files\(rq)\&. You can do this by starting the
 \fBndb_mgmd\fR
 process with any one of the following options:
 .sp
@@ -503,11 +722,17 @@
 allbox tab(:);
 lB l
 lB l
+lB l
 lB l.
 T{
 Command-Line Format
 T}:T{
 --config-file=file
+T}
+T{
+Disabled by
+T}:T{
+skip-config-file
 T}
 T{
 Type
@@ -533,11 +758,15 @@
 \fB\-\-reload\fR
 or
 \fB\-\-initial\fR
-option, or because the management server could not find any configuration cache\&. This option is also read if
+option, or because the management server could not find any configuration cache\&.
+.sp
+The
+\fB\-\-config\-file\fR
+option is also read if
 \fBndb_mgmd\fR
 was started with
 \fB\-\-config\-cache=OFF\fR\&. See
-Section\ \&23.3.3, \(lqNDB Cluster Configuration Files\(rq, for more information\&.
+Section\ \&23.4.3, \(lqNDB Cluster Configuration Files\(rq, for more information\&.
 .RE
 .sp
 .RS 4
@@ -577,6 +806,156 @@
 Specifies the cluster management server\*(Aqs configuration cache directory\&.
 \fB\-\-config\-dir\fR
 is an alias for this option\&.
+.sp
+In NDB 8\&.0\&.27 and later, this must be an absolute path\&. Otherwise, the management server refuses to start\&.
+.RE
+.sp
+.RS 4
+.ie n \{\
+\h'-04'\(bu\h'+03'\c
+.\}
+.el \{\
+.sp -1
+.IP \(bu 2.3
+.\}
+\fB\-\-connect\-retries\fR
+.TS
+allbox tab(:);
+lB l
+lB l
+lB l
+lB l
+lB l.
+T{
+Command-Line Format
+T}:T{
+--connect-retries=#
+T}
+T{
+Type
+T}:T{
+Integer
+T}
+T{
+Default Value
+T}:T{
+12
+T}
+T{
+Minimum Value
+T}:T{
+0
+T}
+T{
+Maximum Value
+T}:T{
+12
+T}
+.TE
+.sp 1
+Number of times to retry connection before giving up\&.
+.RE
+.sp
+.RS 4
+.ie n \{\
+\h'-04'\(bu\h'+03'\c
+.\}
+.el \{\
+.sp -1
+.IP \(bu 2.3
+.\}
+\fB\-\-connect\-retry\-delay\fR
+.TS
+allbox tab(:);
+lB l
+lB l
+lB l
+lB l
+lB l.
+T{
+Command-Line Format
+T}:T{
+--connect-retry-delay=#
+T}
+T{
+Type
+T}:T{
+Integer
+T}
+T{
+Default Value
+T}:T{
+5
+T}
+T{
+Minimum Value
+T}:T{
+0
+T}
+T{
+Maximum Value
+T}:T{
+5
+T}
+.TE
+.sp 1
+Number of seconds to wait between attempts to contact management server\&.
+.RE
+.sp
+.RS 4
+.ie n \{\
+\h'-04'\(bu\h'+03'\c
+.\}
+.el \{\
+.sp -1
+.IP \(bu 2.3
+.\}
+\fB\-\-connect\-string\fR
+.TS
+allbox tab(:);
+lB l
+lB l
+lB l.
+T{
+Command-Line Format
+T}:T{
+--connect-string=connection_string
+T}
+T{
+Type
+T}:T{
+String
+T}
+T{
+Default Value
+T}:T{
+[none]
+T}
+.TE
+.sp 1
+Same as \-\-ndb\-connectstring\&.
+.RE
+.sp
+.RS 4
+.ie n \{\
+\h'-04'\(bu\h'+03'\c
+.\}
+.el \{\
+.sp -1
+.IP \(bu 2.3
+.\}
+\fB\-\-core\-file\fR
+.TS
+allbox tab(:);
+lB l.
+T{
+Command-Line Format
+T}:T{
+--core-file
+T}
+.TE
+.sp 1
+Write core file on error; used in debugging\&.
 .RE
 .sp
 .RS 4
@@ -591,23 +970,11 @@
 \fB\-d\fR
 .TS
 allbox tab(:);
-lB l
-lB l
 lB l.
 T{
 Command-Line Format
 T}:T{
 --daemon
-T}
-T{
-Type
-T}:T{
-Boolean
-T}
-T{
-Default Value
-T}:T{
-TRUE
 T}
 .TE
 .sp 1
@@ -628,31 +995,143 @@
 .sp -1
 .IP \(bu 2.3
 .\}
+\fB\-\-defaults\-extra\-file\fR
+.TS
+allbox tab(:);
+lB l
+lB l
+lB l.
+T{
+Command-Line Format
+T}:T{
+--defaults-extra-file=path
+T}
+T{
+Type
+T}:T{
+String
+T}
+T{
+Default Value
+T}:T{
+[none]
+T}
+.TE
+.sp 1
+Read given file after global files are read\&.
+.RE
+.sp
+.RS 4
+.ie n \{\
+\h'-04'\(bu\h'+03'\c
+.\}
+.el \{\
+.sp -1
+.IP \(bu 2.3
+.\}
+\fB\-\-defaults\-file\fR
+.TS
+allbox tab(:);
+lB l
+lB l
+lB l.
+T{
+Command-Line Format
+T}:T{
+--defaults-file=path
+T}
+T{
+Type
+T}:T{
+String
+T}
+T{
+Default Value
+T}:T{
+[none]
+T}
+.TE
+.sp 1
+Read default options from given file only\&.
+.RE
+.sp
+.RS 4
+.ie n \{\
+\h'-04'\(bu\h'+03'\c
+.\}
+.el \{\
+.sp -1
+.IP \(bu 2.3
+.\}
+\fB\-\-defaults\-group\-suffix\fR
+.TS
+allbox tab(:);
+lB l
+lB l
+lB l.
+T{
+Command-Line Format
+T}:T{
+--defaults-group-suffix=string
+T}
+T{
+Type
+T}:T{
+String
+T}
+T{
+Default Value
+T}:T{
+[none]
+T}
+.TE
+.sp 1
+Also read groups with concat(group, suffix)\&.
+.RE
+.sp
+.RS 4
+.ie n \{\
+\h'-04'\(bu\h'+03'\c
+.\}
+.el \{\
+.sp -1
+.IP \(bu 2.3
+.\}
+\fB\-\-help\fR
+.TS
+allbox tab(:);
+lB l.
+T{
+Command-Line Format
+T}:T{
+--help
+T}
+.TE
+.sp 1
+Display help text and exit\&.
+.RE
+.sp
+.RS 4
+.ie n \{\
+\h'-04'\(bu\h'+03'\c
+.\}
+.el \{\
+.sp -1
+.IP \(bu 2.3
+.\}
 \fB\-\-initial\fR
 .TS
 allbox tab(:);
-lB l
-lB l
 lB l.
 T{
 Command-Line Format
 T}:T{
 --initial
 T}
-T{
-Type
-T}:T{
-Boolean
-T}
-T{
-Default Value
-T}:T{
-FALSE
-T}
 .TE
 .sp 1
 Configuration data is cached internally, rather than being read from the cluster global configuration file each time the management server is started (see
-Section\ \&23.3.3, \(lqNDB Cluster Configuration Files\(rq)\&. Using the
+Section\ \&23.4.3, \(lqNDB Cluster Configuration Files\(rq)\&. Using the
 \fB\-\-initial\fR
 option overrides this behavior, by forcing the management server to delete any existing cache files, and then to re\-read the configuration data from the cluster configuration file and to build a new cache\&.
 .sp
@@ -671,7 +1150,7 @@
 but cannot find a global configuration file, the management server cannot start\&.
 .sp
 When a management server starts, it checks for another management server in the same NDB Cluster and tries to use the other management server\*(Aqs configuration data\&. This behavior has implications when performing a rolling restart of an NDB Cluster with multiple management nodes\&. See
-Section\ \&23.5.5, \(lqPerforming a Rolling Restart of an NDB Cluster\(rq, for more information\&.
+Section\ \&23.6.5, \(lqPerforming a Rolling Restart of an NDB Cluster\(rq, for more information\&.
 .sp
 When used together with the
 \fB\-\-config\-file\fR
@@ -751,23 +1230,11 @@
 \fB\-\-interactive\fR
 .TS
 allbox tab(:);
-lB l
-lB l
 lB l.
 T{
 Command-Line Format
 T}:T{
 --interactive
-T}
-T{
-Type
-T}:T{
-Boolean
-T}
-T{
-Default Value
-T}:T{
-FALSE
 T}
 .TE
 .sp 1
@@ -820,26 +1287,48 @@
 .sp -1
 .IP \(bu 2.3
 .\}
+\fB\-\-login\-path\fR
+.TS
+allbox tab(:);
+lB l
+lB l
+lB l.
+T{
+Command-Line Format
+T}:T{
+--login-path=path
+T}
+T{
+Type
+T}:T{
+String
+T}
+T{
+Default Value
+T}:T{
+[none]
+T}
+.TE
+.sp 1
+Read given path from login file\&.
+.RE
+.sp
+.RS 4
+.ie n \{\
+\h'-04'\(bu\h'+03'\c
+.\}
+.el \{\
+.sp -1
+.IP \(bu 2.3
+.\}
 \fB\-\-mycnf\fR
 .TS
 allbox tab(:);
-lB l
-lB l
 lB l.
 T{
 Command-Line Format
 T}:T{
 --mycnf
-T}
-T{
-Type
-T}:T{
-Boolean
-T}
-T{
-Default Value
-T}:T{
-FALSE
 T}
 .TE
 .sp 1
@@ -856,27 +1345,147 @@
 .sp -1
 .IP \(bu 2.3
 .\}
+\fB\-\-ndb\-connectstring\fR
+.TS
+allbox tab(:);
+lB l
+lB l
+lB l.
+T{
+Command-Line Format
+T}:T{
+--ndb-connectstring=connection_string
+T}
+T{
+Type
+T}:T{
+String
+T}
+T{
+Default Value
+T}:T{
+[none]
+T}
+.TE
+.sp 1
+Set connection string\&. Syntax:
+[nodeid=\fIid\fR;][host=]\fIhostname\fR[:\fIport\fR]\&. Overrides entries in
+NDB_CONNECTSTRING
+and
+my\&.cnf\&. Ignored if
+\fB\-\-config\-file\fR
+is specified; beginning with NDB 8\&.0\&.27, a warning is issued when both options are used\&.
+.RE
+.sp
+.RS 4
+.ie n \{\
+\h'-04'\(bu\h'+03'\c
+.\}
+.el \{\
+.sp -1
+.IP \(bu 2.3
+.\}
+\fB\-\-ndb\-mgmd\-host\fR
+.TS
+allbox tab(:);
+lB l
+lB l
+lB l.
+T{
+Command-Line Format
+T}:T{
+--ndb-mgmd-host=connection_string
+T}
+T{
+Type
+T}:T{
+String
+T}
+T{
+Default Value
+T}:T{
+[none]
+T}
+.TE
+.sp 1
+Same as \-\-ndb\-connectstring\&.
+.RE
+.sp
+.RS 4
+.ie n \{\
+\h'-04'\(bu\h'+03'\c
+.\}
+.el \{\
+.sp -1
+.IP \(bu 2.3
+.\}
+\fB\-\-ndb\-nodeid\fR
+.TS
+allbox tab(:);
+lB l
+lB l
+lB l.
+T{
+Command-Line Format
+T}:T{
+--ndb-nodeid=#
+T}
+T{
+Type
+T}:T{
+Integer
+T}
+T{
+Default Value
+T}:T{
+[none]
+T}
+.TE
+.sp 1
+Set node ID for this node, overriding any ID set by \-\-ndb\-connectstring\&.
+.RE
+.sp
+.RS 4
+.ie n \{\
+\h'-04'\(bu\h'+03'\c
+.\}
+.el \{\
+.sp -1
+.IP \(bu 2.3
+.\}
+\fB\-\-ndb\-optimized\-node\-selection\fR
+.TS
+allbox tab(:);
+lB l.
+T{
+Command-Line Format
+T}:T{
+--ndb-optimized-node-selection
+T}
+.TE
+.sp 1
+Enable optimizations for selection of nodes for transactions\&. Enabled by default; use
+\fB\-\-skip\-ndb\-optimized\-node\-selection\fR
+to disable\&.
+.RE
+.sp
+.RS 4
+.ie n \{\
+\h'-04'\(bu\h'+03'\c
+.\}
+.el \{\
+.sp -1
+.IP \(bu 2.3
+.\}
 \fB\-\-no\-nodeid\-checks\fR
 .TS
 allbox tab(:);
-lB l
-lB l
 lB l.
 T{
 Command-Line Format
 T}:T{
 --no-nodeid-checks
 T}
-T{
-Type
-T}:T{
-Boolean
-T}
-T{
-Default Value
-T}:T{
-FALSE
-T}
 .TE
 .sp 1
 Do not perform any checks of node IDs\&.
@@ -893,23 +1502,11 @@
 \fB\-\-nodaemon\fR
 .TS
 allbox tab(:);
-lB l
-lB l
 lB l.
 T{
 Command-Line Format
 T}:T{
 --nodaemon
-T}
-T{
-Type
-T}:T{
-Boolean
-T}
-T{
-Default Value
-T}:T{
-FALSE
 T}
 .TE
 .sp 1
@@ -920,6 +1517,28 @@
 The default behavior for
 \fBndb_mgmd\fR
 on Windows is to run in the foreground, making this option unnecessary on Windows platforms\&.
+.RE
+.sp
+.RS 4
+.ie n \{\
+\h'-04'\(bu\h'+03'\c
+.\}
+.el \{\
+.sp -1
+.IP \(bu 2.3
+.\}
+\fB\-\-no\-defaults\fR
+.TS
+allbox tab(:);
+lB l.
+T{
+Command-Line Format
+T}:T{
+--no-defaults
+T}
+.TE
+.sp 1
+Do not read default options from any option file other than login file\&.
 .RE
 .sp
 .RS 4
@@ -1016,7 +1635,7 @@
 .RS 4
 .\}
 .nf
-shell> \fBndb_mgmd \-\-ndb\-nodeid=10 \-\-nowait\-nodes=11\fR
+$> \fBndb_mgmd \-\-ndb\-nodeid=10 \-\-nowait\-nodes=11\fR
 .fi
 .if n \{\
 .RE
@@ -1035,7 +1654,7 @@
 .RS 4
 .\}
 .nf
-shell> \fBndbd \-c 198\&.51\&.100\&.150,198\&.51\&.100\&.151\fR
+$> \fBndbd \-c 198\&.51\&.100\&.150,198\&.51\&.100\&.151\fR
 .fi
 .if n \{\
 .RE
@@ -1044,7 +1663,7 @@
 The same is true with regard to the connection string used with any
 \fBmysqld\fR
 processes that you wish to start as NDB Cluster SQL nodes connected to this cluster\&. See
-Section\ \&23.3.3.3, \(lqNDB Cluster Connection Strings\(rq, for more information\&.
+Section\ \&23.4.3.3, \(lqNDB Cluster Connection Strings\(rq, for more information\&.
 .sp
 When used with
 \fBndb_mgmd\fR, this option affects the behavior of the management node with regard to other management nodes only\&. Do not confuse it with the
@@ -1083,27 +1702,37 @@
 .sp -1
 .IP \(bu 2.3
 .\}
+\fB\-\-print\-defaults\fR
+.TS
+allbox tab(:);
+lB l.
+T{
+Command-Line Format
+T}:T{
+--print-defaults
+T}
+.TE
+.sp 1
+Print program argument list and exit\&.
+.RE
+.sp
+.RS 4
+.ie n \{\
+\h'-04'\(bu\h'+03'\c
+.\}
+.el \{\
+.sp -1
+.IP \(bu 2.3
+.\}
 \fB\-\-print\-full\-config\fR,
 \fB\-P\fR
 .TS
 allbox tab(:);
-lB l
-lB l
 lB l.
 T{
 Command-Line Format
 T}:T{
 --print-full-config
-T}
-T{
-Type
-T}:T{
-Boolean
-T}
-T{
-Default Value
-T}:T{
-FALSE
 T}
 .TE
 .sp 1
@@ -1125,28 +1754,16 @@
 \fB\-\-reload\fR
 .TS
 allbox tab(:);
-lB l
-lB l
 lB l.
 T{
 Command-Line Format
 T}:T{
 --reload
 T}
-T{
-Type
-T}:T{
-Boolean
-T}
-T{
-Default Value
-T}:T{
-FALSE
-T}
 .TE
 .sp 1
 NDB Cluster configuration data is stored internally rather than being read from the cluster global configuration file each time the management server is started (see
-Section\ \&23.3.3, \(lqNDB Cluster Configuration Files\(rq)\&. Using this option forces the management server to check its internal data store against the cluster configuration file and to reload the configuration if it finds that the configuration file does not match the cache\&. Existing configuration cache files are preserved, but not used\&.
+Section\ \&23.4.3, \(lqNDB Cluster Configuration Files\(rq)\&. Using this option forces the management server to check its internal data store against the cluster configuration file and to reload the configuration if it finds that the configuration file does not match the cache\&. Existing configuration cache files are preserved, but not used\&.
 .sp
 This differs in two ways from the
 \fB\-\-initial\fR
@@ -1165,7 +1782,7 @@
 is used, the management server must be able to communicate with data nodes and any other management servers in the cluster before it attempts to read the global configuration file; otherwise, the management server fails to start\&. This can happen due to changes in the networking environment, such as new IP addresses for nodes or an altered firewall configuration\&. In such cases, you must use
 \fB\-\-initial\fR
 instead to force the exsiting cached configuration to be discarded and reloaded from the file\&. See
-Section\ \&23.5.5, \(lqPerforming a Rolling Restart of an NDB Cluster\(rq, for additional information\&.
+Section\ \&23.6.5, \(lqPerforming a Rolling Restart of an NDB Cluster\(rq, for additional information\&.
 .RE
 .sp
 .RS 4
@@ -1206,6 +1823,54 @@
 .TE
 .sp 1
 Remove a management server process that has been installed as a Windows service, optionally specifying the name of the service to be removed\&. Applies only to Windows platforms\&.
+.RE
+.sp
+.RS 4
+.ie n \{\
+\h'-04'\(bu\h'+03'\c
+.\}
+.el \{\
+.sp -1
+.IP \(bu 2.3
+.\}
+\fB\-\-skip\-config\-file\fR
+.TS
+allbox tab(:);
+lB l.
+T{
+Command-Line Format
+T}:T{
+--skip-config-file
+T}
+.TE
+.sp 1
+Do not read cluster configuration file; ignore
+\fB\-\-initial\fR
+and
+\fB\-\-reload\fR
+options if specified\&.
+.RE
+.sp
+.RS 4
+.ie n \{\
+\h'-04'\(bu\h'+03'\c
+.\}
+.el \{\
+.sp -1
+.IP \(bu 2.3
+.\}
+\fB\-\-usage\fR
+.TS
+allbox tab(:);
+lB l.
+T{
+Command-Line Format
+T}:T{
+--usage
+T}
+.TE
+.sp 1
+Display help text and exit; same as \-\-help\&.
 .RE
 .sp
 .RS 4
@@ -1220,34 +1885,44 @@
 \fB\-v\fR
 .TS
 allbox tab(:);
-lB l
-lB l
 lB l.
 T{
 Command-Line Format
 T}:T{
 --verbose
 T}
-T{
-Type
-T}:T{
-Boolean
-T}
-T{
-Default Value
-T}:T{
-FALSE
-T}
 .TE
 .sp 1
 Remove a management server process that has been installed as a Windows service, optionally specifying the name of the service to be removed\&. Applies only to Windows platforms\&.
 .RE
+.sp
+.RS 4
+.ie n \{\
+\h'-04'\(bu\h'+03'\c
+.\}
+.el \{\
+.sp -1
+.IP \(bu 2.3
+.\}
+\fB\-\-version\fR
+.TS
+allbox tab(:);
+lB l.
+T{
+Command-Line Format
+T}:T{
+--version
+T}
+.TE
+.sp 1
+Display version information and exit\&.
+.RE
 .PP
 It is not strictly necessary to specify a connection string when starting the management server\&. However, if you are using more than one management server, a connection string should be provided and each node in the cluster should specify its node ID explicitly\&.
 .PP
 See
-Section\ \&23.3.3.3, \(lqNDB Cluster Connection Strings\(rq, for information about using connection strings\&.
-\fBndb_mgmd\fR(8), describes other options for
+Section\ \&23.4.3.3, \(lqNDB Cluster Connection Strings\(rq, for information about using connection strings\&.
+ndb_mgmd(8), describes other options for
 \fBndb_mgmd\fR\&.
 .PP
 The following files are created or used by
@@ -1270,7 +1945,7 @@
 .\}
 config\&.ini
 is the configuration file for the cluster as a whole\&. This file is created by the user and read by the management server\&.
-Section\ \&23.3, \(lqConfiguration of NDB Cluster\(rq, discusses how to set up this file\&.
+Section\ \&23.4, \(lqConfiguration of NDB Cluster\(rq, discusses how to set up this file\&.
 .RE
 .sp
 .RS 4
@@ -1283,7 +1958,7 @@
 .\}
 ndb_\fInode_id\fR_cluster\&.log
 is the cluster events log file\&. Examples of such events include checkpoint startup and completion, node startup events, node failures, and levels of memory usage\&. A complete listing of cluster events with descriptions may be found in
-Section\ \&23.5, \(lqManagement of NDB Cluster\(rq\&.
+Section\ \&23.6, \(lqManagement of NDB Cluster\(rq\&.
 .sp
 By default, when the size of the cluster log reaches one million bytes, the file is renamed to
 ndb_\fInode_id\fR_cluster\&.log\&.\fIseq_id\fR, where
