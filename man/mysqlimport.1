--- conflicted
+++ resolved
@@ -1,21 +1,13 @@
 '\" t
-.\"     Title: \fBmysqlimport\fR
+.\"     Title: mysqlimport
 .\"    Author: [FIXME: author] [see http://docbook.sf.net/el/author]
 .\" Generator: DocBook XSL Stylesheets v1.79.1 <http://docbook.sf.net/>
-<<<<<<< HEAD
-.\"      Date: 03/07/2021
-=======
 .\"      Date: 06/04/2022
->>>>>>> fbdaa4de
 .\"    Manual: MySQL Database System
 .\"    Source: MySQL 8.0
 .\"  Language: English
 .\"
-<<<<<<< HEAD
-.TH "\FBMYSQLIMPORT\FR" "1" "03/07/2021" "MySQL 8\&.0" "MySQL Database System"
-=======
 .TH "MYSQLIMPORT" "1" "06/04/2022" "MySQL 8\&.0" "MySQL Database System"
->>>>>>> fbdaa4de
 .\" -----------------------------------------------------------------
 .\" * Define some portability stuff
 .\" -----------------------------------------------------------------
@@ -519,7 +511,7 @@
 is an option group containing options that specify which MySQL server to connect to and which account to authenticate as\&. To create or modify a login path file, use the
 \fBmysql_config_editor\fR
 utility\&. See
-\fBmysql_config_editor\fR(1)\&.
+mysql_config_editor(1)\&.
 .sp
 For additional information about this and other option\-file options, see
 Section\ \&4.2.2.3, \(lqCommand-Line Options that Affect Option-File Handling\(rq\&.
@@ -563,7 +555,7 @@
 \&.mylogin\&.cnf, use the
 \fBmysql_config_editor\fR
 utility\&. See
-\fBmysql_config_editor\fR(1)\&.
+mysql_config_editor(1)\&.
 .sp
 For additional information about this and other option\-file options, see
 Section\ \&4.2.2.3, \(lqCommand-Line Options that Affect Option-File Handling\(rq\&.
@@ -597,6 +589,67 @@
 should not prompt for one, use the
 \fB\-\-skip\-password\fR
 option\&.
+.RE
+.sp
+.RS 4
+.ie n \{\
+\h'-04'\(bu\h'+03'\c
+.\}
+.el \{\
+.sp -1
+.IP \(bu 2.3
+.\}
+\fB\-\-password1[=\fR\fB\fIpass_val\fR\fR\fB]\fR
+The password for multifactor authentication factor 1 of the MySQL account used for connecting to the server\&. The password value is optional\&. If not given,
+\fBmysqlimport\fR
+prompts for one\&. If given, there must be
+\fIno space\fR
+between
+\fB\-\-password1=\fR
+and the password following it\&. If no password option is specified, the default is to send no password\&.
+.sp
+Specifying a password on the command line should be considered insecure\&. To avoid giving the password on the command line, use an option file\&. See
+Section\ \&6.1.2.1, \(lqEnd-User Guidelines for Password Security\(rq\&.
+.sp
+To explicitly specify that there is no password and that
+\fBmysqlimport\fR
+should not prompt for one, use the
+\fB\-\-skip\-password1\fR
+option\&.
+.sp
+\fB\-\-password1\fR
+and
+\fB\-\-password\fR
+are synonymous, as are
+\fB\-\-skip\-password1\fR
+and
+\fB\-\-skip\-password\fR\&.
+.RE
+.sp
+.RS 4
+.ie n \{\
+\h'-04'\(bu\h'+03'\c
+.\}
+.el \{\
+.sp -1
+.IP \(bu 2.3
+.\}
+\fB\-\-password2[=\fR\fB\fIpass_val\fR\fR\fB]\fR
+The password for multifactor authentication factor 2 of the MySQL account used for connecting to the server\&. The semantics of this option are similar to the semantics for
+\fB\-\-password1\fR; see the description of that option for details\&.
+.RE
+.sp
+.RS 4
+.ie n \{\
+\h'-04'\(bu\h'+03'\c
+.\}
+.el \{\
+.sp -1
+.IP \(bu 2.3
+.\}
+\fB\-\-password3[=\fR\fB\fIpass_val\fR\fR\fB]\fR
+The password for multifactor authentication factor 3 of the MySQL account used for connecting to the server\&. The semantics of this option are similar to the semantics for
+\fB\-\-password1\fR; see the description of that option for details\&.
 .RE
 .sp
 .RS 4
@@ -982,8 +1035,8 @@
 .RS 4
 .\}
 .nf
-shell> \fBmysql \-e \*(AqCREATE TABLE imptest(id INT, n VARCHAR(30))\*(Aq test\fR
-shell> \fBed\fR
+$> \fBmysql \-e \*(AqCREATE TABLE imptest(id INT, n VARCHAR(30))\*(Aq test\fR
+$> \fBed\fR
 a
 100     Max Sydow
 101     Count Dracula
@@ -991,13 +1044,13 @@
 w imptest\&.txt
 32
 q
-shell> \fBod \-c imptest\&.txt\fR
+$> \fBod \-c imptest\&.txt\fR
 0000000   1   0   0  \et   M   a   x       S   y   d   o   w  \en   1   0
 0000020   1  \et   C   o   u   n   t       D   r   a   c   u   l   a  \en
 0000040
-shell> \fBmysqlimport \-\-local test imptest\&.txt\fR
+$> \fBmysqlimport \-\-local test imptest\&.txt\fR
 test\&.imptest: Records: 2  Deleted: 0  Skipped: 0  Warnings: 0
-shell> \fBmysql \-e \*(AqSELECT * FROM imptest\*(Aq test\fR
+$> \fBmysql \-e \*(AqSELECT * FROM imptest\*(Aq test\fR
 +\-\-\-\-\-\-+\-\-\-\-\-\-\-\-\-\-\-\-\-\-\-+
 | id   | n             |
 +\-\-\-\-\-\-+\-\-\-\-\-\-\-\-\-\-\-\-\-\-\-+
