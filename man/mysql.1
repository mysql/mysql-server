--- conflicted
+++ resolved
@@ -1,21 +1,13 @@
 '\" t
-.\"     Title: \fBmysql\fR
+.\"     Title: mysql
 .\"    Author: [FIXME: author] [see http://docbook.sf.net/el/author]
 .\" Generator: DocBook XSL Stylesheets v1.79.1 <http://docbook.sf.net/>
-<<<<<<< HEAD
-.\"      Date: 03/07/2021
-=======
 .\"      Date: 06/04/2022
->>>>>>> fbdaa4de
 .\"    Manual: MySQL Database System
 .\"    Source: MySQL 8.0
 .\"  Language: English
 .\"
-<<<<<<< HEAD
-.TH "\FBMYSQL\FR" "1" "03/07/2021" "MySQL 8\&.0" "MySQL Database System"
-=======
 .TH "MYSQL" "1" "06/04/2022" "MySQL 8\&.0" "MySQL Database System"
->>>>>>> fbdaa4de
 .\" -----------------------------------------------------------------
 .\" * Define some portability stuff
 .\" -----------------------------------------------------------------
@@ -67,7 +59,7 @@
 .br
 .PP
 Alternatively, MySQL Shell offers access to the X DevAPI\&. For details, see
-\m[blue]\fBMySQL Shell 8\&.0 (part of MySQL 8\&.0)\fR\m[]\&\s-2\u[1]\d\s+2\&.
+\m[blue]\fBMySQL Shell 8\&.0\fR\m[]\&\s-2\u[1]\d\s+2\&.
 .sp .5v
 .RE
 .PP
@@ -480,7 +472,7 @@
 Display result set metadata\&. This information corresponds to the contents of C API
 MYSQL_FIELD
 data structures\&. See
-\m[blue]\fBC API Data Structures\fR\m[]\&\s-2\u[2]\d\s+2\&.
+\m[blue]\fBC API Basic Data Structures\fR\m[]\&\s-2\u[2]\d\s+2\&.
 .RE
 .sp
 .RS 4
@@ -899,8 +891,6 @@
 .sp -1
 .IP \(bu 2.3
 .\}
-<<<<<<< HEAD
-=======
 \fB\-\-fido\-register\-factor=\fR\fB\fIvalue\fR\fR
 The factor or factors for which FIDO device registration must be performed\&. This option value must be a single value, or two values separated by commas\&. Each value must be 2 or 3, so the permitted option values are
 \*(Aq2\*(Aq,
@@ -999,7 +989,6 @@
 .sp -1
 .IP \(bu 2.3
 .\}
->>>>>>> fbdaa4de
 \fB\-\-force\fR,
 \fB\-f\fR
 Continue even if an SQL error occurs\&.
@@ -1277,7 +1266,7 @@
 is an option group containing options that specify which MySQL server to connect to and which account to authenticate as\&. To create or modify a login path file, use the
 \fBmysql_config_editor\fR
 utility\&. See
-\fBmysql_config_editor\fR(1)\&.
+mysql_config_editor(1)\&.
 .sp
 For additional information about this and other option\-file options, see
 Section\ \&4.2.2.3, \(lqCommand-Line Options that Affect Option-File Handling\(rq\&.
@@ -1406,7 +1395,7 @@
 \&.mylogin\&.cnf, use the
 \fBmysql_config_editor\fR
 utility\&. See
-\fBmysql_config_editor\fR(1)\&.
+mysql_config_editor(1)\&.
 .sp
 For additional information about this and other option\-file options, see
 Section\ \&4.2.2.3, \(lqCommand-Line Options that Affect Option-File Handling\(rq\&.
@@ -1560,6 +1549,67 @@
 should not prompt for one, use the
 \fB\-\-skip\-password\fR
 option\&.
+.RE
+.sp
+.RS 4
+.ie n \{\
+\h'-04'\(bu\h'+03'\c
+.\}
+.el \{\
+.sp -1
+.IP \(bu 2.3
+.\}
+\fB\-\-password1[=\fR\fB\fIpass_val\fR\fR\fB]\fR
+The password for multifactor authentication factor 1 of the MySQL account used for connecting to the server\&. The password value is optional\&. If not given,
+\fBmysql\fR
+prompts for one\&. If given, there must be
+\fIno space\fR
+between
+\fB\-\-password1=\fR
+and the password following it\&. If no password option is specified, the default is to send no password\&.
+.sp
+Specifying a password on the command line should be considered insecure\&. To avoid giving the password on the command line, use an option file\&. See
+Section\ \&6.1.2.1, \(lqEnd-User Guidelines for Password Security\(rq\&.
+.sp
+To explicitly specify that there is no password and that
+\fBmysql\fR
+should not prompt for one, use the
+\fB\-\-skip\-password1\fR
+option\&.
+.sp
+\fB\-\-password1\fR
+and
+\fB\-\-password\fR
+are synonymous, as are
+\fB\-\-skip\-password1\fR
+and
+\fB\-\-skip\-password\fR\&.
+.RE
+.sp
+.RS 4
+.ie n \{\
+\h'-04'\(bu\h'+03'\c
+.\}
+.el \{\
+.sp -1
+.IP \(bu 2.3
+.\}
+\fB\-\-password2[=\fR\fB\fIpass_val\fR\fR\fB]\fR
+The password for multifactor authentication factor 2 of the MySQL account used for connecting to the server\&. The semantics of this option are similar to the semantics for
+\fB\-\-password1\fR; see the description of that option for details\&.
+.RE
+.sp
+.RS 4
+.ie n \{\
+\h'-04'\(bu\h'+03'\c
+.\}
+.el \{\
+.sp -1
+.IP \(bu 2.3
+.\}
+\fB\-\-password3[=\fR\fB\fIpass_val\fR\fR\fB]\fR
+The password for multifactor authentication factor 3 of the MySQL account used for connecting to the server\&. The semantics of this option are similar to the semantics for
+\fB\-\-password1\fR; see the description of that option for details\&.
 .RE
 .sp
 .RS 4
@@ -2215,7 +2265,7 @@
 matches that of
 \fBmysqldump\fR
 \fB\-\-xml\fR\&. See
-\fBmysqldump\fR(1), for details\&.
+mysqldump(1), for details\&.
 .sp
 The XML output also uses an XML namespace, as shown here:
 .sp
@@ -2223,7 +2273,7 @@
 .RS 4
 .\}
 .nf
-shell> \fBmysql \-\-xml \-uroot \-e "SHOW VARIABLES LIKE \*(Aqversion%\*(Aq"\fR
+$> \fBmysql \-\-xml \-uroot \-e "SHOW VARIABLES LIKE \*(Aqversion%\*(Aq"\fR
 <?xml version="1\&.0"?>
 <resultset statement="SHOW VARIABLES LIKE \*(Aqversion%\*(Aq" xmlns:xsi="http://www\&.w3\&.org/2001/XMLSchema\-instance">
 <row>
@@ -2476,7 +2526,7 @@
 ;, instances of that character are sent to the server without interpretation\&. However, the server itself still interprets
 ;
 as a statement delimiter and processes statements accordingly\&. This behavior on the server side comes into play for multiple\-statement execution (see
-\m[blue]\fBC API Multiple Statement Execution Support\fR\m[]\&\s-2\u[3]\d\s+2), and for parsing the body of stored procedures and functions, triggers, and events (see
+\m[blue]\fBMultiple Statement Execution Support\fR\m[]\&\s-2\u[3]\d\s+2), and for parsing the body of stored procedures and functions, triggers, and events (see
 Section\ \&25.1, \(lqDefining Stored Programs\(rq)\&.
 .RE
 .sp
@@ -2817,7 +2867,7 @@
 mysql_change_user()
 or an auto\-reconnect except that the connection is not closed and reopened, and re\-authentication is not done\&. See
 \m[blue]\fBmysql_change_user()\fR\m[]\&\s-2\u[4]\d\s+2, and
-\m[blue]\fBC API Automatic Reconnection Control\fR\m[]\&\s-2\u[5]\d\s+2\&.
+\m[blue]\fBAutomatic Reconnection Control\fR\m[]\&\s-2\u[5]\d\s+2\&.
 .sp
 This example shows how
 resetconnection
@@ -3163,6 +3213,7 @@
 Description
 T}
 .T&
+l l
 l l
 l l
 l l
@@ -3273,6 +3324,12 @@
 Seconds of the current time
 T}
 T{
+\T
+T}:T{
+Print an asterisk (*) if the current session is
+              inside a transaction block (from MySQL 8.0.28)
+T}
+T{
 \t
 T}:T{
 A tab character
@@ -3390,7 +3447,7 @@
 .RS 4
 .\}
 .nf
-shell> \fBmysql \-\-prompt="(\eu@\eh) [\ed]> "\fR
+$> \fBmysql \-\-prompt="(\eu@\eh) [\ed]> "\fR
 (user@host) [database]>
 .fi
 .if n \{\
@@ -4708,7 +4765,7 @@
 option\&.
 .PP
 For more information about auto\-reconnect and its effect on state information when a reconnection occurs, see
-\m[blue]\fBC API Automatic Reconnection Control\fR\m[]\&\s-2\u[5]\d\s+2\&.
+\m[blue]\fBAutomatic Reconnection Control\fR\m[]\&\s-2\u[5]\d\s+2\&.
 mysql Client Parser Versus Server Parser
 .PP
 The
@@ -4791,17 +4848,17 @@
 .sp
 .SH "NOTES"
 .IP " 1." 4
-MySQL Shell 8.0 (part of MySQL 8.0)
+MySQL Shell 8.0
 .RS 4
 \%https://dev.mysql.com/doc/mysql-shell/8.0/en/
 .RE
 .IP " 2." 4
-C API Data Structures
+C API Basic Data Structures
 .RS 4
 \%https://dev.mysql.com/doc/c-api/8.0/en/c-api-data-structures.html
 .RE
 .IP " 3." 4
-C API Multiple Statement Execution Support
+Multiple Statement Execution Support
 .RS 4
 \%https://dev.mysql.com/doc/c-api/8.0/en/c-api-multiple-queries.html
 .RE
@@ -4811,7 +4868,7 @@
 \%https://dev.mysql.com/doc/c-api/8.0/en/mysql-change-user.html
 .RE
 .IP " 5." 4
-C API Automatic Reconnection Control
+Automatic Reconnection Control
 .RS 4
 \%https://dev.mysql.com/doc/c-api/8.0/en/c-api-auto-reconnect.html
 .RE
