--- conflicted
+++ resolved
@@ -1,21 +1,13 @@
 '\" t
-.\"     Title: \fBmysql_upgrade\fR
+.\"     Title: mysql_upgrade
 .\"    Author: [FIXME: author] [see http://docbook.sf.net/el/author]
 .\" Generator: DocBook XSL Stylesheets v1.79.1 <http://docbook.sf.net/>
-<<<<<<< HEAD
-.\"      Date: 03/07/2021
-=======
 .\"      Date: 06/04/2022
->>>>>>> fbdaa4de
 .\"    Manual: MySQL Database System
 .\"    Source: MySQL 8.0
 .\"  Language: English
 .\"
-<<<<<<< HEAD
-.TH "\FBMYSQL_UPGRADE\FR" "1" "03/07/2021" "MySQL 8\&.0" "MySQL Database System"
-=======
 .TH "MYSQL_UPGRADE" "1" "06/04/2022" "MySQL 8\&.0" "MySQL Database System"
->>>>>>> fbdaa4de
 .\" -----------------------------------------------------------------
 .\" * Define some portability stuff
 .\" -----------------------------------------------------------------
@@ -231,7 +223,7 @@
 .RS 4
 .\}
 .nf
-shell> \fBmysql \-u root \-p\fR
+$> \fBmysql \-u root \-p\fR
 Enter password: \fB****\fR  <\- enter root password here
 .fi
 .if n \{\
@@ -261,7 +253,7 @@
 .RS 4
 .\}
 .nf
-shell> \fBmysql_upgrade [\fR\fB\fIoptions\fR\fR\fB]\fR
+$> \fBmysql_upgrade [\fR\fB\fIoptions\fR\fR\fB]\fR
 .fi
 .if n \{\
 .RE
@@ -675,7 +667,7 @@
 is an option group containing options that specify which MySQL server to connect to and which account to authenticate as\&. To create or modify a login path file, use the
 \fBmysql_config_editor\fR
 utility\&. See
-\fBmysql_config_editor\fR(1)\&.
+mysql_config_editor(1)\&.
 .sp
 For additional information about this and other option\-file options, see
 Section\ \&4.2.2.3, \(lqCommand-Line Options that Affect Option-File Handling\(rq\&.
@@ -726,7 +718,7 @@
 \&.mylogin\&.cnf, use the
 \fBmysql_config_editor\fR
 utility\&. See
-\fBmysql_config_editor\fR(1)\&.
+mysql_config_editor(1)\&.
 .sp
 For additional information about this and other option\-file options, see
 Section\ \&4.2.2.3, \(lqCommand-Line Options that Affect Option-File Handling\(rq\&.
