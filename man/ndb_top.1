--- conflicted
+++ resolved
@@ -1,21 +1,13 @@
 '\" t
-.\"     Title: \fBndb_top\fR
+.\"     Title: ndb_top
 .\"    Author: [FIXME: author] [see http://docbook.sf.net/el/author]
 .\" Generator: DocBook XSL Stylesheets v1.79.1 <http://docbook.sf.net/>
-<<<<<<< HEAD
-.\"      Date: 03/07/2021
-=======
 .\"      Date: 06/04/2022
->>>>>>> fbdaa4de
 .\"    Manual: MySQL Database System
 .\"    Source: MySQL 8.0
 .\"  Language: English
 .\"
-<<<<<<< HEAD
-.TH "\FBNDB_TOP\FR" "1" "03/07/2021" "MySQL 8\&.0" "MySQL Database System"
-=======
 .TH "NDB_TOP" "1" "06/04/2022" "MySQL 8\&.0" "MySQL Database System"
->>>>>>> fbdaa4de
 .\" -----------------------------------------------------------------
 .\" * Define some portability stuff
 .\" -----------------------------------------------------------------
@@ -167,6 +159,13 @@
 lB l l
 lB l l
 lB l l
+lB l l
+lB l l
+lB l l
+lB l l
+lB l l
+lB l l
+lB l l
 lB l l.
 T{
 .PP
@@ -181,6 +180,33 @@
 T}
 T{
 .PP
+\fB \fR\fB--defaults-extra-file=path\fR\fB \fR
+T}:T{
+Read given file after global files are read
+T}:T{
+.PP
+(Supported in all NDB releases based on MySQL 8.0)
+T}
+T{
+.PP
+\fB \fR\fB--defaults-file=path\fR\fB \fR
+T}:T{
+Read default options from given file only
+T}:T{
+.PP
+(Supported in all NDB releases based on MySQL 8.0)
+T}
+T{
+.PP
+\fB \fR\fB--defaults-group-suffix=string\fR\fB \fR
+T}:T{
+Also read groups with concat(group, suffix)
+T}:T{
+.PP
+(Supported in all NDB releases based on MySQL 8.0)
+T}
+T{
+.PP
 \fB--graph\fR,
 .PP
 \fB \fR\fB-g\fR\fB \fR
@@ -192,9 +218,7 @@
 T}
 T{
 .PP
-\fB--help\fR,
-.PP
-\fB \fR\fB-?\fR\fB \fR
+\fB \fR\fB--help\fR\fB \fR
 T}:T{
 Show program usage information
 T}:T{
@@ -203,9 +227,9 @@
 T}
 T{
 .PP
-\fB--host[=name]\fR,
-.PP
-\fB \fR\fB-h\fR\fB \fR
+\fB--host=string\fR,
+.PP
+\fB \fR\fB-h string\fR\fB \fR
 T}:T{
 Host name or IP address of MySQL Server to connect to
 T}:T{
@@ -214,6 +238,15 @@
 T}
 T{
 .PP
+\fB \fR\fB--login-path=path\fR\fB \fR
+T}:T{
+Read given path from login file
+T}:T{
+.PP
+(Supported in all NDB releases based on MySQL 8.0)
+T}
+T{
+.PP
 \fB--measured-load\fR,
 .PP
 \fB \fR\fB-m\fR\fB \fR
@@ -225,9 +258,18 @@
 T}
 T{
 .PP
-\fB--node-id[=#]\fR,
-.PP
-\fB \fR\fB-n\fR\fB \fR
+\fB \fR\fB--no-defaults\fR\fB \fR
+T}:T{
+Do not read default options from any option file other than login file
+T}:T{
+.PP
+(Supported in all NDB releases based on MySQL 8.0)
+T}
+T{
+.PP
+\fB--node-id=#\fR,
+.PP
+\fB \fR\fB-n #\fR\fB \fR
 T}:T{
 Watch node having this node ID
 T}:T{
@@ -247,9 +289,9 @@
 T}
 T{
 .PP
-\fB--password[=password]\fR,
-.PP
-\fB \fR\fB-p\fR\fB \fR
+\fB--password=password\fR,
+.PP
+\fB \fR\fB-p password\fR\fB \fR
 T}:T{
 Connect using this password
 T}:T{
@@ -258,9 +300,9 @@
 T}
 T{
 .PP
-\fB--port[=#]\fR,
-.PP
-\fB-P\fR
+\fB--port=#\fR,
+.PP
+\fB-P #\fR
 (>=7.6.6)
 T}:T{
 Port number to use when connecting to MySQL Server
@@ -270,9 +312,18 @@
 T}
 T{
 .PP
-\fB--sleep-time[=seconds]\fR,
-.PP
-\fB \fR\fB-s\fR\fB \fR
+\fB \fR\fB--print-defaults\fR\fB \fR
+T}:T{
+Print program argument list and exit
+T}:T{
+.PP
+(Supported in all NDB releases based on MySQL 8.0)
+T}
+T{
+.PP
+\fB--sleep-time=#\fR,
+.PP
+\fB \fR\fB-s #\fR\fB \fR
 T}:T{
 Time to wait between display refreshes, in seconds
 T}:T{
@@ -281,9 +332,9 @@
 T}
 T{
 .PP
-\fB--socket\fR,
-.PP
-\fB \fR\fB-S\fR\fB \fR
+\fB--socket=path\fR,
+.PP
+\fB \fR\fB-S path\fR\fB \fR
 T}:T{
 Socket file to use for connection
 T}:T{
@@ -315,9 +366,18 @@
 T}
 T{
 .PP
-\fB--user[=name]\fR,
-.PP
-\fB \fR\fB-u\fR\fB \fR
+\fB \fR\fB--usage\fR\fB \fR
+T}:T{
+Show program usage information; same as --help
+T}:T{
+.PP
+(Supported in all NDB releases based on MySQL 8.0)
+T}
+T{
+.PP
+\fB--user=name\fR,
+.PP
+\fB \fR\fB-u name\fR\fB \fR
 T}:T{
 Connect as this MySQL user
 T}:T{
@@ -340,23 +400,11 @@
 \fB\-c\fR
 .TS
 allbox tab(:);
-lB l
-lB l
 lB l.
 T{
 Command-Line Format
 T}:T{
 --color
-T}
-T{
-Type
-T}:T{
-Boolean
-T}
-T{
-Default Value
-T}:T{
-TRUE
 T}
 .TE
 .sp 1
@@ -373,27 +421,117 @@
 .sp -1
 .IP \(bu 2.3
 .\}
+\fB\-\-defaults\-extra\-file\fR
+.TS
+allbox tab(:);
+lB l
+lB l
+lB l.
+T{
+Command-Line Format
+T}:T{
+--defaults-extra-file=path
+T}
+T{
+Type
+T}:T{
+String
+T}
+T{
+Default Value
+T}:T{
+[none]
+T}
+.TE
+.sp 1
+Read given file after global files are read\&.
+.RE
+.sp
+.RS 4
+.ie n \{\
+\h'-04'\(bu\h'+03'\c
+.\}
+.el \{\
+.sp -1
+.IP \(bu 2.3
+.\}
+\fB\-\-defaults\-file\fR
+.TS
+allbox tab(:);
+lB l
+lB l
+lB l.
+T{
+Command-Line Format
+T}:T{
+--defaults-file=path
+T}
+T{
+Type
+T}:T{
+String
+T}
+T{
+Default Value
+T}:T{
+[none]
+T}
+.TE
+.sp 1
+Read default options from given file only\&.
+.RE
+.sp
+.RS 4
+.ie n \{\
+\h'-04'\(bu\h'+03'\c
+.\}
+.el \{\
+.sp -1
+.IP \(bu 2.3
+.\}
+\fB\-\-defaults\-group\-suffix\fR
+.TS
+allbox tab(:);
+lB l
+lB l
+lB l.
+T{
+Command-Line Format
+T}:T{
+--defaults-group-suffix=string
+T}
+T{
+Type
+T}:T{
+String
+T}
+T{
+Default Value
+T}:T{
+[none]
+T}
+.TE
+.sp 1
+Also read groups with concat(group, suffix)\&.
+.RE
+.sp
+.RS 4
+.ie n \{\
+\h'-04'\(bu\h'+03'\c
+.\}
+.el \{\
+.sp -1
+.IP \(bu 2.3
+.\}
 \fB\-\-graph\fR,
 \fB\-g\fR
 .TS
 allbox tab(:);
-lB l
-lB l
 lB l.
 T{
 Command-Line Format
 T}:T{
 --graph
-T}
-T{
-Type
-T}:T{
-Boolean
-T}
-T{
-Default Value
-T}:T{
-TRUE
 T}
 .TE
 .sp 1
@@ -416,23 +554,11 @@
 \fB\-?\fR
 .TS
 allbox tab(:);
-lB l
-lB l
 lB l.
 T{
 Command-Line Format
 T}:T{
 --help
-T}
-T{
-Type
-T}:T{
-Boolean
-T}
-T{
-Default Value
-T}:T{
-TRUE
 T}
 .TE
 .sp 1
@@ -457,7 +583,7 @@
 T{
 Command-Line Format
 T}:T{
---host[=name]
+--host=string
 T}
 T{
 Type
@@ -472,6 +598,40 @@
 .TE
 .sp 1
 Host name or IP address of MySQL Server to connect to\&.
+.RE
+.sp
+.RS 4
+.ie n \{\
+\h'-04'\(bu\h'+03'\c
+.\}
+.el \{\
+.sp -1
+.IP \(bu 2.3
+.\}
+\fB\-\-login\-path\fR
+.TS
+allbox tab(:);
+lB l
+lB l
+lB l.
+T{
+Command-Line Format
+T}:T{
+--login-path=path
+T}
+T{
+Type
+T}:T{
+String
+T}
+T{
+Default Value
+T}:T{
+[none]
+T}
+.TE
+.sp 1
+Read given path from login file\&.
 .RE
 .sp
 .RS 4
@@ -486,23 +646,11 @@
 \fB\-m\fR
 .TS
 allbox tab(:);
-lB l
-lB l
 lB l.
 T{
 Command-Line Format
 T}:T{
 --measured-load
-T}
-T{
-Type
-T}:T{
-Boolean
-T}
-T{
-Default Value
-T}:T{
-FALSE
 T}
 .TE
 .sp 1
@@ -519,6 +667,28 @@
 .sp -1
 .IP \(bu 2.3
 .\}
+\fB\-\-no\-defaults\fR
+.TS
+allbox tab(:);
+lB l.
+T{
+Command-Line Format
+T}:T{
+--no-defaults
+T}
+.TE
+.sp 1
+Do not read default options from any option file other than login file\&.
+.RE
+.sp
+.RS 4
+.ie n \{\
+\h'-04'\(bu\h'+03'\c
+.\}
+.el \{\
+.sp -1
+.IP \(bu 2.3
+.\}
 \fB\-\-node\-id[\fR=\fI#]\fR,
 \fB\-n\fR
 .TS
@@ -529,7 +699,7 @@
 T{
 Command-Line Format
 T}:T{
---node-id[=#]
+--node-id=#
 T}
 T{
 Type
@@ -558,23 +728,11 @@
 \fB\-o\fR
 .TS
 allbox tab(:);
-lB l
-lB l
 lB l.
 T{
 Command-Line Format
 T}:T{
 --os-load
-T}
-T{
-Type
-T}:T{
-Boolean
-T}
-T{
-Default Value
-T}:T{
-TRUE
 T}
 .TE
 .sp 1
@@ -601,12 +759,12 @@
 T{
 Command-Line Format
 T}:T{
---password[=password]
+--password=password
 T}
 T{
 Type
 T}:T{
-Boolean
+String
 T}
 T{
 Default Value
@@ -641,7 +799,7 @@
 T{
 Command-Line Format
 T}:T{
---port[=#]
+--port=#
 T}
 T{
 Type
@@ -670,6 +828,28 @@
 .sp -1
 .IP \(bu 2.3
 .\}
+\fB\-\-print\-defaults\fR
+.TS
+allbox tab(:);
+lB l.
+T{
+Command-Line Format
+T}:T{
+--print-defaults
+T}
+.TE
+.sp 1
+Print program argument list and exit\&.
+.RE
+.sp
+.RS 4
+.ie n \{\
+\h'-04'\(bu\h'+03'\c
+.\}
+.el \{\
+.sp -1
+.IP \(bu 2.3
+.\}
 \fB\-\-sleep\-time[\fR=\fIseconds]\fR,
 \fB\-s\fR
 .TS
@@ -680,7 +860,7 @@
 T{
 Command-Line Format
 T}:T{
---sleep-time[=seconds]
+--sleep-time=#
 T}
 T{
 Type
@@ -715,7 +895,7 @@
 T{
 Command-Line Format
 T}:T{
---socket
+--socket=path
 T}
 T{
 Type
@@ -744,23 +924,11 @@
 \fB\-r\fR
 .TS
 allbox tab(:);
-lB l
-lB l
 lB l.
 T{
 Command-Line Format
 T}:T{
 --sort
-T}
-T{
-Type
-T}:T{
-Boolean
-T}
-T{
-Default Value
-T}:T{
-TRUE
 T}
 .TE
 .sp 1
@@ -781,23 +949,11 @@
 \fB\-t\fR
 .TS
 allbox tab(:);
-lB l
-lB l
 lB l.
 T{
 Command-Line Format
 T}:T{
 --text
-T}
-T{
-Type
-T}:T{
-Boolean
-T}
-T{
-Default Value
-T}:T{
-FALSE
 T}
 .TE
 .sp 1
@@ -818,6 +974,29 @@
 .sp -1
 .IP \(bu 2.3
 .\}
+\fB\-\-usage\fR
+.TS
+allbox tab(:);
+lB l.
+T{
+Command-Line Format
+T}:T{
+--usage
+T}
+.TE
+.sp 1
+Display help text and exit; same as
+\fB\-\-help\fR\&.
+.RE
+.sp
+.RS 4
+.ie n \{\
+\h'-04'\(bu\h'+03'\c
+.\}
+.el \{\
+.sp -1
+.IP \(bu 2.3
+.\}
 \fB\-\-user[\fR=\fIname]\fR,
 \fB\-u\fR
 .TS
@@ -828,7 +1007,7 @@
 T{
 Command-Line Format
 T}:T{
---user[=name]
+--user=name
 T}
 T{
 Type
