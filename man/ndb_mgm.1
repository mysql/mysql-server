'\" t
.\"     Title: \fBndb_mgm\fR
.\"    Author: [FIXME: author] [see http://docbook.sf.net/el/author]
.\" Generator: DocBook XSL Stylesheets v1.79.1 <http://docbook.sf.net/>
<<<<<<< HEAD
.\"      Date: 03/07/2021
=======
.\"      Date: 06/04/2022
>>>>>>> fbdaa4de
.\"    Manual: MySQL Database System
.\"    Source: MySQL 8.0
.\"  Language: English
.\"
<<<<<<< HEAD
.TH "\FBNDB_MGM\FR" "1" "03/07/2021" "MySQL 8\&.0" "MySQL Database System"
=======
.TH "NDB_MGM" "1" "06/04/2022" "MySQL 8\&.0" "MySQL Database System"
>>>>>>> fbdaa4de
.\" -----------------------------------------------------------------
.\" * Define some portability stuff
.\" -----------------------------------------------------------------
.\" ~~~~~~~~~~~~~~~~~~~~~~~~~~~~~~~~~~~~~~~~~~~~~~~~~~~~~~~~~~~~~~~~~
.\" http://bugs.debian.org/507673
.\" http://lists.gnu.org/archive/html/groff/2009-02/msg00013.html
.\" ~~~~~~~~~~~~~~~~~~~~~~~~~~~~~~~~~~~~~~~~~~~~~~~~~~~~~~~~~~~~~~~~~
.ie \n(.g .ds Aq \(aq
.el       .ds Aq '
.\" -----------------------------------------------------------------
.\" * set default formatting
.\" -----------------------------------------------------------------
.\" disable hyphenation
.nh
.\" disable justification (adjust text to left margin only)
.ad l
.\" -----------------------------------------------------------------
.\" * MAIN CONTENT STARTS HERE *
.\" -----------------------------------------------------------------
.SH "NAME"
ndb_mgm \- the NDB Cluster management client
.SH "SYNOPSIS"
.HP \w'\fBndb_mgm\ \fR\fB\fIoptions\fR\fR\ 'u
\fBndb_mgm \fR\fB\fIoptions\fR\fR
.SH "DESCRIPTION"
.PP
The
\fBndb_mgm\fR
management client process is actually not needed to run the cluster\&. Its value lies in providing a set of commands for checking the cluster\*(Aqs status, starting backups, and performing other administrative functions\&. The management client accesses the management server using a C API\&. Advanced users can also employ this API for programming dedicated management processes to perform tasks similar to those performed by
\fBndb_mgm\fR\&.
.PP
To start the management client, it is necessary to supply the host name and port number of the management server:
.sp
.if n \{\
.RS 4
.\}
.nf
shell> \fBndb_mgm [\fR\fB\fIhost_name\fR\fR\fB [\fR\fB\fIport_num\fR\fR\fB]]\fR
.fi
.if n \{\
.RE
.\}
.PP
For example:
.sp
.if n \{\
.RS 4
.\}
.nf
shell> \fBndb_mgm ndb_mgmd\&.mysql\&.com 1186\fR
.fi
.if n \{\
.RE
.\}
.PP
The default host name and port number are
localhost
and 1186, respectively\&.
.PP
The following table includes options that are specific to the NDB Cluster management client program
\fBndb_mgm\fR\&. Additional descriptions follow the table\&. For options common to most NDB Cluster programs (including
\fBndb_mgm\fR), see
Options Common to NDB Cluster Programs(1)\&.
.sp
.it 1 an-trap
.nr an-no-space-flag 1
.nr an-break-flag 1
.br
.B Table\ \&23.27.\ \&Command\-line options used with the program ndb_mgm
.TS
allbox tab(:);
lB lB lB.
T{
Format
T}:T{
Description
T}:T{
Added, Deprecated, or Removed
T}
.T&
lB l l
lB l l
lB l l
lB l l
lB l l.
T{
.PP
\fB \fR\fB--backup-password-from-stdin[=value]\fR\fB \fR
T}:T{
Get decryption password in a secure fashion from STDIN; use together
              with --execute and START BACKUP command
T}:T{
.PP
ADDED: NDB 8.0.24
T}
T{
.PP
\fB \fR\fB--connect-retries=#\fR\fB \fR
T}:T{
Set number of times to retry connection before giving up; 0 means 1
              attempt only (and no retries)
T}:T{
.PP
(Supported in all NDB releases based on MySQL 8.0)
T}
T{
.PP
\fB \fR\fB--encrypt-backup[=TRUE|FALSE]\fR\fB \fR
T}:T{
Cause START BACKUP to encrypt whenever making a backup, prompting for
              password if not supplied by user
T}:T{
.PP
ADDED: NDB 8.0.24
T}
T{
.PP
\fB--execute=name\fR,
.PP
\fB \fR\fB-e\fR\fB \fR
T}:T{
Execute command and exit
T}:T{
.PP
(Supported in all NDB releases based on MySQL 8.0)
T}
T{
.PP
\fB--try-reconnect=#\fR,
.PP
\fB \fR\fB-t\fR\fB \fR
T}:T{
Set number of times to retry connection before giving up; synonym for
              --connect-retries
T}:T{
.PP
(Supported in all NDB releases based on MySQL 8.0)
T}
.TE
.sp 1
.sp
.RS 4
.ie n \{\
\h'-04'\(bu\h'+03'\c
.\}
.el \{\
.sp -1
.IP \(bu 2.3
.\}
\fB\-\-backup\-password\-from\-stdin[=TRUE|FALSE]\fR
.TS
allbox tab(:);
lB l
lB l
lB l
lB l.
T{
Command-Line Format
T}:T{
--backup-password-from-stdin[=value]
T}
T{
Introduced
T}:T{
8.0.24-ndb-8.0.24
T}
T{
Type
T}:T{
Boolean
T}
T{
Default Value
T}:T{
FALSE
T}
.TE
.sp 1
This option enables input of the backup password from the system shell (stdin) when using
\fB\-\-execute "START BACKUP"\fR
or similar to create a backup\&. Use of this option requires use of
\fB\-\-execute\fR
as well\&.
.RE
.sp
.RS 4
.ie n \{\
\h'-04'\(bu\h'+03'\c
.\}
.el \{\
.sp -1
.IP \(bu 2.3
.\}
\fB\-\-connect\-retries=\fR\fB\fI#\fR\fR
.TS
allbox tab(:);
lB l
lB l
lB l
lB l
lB l.
T{
Command-Line Format
T}:T{
--connect-retries=#
T}
T{
Type
T}:T{
Numeric
T}
T{
Default Value
T}:T{
3
T}
T{
Minimum Value
T}:T{
0
T}
T{
Maximum Value
T}:T{
4294967295
T}
.TE
.sp 1
This option specifies the number of times following the first attempt to retry a connection before giving up (the client always tries the connection at least once)\&. The length of time to wait per attempt is set using
\fB\-\-connect\-retry\-delay\fR\&.
.sp
This option is synonymous with the
\fB\-\-try\-reconnect\fR
option, which is now deprecated\&.
.sp
The default for this option this option differs from its default when used with other
NDB
programs\&. See
Options Common to NDB Cluster Programs(1), for more information\&.
.RE
.sp
.RS 4
.ie n \{\
\h'-04'\(bu\h'+03'\c
.\}
.el \{\
.sp -1
.IP \(bu 2.3
.\}
\fB\-\-encrypt\-backup\fR
.TS
allbox tab(:);
lB l
lB l
lB l
lB l.
T{
Command-Line Format
T}:T{
--encrypt-backup[=TRUE|FALSE]
T}
T{
Introduced
T}:T{
8.0.24-ndb-8.0.24
T}
T{
Type
T}:T{
Boolean
T}
T{
Default Value
T}:T{
TRUE
T}
.TE
.sp 1
When used, this option causes all backups to be encrypted\&. To make this happen whenever
\fBndb_mgm\fR
is run, put the option in the
[ndb_mgm]
section of the
my\&.cnf
file\&.
.RE
.sp
.RS 4
.ie n \{\
\h'-04'\(bu\h'+03'\c
.\}
.el \{\
.sp -1
.IP \(bu 2.3
.\}
\fB\-\-execute=\fR\fBcommand\fR,
\fB\-e \fR\fBcommand\fR
.TS
allbox tab(:);
lB l.
T{
Command-Line Format
T}:T{
--execute=name
T}
.TE
.sp 1
This option can be used to send a command to the NDB Cluster management client from the system shell\&. For example, either of the following is equivalent to executing
SHOW
in the management client:
.sp
.if n \{\
.RS 4
.\}
.nf
shell> \fBndb_mgm \-e "SHOW"\fR
shell> \fBndb_mgm \-\-execute="SHOW"\fR
.fi
.if n \{\
.RE
.\}
.sp
This is analogous to how the
\fB\-\-execute\fR
or
\fB\-e\fR
option works with the
\fBmysql\fR
command\-line client\&. See
Section\ \&4.2.2.1, \(lqUsing Options on the Command Line\(rq\&.
.if n \{\
.sp
.\}
.RS 4
.it 1 an-trap
.nr an-no-space-flag 1
.nr an-break-flag 1
.br
.ps +1
\fBNote\fR
.ps -1
.br
If the management client command to be passed using this option contains any space characters, then the command
\fImust\fR
be enclosed in quotation marks\&. Either single or double quotation marks may be used\&. If the management client command contains no space characters, the quotation marks are optional\&.
.sp .5v
.RE
.RE
.sp
.RS 4
.ie n \{\
\h'-04'\(bu\h'+03'\c
.\}
.el \{\
.sp -1
.IP \(bu 2.3
.\}
\fB\-\-try\-reconnect=\fR\fB\fInumber\fR\fR
.TS
allbox tab(:);
lB l
lB l
lB l
lB l
lB l
lB l
lB l
lB l.
T{
Command-Line Format
T}:T{
--try-reconnect=#
T}
T{
Deprecated
T}:T{
Yes
T}
T{
Type
T}:T{
Numeric
T}
T{
Type
T}:T{
Integer
T}
T{
Default Value
T}:T{
12
T}
T{
Default Value
T}:T{
3
T}
T{
Minimum Value
T}:T{
0
T}
T{
Maximum Value
T}:T{
4294967295
T}
.TE
.sp 1
If the connection to the management server is broken, the node tries to reconnect to it every 5 seconds until it succeeds\&. By using this option, it is possible to limit the number of attempts to
\fInumber\fR
before giving up and reporting an error instead\&.
.sp
This option is deprecated and subject to removal in a future release\&. Use
\fB\-\-connect\-retries\fR, instead\&.
.RE
.PP
Additional information about using
\fBndb_mgm\fR
can be found in
Section\ \&23.5.1, \(lqCommands in the NDB Cluster Management Client\(rq\&.
.SH "COPYRIGHT"
.br
.PP
Copyright \(co 1997, 2022, Oracle and/or its affiliates.
.PP
This documentation is free software; you can redistribute it and/or modify it only under the terms of the GNU General Public License as published by the Free Software Foundation; version 2 of the License.
.PP
This documentation is distributed in the hope that it will be useful, but WITHOUT ANY WARRANTY; without even the implied warranty of MERCHANTABILITY or FITNESS FOR A PARTICULAR PURPOSE. See the GNU General Public License for more details.
.PP
You should have received a copy of the GNU General Public License along with the program; if not, write to the Free Software Foundation, Inc., 51 Franklin Street, Fifth Floor, Boston, MA 02110-1301 USA or see http://www.gnu.org/licenses/.
.sp
.SH "SEE ALSO"
For more information, please refer to the MySQL Reference Manual,
which may already be installed locally and which is also available
online at http://dev.mysql.com/doc/.
.SH AUTHOR
Oracle Corporation (http://dev.mysql.com/).<|MERGE_RESOLUTION|>--- conflicted
+++ resolved
@@ -1,21 +1,13 @@
 '\" t
-.\"     Title: \fBndb_mgm\fR
+.\"     Title: ndb_mgm
 .\"    Author: [FIXME: author] [see http://docbook.sf.net/el/author]
 .\" Generator: DocBook XSL Stylesheets v1.79.1 <http://docbook.sf.net/>
-<<<<<<< HEAD
-.\"      Date: 03/07/2021
-=======
 .\"      Date: 06/04/2022
->>>>>>> fbdaa4de
 .\"    Manual: MySQL Database System
 .\"    Source: MySQL 8.0
 .\"  Language: English
 .\"
-<<<<<<< HEAD
-.TH "\FBNDB_MGM\FR" "1" "03/07/2021" "MySQL 8\&.0" "MySQL Database System"
-=======
 .TH "NDB_MGM" "1" "06/04/2022" "MySQL 8\&.0" "MySQL Database System"
->>>>>>> fbdaa4de
 .\" -----------------------------------------------------------------
 .\" * Define some portability stuff
 .\" -----------------------------------------------------------------
@@ -53,7 +45,7 @@
 .RS 4
 .\}
 .nf
-shell> \fBndb_mgm [\fR\fB\fIhost_name\fR\fR\fB [\fR\fB\fIport_num\fR\fR\fB]]\fR
+$> \fBndb_mgm [\fR\fB\fIhost_name\fR\fR\fB [\fR\fB\fIport_num\fR\fR\fB]]\fR
 .fi
 .if n \{\
 .RE
@@ -65,7 +57,7 @@
 .RS 4
 .\}
 .nf
-shell> \fBndb_mgm ndb_mgmd\&.mysql\&.com 1186\fR
+$> \fBndb_mgm ndb_mgmd\&.mysql\&.com 1186\fR
 .fi
 .if n \{\
 .RE
@@ -75,10 +67,9 @@
 localhost
 and 1186, respectively\&.
 .PP
-The following table includes options that are specific to the NDB Cluster management client program
-\fBndb_mgm\fR\&. Additional descriptions follow the table\&. For options common to most NDB Cluster programs (including
-\fBndb_mgm\fR), see
-Options Common to NDB Cluster Programs(1)\&.
+All options that can be used with
+\fBndb_mgm\fR
+are shown in the following table\&. Additional descriptions follow the table\&.
 .sp
 .it 1 an-trap
 .nr an-no-space-flag 1
@@ -100,16 +91,42 @@
 lB l l
 lB l l
 lB l l
+lB l l
+lB l l
+lB l l
+lB l l
+lB l l
+lB l l
+lB l l
+lB l l
+lB l l
+lB l l
+lB l l
+lB l l
+lB l l
+lB l l
+lB l l
+lB l l
+lB l l
 lB l l.
 T{
 .PP
-\fB \fR\fB--backup-password-from-stdin[=value]\fR\fB \fR
+\fB \fR\fB--backup-password-from-stdin\fR\fB \fR
 T}:T{
 Get decryption password in a secure fashion from STDIN; use together
-              with --execute and START BACKUP command
+              with --execute and ndb_mgm START BACKUP command
 T}:T{
 .PP
 ADDED: NDB 8.0.24
+T}
+T{
+.PP
+\fB \fR\fB--character-sets-dir=path\fR\fB \fR
+T}:T{
+Directory containing character sets
+T}:T{
+.PP
+(Supported in all NDB releases based on MySQL 8.0)
 T}
 T{
 .PP
@@ -123,7 +140,63 @@
 T}
 T{
 .PP
-\fB \fR\fB--encrypt-backup[=TRUE|FALSE]\fR\fB \fR
+\fB \fR\fB--connect-retry-delay=#\fR\fB \fR
+T}:T{
+Number of seconds to wait between attempts to contact management server
+T}:T{
+.PP
+(Supported in all NDB releases based on MySQL 8.0)
+T}
+T{
+.PP
+\fB--connect-string=connection_string\fR,
+.PP
+\fB \fR\fB-c connection_string\fR\fB \fR
+T}:T{
+Same as --ndb-connectstring
+T}:T{
+.PP
+(Supported in all NDB releases based on MySQL 8.0)
+T}
+T{
+.PP
+\fB \fR\fB--core-file\fR\fB \fR
+T}:T{
+Write core file on error; used in debugging
+T}:T{
+.PP
+(Supported in all NDB releases based on MySQL 8.0)
+T}
+T{
+.PP
+\fB \fR\fB--defaults-extra-file=path\fR\fB \fR
+T}:T{
+Read given file after global files are read
+T}:T{
+.PP
+(Supported in all NDB releases based on MySQL 8.0)
+T}
+T{
+.PP
+\fB \fR\fB--defaults-file=path\fR\fB \fR
+T}:T{
+Read default options from given file only
+T}:T{
+.PP
+(Supported in all NDB releases based on MySQL 8.0)
+T}
+T{
+.PP
+\fB \fR\fB--defaults-group-suffix=string\fR\fB \fR
+T}:T{
+Also read groups with concat(group, suffix)
+T}:T{
+.PP
+(Supported in all NDB releases based on MySQL 8.0)
+T}
+T{
+.PP
+\fB \fR\fB--encrypt-backup\fR\fB \fR
 T}:T{
 Cause START BACKUP to encrypt whenever making a backup, prompting for
               password if not supplied by user
@@ -133,9 +206,9 @@
 T}
 T{
 .PP
-\fB--execute=name\fR,
-.PP
-\fB \fR\fB-e\fR\fB \fR
+\fB--execute=command\fR,
+.PP
+\fB \fR\fB-e command\fR\fB \fR
 T}:T{
 Execute command and exit
 T}:T{
@@ -144,9 +217,91 @@
 T}
 T{
 .PP
+\fB--help\fR,
+.PP
+\fB \fR\fB-?\fR\fB \fR
+T}:T{
+Display help text and exit
+T}:T{
+.PP
+(Supported in all NDB releases based on MySQL 8.0)
+T}
+T{
+.PP
+\fB \fR\fB--login-path=path\fR\fB \fR
+T}:T{
+Read given path from login file
+T}:T{
+.PP
+(Supported in all NDB releases based on MySQL 8.0)
+T}
+T{
+.PP
+\fB--ndb-connectstring=connection_string\fR,
+.PP
+\fB \fR\fB-c connection_string\fR\fB \fR
+T}:T{
+Set connect string for connecting to ndb_mgmd. Syntax:
+              "[nodeid=id;][host=]hostname[:port]". Overrides entries in
+              NDB_CONNECTSTRING and my.cnf
+T}:T{
+.PP
+(Supported in all NDB releases based on MySQL 8.0)
+T}
+T{
+.PP
+\fB--ndb-mgmd-host=connection_string\fR,
+.PP
+\fB \fR\fB-c connection_string\fR\fB \fR
+T}:T{
+Same as --ndb-connectstring
+T}:T{
+.PP
+(Supported in all NDB releases based on MySQL 8.0)
+T}
+T{
+.PP
+\fB \fR\fB--ndb-nodeid=#\fR\fB \fR
+T}:T{
+Set node ID for this node, overriding any ID set by --ndb-connectstring
+T}:T{
+.PP
+(Supported in all NDB releases based on MySQL 8.0)
+T}
+T{
+.PP
+\fB \fR\fB--ndb-optimized-node-selection\fR\fB \fR
+T}:T{
+Enable optimizations for selection of nodes for transactions. Enabled by
+              default; use --skip-ndb-optimized-node-selection to
+              disable
+T}:T{
+.PP
+(Supported in all NDB releases based on MySQL 8.0)
+T}
+T{
+.PP
+\fB \fR\fB--no-defaults\fR\fB \fR
+T}:T{
+Do not read default options from any option file other than login file
+T}:T{
+.PP
+(Supported in all NDB releases based on MySQL 8.0)
+T}
+T{
+.PP
+\fB \fR\fB--print-defaults\fR\fB \fR
+T}:T{
+Print program argument list and exit
+T}:T{
+.PP
+(Supported in all NDB releases based on MySQL 8.0)
+T}
+T{
+.PP
 \fB--try-reconnect=#\fR,
 .PP
-\fB \fR\fB-t\fR\fB \fR
+\fB \fR\fB-t #\fR\fB \fR
 T}:T{
 Set number of times to retry connection before giving up; synonym for
               --connect-retries
@@ -154,6 +309,28 @@
 .PP
 (Supported in all NDB releases based on MySQL 8.0)
 T}
+T{
+.PP
+\fB--usage\fR,
+.PP
+\fB \fR\fB-?\fR\fB \fR
+T}:T{
+Display help text and exit; same as --help
+T}:T{
+.PP
+(Supported in all NDB releases based on MySQL 8.0)
+T}
+T{
+.PP
+\fB--version\fR,
+.PP
+\fB \fR\fB-V\fR\fB \fR
+T}:T{
+Display version information and exit
+T}:T{
+.PP
+(Supported in all NDB releases based on MySQL 8.0)
+T}
 .TE
 .sp 1
 .sp
@@ -169,28 +346,16 @@
 .TS
 allbox tab(:);
 lB l
-lB l
-lB l
-lB l.
-T{
-Command-Line Format
-T}:T{
---backup-password-from-stdin[=value]
+lB l.
+T{
+Command-Line Format
+T}:T{
+--backup-password-from-stdin
 T}
 T{
 Introduced
 T}:T{
 8.0.24-ndb-8.0.24
-T}
-T{
-Type
-T}:T{
-Boolean
-T}
-T{
-Default Value
-T}:T{
-FALSE
 T}
 .TE
 .sp 1
@@ -209,6 +374,28 @@
 .sp -1
 .IP \(bu 2.3
 .\}
+\fB\-\-character\-sets\-dir\fR
+.TS
+allbox tab(:);
+lB l.
+T{
+Command-Line Format
+T}:T{
+--character-sets-dir=path
+T}
+.TE
+.sp 1
+Directory containing character sets\&.
+.RE
+.sp
+.RS 4
+.ie n \{\
+\h'-04'\(bu\h'+03'\c
+.\}
+.el \{\
+.sp -1
+.IP \(bu 2.3
+.\}
 \fB\-\-connect\-retries=\fR\fB\fI#\fR\fR
 .TS
 allbox tab(:);
@@ -250,11 +437,211 @@
 This option is synonymous with the
 \fB\-\-try\-reconnect\fR
 option, which is now deprecated\&.
-.sp
-The default for this option this option differs from its default when used with other
-NDB
-programs\&. See
-Options Common to NDB Cluster Programs(1), for more information\&.
+.RE
+.sp
+.RS 4
+.ie n \{\
+\h'-04'\(bu\h'+03'\c
+.\}
+.el \{\
+.sp -1
+.IP \(bu 2.3
+.\}
+\fB\-\-connect\-retry\-delay\fR
+.TS
+allbox tab(:);
+lB l
+lB l
+lB l
+lB l
+lB l.
+T{
+Command-Line Format
+T}:T{
+--connect-retry-delay=#
+T}
+T{
+Type
+T}:T{
+Integer
+T}
+T{
+Default Value
+T}:T{
+5
+T}
+T{
+Minimum Value
+T}:T{
+0
+T}
+T{
+Maximum Value
+T}:T{
+5
+T}
+.TE
+.sp 1
+Number of seconds to wait between attempts to contact management server\&.
+.RE
+.sp
+.RS 4
+.ie n \{\
+\h'-04'\(bu\h'+03'\c
+.\}
+.el \{\
+.sp -1
+.IP \(bu 2.3
+.\}
+\fB\-\-connect\-string\fR
+.TS
+allbox tab(:);
+lB l
+lB l
+lB l.
+T{
+Command-Line Format
+T}:T{
+--connect-string=connection_string
+T}
+T{
+Type
+T}:T{
+String
+T}
+T{
+Default Value
+T}:T{
+[none]
+T}
+.TE
+.sp 1
+Same as
+\fB\-\-ndb\-connectstring\fR\&.
+.RE
+.sp
+.RS 4
+.ie n \{\
+\h'-04'\(bu\h'+03'\c
+.\}
+.el \{\
+.sp -1
+.IP \(bu 2.3
+.\}
+\fB\-\-core\-file\fR
+.TS
+allbox tab(:);
+lB l.
+T{
+Command-Line Format
+T}:T{
+--core-file
+T}
+.TE
+.sp 1
+Write core file on error; used in debugging\&.
+.RE
+.sp
+.RS 4
+.ie n \{\
+\h'-04'\(bu\h'+03'\c
+.\}
+.el \{\
+.sp -1
+.IP \(bu 2.3
+.\}
+\fB\-\-defaults\-extra\-file\fR
+.TS
+allbox tab(:);
+lB l
+lB l
+lB l.
+T{
+Command-Line Format
+T}:T{
+--defaults-extra-file=path
+T}
+T{
+Type
+T}:T{
+String
+T}
+T{
+Default Value
+T}:T{
+[none]
+T}
+.TE
+.sp 1
+Read given file after global files are read\&.
+.RE
+.sp
+.RS 4
+.ie n \{\
+\h'-04'\(bu\h'+03'\c
+.\}
+.el \{\
+.sp -1
+.IP \(bu 2.3
+.\}
+\fB\-\-defaults\-file\fR
+.TS
+allbox tab(:);
+lB l
+lB l
+lB l.
+T{
+Command-Line Format
+T}:T{
+--defaults-file=path
+T}
+T{
+Type
+T}:T{
+String
+T}
+T{
+Default Value
+T}:T{
+[none]
+T}
+.TE
+.sp 1
+Read default options from given file only\&.
+.RE
+.sp
+.RS 4
+.ie n \{\
+\h'-04'\(bu\h'+03'\c
+.\}
+.el \{\
+.sp -1
+.IP \(bu 2.3
+.\}
+\fB\-\-defaults\-group\-suffix\fR
+.TS
+allbox tab(:);
+lB l
+lB l
+lB l.
+T{
+Command-Line Format
+T}:T{
+--defaults-group-suffix=string
+T}
+T{
+Type
+T}:T{
+String
+T}
+T{
+Default Value
+T}:T{
+[none]
+T}
+.TE
+.sp 1
+Also read groups with concat(group, suffix)\&.
 .RE
 .sp
 .RS 4
@@ -269,28 +656,16 @@
 .TS
 allbox tab(:);
 lB l
-lB l
-lB l
-lB l.
-T{
-Command-Line Format
-T}:T{
---encrypt-backup[=TRUE|FALSE]
+lB l.
+T{
+Command-Line Format
+T}:T{
+--encrypt-backup
 T}
 T{
 Introduced
 T}:T{
 8.0.24-ndb-8.0.24
-T}
-T{
-Type
-T}:T{
-Boolean
-T}
-T{
-Default Value
-T}:T{
-TRUE
 T}
 .TE
 .sp 1
@@ -319,7 +694,7 @@
 T{
 Command-Line Format
 T}:T{
---execute=name
+--execute=command
 T}
 .TE
 .sp 1
@@ -331,8 +706,8 @@
 .RS 4
 .\}
 .nf
-shell> \fBndb_mgm \-e "SHOW"\fR
-shell> \fBndb_mgm \-\-execute="SHOW"\fR
+$> \fBndb_mgm \-e "SHOW"\fR
+$> \fBndb_mgm \-\-execute="SHOW"\fR
 .fi
 .if n \{\
 .RE
@@ -373,6 +748,238 @@
 .sp -1
 .IP \(bu 2.3
 .\}
+\fB\-\-help\fR
+.TS
+allbox tab(:);
+lB l.
+T{
+Command-Line Format
+T}:T{
+--help
+T}
+.TE
+.sp 1
+Display help text and exit\&.
+.RE
+.sp
+.RS 4
+.ie n \{\
+\h'-04'\(bu\h'+03'\c
+.\}
+.el \{\
+.sp -1
+.IP \(bu 2.3
+.\}
+\fB\-\-login\-path\fR
+.TS
+allbox tab(:);
+lB l
+lB l
+lB l.
+T{
+Command-Line Format
+T}:T{
+--login-path=path
+T}
+T{
+Type
+T}:T{
+String
+T}
+T{
+Default Value
+T}:T{
+[none]
+T}
+.TE
+.sp 1
+Read given path from login file\&.
+.RE
+.sp
+.RS 4
+.ie n \{\
+\h'-04'\(bu\h'+03'\c
+.\}
+.el \{\
+.sp -1
+.IP \(bu 2.3
+.\}
+\fB\-\-ndb\-connectstring\fR
+.TS
+allbox tab(:);
+lB l
+lB l
+lB l.
+T{
+Command-Line Format
+T}:T{
+--ndb-connectstring=connection_string
+T}
+T{
+Type
+T}:T{
+String
+T}
+T{
+Default Value
+T}:T{
+[none]
+T}
+.TE
+.sp 1
+Set connect string for connecting to
+\fBndb_mgmd\fR\&. Syntax: [nodeid=\fIid\fR;][host=]\fIhostname\fR[:\fIport\fR]\&. Overrides entries in
+NDB_CONNECTSTRING
+and
+my\&.cnf\&.
+.RE
+.sp
+.RS 4
+.ie n \{\
+\h'-04'\(bu\h'+03'\c
+.\}
+.el \{\
+.sp -1
+.IP \(bu 2.3
+.\}
+\fB\-\-ndb\-nodeid\fR
+.TS
+allbox tab(:);
+lB l
+lB l
+lB l.
+T{
+Command-Line Format
+T}:T{
+--ndb-nodeid=#
+T}
+T{
+Type
+T}:T{
+Integer
+T}
+T{
+Default Value
+T}:T{
+[none]
+T}
+.TE
+.sp 1
+Set node ID for this node, overriding any ID set by
+\fB\-\-ndb\-connectstring\fR\&.
+.RE
+.sp
+.RS 4
+.ie n \{\
+\h'-04'\(bu\h'+03'\c
+.\}
+.el \{\
+.sp -1
+.IP \(bu 2.3
+.\}
+\fB\-\-ndb\-mgmd\-host\fR
+.TS
+allbox tab(:);
+lB l
+lB l
+lB l.
+T{
+Command-Line Format
+T}:T{
+--ndb-mgmd-host=connection_string
+T}
+T{
+Type
+T}:T{
+String
+T}
+T{
+Default Value
+T}:T{
+[none]
+T}
+.TE
+.sp 1
+Same as
+\fB\-\-ndb\-connectstring\fR\&.
+.RE
+.sp
+.RS 4
+.ie n \{\
+\h'-04'\(bu\h'+03'\c
+.\}
+.el \{\
+.sp -1
+.IP \(bu 2.3
+.\}
+\fB\-\-ndb\-optimized\-node\-selection\fR
+.TS
+allbox tab(:);
+lB l.
+T{
+Command-Line Format
+T}:T{
+--ndb-optimized-node-selection
+T}
+.TE
+.sp 1
+Enable optimizations for selection of nodes for transactions\&. Enabled by default; use
+\fB\-\-skip\-ndb\-optimized\-node\-selection\fR
+to disable\&.
+.RE
+.sp
+.RS 4
+.ie n \{\
+\h'-04'\(bu\h'+03'\c
+.\}
+.el \{\
+.sp -1
+.IP \(bu 2.3
+.\}
+\fB\-\-no\-defaults\fR
+.TS
+allbox tab(:);
+lB l.
+T{
+Command-Line Format
+T}:T{
+--no-defaults
+T}
+.TE
+.sp 1
+Do not read default options from any option file other than login file\&.
+.RE
+.sp
+.RS 4
+.ie n \{\
+\h'-04'\(bu\h'+03'\c
+.\}
+.el \{\
+.sp -1
+.IP \(bu 2.3
+.\}
+\fB\-\-print\-defaults\fR
+.TS
+allbox tab(:);
+lB l.
+T{
+Command-Line Format
+T}:T{
+--print-defaults
+T}
+.TE
+.sp 1
+Print program argument list and exit\&.
+.RE
+.sp
+.RS 4
+.ie n \{\
+\h'-04'\(bu\h'+03'\c
+.\}
+.el \{\
+.sp -1
+.IP \(bu 2.3
+.\}
 \fB\-\-try\-reconnect=\fR\fB\fInumber\fR\fR
 .TS
 allbox tab(:);
@@ -433,11 +1040,56 @@
 This option is deprecated and subject to removal in a future release\&. Use
 \fB\-\-connect\-retries\fR, instead\&.
 .RE
+.sp
+.RS 4
+.ie n \{\
+\h'-04'\(bu\h'+03'\c
+.\}
+.el \{\
+.sp -1
+.IP \(bu 2.3
+.\}
+\fB\-\-usage\fR
+.TS
+allbox tab(:);
+lB l.
+T{
+Command-Line Format
+T}:T{
+--usage
+T}
+.TE
+.sp 1
+Display help text and exit; same as
+\fB\-\-help\fR\&.
+.RE
+.sp
+.RS 4
+.ie n \{\
+\h'-04'\(bu\h'+03'\c
+.\}
+.el \{\
+.sp -1
+.IP \(bu 2.3
+.\}
+\fB\-\-version\fR
+.TS
+allbox tab(:);
+lB l.
+T{
+Command-Line Format
+T}:T{
+--version
+T}
+.TE
+.sp 1
+Display version information and exit\&.
+.RE
 .PP
 Additional information about using
 \fBndb_mgm\fR
 can be found in
-Section\ \&23.5.1, \(lqCommands in the NDB Cluster Management Client\(rq\&.
+Section\ \&23.6.1, \(lqCommands in the NDB Cluster Management Client\(rq\&.
 .SH "COPYRIGHT"
 .br
 .PP
