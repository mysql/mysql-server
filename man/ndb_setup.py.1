'\" t
.\"     Title: \fBndb_setup.py\fR
.\"    Author: [FIXME: author] [see http://docbook.sf.net/el/author]
.\" Generator: DocBook XSL Stylesheets v1.79.1 <http://docbook.sf.net/>
<<<<<<< HEAD
.\"      Date: 03/07/2021
=======
.\"      Date: 06/04/2022
>>>>>>> fbdaa4de
.\"    Manual: MySQL Database System
.\"    Source: MySQL 8.0
.\"  Language: English
.\"
<<<<<<< HEAD
.TH "\FBNDB_SETUP\&.PY\FR" "1" "03/07/2021" "MySQL 8\&.0" "MySQL Database System"
=======
.TH "NDB_SETUP\&.PY" "1" "06/04/2022" "MySQL 8\&.0" "MySQL Database System"
>>>>>>> fbdaa4de
.\" -----------------------------------------------------------------
.\" * Define some portability stuff
.\" -----------------------------------------------------------------
.\" ~~~~~~~~~~~~~~~~~~~~~~~~~~~~~~~~~~~~~~~~~~~~~~~~~~~~~~~~~~~~~~~~~
.\" http://bugs.debian.org/507673
.\" http://lists.gnu.org/archive/html/groff/2009-02/msg00013.html
.\" ~~~~~~~~~~~~~~~~~~~~~~~~~~~~~~~~~~~~~~~~~~~~~~~~~~~~~~~~~~~~~~~~~
.ie \n(.g .ds Aq \(aq
.el       .ds Aq '
.\" -----------------------------------------------------------------
.\" * set default formatting
.\" -----------------------------------------------------------------
.\" disable hyphenation
.nh
.\" disable justification (adjust text to left margin only)
.ad l
.\" -----------------------------------------------------------------
.\" * MAIN CONTENT STARTS HERE *
.\" -----------------------------------------------------------------
.SH "NAME"
ndb_setup.py \- Start browser\-based Auto\-Installer for NDB Cluster
.SH "SYNOPSIS"
.HP \w'\fBndb_setup\&.py\ [\fR\fB\fIoptions\fR\fR\fB]\fR\ 'u
\fBndb_setup\&.py [\fR\fB\fIoptions\fR\fR\fB]\fR
.SH "DESCRIPTION"
.if n \{\
.sp
.\}
.RS 4
.it 1 an-trap
.nr an-no-space-flag 1
.nr an-break-flag 1
.br
.ps +1
\fBNote\fR
.ps -1
.br
.PP
This feature is deprecated and should be avoided\&. It is subject to removal in a future version of NDB Cluster\&.
.sp .5v
.RE
.PP
\fBndb_setup\&.py\fR
starts the NDB Cluster Auto\-Installer and opens the installer\*(Aqs Start page in the default Web browser\&.
.if n \{\
.sp
.\}
.RS 4
.it 1 an-trap
.nr an-no-space-flag 1
.nr an-break-flag 1
.br
.ps +1
\fBImportant\fR
.ps -1
.br
.PP
This program is intended to be invoked as a normal user, and not with the
mysql, system
root
or other administrative account\&.
.sp .5v
.RE
.PP
This section describes usage of and program options for the command\-line tool only\&. For information about using the Auto\-Installer GUI that is spawned when
\fBndb_setup\&.py\fR
is invoked, see
\m[blue]\fBThe NDB Cluster Auto\-Installer (NDB 7\&.5) (No longer supported)\fR\m[]\&\s-2\u[1]\d\s+2\&.
Usage
.PP
All platforms:
.sp
.if n \{\
.RS 4
.\}
.nf
ndb_setup\&.py [\fIoptions\fR]
.fi
.if n \{\
.RE
.\}
.PP
Additionally, on Windows platforms only:
.sp
.if n \{\
.RS 4
.\}
.nf
setup\&.bat [\fIoptions\fR]
.fi
.if n \{\
.RE
.\}
.PP
The following table includes all options that are supported by the NDB Cluster installation and configuration program
\fBndb_setup\&.py\fR\&. Additional descriptions follow the table\&.
.sp
.it 1 an-trap
.nr an-no-space-flag 1
.nr an-break-flag 1
.br
.B Table\ \&23.46.\ \&Command\-line options used with the program ndb_setup\&.py
.TS
allbox tab(:);
lB lB lB.
T{
Format
T}:T{
Description
T}:T{
Added, Deprecated, or Removed
T}
.T&
lB l l
lB l l
lB l l
lB l l
lB l l
lB l l
lB l l
lB l l
lB l l
lB l l
lB l l
lB l l.
T{
.PP
\fB--browser-start-page=filename\fR,
.PP
\fB \fR\fB-s\fR\fB \fR
T}:T{
Page that web browser opens when starting
T}:T{
.PP
(Supported in all NDB releases based on MySQL 8.0)
T}
T{
.PP
\fB--ca-certs-file=filename\fR,
.PP
\fB \fR\fB-a\fR\fB \fR
T}:T{
File containing list of client certificates allowed to connect to server
T}:T{
.PP
(Supported in all NDB releases based on MySQL 8.0)
T}
T{
.PP
\fB--cert-file=filename\fR,
.PP
\fB \fR\fB-c\fR\fB \fR
T}:T{
File containing X509 certificate identifying server
T}:T{
.PP
(Supported in all NDB releases based on MySQL 8.0)
T}
T{
.PP
\fB--debug-level=level\fR,
.PP
\fB \fR\fB-d\fR\fB \fR
T}:T{
Python logging module debug level; one of DEBUG, INFO, WARNING
              (default), ERROR, or CRITICAL
T}:T{
.PP
(Supported in all NDB releases based on MySQL 8.0)
T}
T{
.PP
\fB--help\fR,
.PP
\fB \fR\fB-h\fR\fB \fR
T}:T{
Print help message
T}:T{
.PP
(Supported in all NDB releases based on MySQL 8.0)
T}
T{
.PP
\fB--key-file=file\fR,
.PP
\fB \fR\fB-k\fR\fB \fR
T}:T{
Specify file containing private key (if not included in --cert-file)
T}:T{
.PP
(Supported in all NDB releases based on MySQL 8.0)
T}
T{
.PP
\fB--no-browser\fR,
.PP
\fB \fR\fB-n\fR\fB \fR
T}:T{
Do not open start page in browser, merely start tool
T}:T{
.PP
(Supported in all NDB releases based on MySQL 8.0)
T}
T{
.PP
\fB--port=#\fR,
.PP
\fB \fR\fB-p\fR\fB \fR
T}:T{
Specify port used by web server
T}:T{
.PP
(Supported in all NDB releases based on MySQL 8.0)
T}
T{
.PP
\fB--server-log-file=file\fR,
.PP
\fB \fR\fB-o\fR\fB \fR
T}:T{
Log requests to this file; use '-' to force logging to stderr instead
T}:T{
.PP
(Supported in all NDB releases based on MySQL 8.0)
T}
T{
.PP
\fB--server-name=name\fR,
.PP
\fB \fR\fB-N\fR\fB \fR
T}:T{
Name of server to connect to
T}:T{
.PP
(Supported in all NDB releases based on MySQL 8.0)
T}
T{
.PP
\fB--use-http\fR,
.PP
\fB \fR\fB-H\fR\fB \fR
T}:T{
Use unencrypted (HTTP) client/server connection
T}:T{
.PP
(Supported in all NDB releases based on MySQL 8.0)
T}
T{
.PP
\fB--use-https\fR,
.PP
\fB \fR\fB-S\fR\fB \fR
T}:T{
Use encrypted (HTTPS) client/server connection
T}:T{
.PP
(Supported in all NDB releases based on MySQL 8.0)
T}
.TE
.sp 1
.sp
.RS 4
.ie n \{\
\h'-04'\(bu\h'+03'\c
.\}
.el \{\
.sp -1
.IP \(bu 2.3
.\}
\fB\-\-browser\-start\-page=\fR\fB\fIfile\fR\fR,
\fB\-s\fR
.TS
allbox tab(:);
lB l
lB l
lB l.
T{
Command-Line Format
T}:T{
--browser-start-page=filename
T}
T{
Type
T}:T{
String
T}
T{
Default Value
T}:T{
index.html
T}
.TE
.sp 1
Specify the file to open in the browser as the installation and configuration Start page\&. The default is
index\&.html\&.
.RE
.sp
.RS 4
.ie n \{\
\h'-04'\(bu\h'+03'\c
.\}
.el \{\
.sp -1
.IP \(bu 2.3
.\}
\fB\-\-ca\-certs\-file=\fR\fB\fIfile\fR\fR,
\fB\-a\fR
.TS
allbox tab(:);
lB l
lB l
lB l.
T{
Command-Line Format
T}:T{
--ca-certs-file=filename
T}
T{
Type
T}:T{
File name
T}
T{
Default Value
T}:T{
[none]
T}
.TE
.sp 1
Specify a file containing a list of client certificates which are allowed to connect to the server\&. The default is an empty string, which means that no client authentication is used\&.
.RE
.sp
.RS 4
.ie n \{\
\h'-04'\(bu\h'+03'\c
.\}
.el \{\
.sp -1
.IP \(bu 2.3
.\}
\fB\-\-cert\-file=\fR\fB\fIfile\fR\fR,
\fB\-c\fR
.TS
allbox tab(:);
lB l
lB l
lB l.
T{
Command-Line Format
T}:T{
--cert-file=filename
T}
T{
Type
T}:T{
File name
T}
T{
Default Value
T}:T{
/usr/share/mysql/mcc/cfg.pem
T}
.TE
.sp 1
Specify a file containing an X509 certificate which identifies the server\&. It is possible for the certificate to be self\-signed\&. The default is
cfg\&.pem\&.
.RE
.sp
.RS 4
.ie n \{\
\h'-04'\(bu\h'+03'\c
.\}
.el \{\
.sp -1
.IP \(bu 2.3
.\}
\fB\-\-debug\-level=\fR\fB\fIlevel\fR\fR,
\fB\-d\fR
.TS
allbox tab(:);
lB l
lB l
lB l
lB l.
T{
Command-Line Format
T}:T{
--debug-level=level
T}
T{
Type
T}:T{
Enumeration
T}
T{
Default Value
T}:T{
WARNING
T}
T{
Valid Values
T}:T{
.PP
WARNING
.PP
DEBUG
.PP
INFO
.PP
ERROR
.PP
CRITICAL
T}
.TE
.sp 1
Set the Python logging module debug level\&. This is one of
DEBUG,
INFO,
WARNING,
ERROR, or
CRITICAL\&.
WARNING
is the default\&.
.RE
.sp
.RS 4
.ie n \{\
\h'-04'\(bu\h'+03'\c
.\}
.el \{\
.sp -1
.IP \(bu 2.3
.\}
\fB\-\-help\fR,
\fB\-h\fR
.TS
allbox tab(:);
lB l.
T{
Command-Line Format
T}:T{
--help
T}
.TE
.sp 1
Print a help message\&.
.RE
.sp
.RS 4
.ie n \{\
\h'-04'\(bu\h'+03'\c
.\}
.el \{\
.sp -1
.IP \(bu 2.3
.\}
\fB\-\-key\-file=\fR\fB\fIfile\fR\fR,
\fB\-d\fR
.TS
allbox tab(:);
lB l
lB l
lB l.
T{
Command-Line Format
T}:T{
--key-file=file
T}
T{
Type
T}:T{
File name
T}
T{
Default Value
T}:T{
[none]
T}
.TE
.sp 1
Specify a file containing the private key if this is not included in the X509 certificate file (\fB\-\-cert\-file\fR)\&. The default is an empty string, which means that no such file is used\&.
.RE
.sp
.RS 4
.ie n \{\
\h'-04'\(bu\h'+03'\c
.\}
.el \{\
.sp -1
.IP \(bu 2.3
.\}
\fB\-\-no\-browser\fR,
\fB\-n\fR
.TS
allbox tab(:);
lB l.
T{
Command-Line Format
T}:T{
--no-browser
T}
.TE
.sp 1
Start the installation and configuration tool, but do not open the Start page in a browser\&.
.RE
.sp
.RS 4
.ie n \{\
\h'-04'\(bu\h'+03'\c
.\}
.el \{\
.sp -1
.IP \(bu 2.3
.\}
\fB\-\-port=\fR\fB\fI#\fR\fR,
\fB\-p\fR
.TS
allbox tab(:);
lB l
lB l
lB l
lB l
lB l.
T{
Command-Line Format
T}:T{
--port=#
T}
T{
Type
T}:T{
Numeric
T}
T{
Default Value
T}:T{
8081
T}
T{
Minimum Value
T}:T{
1
T}
T{
Maximum Value
T}:T{
65535
T}
.TE
.sp 1
Set the port used by the web server\&. The default is 8081\&.
.RE
.sp
.RS 4
.ie n \{\
\h'-04'\(bu\h'+03'\c
.\}
.el \{\
.sp -1
.IP \(bu 2.3
.\}
\fB\-\-server\-log\-file=\fR\fB\fIfile\fR\fR,
\fB\-o\fR
.TS
allbox tab(:);
lB l
lB l
lB l
lB l.
T{
Command-Line Format
T}:T{
--server-log-file=file
T}
T{
Type
T}:T{
File name
T}
T{
Default Value
T}:T{
ndb_setup.log
T}
T{
Valid Values
T}:T{
.PP
ndb_setup.log
.PP
-
(Log to stderr)
T}
.TE
.sp 1
Log requests to this file\&. The default is
ndb_setup\&.log\&. To specify logging to
stderr, rather than to a file, use a
\-
(dash character) for the file name\&.
.RE
.sp
.RS 4
.ie n \{\
\h'-04'\(bu\h'+03'\c
.\}
.el \{\
.sp -1
.IP \(bu 2.3
.\}
\fB\-\-server\-name=\fR\fB\fIhost\fR\fR,
\fB\-N\fR
.TS
allbox tab(:);
lB l
lB l
lB l.
T{
Command-Line Format
T}:T{
--server-name=name
T}
T{
Type
T}:T{
String
T}
T{
Default Value
T}:T{
localhost
T}
.TE
.sp 1
Specify the host name or IP address for the browser to use when connecting\&. The default is
localhost\&.
.RE
.sp
.RS 4
.ie n \{\
\h'-04'\(bu\h'+03'\c
.\}
.el \{\
.sp -1
.IP \(bu 2.3
.\}
\fB\-\-use\-http\fR,
\fB\-H\fR
.TS
allbox tab(:);
lB l.
T{
Command-Line Format
T}:T{
--use-http
T}
.TE
.sp 1
Make the browser use HTTP to connect with the server\&. This means that the connection is unencrypted and not secured in any way\&.
.RE
.sp
.RS 4
.ie n \{\
\h'-04'\(bu\h'+03'\c
.\}
.el \{\
.sp -1
.IP \(bu 2.3
.\}
\fB\-\-use\-https\fR,
\fB\-S\fR
.TS
allbox tab(:);
lB l.
T{
Command-Line Format
T}:T{
--use-https
T}
.TE
.sp 1
Make the browser use a secure (HTTPS) connection with the server\&.
.RE
.SH "COPYRIGHT"
.br
.PP
Copyright \(co 1997, 2022, Oracle and/or its affiliates.
.PP
This documentation is free software; you can redistribute it and/or modify it only under the terms of the GNU General Public License as published by the Free Software Foundation; version 2 of the License.
.PP
This documentation is distributed in the hope that it will be useful, but WITHOUT ANY WARRANTY; without even the implied warranty of MERCHANTABILITY or FITNESS FOR A PARTICULAR PURPOSE. See the GNU General Public License for more details.
.PP
You should have received a copy of the GNU General Public License along with the program; if not, write to the Free Software Foundation, Inc., 51 Franklin Street, Fifth Floor, Boston, MA 02110-1301 USA or see http://www.gnu.org/licenses/.
.sp
.SH "NOTES"
.IP " 1." 4
The NDB Cluster Auto-Installer (NDB 7.5) (No longer supported)
.RS 4
\%https://dev.mysql.com/doc/refman/5.7/en/mysql-cluster-install-auto.html
.RE
.SH "SEE ALSO"
For more information, please refer to the MySQL Reference Manual,
which may already be installed locally and which is also available
online at http://dev.mysql.com/doc/.
.SH AUTHOR
Oracle Corporation (http://dev.mysql.com/).<|MERGE_RESOLUTION|>--- conflicted
+++ resolved
@@ -1,21 +1,13 @@
 '\" t
-.\"     Title: \fBndb_setup.py\fR
+.\"     Title: ndb_setup.py
 .\"    Author: [FIXME: author] [see http://docbook.sf.net/el/author]
 .\" Generator: DocBook XSL Stylesheets v1.79.1 <http://docbook.sf.net/>
-<<<<<<< HEAD
-.\"      Date: 03/07/2021
-=======
 .\"      Date: 06/04/2022
->>>>>>> fbdaa4de
 .\"    Manual: MySQL Database System
 .\"    Source: MySQL 8.0
 .\"  Language: English
 .\"
-<<<<<<< HEAD
-.TH "\FBNDB_SETUP\&.PY\FR" "1" "03/07/2021" "MySQL 8\&.0" "MySQL Database System"
-=======
 .TH "NDB_SETUP\&.PY" "1" "06/04/2022" "MySQL 8\&.0" "MySQL Database System"
->>>>>>> fbdaa4de
 .\" -----------------------------------------------------------------
 .\" * Define some portability stuff
 .\" -----------------------------------------------------------------
@@ -143,9 +135,9 @@
 lB l l.
 T{
 .PP
-\fB--browser-start-page=filename\fR,
-.PP
-\fB \fR\fB-s\fR\fB \fR
+\fB--browser-start-page=path\fR,
+.PP
+\fB \fR\fB-s path\fR\fB \fR
 T}:T{
 Page that web browser opens when starting
 T}:T{
@@ -154,9 +146,9 @@
 T}
 T{
 .PP
-\fB--ca-certs-file=filename\fR,
-.PP
-\fB \fR\fB-a\fR\fB \fR
+\fB--ca-certs-file=path\fR,
+.PP
+\fB \fR\fB-a path\fR\fB \fR
 T}:T{
 File containing list of client certificates allowed to connect to server
 T}:T{
@@ -165,9 +157,9 @@
 T}
 T{
 .PP
-\fB--cert-file=filename\fR,
-.PP
-\fB \fR\fB-c\fR\fB \fR
+\fB--cert-file=path\fR,
+.PP
+\fB \fR\fB-c path\fR\fB \fR
 T}:T{
 File containing X509 certificate identifying server
 T}:T{
@@ -178,7 +170,7 @@
 .PP
 \fB--debug-level=level\fR,
 .PP
-\fB \fR\fB-d\fR\fB \fR
+\fB \fR\fB-d level\fR\fB \fR
 T}:T{
 Python logging module debug level; one of DEBUG, INFO, WARNING
               (default), ERROR, or CRITICAL
@@ -199,9 +191,9 @@
 T}
 T{
 .PP
-\fB--key-file=file\fR,
-.PP
-\fB \fR\fB-k\fR\fB \fR
+\fB--key-file=path\fR,
+.PP
+\fB \fR\fB-k path\fR\fB \fR
 T}:T{
 Specify file containing private key (if not included in --cert-file)
 T}:T{
@@ -223,7 +215,7 @@
 .PP
 \fB--port=#\fR,
 .PP
-\fB \fR\fB-p\fR\fB \fR
+\fB \fR\fB-p #\fR\fB \fR
 T}:T{
 Specify port used by web server
 T}:T{
@@ -232,9 +224,9 @@
 T}
 T{
 .PP
-\fB--server-log-file=file\fR,
-.PP
-\fB \fR\fB-o\fR\fB \fR
+\fB--server-log-file=path\fR,
+.PP
+\fB \fR\fB-o path\fR\fB \fR
 T}:T{
 Log requests to this file; use '-' to force logging to stderr instead
 T}:T{
@@ -243,9 +235,9 @@
 T}
 T{
 .PP
-\fB--server-name=name\fR,
-.PP
-\fB \fR\fB-N\fR\fB \fR
+\fB--server-name=host\fR,
+.PP
+\fB \fR\fB-N host\fR\fB \fR
 T}:T{
 Name of server to connect to
 T}:T{
@@ -295,7 +287,7 @@
 T{
 Command-Line Format
 T}:T{
---browser-start-page=filename
+--browser-start-page=path
 T}
 T{
 Type
@@ -331,7 +323,7 @@
 T{
 Command-Line Format
 T}:T{
---ca-certs-file=filename
+--ca-certs-file=path
 T}
 T{
 Type
@@ -366,7 +358,7 @@
 T{
 Command-Line Format
 T}:T{
---cert-file=filename
+--cert-file=path
 T}
 T{
 Type
@@ -482,7 +474,7 @@
 T{
 Command-Line Format
 T}:T{
---key-file=file
+--key-file=path
 T}
 T{
 Type
@@ -588,7 +580,7 @@
 T{
 Command-Line Format
 T}:T{
---server-log-file=file
+--server-log-file=path
 T}
 T{
 Type
@@ -636,7 +628,7 @@
 T{
 Command-Line Format
 T}:T{
---server-name=name
+--server-name=host
 T}
 T{
 Type
