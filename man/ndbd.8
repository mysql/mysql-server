'\" t
.\"     Title: \fBndbd\fR
.\"    Author: [FIXME: author] [see http://docbook.sf.net/el/author]
.\" Generator: DocBook XSL Stylesheets v1.79.1 <http://docbook.sf.net/>
<<<<<<< HEAD
.\"      Date: 03/07/2021
=======
.\"      Date: 06/04/2022
>>>>>>> fbdaa4de
.\"    Manual: MySQL Database System
.\"    Source: MySQL 8.0
.\"  Language: English
.\"
<<<<<<< HEAD
.TH "\FBNDBD\FR" "8" "03/07/2021" "MySQL 8\&.0" "MySQL Database System"
=======
.TH "NDBD" "8" "06/04/2022" "MySQL 8\&.0" "MySQL Database System"
>>>>>>> fbdaa4de
.\" -----------------------------------------------------------------
.\" * Define some portability stuff
.\" -----------------------------------------------------------------
.\" ~~~~~~~~~~~~~~~~~~~~~~~~~~~~~~~~~~~~~~~~~~~~~~~~~~~~~~~~~~~~~~~~~
.\" http://bugs.debian.org/507673
.\" http://lists.gnu.org/archive/html/groff/2009-02/msg00013.html
.\" ~~~~~~~~~~~~~~~~~~~~~~~~~~~~~~~~~~~~~~~~~~~~~~~~~~~~~~~~~~~~~~~~~
.ie \n(.g .ds Aq \(aq
.el       .ds Aq '
.\" -----------------------------------------------------------------
.\" * set default formatting
.\" -----------------------------------------------------------------
.\" disable hyphenation
.nh
.\" disable justification (adjust text to left margin only)
.ad l
.\" -----------------------------------------------------------------
.\" * MAIN CONTENT STARTS HERE *
.\" -----------------------------------------------------------------
.SH "NAME"
ndbd \- the NDB Cluster data node daemon
.SH "SYNOPSIS"
.HP \w'\fBndbd\ \fR\fB\fIoptions\fR\fR\ 'u
\fBndbd \fR\fB\fIoptions\fR\fR
.SH "DESCRIPTION"
.PP
\fBndbd\fR
is the process that is used to handle all the data in tables using the NDB Cluster storage engine\&. This is the process that empowers a data node to accomplish distributed transaction handling, node recovery, checkpointing to disk, online backup, and related tasks\&.
.PP
In an NDB Cluster, a set of
\fBndbd\fR
processes cooperate in handling data\&. These processes can execute on the same computer (host) or on different computers\&. The correspondences between data nodes and Cluster hosts is completely configurable\&.
.PP
The following table includes command options specific to the NDB Cluster data node program
\fBndbd\fR\&. Additional descriptions follow the table\&. For options common to most NDB Cluster programs (including
\fBndbd\fR), see
Options Common to NDB Cluster Programs(1)\&.
.sp
.it 1 an-trap
.nr an-no-space-flag 1
.nr an-break-flag 1
.br
.B Table\ \&23.24.\ \&Command\-line options used with the program ndbd
.TS
allbox tab(:);
lB lB lB.
T{
Format
T}:T{
Description
T}:T{
Added, Deprecated, or Removed
T}
.T&
lB l l
lB l l
lB l l
lB l l
lB l l
lB l l
lB l l
lB l l
lB l l
lB l l
lB l l
lB l l
lB l l
lB l l
lB l l.
T{
.PP
\fB \fR\fB--bind-address=name\fR\fB \fR
T}:T{
Local bind address
T}:T{
.PP
(Supported in all NDB releases based on MySQL 8.0)
T}
T{
.PP
\fB \fR\fB--connect-delay=#\fR\fB \fR
T}:T{
Time to wait between attempts to contact a management server, in
              seconds; 0 means do not wait between attempts
T}:T{
.PP
(Supported in all NDB releases based on MySQL 8.0)
T}
T{
.PP
\fB \fR\fB--connect-retries=#\fR\fB \fR
T}:T{
Set the number of times to retry a connection before giving up; 0 means
              1 attempt only (and no retries)
T}:T{
.PP
(Supported in all NDB releases based on MySQL 8.0)
T}
T{
.PP
\fB \fR\fB--connect-retry-delay=#\fR\fB \fR
T}:T{
Time to wait between attempts to contact a management server, in
              seconds; 0 means do not wait between attempts
T}:T{
.PP
(Supported in all NDB releases based on MySQL 8.0)
T}
T{
.PP
\fB--daemon\fR,
.PP
\fB \fR\fB-d\fR\fB \fR
T}:T{
Start ndbd as daemon (default); override with --nodaemon
T}:T{
.PP
(Supported in all NDB releases based on MySQL 8.0)
T}
T{
.PP
\fB \fR\fB--foreground\fR\fB \fR
T}:T{
Run ndbd in foreground, provided for debugging purposes (implies
              --nodaemon)
T}:T{
.PP
(Supported in all NDB releases based on MySQL 8.0)
T}
T{
.PP
\fB \fR\fB--initial\fR\fB \fR
T}:T{
Perform initial start of ndbd, including file system cleanup; consult
              documentation before using this option
T}:T{
.PP
(Supported in all NDB releases based on MySQL 8.0)
T}
T{
.PP
\fB \fR\fB--initial-start\fR\fB \fR
T}:T{
Perform partial initial start (requires --nowait-nodes)
T}:T{
.PP
(Supported in all NDB releases based on MySQL 8.0)
T}
T{
.PP
\fB \fR\fB--install[=name]\fR\fB \fR
T}:T{
Used to install data node process as Windows service; does not apply on
              other platforms
T}:T{
.PP
(Supported in all NDB releases based on MySQL 8.0)
T}
T{
.PP
\fB \fR\fB--logbuffer-size=#\fR\fB \fR
T}:T{
Control size of log buffer; for use when debugging with many log
              messages being generated; default is sufficient for normal
              operations
T}:T{
.PP
(Supported in all NDB releases based on MySQL 8.0)
T}
T{
.PP
\fB \fR\fB--nodaemon\fR\fB \fR
T}:T{
Do not start ndbd as daemon; provided for testing purposes
T}:T{
.PP
(Supported in all NDB releases based on MySQL 8.0)
T}
T{
.PP
\fB--nostart\fR,
.PP
\fB \fR\fB-n\fR\fB \fR
T}:T{
Do not start ndbd immediately; ndbd waits for command to start from
              ndb_mgm
T}:T{
.PP
(Supported in all NDB releases based on MySQL 8.0)
T}
T{
.PP
\fB \fR\fB--nowait-nodes=list\fR\fB \fR
T}:T{
Do not wait for these data nodes to start (takes comma-separated list of
              node IDs); requires --ndb-nodeid
T}:T{
.PP
(Supported in all NDB releases based on MySQL 8.0)
T}
T{
.PP
\fB \fR\fB--remove[=name]\fR\fB \fR
T}:T{
Used to remove data node process that was previously installed as
              Windows service; does not apply on other platforms
T}:T{
.PP
(Supported in all NDB releases based on MySQL 8.0)
T}
T{
.PP
\fB--verbose\fR,
.PP
\fB \fR\fB-v\fR\fB \fR
T}:T{
Write extra debugging information to node log
T}:T{
.PP
(Supported in all NDB releases based on MySQL 8.0)
T}
.TE
.sp 1
.if n \{\
.sp
.\}
.RS 4
.it 1 an-trap
.nr an-no-space-flag 1
.nr an-break-flag 1
.br
.ps +1
\fBNote\fR
.ps -1
.br
.PP
All of these options also apply to the multithreaded version of this program (\fBndbmtd\fR) and you may substitute
\(lq\fBndbmtd\fR\(rq
for
\(lq\fBndbd\fR\(rq
wherever the latter occurs in this section\&.
.sp .5v
.RE
.sp
.RS 4
.ie n \{\
\h'-04'\(bu\h'+03'\c
.\}
.el \{\
.sp -1
.IP \(bu 2.3
.\}
\fB\-\-bind\-address\fR
.TS
allbox tab(:);
lB l
lB l
lB l.
T{
Command-Line Format
T}:T{
--bind-address=name
T}
T{
Type
T}:T{
String
T}
T{
Default Value
T}:T{
T}
.TE
.sp 1
Causes
\fBndbd\fR
to bind to a specific network interface (host name or IP address)\&. This option has no default value\&.
.RE
.sp
.RS 4
.ie n \{\
\h'-04'\(bu\h'+03'\c
.\}
.el \{\
.sp -1
.IP \(bu 2.3
.\}
\fB\-\-connect\-delay=\fR\fB\fI#\fR\fR
.TS
allbox tab(:);
lB l
lB l
lB l
lB l
lB l
lB l.
T{
Command-Line Format
T}:T{
--connect-delay=#
T}
T{
Deprecated
T}:T{
Yes
T}
T{
Type
T}:T{
Numeric
T}
T{
Default Value
T}:T{
5
T}
T{
Minimum Value
T}:T{
0
T}
T{
Maximum Value
T}:T{
3600
T}
.TE
.sp 1
Determines the time to wait between attempts to contact a management server when starting (the number of attempts is controlled by the
\fB\-\-connect\-retries\fR
option)\&. The default is 5 seconds\&.
.sp
This option is deprecated, and is subject to removal in a future release of NDB Cluster\&. Use
\fB\-\-connect\-retry\-delay\fR
instead\&.
.RE
.sp
.RS 4
.ie n \{\
\h'-04'\(bu\h'+03'\c
.\}
.el \{\
.sp -1
.IP \(bu 2.3
.\}
\fB\-\-connect\-retries=\fR\fB\fI#\fR\fR
.TS
allbox tab(:);
lB l
lB l
lB l
lB l
lB l.
T{
Command-Line Format
T}:T{
--connect-retries=#
T}
T{
Type
T}:T{
Numeric
T}
T{
Default Value
T}:T{
12
T}
T{
Minimum Value
T}:T{
0
T}
T{
Maximum Value
T}:T{
65535
T}
.TE
.sp 1
Set the number of times to retry a connection before giving up; 0 means 1 attempt only (and no retries)\&. The default is 12 attempts\&. The time to wait between attempts is controlled by the
\fB\-\-connect\-retry\-delay\fR
option\&.
.RE
.sp
.RS 4
.ie n \{\
\h'-04'\(bu\h'+03'\c
.\}
.el \{\
.sp -1
.IP \(bu 2.3
.\}
\fB\-\-connect\-retry\-delay=\fR\fB\fI#\fR\fR
.TS
allbox tab(:);
lB l
lB l
lB l
lB l
lB l.
T{
Command-Line Format
T}:T{
--connect-retry-delay=#
T}
T{
Type
T}:T{
Numeric
T}
T{
Default Value
T}:T{
5
T}
T{
Minimum Value
T}:T{
0
T}
T{
Maximum Value
T}:T{
4294967295
T}
.TE
.sp 1
Determines the time to wait between attempts to contact a management server when starting (the time between attempts is controlled by the
\fB\-\-connect\-retries\fR
option)\&. The default is 5 seconds\&.
.sp
This option takes the place of the
\fB\-\-connect\-delay\fR
option, which is now deprecated and subject to removal in a future release of NDB Cluster\&.
.RE
.sp
.RS 4
.ie n \{\
\h'-04'\(bu\h'+03'\c
.\}
.el \{\
.sp -1
.IP \(bu 2.3
.\}
\fB\-\-daemon\fR,
\fB\-d\fR
.TS
allbox tab(:);
lB l
lB l
lB l.
T{
Command-Line Format
T}:T{
--daemon
T}
T{
Type
T}:T{
Boolean
T}
T{
Default Value
T}:T{
TRUE
T}
.TE
.sp 1
Instructs
\fBndbd\fR
or
\fBndbmtd\fR
to execute as a daemon process\&. This is the default behavior\&.
\fB\-\-nodaemon\fR
can be used to prevent the process from running as a daemon\&.
.sp
This option has no effect when running
\fBndbd\fR
or
\fBndbmtd\fR
on Windows platforms\&.
.RE
.sp
.RS 4
.ie n \{\
\h'-04'\(bu\h'+03'\c
.\}
.el \{\
.sp -1
.IP \(bu 2.3
.\}
\fB\-\-foreground\fR
.TS
allbox tab(:);
lB l
lB l
lB l.
T{
Command-Line Format
T}:T{
--foreground
T}
T{
Type
T}:T{
Boolean
T}
T{
Default Value
T}:T{
FALSE
T}
.TE
.sp 1
Causes
\fBndbd\fR
or
\fBndbmtd\fR
to execute as a foreground process, primarily for debugging purposes\&. This option implies the
\fB\-\-nodaemon\fR
option\&.
.sp
This option has no effect when running
\fBndbd\fR
or
\fBndbmtd\fR
on Windows platforms\&.
.RE
.sp
.RS 4
.ie n \{\
\h'-04'\(bu\h'+03'\c
.\}
.el \{\
.sp -1
.IP \(bu 2.3
.\}
\fB\-\-initial\fR
.TS
allbox tab(:);
lB l
lB l
lB l.
T{
Command-Line Format
T}:T{
--initial
T}
T{
Type
T}:T{
Boolean
T}
T{
Default Value
T}:T{
FALSE
T}
.TE
.sp 1
Instructs
\fBndbd\fR
to perform an initial start\&. An initial start erases any files created for recovery purposes by earlier instances of
\fBndbd\fR\&. It also re\-creates recovery log files\&. On some operating systems, this process can take a substantial amount of time\&.
.sp
An
\fB\-\-initial\fR
start is to be used
\fIonly\fR
when starting the
\fBndbd\fR
process under very special circumstances; this is because this option causes all files to be removed from the NDB Cluster file system and all redo log files to be re\-created\&. These circumstances are listed here:
.sp
.RS 4
.ie n \{\
\h'-04'\(bu\h'+03'\c
.\}
.el \{\
.sp -1
.IP \(bu 2.3
.\}
When performing a software upgrade which has changed the contents of any files\&.
.RE
.sp
.RS 4
.ie n \{\
\h'-04'\(bu\h'+03'\c
.\}
.el \{\
.sp -1
.IP \(bu 2.3
.\}
When restarting the node with a new version of
\fBndbd\fR\&.
.RE
.sp
.RS 4
.ie n \{\
\h'-04'\(bu\h'+03'\c
.\}
.el \{\
.sp -1
.IP \(bu 2.3
.\}
As a measure of last resort when for some reason the node restart or system restart repeatedly fails\&. In this case, be aware that this node can no longer be used to restore data due to the destruction of the data files\&.
.RE
.sp
.if n \{\
.sp
.\}
.RS 4
.it 1 an-trap
.nr an-no-space-flag 1
.nr an-break-flag 1
.br
.ps +1
\fBWarning\fR
.ps -1
.br
To avoid the possibility of eventual data loss, it is recommended that you
\fInot\fR
use the
\fB\-\-initial\fR
option together with
StopOnError = 0\&. Instead, set
StopOnError
to 0 in
config\&.ini
only after the cluster has been started, then restart the data nodes normally\(emthat is, without the
\fB\-\-initial\fR
option\&. See the description of the
StopOnError
parameter for a detailed explanation of this issue\&. (Bug #24945638)
.sp .5v
.RE
Use of this option prevents the
StartPartialTimeout
and
StartPartitionedTimeout
configuration parameters from having any effect\&.
.if n \{\
.sp
.\}
.RS 4
.it 1 an-trap
.nr an-no-space-flag 1
.nr an-break-flag 1
.br
.ps +1
\fBImportant\fR
.ps -1
.br
This option does
\fInot\fR
affect backup files that have already been created by the affected node\&.
.sp
Prior to NDB 8\&.0\&.21, the
\fB\-\-initial\fR
option also did not affect any Disk Data files\&. In NDB 8\&.0\&.21 and later, when used to perform an initial restart of the cluster, the option causes the removal of all data files associated with Disk Data tablespaces and undo log files associated with log file groups that existed previously on this data node (see
Section\ \&23.5.10, \(lqNDB Cluster Disk Data Tables\(rq)\&.
.sp
This option also has no effect on recovery of data by a data node that is just starting (or restarting) from data nodes that are already running (unless they also were started with
\fB\-\-initial\fR, as part of an initial restart)\&. This recovery of data occurs automatically, and requires no user intervention in an NDB Cluster that is running normally\&.
.sp .5v
.RE
It is permissible to use this option when starting the cluster for the very first time (that is, before any data node files have been created); however, it is
\fInot\fR
necessary to do so\&.
.RE
.sp
.RS 4
.ie n \{\
\h'-04'\(bu\h'+03'\c
.\}
.el \{\
.sp -1
.IP \(bu 2.3
.\}
\fB\-\-initial\-start\fR
.TS
allbox tab(:);
lB l
lB l
lB l.
T{
Command-Line Format
T}:T{
--initial-start
T}
T{
Type
T}:T{
Boolean
T}
T{
Default Value
T}:T{
FALSE
T}
.TE
.sp 1
This option is used when performing a partial initial start of the cluster\&. Each node should be started with this option, as well as
\fB\-\-nowait\-nodes\fR\&.
.sp
Suppose that you have a 4\-node cluster whose data nodes have the IDs 2, 3, 4, and 5, and you wish to perform a partial initial start using only nodes 2, 4, and 5\(emthat is, omitting node 3:
.sp
.if n \{\
.RS 4
.\}
.nf
shell> \fBndbd \-\-ndb\-nodeid=2 \-\-nowait\-nodes=3 \-\-initial\-start\fR
shell> \fBndbd \-\-ndb\-nodeid=4 \-\-nowait\-nodes=3 \-\-initial\-start\fR
shell> \fBndbd \-\-ndb\-nodeid=5 \-\-nowait\-nodes=3 \-\-initial\-start\fR
.fi
.if n \{\
.RE
.\}
.sp
When using this option, you must also specify the node ID for the data node being started with the
\fB\-\-ndb\-nodeid\fR
option\&.
.if n \{\
.sp
.\}
.RS 4
.it 1 an-trap
.nr an-no-space-flag 1
.nr an-break-flag 1
.br
.ps +1
\fBImportant\fR
.ps -1
.br
Do not confuse this option with the
\fB\-\-nowait\-nodes\fR
option for
\fBndb_mgmd\fR, which can be used to enable a cluster configured with multiple management servers to be started without all management servers being online\&.
.sp .5v
.RE
.RE
.sp
.RS 4
.ie n \{\
\h'-04'\(bu\h'+03'\c
.\}
.el \{\
.sp -1
.IP \(bu 2.3
.\}
\fB\-\-install[=\fR\fB\fIname\fR\fR\fB]\fR
.TS
allbox tab(:);
lB l
lB l
lB l
lB l.
T{
Command-Line Format
T}:T{
--install[=name]
T}
T{
Platform Specific
T}:T{
Windows
T}
T{
Type
T}:T{
String
T}
T{
Default Value
T}:T{
ndbd
T}
.TE
.sp 1
Causes
\fBndbd\fR
to be installed as a Windows service\&. Optionally, you can specify a name for the service; if not set, the service name defaults to
ndbd\&. Although it is preferable to specify other
\fBndbd\fR
program options in a
my\&.ini
or
my\&.cnf
configuration file, it is possible to use together with
\fB\-\-install\fR\&. However, in such cases, the
\fB\-\-install\fR
option must be specified first, before any other options are given, for the Windows service installation to succeed\&.
.sp
It is generally not advisable to use this option together with the
\fB\-\-initial\fR
option, since this causes the data node file system to be wiped and rebuilt every time the service is stopped and started\&. Extreme care should also be taken if you intend to use any of the other
\fBndbd\fR
options that affect the starting of data nodes\(emincluding
\fB\-\-initial\-start\fR,
\fB\-\-nostart\fR, and
\fB\-\-nowait\-nodes\fR\(emtogether with
\fB\-\-install\fR, and you should make absolutely certain you fully understand and allow for any possible consequences of doing so\&.
.sp
The
\fB\-\-install\fR
option has no effect on non\-Windows platforms\&.
.RE
.sp
.RS 4
.ie n \{\
\h'-04'\(bu\h'+03'\c
.\}
.el \{\
.sp -1
.IP \(bu 2.3
.\}
\fB\-\-logbuffer\-size=\fR\fB\fI#\fR\fR
.TS
allbox tab(:);
lB l
lB l
lB l
lB l
lB l.
T{
Command-Line Format
T}:T{
--logbuffer-size=#
T}
T{
Type
T}:T{
Integer
T}
T{
Default Value
T}:T{
32768
T}
T{
Minimum Value
T}:T{
2048
T}
T{
Maximum Value
T}:T{
4294967295
T}
.TE
.sp 1
Sets the size of the data node log buffer\&. When debugging with high amounts of extra logging, it is possible for the log buffer to run out of space if there are too many log messages, in which case some log messages can be lost\&. This should not occur during normal operations\&.
.RE
.sp
.RS 4
.ie n \{\
\h'-04'\(bu\h'+03'\c
.\}
.el \{\
.sp -1
.IP \(bu 2.3
.\}
\fB\-\-nodaemon\fR
.TS
allbox tab(:);
lB l
lB l
lB l.
T{
Command-Line Format
T}:T{
--nodaemon
T}
T{
Type
T}:T{
Boolean
T}
T{
Default Value
T}:T{
FALSE
T}
.TE
.sp 1
Prevents
\fBndbd\fR
or
\fBndbmtd\fR
from executing as a daemon process\&. This option overrides the
\fB\-\-daemon\fR
option\&. This is useful for redirecting output to the screen when debugging the binary\&.
.sp
The default behavior for
\fBndbd\fR
and
\fBndbmtd\fR
on Windows is to run in the foreground, making this option unnecessary on Windows platforms, where it has no effect\&.
.RE
.sp
.RS 4
.ie n \{\
\h'-04'\(bu\h'+03'\c
.\}
.el \{\
.sp -1
.IP \(bu 2.3
.\}
\fB\-\-nostart\fR,
\fB\-n\fR
.TS
allbox tab(:);
lB l
lB l
lB l.
T{
Command-Line Format
T}:T{
--nostart
T}
T{
Type
T}:T{
Boolean
T}
T{
Default Value
T}:T{
FALSE
T}
.TE
.sp 1
Instructs
\fBndbd\fR
not to start automatically\&. When this option is used,
\fBndbd\fR
connects to the management server, obtains configuration data from it, and initializes communication objects\&. However, it does not actually start the execution engine until specifically requested to do so by the management server\&. This can be accomplished by issuing the proper
START
command in the management client (see
Section\ \&23.5.1, \(lqCommands in the NDB Cluster Management Client\(rq)\&.
.RE
.sp
.RS 4
.ie n \{\
\h'-04'\(bu\h'+03'\c
.\}
.el \{\
.sp -1
.IP \(bu 2.3
.\}
\fB\-\-nowait\-nodes=\fR\fB\fInode_id_1\fR\fR\fB[, \fR\fB\fInode_id_2\fR\fR\fB[, \&.\&.\&.]]\fR
.TS
allbox tab(:);
lB l
lB l
lB l.
T{
Command-Line Format
T}:T{
--nowait-nodes=list
T}
T{
Type
T}:T{
String
T}
T{
Default Value
T}:T{
T}
.TE
.sp 1
This option takes a list of data nodes for which the cluster does not wait, prior to starting\&.
.sp
This can be used to start the cluster in a partitioned state\&. For example, to start the cluster with only half of the data nodes (nodes 2, 3, 4, and 5) running in a 4\-node cluster, you can start each
\fBndbd\fR
process with
\fB\-\-nowait\-nodes=3,5\fR\&. In this case, the cluster starts as soon as nodes 2 and 4 connect, and does
\fInot\fR
wait
StartPartitionedTimeout
milliseconds for nodes 3 and 5 to connect as it would otherwise\&.
.sp
If you wanted to start up the same cluster as in the previous example without one
\fBndbd\fR
(say, for example, that the host machine for node 3 has suffered a hardware failure) then start nodes 2, 4, and 5 with
\fB\-\-nowait\-nodes=3\fR\&. Then the cluster starts as soon as nodes 2, 4, and 5 connect, and does not wait for node 3 to start\&.
.RE
.sp
.RS 4
.ie n \{\
\h'-04'\(bu\h'+03'\c
.\}
.el \{\
.sp -1
.IP \(bu 2.3
.\}
\fB\-\-remove[=\fR\fB\fIname\fR\fR\fB]\fR
.TS
allbox tab(:);
lB l
lB l
lB l
lB l.
T{
Command-Line Format
T}:T{
--remove[=name]
T}
T{
Platform Specific
T}:T{
Windows
T}
T{
Type
T}:T{
String
T}
T{
Default Value
T}:T{
ndbd
T}
.TE
.sp 1
Causes an
\fBndbd\fR
process that was previously installed as a Windows service to be removed\&. Optionally, you can specify a name for the service to be uninstalled; if not set, the service name defaults to
ndbd\&.
.sp
The
\fB\-\-remove\fR
option has no effect on non\-Windows platforms\&.
.RE
.sp
.RS 4
.ie n \{\
\h'-04'\(bu\h'+03'\c
.\}
.el \{\
.sp -1
.IP \(bu 2.3
.\}
\fB\-\-verbose\fR,
\fB\-v\fR
Causes extra debug output to be written to the node log\&.
.sp
You can also use
NODELOG DEBUG ON
and
NODELOG DEBUG OFF
to enable and disable this extra logging while the data node is running\&.
.RE
.PP
\fBndbd\fR
generates a set of log files which are placed in the directory specified by
DataDir
in the
config\&.ini
configuration file\&.
.PP
These log files are listed below\&.
\fInode_id\fR
is and represents the node\*(Aqs unique identifier\&. For example,
ndb_2_error\&.log
is the error log generated by the data node whose node ID is
2\&.
.sp
.RS 4
.ie n \{\
\h'-04'\(bu\h'+03'\c
.\}
.el \{\
.sp -1
.IP \(bu 2.3
.\}
ndb_\fInode_id\fR_error\&.log
is a file containing records of all crashes which the referenced
\fBndbd\fR
process has encountered\&. Each record in this file contains a brief error string and a reference to a trace file for this crash\&. A typical entry in this file might appear as shown here:
.sp
.if n \{\
.RS 4
.\}
.nf
Date/Time: Saturday 30 July 2004 \- 00:20:01
Type of error: error
Message: Internal program error (failed ndbrequire)
Fault ID: 2341
Problem data: DbtupFixAlloc\&.cpp
Object of reference: DBTUP (Line: 173)
ProgramName: NDB Kernel
ProcessID: 14909
TraceFile: ndb_2_trace\&.log\&.2
***EOM***
.fi
.if n \{\
.RE
.\}
.sp
Listings of possible
\fBndbd\fR
exit codes and messages generated when a data node process shuts down prematurely can be found in
\m[blue]\fBData Node Error Messages\fR\m[]\&\s-2\u[1]\d\s+2\&.
.if n \{\
.sp
.\}
.RS 4
.it 1 an-trap
.nr an-no-space-flag 1
.nr an-break-flag 1
.br
.ps +1
\fBImportant\fR
.ps -1
.br
\fIThe last entry in the error log file is not necessarily the newest one\fR
(nor is it likely to be)\&. Entries in the error log are
\fInot\fR
listed in chronological order; rather, they correspond to the order of the trace files as determined in the
ndb_\fInode_id\fR_trace\&.log\&.next
file (see below)\&. Error log entries are thus overwritten in a cyclical and not sequential fashion\&.
.sp .5v
.RE
.RE
.sp
.RS 4
.ie n \{\
\h'-04'\(bu\h'+03'\c
.\}
.el \{\
.sp -1
.IP \(bu 2.3
.\}
ndb_\fInode_id\fR_trace\&.log\&.\fItrace_id\fR
is a trace file describing exactly what happened just before the error occurred\&. This information is useful for analysis by the NDB Cluster development team\&.
.sp
It is possible to configure the number of these trace files that are created before old files are overwritten\&.
\fItrace_id\fR
is a number which is incremented for each successive trace file\&.
.RE
.sp
.RS 4
.ie n \{\
\h'-04'\(bu\h'+03'\c
.\}
.el \{\
.sp -1
.IP \(bu 2.3
.\}
ndb_\fInode_id\fR_trace\&.log\&.next
is the file that keeps track of the next trace file number to be assigned\&.
.RE
.sp
.RS 4
.ie n \{\
\h'-04'\(bu\h'+03'\c
.\}
.el \{\
.sp -1
.IP \(bu 2.3
.\}
ndb_\fInode_id\fR_out\&.log
is a file containing any data output by the
\fBndbd\fR
process\&. This file is created only if
\fBndbd\fR
is started as a daemon, which is the default behavior\&.
.RE
.sp
.RS 4
.ie n \{\
\h'-04'\(bu\h'+03'\c
.\}
.el \{\
.sp -1
.IP \(bu 2.3
.\}
ndb_\fInode_id\fR\&.pid
is a file containing the process ID of the
\fBndbd\fR
process when started as a daemon\&. It also functions as a lock file to avoid the starting of nodes with the same identifier\&.
.RE
.sp
.RS 4
.ie n \{\
\h'-04'\(bu\h'+03'\c
.\}
.el \{\
.sp -1
.IP \(bu 2.3
.\}
ndb_\fInode_id\fR_signal\&.log
is a file used only in debug versions of
\fBndbd\fR, where it is possible to trace all incoming, outgoing, and internal messages with their data in the
\fBndbd\fR
process\&.
.RE
.PP
It is recommended not to use a directory mounted through NFS because in some environments this can cause problems whereby the lock on the
\&.pid
file remains in effect even after the process has terminated\&.
.PP
To start
\fBndbd\fR, it may also be necessary to specify the host name of the management server and the port on which it is listening\&. Optionally, one may also specify the node ID that the process is to use\&.
.sp
.if n \{\
.RS 4
.\}
.nf
shell> \fBndbd \-\-connect\-string="nodeid=2;host=ndb_mgmd\&.mysql\&.com:1186"\fR
.fi
.if n \{\
.RE
.\}
.PP
See
Section\ \&23.3.3.3, \(lqNDB Cluster Connection Strings\(rq, for additional information about this issue\&.
Options Common to NDB Cluster Programs(1), describes other command\-line options which can be used with
\fBndbd\fR\&. For information about data node configuration parameters, see
Section\ \&23.3.3.6, \(lqDefining NDB Cluster Data Nodes\(rq\&.
.PP
When
\fBndbd\fR
starts, it actually initiates two processes\&. The first of these is called the
\(lqangel process\(rq; its only job is to discover when the execution process has been completed, and then to restart the
\fBndbd\fR
process if it is configured to do so\&. Thus, if you attempt to kill
\fBndbd\fR
using the Unix
\fBkill\fR
command, it is necessary to kill both processes, beginning with the angel process\&. The preferred method of terminating an
\fBndbd\fR
process is to use the management client and stop the process from there\&.
.PP
The execution process uses one thread for reading, writing, and scanning data, as well as all other activities\&. This thread is implemented asynchronously so that it can easily handle thousands of concurrent actions\&. In addition, a watch\-dog thread supervises the execution thread to make sure that it does not hang in an endless loop\&. A pool of threads handles file I/O, with each thread able to handle one open file\&. Threads can also be used for transporter connections by the transporters in the
\fBndbd\fR
process\&. In a multi\-processor system performing a large number of operations (including updates), the
\fBndbd\fR
process can consume up to 2 CPUs if permitted to do so\&.
.PP
For a machine with many CPUs it is possible to use several
\fBndbd\fR
processes which belong to different node groups; however, such a configuration is still considered experimental and is not supported for MySQL 8\&.0 in a production setting\&. See
Section\ \&23.1.7, \(lqKnown Limitations of NDB Cluster\(rq\&.
.SH "COPYRIGHT"
.br
.PP
Copyright \(co 1997, 2022, Oracle and/or its affiliates.
.PP
This documentation is free software; you can redistribute it and/or modify it only under the terms of the GNU General Public License as published by the Free Software Foundation; version 2 of the License.
.PP
This documentation is distributed in the hope that it will be useful, but WITHOUT ANY WARRANTY; without even the implied warranty of MERCHANTABILITY or FITNESS FOR A PARTICULAR PURPOSE. See the GNU General Public License for more details.
.PP
You should have received a copy of the GNU General Public License along with the program; if not, write to the Free Software Foundation, Inc., 51 Franklin Street, Fifth Floor, Boston, MA 02110-1301 USA or see http://www.gnu.org/licenses/.
.sp
.SH "NOTES"
.IP " 1." 4
Data Node Error Messages
.RS 4
\%https://dev.mysql.com/doc/ndb-internals/en/ndb-node-error-messages.html
.RE
.SH "SEE ALSO"
For more information, please refer to the MySQL Reference Manual,
which may already be installed locally and which is also available
online at http://dev.mysql.com/doc/.
.SH AUTHOR
Oracle Corporation (http://dev.mysql.com/).<|MERGE_RESOLUTION|>--- conflicted
+++ resolved
@@ -1,21 +1,13 @@
 '\" t
-.\"     Title: \fBndbd\fR
+.\"     Title: ndbd
 .\"    Author: [FIXME: author] [see http://docbook.sf.net/el/author]
 .\" Generator: DocBook XSL Stylesheets v1.79.1 <http://docbook.sf.net/>
-<<<<<<< HEAD
-.\"      Date: 03/07/2021
-=======
 .\"      Date: 06/04/2022
->>>>>>> fbdaa4de
 .\"    Manual: MySQL Database System
 .\"    Source: MySQL 8.0
 .\"  Language: English
 .\"
-<<<<<<< HEAD
-.TH "\FBNDBD\FR" "8" "03/07/2021" "MySQL 8\&.0" "MySQL Database System"
-=======
 .TH "NDBD" "8" "06/04/2022" "MySQL 8\&.0" "MySQL Database System"
->>>>>>> fbdaa4de
 .\" -----------------------------------------------------------------
 .\" * Define some portability stuff
 .\" -----------------------------------------------------------------
@@ -49,10 +41,9 @@
 \fBndbd\fR
 processes cooperate in handling data\&. These processes can execute on the same computer (host) or on different computers\&. The correspondences between data nodes and Cluster hosts is completely configurable\&.
 .PP
-The following table includes command options specific to the NDB Cluster data node program
-\fBndbd\fR\&. Additional descriptions follow the table\&. For options common to most NDB Cluster programs (including
-\fBndbd\fR), see
-Options Common to NDB Cluster Programs(1)\&.
+Options that can be used with
+\fBndbd\fR
+are shown in the following table\&. Additional descriptions follow the table\&.
 .sp
 .it 1 an-trap
 .nr an-no-space-flag 1
@@ -84,6 +75,22 @@
 lB l l
 lB l l
 lB l l
+lB l l
+lB l l
+lB l l
+lB l l
+lB l l
+lB l l
+lB l l
+lB l l
+lB l l
+lB l l
+lB l l
+lB l l
+lB l l
+lB l l
+lB l l
+lB l l
 lB l l.
 T{
 .PP
@@ -96,7 +103,37 @@
 T}
 T{
 .PP
+\fB \fR\fB--character-sets-dir=path\fR\fB \fR
+T}:T{
+Directory containing character sets
+T}:T{
+.PP
+(Supported in all NDB releases based on MySQL 8.0)
+T}
+T{
+.PP
 \fB \fR\fB--connect-delay=#\fR\fB \fR
+T}:T{
+Obsolete synonym for --connect-retry-delay, which should be used instead
+              of this option
+T}:T{
+.PP
+REMOVED: NDB 8.0.28
+T}
+T{
+.PP
+\fB \fR\fB--connect-retries=#\fR\fB \fR
+T}:T{
+Set the number of times to retry a connection before giving up; 0 means
+              1 attempt only (and no retries); -1 means continue
+              retrying indefinitely
+T}:T{
+.PP
+(Supported in all NDB releases based on MySQL 8.0)
+T}
+T{
+.PP
+\fB \fR\fB--connect-retry-delay=#\fR\fB \fR
 T}:T{
 Time to wait between attempts to contact a management server, in
               seconds; 0 means do not wait between attempts
@@ -106,20 +143,20 @@
 T}
 T{
 .PP
-\fB \fR\fB--connect-retries=#\fR\fB \fR
-T}:T{
-Set the number of times to retry a connection before giving up; 0 means
-              1 attempt only (and no retries)
-T}:T{
-.PP
-(Supported in all NDB releases based on MySQL 8.0)
-T}
-T{
-.PP
-\fB \fR\fB--connect-retry-delay=#\fR\fB \fR
-T}:T{
-Time to wait between attempts to contact a management server, in
-              seconds; 0 means do not wait between attempts
+\fB--connect-string=connection_string\fR,
+.PP
+\fB \fR\fB-c connection_string\fR\fB \fR
+T}:T{
+Same as --ndb-connectstring
+T}:T{
+.PP
+(Supported in all NDB releases based on MySQL 8.0)
+T}
+T{
+.PP
+\fB \fR\fB--core-file\fR\fB \fR
+T}:T{
+Write core file on error; used in debugging
 T}:T{
 .PP
 (Supported in all NDB releases based on MySQL 8.0)
@@ -131,6 +168,33 @@
 \fB \fR\fB-d\fR\fB \fR
 T}:T{
 Start ndbd as daemon (default); override with --nodaemon
+T}:T{
+.PP
+(Supported in all NDB releases based on MySQL 8.0)
+T}
+T{
+.PP
+\fB \fR\fB--defaults-extra-file=path\fR\fB \fR
+T}:T{
+Read given file after global files are read
+T}:T{
+.PP
+(Supported in all NDB releases based on MySQL 8.0)
+T}
+T{
+.PP
+\fB \fR\fB--defaults-file=path\fR\fB \fR
+T}:T{
+Read default options from given file only
+T}:T{
+.PP
+(Supported in all NDB releases based on MySQL 8.0)
+T}
+T{
+.PP
+\fB \fR\fB--defaults-group-suffix=string\fR\fB \fR
+T}:T{
+Also read groups with concat(group, suffix)
 T}:T{
 .PP
 (Supported in all NDB releases based on MySQL 8.0)
@@ -141,6 +205,17 @@
 T}:T{
 Run ndbd in foreground, provided for debugging purposes (implies
               --nodaemon)
+T}:T{
+.PP
+(Supported in all NDB releases based on MySQL 8.0)
+T}
+T{
+.PP
+\fB--help\fR,
+.PP
+\fB \fR\fB-?\fR\fB \fR
+T}:T{
+Display help text and exit
 T}:T{
 .PP
 (Supported in all NDB releases based on MySQL 8.0)
@@ -187,9 +262,60 @@
 T}
 T{
 .PP
+\fB \fR\fB--login-path=path\fR\fB \fR
+T}:T{
+Read given path from login file
+T}:T{
+.PP
+(Supported in all NDB releases based on MySQL 8.0)
+T}
+T{
+.PP
+\fB--ndb-connectstring=connection_string\fR,
+.PP
+\fB \fR\fB-c connection_string\fR\fB \fR
+T}:T{
+Set connect string for connecting to ndb_mgmd. Syntax:
+              "[nodeid=id;][host=]hostname[:port]". Overrides entries in
+              NDB_CONNECTSTRING and my.cnf
+T}:T{
+.PP
+(Supported in all NDB releases based on MySQL 8.0)
+T}
+T{
+.PP
+\fB--ndb-mgmd-host=connection_string\fR,
+.PP
+\fB \fR\fB-c connection_string\fR\fB \fR
+T}:T{
+Same as --ndb-connectstring
+T}:T{
+.PP
+(Supported in all NDB releases based on MySQL 8.0)
+T}
+T{
+.PP
+\fB \fR\fB--ndb-nodeid=#\fR\fB \fR
+T}:T{
+Set node ID for this node, overriding any ID set by --ndb-connectstring
+T}:T{
+.PP
+(Supported in all NDB releases based on MySQL 8.0)
+T}
+T{
+.PP
 \fB \fR\fB--nodaemon\fR\fB \fR
 T}:T{
 Do not start ndbd as daemon; provided for testing purposes
+T}:T{
+.PP
+(Supported in all NDB releases based on MySQL 8.0)
+T}
+T{
+.PP
+\fB \fR\fB--no-defaults\fR\fB \fR
+T}:T{
+Do not read default options from any option file other than login file
 T}:T{
 .PP
 (Supported in all NDB releases based on MySQL 8.0)
@@ -218,6 +344,26 @@
 T}
 T{
 .PP
+\fB \fR\fB--ndb-optimized-node-selection\fR\fB \fR
+T}:T{
+Enable optimizations for selection of nodes for transactions. Enabled by
+              default; use --skip-ndb-optimized-node-selection to
+              disable
+T}:T{
+.PP
+(Supported in all NDB releases based on MySQL 8.0)
+T}
+T{
+.PP
+\fB \fR\fB--print-defaults\fR\fB \fR
+T}:T{
+Print program argument list and exit
+T}:T{
+.PP
+(Supported in all NDB releases based on MySQL 8.0)
+T}
+T{
+.PP
 \fB \fR\fB--remove[=name]\fR\fB \fR
 T}:T{
 Used to remove data node process that was previously installed as
@@ -228,11 +374,33 @@
 T}
 T{
 .PP
+\fB--usage\fR,
+.PP
+\fB \fR\fB-?\fR\fB \fR
+T}:T{
+Display help text and exit; same as --help
+T}:T{
+.PP
+(Supported in all NDB releases based on MySQL 8.0)
+T}
+T{
+.PP
 \fB--verbose\fR,
 .PP
 \fB \fR\fB-v\fR\fB \fR
 T}:T{
 Write extra debugging information to node log
+T}:T{
+.PP
+(Supported in all NDB releases based on MySQL 8.0)
+T}
+T{
+.PP
+\fB--version\fR,
+.PP
+\fB \fR\fB-V\fR\fB \fR
+T}:T{
+Display version information and exit
 T}:T{
 .PP
 (Supported in all NDB releases based on MySQL 8.0)
@@ -303,6 +471,28 @@
 .sp -1
 .IP \(bu 2.3
 .\}
+\fB\-\-character\-sets\-dir\fR
+.TS
+allbox tab(:);
+lB l.
+T{
+Command-Line Format
+T}:T{
+--character-sets-dir=path
+T}
+.TE
+.sp 1
+Directory containing character sets\&.
+.RE
+.sp
+.RS 4
+.ie n \{\
+\h'-04'\(bu\h'+03'\c
+.\}
+.el \{\
+.sp -1
+.IP \(bu 2.3
+.\}
 \fB\-\-connect\-delay=\fR\fB\fI#\fR\fR
 .TS
 allbox tab(:);
@@ -320,7 +510,7 @@
 T{
 Deprecated
 T}:T{
-Yes
+Yes (removed in 8.0.28-ndb-8.0.28)
 T}
 T{
 Type
@@ -368,6 +558,9 @@
 lB l
 lB l
 lB l
+lB l
+lB l
+lB l
 lB l.
 T{
 Command-Line Format
@@ -385,7 +578,22 @@
 12
 T}
 T{
+Minimum Value (≥ 8.0.28-ndb-8.0.28)
+T}:T{
+-1
+T}
+T{
 Minimum Value
+T}:T{
+-1
+T}
+T{
+Minimum Value
+T}:T{
+-1
+T}
+T{
+Minimum Value (≤ 8.0.27-ndb-8.0.27)
 T}:T{
 0
 T}
@@ -399,6 +607,8 @@
 Set the number of times to retry a connection before giving up; 0 means 1 attempt only (and no retries)\&. The default is 12 attempts\&. The time to wait between attempts is controlled by the
 \fB\-\-connect\-retry\-delay\fR
 option\&.
+.sp
+Beginning with NDB 8\&.0\&.28, you can set this option to \-1, in which case, the data node process continues indefinitely to try to connect\&.
 .RE
 .sp
 .RS 4
@@ -451,6 +661,67 @@
 This option takes the place of the
 \fB\-\-connect\-delay\fR
 option, which is now deprecated and subject to removal in a future release of NDB Cluster\&.
+.sp
+The short form
+\fB\-r\fR
+for this option is deprecated as of NDB 8\&.0\&.28, and subject to removal in a future release of NDB Cluster\&. Use the long form instead\&.
+.RE
+.sp
+.RS 4
+.ie n \{\
+\h'-04'\(bu\h'+03'\c
+.\}
+.el \{\
+.sp -1
+.IP \(bu 2.3
+.\}
+\fB\-\-connect\-string\fR
+.TS
+allbox tab(:);
+lB l
+lB l
+lB l.
+T{
+Command-Line Format
+T}:T{
+--connect-string=connection_string
+T}
+T{
+Type
+T}:T{
+String
+T}
+T{
+Default Value
+T}:T{
+[none]
+T}
+.TE
+.sp 1
+Same as
+\fB\-\-ndb\-connectstring\fR\&.
+.RE
+.sp
+.RS 4
+.ie n \{\
+\h'-04'\(bu\h'+03'\c
+.\}
+.el \{\
+.sp -1
+.IP \(bu 2.3
+.\}
+\fB\-\-core\-file\fR
+.TS
+allbox tab(:);
+lB l.
+T{
+Command-Line Format
+T}:T{
+--core-file
+T}
+.TE
+.sp 1
+Write core file on error; used in debugging\&.
 .RE
 .sp
 .RS 4
@@ -465,23 +736,11 @@
 \fB\-d\fR
 .TS
 allbox tab(:);
-lB l
-lB l
 lB l.
 T{
 Command-Line Format
 T}:T{
 --daemon
-T}
-T{
-Type
-T}:T{
-Boolean
-T}
-T{
-Default Value
-T}:T{
-TRUE
 T}
 .TE
 .sp 1
@@ -508,26 +767,116 @@
 .sp -1
 .IP \(bu 2.3
 .\}
+\fB\-\-defaults\-extra\-file\fR
+.TS
+allbox tab(:);
+lB l
+lB l
+lB l.
+T{
+Command-Line Format
+T}:T{
+--defaults-extra-file=path
+T}
+T{
+Type
+T}:T{
+String
+T}
+T{
+Default Value
+T}:T{
+[none]
+T}
+.TE
+.sp 1
+Read given file after global files are read\&.
+.RE
+.sp
+.RS 4
+.ie n \{\
+\h'-04'\(bu\h'+03'\c
+.\}
+.el \{\
+.sp -1
+.IP \(bu 2.3
+.\}
+\fB\-\-defaults\-file\fR
+.TS
+allbox tab(:);
+lB l
+lB l
+lB l.
+T{
+Command-Line Format
+T}:T{
+--defaults-file=path
+T}
+T{
+Type
+T}:T{
+String
+T}
+T{
+Default Value
+T}:T{
+[none]
+T}
+.TE
+.sp 1
+Read default options from given file only\&.
+.RE
+.sp
+.RS 4
+.ie n \{\
+\h'-04'\(bu\h'+03'\c
+.\}
+.el \{\
+.sp -1
+.IP \(bu 2.3
+.\}
+\fB\-\-defaults\-group\-suffix\fR
+.TS
+allbox tab(:);
+lB l
+lB l
+lB l.
+T{
+Command-Line Format
+T}:T{
+--defaults-group-suffix=string
+T}
+T{
+Type
+T}:T{
+String
+T}
+T{
+Default Value
+T}:T{
+[none]
+T}
+.TE
+.sp 1
+Also read groups with concat(group, suffix)\&.
+.RE
+.sp
+.RS 4
+.ie n \{\
+\h'-04'\(bu\h'+03'\c
+.\}
+.el \{\
+.sp -1
+.IP \(bu 2.3
+.\}
 \fB\-\-foreground\fR
 .TS
 allbox tab(:);
-lB l
-lB l
 lB l.
 T{
 Command-Line Format
 T}:T{
 --foreground
-T}
-T{
-Type
-T}:T{
-Boolean
-T}
-T{
-Default Value
-T}:T{
-FALSE
 T}
 .TE
 .sp 1
@@ -554,26 +903,36 @@
 .sp -1
 .IP \(bu 2.3
 .\}
+\fB\-\-help\fR
+.TS
+allbox tab(:);
+lB l.
+T{
+Command-Line Format
+T}:T{
+--help
+T}
+.TE
+.sp 1
+Display help text and exit\&.
+.RE
+.sp
+.RS 4
+.ie n \{\
+\h'-04'\(bu\h'+03'\c
+.\}
+.el \{\
+.sp -1
+.IP \(bu 2.3
+.\}
 \fB\-\-initial\fR
 .TS
 allbox tab(:);
-lB l
-lB l
 lB l.
 T{
 Command-Line Format
 T}:T{
 --initial
-T}
-T{
-Type
-T}:T{
-Boolean
-T}
-T{
-Default Value
-T}:T{
-FALSE
 T}
 .TE
 .sp 1
@@ -676,7 +1035,7 @@
 Prior to NDB 8\&.0\&.21, the
 \fB\-\-initial\fR
 option also did not affect any Disk Data files\&. In NDB 8\&.0\&.21 and later, when used to perform an initial restart of the cluster, the option causes the removal of all data files associated with Disk Data tablespaces and undo log files associated with log file groups that existed previously on this data node (see
-Section\ \&23.5.10, \(lqNDB Cluster Disk Data Tables\(rq)\&.
+Section\ \&23.6.10, \(lqNDB Cluster Disk Data Tables\(rq)\&.
 .sp
 This option also has no effect on recovery of data by a data node that is just starting (or restarting) from data nodes that are already running (unless they also were started with
 \fB\-\-initial\fR, as part of an initial restart)\&. This recovery of data occurs automatically, and requires no user intervention in an NDB Cluster that is running normally\&.
@@ -698,23 +1057,11 @@
 \fB\-\-initial\-start\fR
 .TS
 allbox tab(:);
-lB l
-lB l
 lB l.
 T{
 Command-Line Format
 T}:T{
 --initial-start
-T}
-T{
-Type
-T}:T{
-Boolean
-T}
-T{
-Default Value
-T}:T{
-FALSE
 T}
 .TE
 .sp 1
@@ -727,9 +1074,9 @@
 .RS 4
 .\}
 .nf
-shell> \fBndbd \-\-ndb\-nodeid=2 \-\-nowait\-nodes=3 \-\-initial\-start\fR
-shell> \fBndbd \-\-ndb\-nodeid=4 \-\-nowait\-nodes=3 \-\-initial\-start\fR
-shell> \fBndbd \-\-ndb\-nodeid=5 \-\-nowait\-nodes=3 \-\-initial\-start\fR
+$> \fBndbd \-\-ndb\-nodeid=2 \-\-nowait\-nodes=3 \-\-initial\-start\fR
+$> \fBndbd \-\-ndb\-nodeid=4 \-\-nowait\-nodes=3 \-\-initial\-start\fR
+$> \fBndbd \-\-ndb\-nodeid=5 \-\-nowait\-nodes=3 \-\-initial\-start\fR
 .fi
 .if n \{\
 .RE
@@ -878,26 +1225,175 @@
 .sp -1
 .IP \(bu 2.3
 .\}
+\fB\-\-login\-path\fR
+.TS
+allbox tab(:);
+lB l
+lB l
+lB l.
+T{
+Command-Line Format
+T}:T{
+--login-path=path
+T}
+T{
+Type
+T}:T{
+String
+T}
+T{
+Default Value
+T}:T{
+[none]
+T}
+.TE
+.sp 1
+Read given path from login file\&.
+.RE
+.sp
+.RS 4
+.ie n \{\
+\h'-04'\(bu\h'+03'\c
+.\}
+.el \{\
+.sp -1
+.IP \(bu 2.3
+.\}
+\fB\-\-ndb\-connectstring\fR
+.TS
+allbox tab(:);
+lB l
+lB l
+lB l.
+T{
+Command-Line Format
+T}:T{
+--ndb-connectstring=connection_string
+T}
+T{
+Type
+T}:T{
+String
+T}
+T{
+Default Value
+T}:T{
+[none]
+T}
+.TE
+.sp 1
+Set connect string for connecting to ndb_mgmd\&. Syntax: "[nodeid=id;][host=]hostname[:port]"\&. Overrides entries in NDB_CONNECTSTRING and my\&.cnf\&.
+.RE
+.sp
+.RS 4
+.ie n \{\
+\h'-04'\(bu\h'+03'\c
+.\}
+.el \{\
+.sp -1
+.IP \(bu 2.3
+.\}
+\fB\-\-ndb\-mgmd\-host\fR
+.TS
+allbox tab(:);
+lB l
+lB l
+lB l.
+T{
+Command-Line Format
+T}:T{
+--ndb-mgmd-host=connection_string
+T}
+T{
+Type
+T}:T{
+String
+T}
+T{
+Default Value
+T}:T{
+[none]
+T}
+.TE
+.sp 1
+Same as
+\fB\-\-ndb\-connectstring\fR\&.
+.RE
+.sp
+.RS 4
+.ie n \{\
+\h'-04'\(bu\h'+03'\c
+.\}
+.el \{\
+.sp -1
+.IP \(bu 2.3
+.\}
+\fB\-\-ndb\-nodeid\fR
+.TS
+allbox tab(:);
+lB l
+lB l
+lB l.
+T{
+Command-Line Format
+T}:T{
+--ndb-nodeid=#
+T}
+T{
+Type
+T}:T{
+Integer
+T}
+T{
+Default Value
+T}:T{
+[none]
+T}
+.TE
+.sp 1
+Set node ID for this node, overriding any ID set by \-\-ndb\-connectstring\&.
+.RE
+.sp
+.RS 4
+.ie n \{\
+\h'-04'\(bu\h'+03'\c
+.\}
+.el \{\
+.sp -1
+.IP \(bu 2.3
+.\}
+\fB\-\-ndb\-optimized\-node\-selection\fR
+.TS
+allbox tab(:);
+lB l.
+T{
+Command-Line Format
+T}:T{
+--ndb-optimized-node-selection
+T}
+.TE
+.sp 1
+Enable optimizations for selection of nodes for transactions\&. Enabled by default; use
+\fB\-\-skip\-ndb\-optimized\-node\-selection\fR
+to disable\&.
+.RE
+.sp
+.RS 4
+.ie n \{\
+\h'-04'\(bu\h'+03'\c
+.\}
+.el \{\
+.sp -1
+.IP \(bu 2.3
+.\}
 \fB\-\-nodaemon\fR
 .TS
 allbox tab(:);
-lB l
-lB l
 lB l.
 T{
 Command-Line Format
 T}:T{
 --nodaemon
-T}
-T{
-Type
-T}:T{
-Boolean
-T}
-T{
-Default Value
-T}:T{
-FALSE
 T}
 .TE
 .sp 1
@@ -924,27 +1420,37 @@
 .sp -1
 .IP \(bu 2.3
 .\}
+\fB\-\-no\-defaults\fR
+.TS
+allbox tab(:);
+lB l.
+T{
+Command-Line Format
+T}:T{
+--no-defaults
+T}
+.TE
+.sp 1
+Do not read default options from any option file other than login file\&.
+.RE
+.sp
+.RS 4
+.ie n \{\
+\h'-04'\(bu\h'+03'\c
+.\}
+.el \{\
+.sp -1
+.IP \(bu 2.3
+.\}
 \fB\-\-nostart\fR,
 \fB\-n\fR
 .TS
 allbox tab(:);
-lB l
-lB l
 lB l.
 T{
 Command-Line Format
 T}:T{
 --nostart
-T}
-T{
-Type
-T}:T{
-Boolean
-T}
-T{
-Default Value
-T}:T{
-FALSE
 T}
 .TE
 .sp 1
@@ -955,7 +1461,7 @@
 connects to the management server, obtains configuration data from it, and initializes communication objects\&. However, it does not actually start the execution engine until specifically requested to do so by the management server\&. This can be accomplished by issuing the proper
 START
 command in the management client (see
-Section\ \&23.5.1, \(lqCommands in the NDB Cluster Management Client\(rq)\&.
+Section\ \&23.6.1, \(lqCommands in the NDB Cluster Management Client\(rq)\&.
 .RE
 .sp
 .RS 4
@@ -1013,6 +1519,28 @@
 .sp -1
 .IP \(bu 2.3
 .\}
+\fB\-\-print\-defaults\fR
+.TS
+allbox tab(:);
+lB l.
+T{
+Command-Line Format
+T}:T{
+--print-defaults
+T}
+.TE
+.sp 1
+Print program argument list and exit\&.
+.RE
+.sp
+.RS 4
+.ie n \{\
+\h'-04'\(bu\h'+03'\c
+.\}
+.el \{\
+.sp -1
+.IP \(bu 2.3
+.\}
 \fB\-\-remove[=\fR\fB\fIname\fR\fR\fB]\fR
 .TS
 allbox tab(:);
@@ -1050,6 +1578,28 @@
 The
 \fB\-\-remove\fR
 option has no effect on non\-Windows platforms\&.
+.RE
+.sp
+.RS 4
+.ie n \{\
+\h'-04'\(bu\h'+03'\c
+.\}
+.el \{\
+.sp -1
+.IP \(bu 2.3
+.\}
+\fB\-\-usage\fR
+.TS
+allbox tab(:);
+lB l.
+T{
+Command-Line Format
+T}:T{
+--usage
+T}
+.TE
+.sp 1
+Display help text and exit; same as \-\-help\&.
 .RE
 .sp
 .RS 4
@@ -1069,6 +1619,28 @@
 and
 NODELOG DEBUG OFF
 to enable and disable this extra logging while the data node is running\&.
+.RE
+.sp
+.RS 4
+.ie n \{\
+\h'-04'\(bu\h'+03'\c
+.\}
+.el \{\
+.sp -1
+.IP \(bu 2.3
+.\}
+\fB\-\-version\fR
+.TS
+allbox tab(:);
+lB l.
+T{
+Command-Line Format
+T}:T{
+--version
+T}
+.TE
+.sp 1
+Display version information and exit\&.
 .RE
 .PP
 \fBndbd\fR
@@ -1227,17 +1799,15 @@
 .RS 4
 .\}
 .nf
-shell> \fBndbd \-\-connect\-string="nodeid=2;host=ndb_mgmd\&.mysql\&.com:1186"\fR
+$> \fBndbd \-\-connect\-string="nodeid=2;host=ndb_mgmd\&.mysql\&.com:1186"\fR
 .fi
 .if n \{\
 .RE
 .\}
 .PP
 See
-Section\ \&23.3.3.3, \(lqNDB Cluster Connection Strings\(rq, for additional information about this issue\&.
-Options Common to NDB Cluster Programs(1), describes other command\-line options which can be used with
-\fBndbd\fR\&. For information about data node configuration parameters, see
-Section\ \&23.3.3.6, \(lqDefining NDB Cluster Data Nodes\(rq\&.
+Section\ \&23.4.3.3, \(lqNDB Cluster Connection Strings\(rq, for additional information about this issue\&. For more information about data node configuration parameters, see
+Section\ \&23.4.3.6, \(lqDefining NDB Cluster Data Nodes\(rq\&.
 .PP
 When
 \fBndbd\fR
@@ -1261,7 +1831,7 @@
 For a machine with many CPUs it is possible to use several
 \fBndbd\fR
 processes which belong to different node groups; however, such a configuration is still considered experimental and is not supported for MySQL 8\&.0 in a production setting\&. See
-Section\ \&23.1.7, \(lqKnown Limitations of NDB Cluster\(rq\&.
+Section\ \&23.2.7, \(lqKnown Limitations of NDB Cluster\(rq\&.
 .SH "COPYRIGHT"
 .br
 .PP
