--- conflicted
+++ resolved
@@ -1,21 +1,13 @@
 '\" t
-.\"     Title: \fBndb_import\fR
+.\"     Title: ndb_import
 .\"    Author: [FIXME: author] [see http://docbook.sf.net/el/author]
 .\" Generator: DocBook XSL Stylesheets v1.79.1 <http://docbook.sf.net/>
-<<<<<<< HEAD
-.\"      Date: 03/07/2021
-=======
 .\"      Date: 06/04/2022
->>>>>>> fbdaa4de
 .\"    Manual: MySQL Database System
 .\"    Source: MySQL 8.0
 .\"  Language: English
 .\"
-<<<<<<< HEAD
-.TH "\FBNDB_IMPORT\FR" "1" "03/07/2021" "MySQL 8\&.0" "MySQL Database System"
-=======
 .TH "NDB_IMPORT" "1" "06/04/2022" "MySQL 8\&.0" "MySQL Database System"
->>>>>>> fbdaa4de
 .\" -----------------------------------------------------------------
 .\" * Define some portability stuff
 .\" -----------------------------------------------------------------
@@ -140,7 +132,7 @@
 mysql> \fBALTER TABLE myndb_table ENGINE=NDB;\fR
 mysql> \fBEXIT;\fR
 Bye
-shell>
+$>
 .fi
 .if n \{\
 .RE
@@ -168,8 +160,8 @@
 .\}
 .nf
 # if you are not already in the MySQL bin directory:
-shell> \fBcd \fR\fB\fIpath\-to\-mysql\-bin\-dir\fR\fR
-shell> \fBndb_import myndb /tmp/myndb_table\&.csv \-\-fields\-optionally\-enclosed\-by=\*(Aq"\*(Aq \e\fR
+$> \fBcd \fR\fB\fIpath\-to\-mysql\-bin\-dir\fR\fR
+$> \fBndb_import myndb /tmp/myndb_table\&.csv \-\-fields\-optionally\-enclosed\-by=\*(Aq"\*(Aq \e\fR
     \fB\-\-fields\-terminated\-by="," \-\-fields\-escaped\-by=\*(Aq\e\e\*(Aq\fR
 .fi
 .if n \{\
@@ -187,17 +179,16 @@
 job\-1 [success] import myndb\&.myndb_table from /tmp/myndb_table\&.csv
 job\-1 imported 19984 rows in 0h0m9s at 2277 rows/s
 jobs summary: defined: 1 run: 1 with success: 1 with failure: 0
-shell>
+$>
 .fi
 .if n \{\
 .RE
 .\}
 .RE
 .PP
-The following table includes options that are specific to
-\fBndb_import\fR\&. Additional descriptions follow the table\&. For options common to most NDB Cluster programs (including
-\fBndb_import\fR), see
-Options Common to NDB Cluster Programs(1)\&.
+All options that can be used with
+\fBndb_import\fR
+are shown in the following table\&. Additional descriptions follow the table\&.
 .sp
 .it 1 an-trap
 .nr an-no-space-flag 1
@@ -254,30 +245,27 @@
 lB l l
 lB l l
 lB l l
-<<<<<<< HEAD
-=======
-lB l l
-lB l l
-lB l l
-lB l l
-lB l l
-lB l l
-lB l l
-lB l l
-lB l l
-lB l l
-lB l l
-lB l l
-lB l l
-lB l l
-lB l l
-lB l l
-lB l l
-lB l l
-lB l l
-lB l l
-lB l l
->>>>>>> fbdaa4de
+lB l l
+lB l l
+lB l l
+lB l l
+lB l l
+lB l l
+lB l l
+lB l l
+lB l l
+lB l l
+lB l l
+lB l l
+lB l l
+lB l l
+lB l l
+lB l l
+lB l l
+lB l l
+lB l l
+lB l l
+lB l l
 lB l l.
 T{
 .PP
@@ -318,6 +306,44 @@
 T}
 T{
 .PP
+\fB \fR\fB--character-sets-dir=path\fR\fB \fR
+T}:T{
+Directory containing character sets
+T}:T{
+.PP
+(Supported in all NDB releases based on MySQL 8.0)
+T}
+T{
+.PP
+\fB \fR\fB--connect-retries=#\fR\fB \fR
+T}:T{
+Number of times to retry connection before giving up
+T}:T{
+.PP
+(Supported in all NDB releases based on MySQL 8.0)
+T}
+T{
+.PP
+\fB \fR\fB--connect-retry-delay=#\fR\fB \fR
+T}:T{
+Number of seconds to wait between attempts to contact management server
+T}:T{
+.PP
+(Supported in all NDB releases based on MySQL 8.0)
+T}
+T{
+.PP
+\fB--connect-string=connection_string\fR,
+.PP
+\fB \fR\fB-c connection_string\fR\fB \fR
+T}:T{
+Same as --ndb-connectstring
+T}:T{
+.PP
+(Supported in all NDB releases based on MySQL 8.0)
+T}
+T{
+.PP
 \fB \fR\fB--connections=#\fR\fB \fR
 T}:T{
 Number of cluster connections to create
@@ -336,9 +362,55 @@
 T}
 T{
 .PP
+\fB \fR\fB--core-file\fR\fB \fR
+T}:T{
+Write core file on error; used in debugging
+T}:T{
+.PP
+(Supported in all NDB releases based on MySQL 8.0)
+T}
+T{
+.PP
+\fB \fR\fB--csvopt=opts\fR\fB \fR
+T}:T{
+Shorthand option for setting typical CSV option values. See
+              documentation for syntax and other information
+T}:T{
+.PP
+(Supported in all NDB releases based on MySQL 8.0)
+T}
+T{
+.PP
 \fB \fR\fB--db-workers=#\fR\fB \fR
 T}:T{
 Number of threads, per data node, executing database operations
+T}:T{
+.PP
+(Supported in all NDB releases based on MySQL 8.0)
+T}
+T{
+.PP
+\fB \fR\fB--defaults-extra-file=path\fR\fB \fR
+T}:T{
+Read given file after global files are read
+T}:T{
+.PP
+(Supported in all NDB releases based on MySQL 8.0)
+T}
+T{
+.PP
+\fB \fR\fB--defaults-file=path\fR\fB \fR
+T}:T{
+Read default options from given file only
+T}:T{
+.PP
+(Supported in all NDB releases based on MySQL 8.0)
+T}
+T{
+.PP
+\fB \fR\fB--defaults-group-suffix=string\fR\fB \fR
+T}:T{
+Also read groups with concat(group, suffix)
 T}:T{
 .PP
 (Supported in all NDB releases based on MySQL 8.0)
@@ -375,7 +447,7 @@
 T}
 T{
 .PP
-\fB \fR\fB--fields-escaped-by=name\fR\fB \fR
+\fB \fR\fB--fields-escaped-by=char\fR\fB \fR
 T}:T{
 Same as FIELDS ESCAPED BY option for LOAD DATA statements
 T}:T{
@@ -402,6 +474,17 @@
 T}
 T{
 .PP
+\fB--help\fR,
+.PP
+\fB \fR\fB-?\fR\fB \fR
+T}:T{
+Display help text and exit
+T}:T{
+.PP
+(Supported in all NDB releases based on MySQL 8.0)
+T}
+T{
+.PP
 \fB \fR\fB--idlesleep=#\fR\fB \fR
 T}:T{
 Number of milliseconds to sleep waiting for more to do
@@ -413,7 +496,7 @@
 .PP
 \fB \fR\fB--idlespin=#\fR\fB \fR
 T}:T{
-Number of times to re-try before idlesleep
+Number of times to retry before idlesleep
 T}:T{
 .PP
 (Supported in all NDB releases based on MySQL 8.0)
@@ -459,9 +542,18 @@
 T}
 T{
 .PP
-\fB \fR\fB--lines-terminated-by=name\fR\fB \fR
+\fB \fR\fB--lines-terminated-by=char\fR\fB \fR
 T}:T{
 Same as LINES TERMINATED BY option for LOAD DATA statements
+T}:T{
+.PP
+(Supported in all NDB releases based on MySQL 8.0)
+T}
+T{
+.PP
+\fB \fR\fB--login-path=path\fR\fB \fR
+T}:T{
+Read given path from login file
 T}:T{
 .PP
 (Supported in all NDB releases based on MySQL 8.0)
@@ -501,6 +593,50 @@
 T}
 T{
 .PP
+\fB--ndb-connectstring=connection_string\fR,
+.PP
+\fB \fR\fB-c connection_string\fR\fB \fR
+T}:T{
+Set connect string for connecting to ndb_mgmd. Syntax:
+              "[nodeid=id;][host=]hostname[:port]". Overrides entries in
+              NDB_CONNECTSTRING and my.cnf
+T}:T{
+.PP
+(Supported in all NDB releases based on MySQL 8.0)
+T}
+T{
+.PP
+\fB--ndb-mgmd-host=connection_string\fR,
+.PP
+\fB \fR\fB-c connection_string\fR\fB \fR
+T}:T{
+Same as --ndb-connectstring
+T}:T{
+.PP
+(Supported in all NDB releases based on MySQL 8.0)
+T}
+T{
+.PP
+\fB \fR\fB--ndb-nodeid=#\fR\fB \fR
+T}:T{
+Set node ID for this node, overriding any ID set by --ndb-connectstring
+T}:T{
+.PP
+(Supported in all NDB releases based on MySQL 8.0)
+T}
+T{
+.PP
+\fB \fR\fB--ndb-optimized-node-selection\fR\fB \fR
+T}:T{
+Enable optimizations for selection of nodes for transactions. Enabled by
+              default; use --skip-ndb-optimized-node-selection to
+              disable
+T}:T{
+.PP
+(Supported in all NDB releases based on MySQL 8.0)
+T}
+T{
+.PP
 \fB \fR\fB--no-asynch\fR\fB \fR
 T}:T{
 Run database operations as batches, in single transactions
@@ -510,9 +646,19 @@
 T}
 T{
 .PP
+\fB \fR\fB--no-defaults\fR\fB \fR
+T}:T{
+Do not read default options from any option file other than login file
+T}:T{
+.PP
+(Supported in all NDB releases based on MySQL 8.0)
+T}
+T{
+.PP
 \fB \fR\fB--no-hint\fR\fB \fR
 T}:T{
-Do not use distribution key hint to select data node (TC)
+Tells transaction coordinator not to use distribution key hint when
+              selecting data node
 T}:T{
 .PP
 (Supported in all NDB releases based on MySQL 8.0)
@@ -570,7 +716,7 @@
 \fB \fR\fB--pagecnt=#\fR\fB \fR
 T}:T{
 Size of I/O buffers as multiple of page size. CSV input worker allocates
-              a double-sized buffer
+              double-sized buffer
 T}:T{
 .PP
 (Supported in all NDB releases based on MySQL 8.0)
@@ -581,6 +727,15 @@
 T}:T{
 Timeout per poll for completed asynchonous transactions; polling
               continues until all polls are completed, or error occurs
+T}:T{
+.PP
+(Supported in all NDB releases based on MySQL 8.0)
+T}
+T{
+.PP
+\fB \fR\fB--print-defaults\fR\fB \fR
+T}:T{
+Print program argument list and exit
 T}:T{
 .PP
 (Supported in all NDB releases based on MySQL 8.0)
@@ -628,7 +783,7 @@
 T}
 T{
 .PP
-\fB \fR\fB--state-dir=name\fR\fB \fR
+\fB \fR\fB--state-dir=path\fR\fB \fR
 T}:T{
 Where to write state files; currect directory is default
 T}:T{
@@ -645,6 +800,17 @@
 T}:T{
 .PP
 (Supported in all NDB releases based on MySQL 8.0)
+T}
+T{
+.PP
+\fB--table=name\fR,
+.PP
+\fB \fR\fB-t name\fR\fB \fR
+T}:T{
+Name of target to import data into; default is base name of input file
+T}:T{
+.PP
+ADDED: NDB 8.0.28
 T}
 T{
 .PP
@@ -669,15 +835,37 @@
 T}
 T{
 .PP
-\fB--verbose\fR,
-.PP
-\fB \fR\fB-v\fR\fB \fR
+\fB--usage\fR,
+.PP
+\fB \fR\fB-?\fR\fB \fR
+T}:T{
+Display help text and exit; same as --help
+T}:T{
+.PP
+(Supported in all NDB releases based on MySQL 8.0)
+T}
+T{
+.PP
+\fB--verbose[=#]\fR,
+.PP
+\fB \fR\fB-v [#]\fR\fB \fR
 T}:T{
 Enable verbose output
 T}:T{
 .PP
 (Supported in all NDB releases based on MySQL 8.0)
 T}
+T{
+.PP
+\fB--version\fR,
+.PP
+\fB \fR\fB-V\fR\fB \fR
+T}:T{
+Display version information and exit
+T}:T{
+.PP
+(Supported in all NDB releases based on MySQL 8.0)
+T}
 .TE
 .sp 1
 .sp
@@ -692,23 +880,11 @@
 \fB\-\-abort\-on\-error\fR
 .TS
 allbox tab(:);
-lB l
-lB l
 lB l.
 T{
 Command-Line Format
 T}:T{
 --abort-on-error
-T}
-T{
-Type
-T}:T{
-Boolean
-T}
-T{
-Default Value
-T}:T{
-FALSE
 T}
 .TE
 .sp 1
@@ -867,6 +1043,28 @@
 .sp -1
 .IP \(bu 2.3
 .\}
+\fB\-\-character\-sets\-dir\fR
+.TS
+allbox tab(:);
+lB l.
+T{
+Command-Line Format
+T}:T{
+--character-sets-dir=path
+T}
+.TE
+.sp 1
+Directory containing character sets\&.
+.RE
+.sp
+.RS 4
+.ie n \{\
+\h'-04'\(bu\h'+03'\c
+.\}
+.el \{\
+.sp -1
+.IP \(bu 2.3
+.\}
 \fB\-\-connections\fR=\fI#\fR
 .TS
 allbox tab(:);
@@ -913,27 +1111,142 @@
 .sp -1
 .IP \(bu 2.3
 .\}
+\fB\-\-connect\-retries\fR
+.TS
+allbox tab(:);
+lB l
+lB l
+lB l
+lB l
+lB l.
+T{
+Command-Line Format
+T}:T{
+--connect-retries=#
+T}
+T{
+Type
+T}:T{
+Integer
+T}
+T{
+Default Value
+T}:T{
+12
+T}
+T{
+Minimum Value
+T}:T{
+0
+T}
+T{
+Maximum Value
+T}:T{
+12
+T}
+.TE
+.sp 1
+Number of times to retry connection before giving up\&.
+.RE
+.sp
+.RS 4
+.ie n \{\
+\h'-04'\(bu\h'+03'\c
+.\}
+.el \{\
+.sp -1
+.IP \(bu 2.3
+.\}
+\fB\-\-connect\-retry\-delay\fR
+.TS
+allbox tab(:);
+lB l
+lB l
+lB l
+lB l
+lB l.
+T{
+Command-Line Format
+T}:T{
+--connect-retry-delay=#
+T}
+T{
+Type
+T}:T{
+Integer
+T}
+T{
+Default Value
+T}:T{
+5
+T}
+T{
+Minimum Value
+T}:T{
+0
+T}
+T{
+Maximum Value
+T}:T{
+5
+T}
+.TE
+.sp 1
+Number of seconds to wait between attempts to contact management server\&.
+.RE
+.sp
+.RS 4
+.ie n \{\
+\h'-04'\(bu\h'+03'\c
+.\}
+.el \{\
+.sp -1
+.IP \(bu 2.3
+.\}
+\fB\-\-connect\-string\fR
+.TS
+allbox tab(:);
+lB l
+lB l
+lB l.
+T{
+Command-Line Format
+T}:T{
+--connect-string=connection_string
+T}
+T{
+Type
+T}:T{
+String
+T}
+T{
+Default Value
+T}:T{
+[none]
+T}
+.TE
+.sp 1
+Same as
+\fB\-\-ndb\-connectstring\fR\&.
+.RE
+.sp
+.RS 4
+.ie n \{\
+\h'-04'\(bu\h'+03'\c
+.\}
+.el \{\
+.sp -1
+.IP \(bu 2.3
+.\}
 \fB\-\-continue\fR
 .TS
 allbox tab(:);
-lB l
-lB l
 lB l.
 T{
 Command-Line Format
 T}:T{
 --continue
 T}
-T{
-Type
-T}:T{
-Boolean
-T}
-T{
-Default Value
-T}:T{
-FALSE
-T}
 .TE
 .sp 1
 When a job fails, continue to the next job\&.
@@ -947,6 +1260,127 @@
 .sp -1
 .IP \(bu 2.3
 .\}
+\fB\-\-core\-file\fR
+.TS
+allbox tab(:);
+lB l.
+T{
+Command-Line Format
+T}:T{
+--core-file
+T}
+.TE
+.sp 1
+Write core file on error; used in debugging\&.
+.RE
+.sp
+.RS 4
+.ie n \{\
+\h'-04'\(bu\h'+03'\c
+.\}
+.el \{\
+.sp -1
+.IP \(bu 2.3
+.\}
+\fB\-\-csvopt\fR=\fIstring\fR
+.TS
+allbox tab(:);
+lB l
+lB l
+lB l.
+T{
+Command-Line Format
+T}:T{
+--csvopt=opts
+T}
+T{
+Type
+T}:T{
+String
+T}
+T{
+Default Value
+T}:T{
+[none]
+T}
+.TE
+.sp 1
+Provides a shortcut method for setting typical CSV import options\&. The argument to this option is a string consisting of one or more of the following parameters:
+.sp
+.RS 4
+.ie n \{\
+\h'-04'\(bu\h'+03'\c
+.\}
+.el \{\
+.sp -1
+.IP \(bu 2.3
+.\}
+c: Fields terminated by comma
+.RE
+.sp
+.RS 4
+.ie n \{\
+\h'-04'\(bu\h'+03'\c
+.\}
+.el \{\
+.sp -1
+.IP \(bu 2.3
+.\}
+d: Use defaults, except where overridden by another parameter
+.RE
+.sp
+.RS 4
+.ie n \{\
+\h'-04'\(bu\h'+03'\c
+.\}
+.el \{\
+.sp -1
+.IP \(bu 2.3
+.\}
+n: Lines terminated by
+\en
+.RE
+.sp
+.RS 4
+.ie n \{\
+\h'-04'\(bu\h'+03'\c
+.\}
+.el \{\
+.sp -1
+.IP \(bu 2.3
+.\}
+q: Fields optionally enclosed by double quote characters (")
+.RE
+.sp
+.RS 4
+.ie n \{\
+\h'-04'\(bu\h'+03'\c
+.\}
+.el \{\
+.sp -1
+.IP \(bu 2.3
+.\}
+r: Line terminated by
+\er
+.RE
+.sp
+In NDB 8\&.0\&.28 and later, the order of parameters used in the argument to this option is handled such that the rightmost parameter always takes precedence over any potentially conflicting parameters which have already been used in the same argument value\&. This also applies to any duplicate instances of a given parameter\&. Prior to NDB 8\&.0\&.28, the order of the parameters made no difference, other than that, when both
+n
+and
+r
+were specified, the one occurring last (rightmost) was the parameter which actually took effect\&.
+.sp
+This option is intended for use in testing under conditions in which it is difficult to transmit escapes or quotation marks\&.
+.RE
+.sp
+.RS 4
+.ie n \{\
+\h'-04'\(bu\h'+03'\c
+.\}
+.el \{\
+.sp -1
+.IP \(bu 2.3
+.\}
 \fB\-\-db\-workers\fR=\fI#\fR
 .TS
 allbox tab(:);
@@ -983,6 +1417,108 @@
 .TE
 .sp 1
 Number of threads, per data node, executing database operations\&.
+.RE
+.sp
+.RS 4
+.ie n \{\
+\h'-04'\(bu\h'+03'\c
+.\}
+.el \{\
+.sp -1
+.IP \(bu 2.3
+.\}
+\fB\-\-defaults\-file\fR
+.TS
+allbox tab(:);
+lB l
+lB l
+lB l.
+T{
+Command-Line Format
+T}:T{
+--defaults-file=path
+T}
+T{
+Type
+T}:T{
+String
+T}
+T{
+Default Value
+T}:T{
+[none]
+T}
+.TE
+.sp 1
+Read default options from given file only\&.
+.RE
+.sp
+.RS 4
+.ie n \{\
+\h'-04'\(bu\h'+03'\c
+.\}
+.el \{\
+.sp -1
+.IP \(bu 2.3
+.\}
+\fB\-\-defaults\-extra\-file\fR
+.TS
+allbox tab(:);
+lB l
+lB l
+lB l.
+T{
+Command-Line Format
+T}:T{
+--defaults-extra-file=path
+T}
+T{
+Type
+T}:T{
+String
+T}
+T{
+Default Value
+T}:T{
+[none]
+T}
+.TE
+.sp 1
+Read given file after global files are read\&.
+.RE
+.sp
+.RS 4
+.ie n \{\
+\h'-04'\(bu\h'+03'\c
+.\}
+.el \{\
+.sp -1
+.IP \(bu 2.3
+.\}
+\fB\-\-defaults\-group\-suffix\fR
+.TS
+allbox tab(:);
+lB l
+lB l
+lB l.
+T{
+Command-Line Format
+T}:T{
+--defaults-group-suffix=string
+T}
+T{
+Type
+T}:T{
+String
+T}
+T{
+Default Value
+T}:T{
+[none]
+T}
+.TE
+.sp 1
+Also read groups with concat(group, suffix)\&.
 .RE
 .sp
 .RS 4
@@ -1146,7 +1682,7 @@
 T{
 Command-Line Format
 T}:T{
---fields-escaped-by=name
+--fields-escaped-by=char
 T}
 T{
 Type
@@ -1252,6 +1788,28 @@
 .sp -1
 .IP \(bu 2.3
 .\}
+\fB\-\-help\fR
+.TS
+allbox tab(:);
+lB l.
+T{
+Command-Line Format
+T}:T{
+--help
+T}
+.TE
+.sp 1
+Display help text and exit\&.
+.RE
+.sp
+.RS 4
+.ie n \{\
+\h'-04'\(bu\h'+03'\c
+.\}
+.el \{\
+.sp -1
+.IP \(bu 2.3
+.\}
 \fB\-\-idlesleep\fR=\fI#\fR
 .TS
 allbox tab(:);
@@ -1493,23 +2051,11 @@
 \fB\-\-keep\-state\fR
 .TS
 allbox tab(:);
-lB l
-lB l
 lB l.
 T{
 Command-Line Format
 T}:T{
 --keep-state
-T}
-T{
-Type
-T}:T{
-Boolean
-T}
-T{
-Default Value
-T}:T{
-false
 T}
 .TE
 .sp 1
@@ -1535,7 +2081,7 @@
 T{
 Command-Line Format
 T}:T{
---lines-terminated-by=name
+--lines-terminated-by=char
 T}
 T{
 Type
@@ -1612,9 +2158,92 @@
 .sp -1
 .IP \(bu 2.3
 .\}
-<<<<<<< HEAD
+\fB\-\-login\-path\fR
+.TS
+allbox tab(:);
+lB l
+lB l
+lB l.
+T{
+Command-Line Format
+T}:T{
+--login-path=path
+T}
+T{
+Type
+T}:T{
+String
+T}
+T{
+Default Value
+T}:T{
+[none]
+T}
+.TE
+.sp 1
+Read given path from login file\&.
+.RE
+.sp
+.RS 4
+.ie n \{\
+\h'-04'\(bu\h'+03'\c
+.\}
+.el \{\
+.sp -1
+.IP \(bu 2.3
+.\}
 \fB\-\-max\-rows\fR=\fI#\fR
-=======
+.TS
+allbox tab(:);
+lB l
+lB l
+lB l
+lB l
+lB l
+lB l.
+T{
+Command-Line Format
+T}:T{
+--max-rows=#
+T}
+T{
+Type
+T}:T{
+Integer
+T}
+T{
+Default Value
+T}:T{
+0
+T}
+T{
+Minimum Value
+T}:T{
+0
+T}
+T{
+Maximum Value
+T}:T{
+4294967295
+T}
+T{
+Unit
+T}:T{
+bytes
+T}
+.TE
+.sp 1
+Import only this number of input data rows; the default is 0, which imports all rows\&.
+.RE
+.sp
+.RS 4
+.ie n \{\
+\h'-04'\(bu\h'+03'\c
+.\}
+.el \{\
+.sp -1
+.IP \(bu 2.3
+.\}
 \fB\-\-missing\-ai\-column\fR
 .TS
 allbox tab(:);
@@ -1662,19 +2291,18 @@
 .IP \(bu 2.3
 .\}
 \fB\-\-monitor\fR=\fI#\fR
->>>>>>> fbdaa4de
-.TS
-allbox tab(:);
-lB l
-lB l
-lB l
-lB l
-lB l
-lB l.
-T{
-Command-Line Format
-T}:T{
---max-rows=#
+.TS
+allbox tab(:);
+lB l
+lB l
+lB l
+lB l
+lB l
+lB l.
+T{
+Command-Line Format
+T}:T{
+--monitor=#
 T}
 T{
 Type
@@ -1684,14 +2312,14 @@
 T{
 Default Value
 T}:T{
+2
+T}
+T{
+Minimum Value
+T}:T{
 0
 T}
 T{
-Minimum Value
-T}:T{
-0
-T}
-T{
 Maximum Value
 T}:T{
 4294967295
@@ -1703,30 +2331,96 @@
 T}
 .TE
 .sp 1
-Import only this number of input data rows; the default is 0, which imports all rows\&.
-.RE
-.sp
-.RS 4
-.ie n \{\
-\h'-04'\(bu\h'+03'\c
-.\}
-.el \{\
-.sp -1
-.IP \(bu 2.3
-.\}
-\fB\-\-monitor\fR=\fI#\fR
-.TS
-allbox tab(:);
-lB l
-lB l
-lB l
-lB l
-lB l
-lB l.
-T{
-Command-Line Format
-T}:T{
---monitor=#
+Periodically print the status of a running job if something has changed (status, rejected rows, temporary errors)\&. Set to 0 to disable this reporting\&. Setting to 1 prints any change that is seen\&. Higher values reduce the frequency of this status reporting\&.
+.RE
+.sp
+.RS 4
+.ie n \{\
+\h'-04'\(bu\h'+03'\c
+.\}
+.el \{\
+.sp -1
+.IP \(bu 2.3
+.\}
+\fB\-\-ndb\-connectstring\fR
+.TS
+allbox tab(:);
+lB l
+lB l
+lB l.
+T{
+Command-Line Format
+T}:T{
+--ndb-connectstring=connection_string
+T}
+T{
+Type
+T}:T{
+String
+T}
+T{
+Default Value
+T}:T{
+[none]
+T}
+.TE
+.sp 1
+Set connect string for connecting to ndb_mgmd\&. Syntax: "[nodeid=id;][host=]hostname[:port]"\&. Overrides entries in NDB_CONNECTSTRING and my\&.cnf\&.
+.RE
+.sp
+.RS 4
+.ie n \{\
+\h'-04'\(bu\h'+03'\c
+.\}
+.el \{\
+.sp -1
+.IP \(bu 2.3
+.\}
+\fB\-\-ndb\-mgmd\-host\fR
+.TS
+allbox tab(:);
+lB l
+lB l
+lB l.
+T{
+Command-Line Format
+T}:T{
+--ndb-mgmd-host=connection_string
+T}
+T{
+Type
+T}:T{
+String
+T}
+T{
+Default Value
+T}:T{
+[none]
+T}
+.TE
+.sp 1
+Same as
+\fB\-\-ndb\-connectstring\fR\&.
+.RE
+.sp
+.RS 4
+.ie n \{\
+\h'-04'\(bu\h'+03'\c
+.\}
+.el \{\
+.sp -1
+.IP \(bu 2.3
+.\}
+\fB\-\-ndb\-nodeid\fR
+.TS
+allbox tab(:);
+lB l
+lB l
+lB l.
+T{
+Command-Line Format
+T}:T{
+--ndb-nodeid=#
 T}
 T{
 Type
@@ -1736,26 +2430,36 @@
 T{
 Default Value
 T}:T{
-2
-T}
-T{
-Minimum Value
-T}:T{
-0
-T}
-T{
-Maximum Value
-T}:T{
-4294967295
-T}
-T{
-Unit
-T}:T{
-bytes
-T}
-.TE
-.sp 1
-Periodically print the status of a running job if something has changed (status, rejected rows, temporary errors)\&. Set to 0 to disable this reporting\&. Setting to 1 prints any change that is seen\&. Higher values reduce the frequency of this status reporting\&.
+[none]
+T}
+.TE
+.sp 1
+Set node ID for this node, overriding any ID set by
+\fB\-\-ndb\-connectstring\fR\&.
+.RE
+.sp
+.RS 4
+.ie n \{\
+\h'-04'\(bu\h'+03'\c
+.\}
+.el \{\
+.sp -1
+.IP \(bu 2.3
+.\}
+\fB\-\-ndb\-optimized\-node\-selection\fR
+.TS
+allbox tab(:);
+lB l.
+T{
+Command-Line Format
+T}:T{
+--ndb-optimized-node-selection
+T}
+.TE
+.sp 1
+Enable optimizations for selection of nodes for transactions\&. Enabled by default; use
+\fB\-\-skip\-ndb\-optimized\-node\-selection\fR
+to disable\&.
 .RE
 .sp
 .RS 4
@@ -1769,24 +2473,12 @@
 \fB\-\-no\-asynch\fR
 .TS
 allbox tab(:);
-lB l
-lB l
 lB l.
 T{
 Command-Line Format
 T}:T{
 --no-asynch
 T}
-T{
-Type
-T}:T{
-Boolean
-T}
-T{
-Default Value
-T}:T{
-FALSE
-T}
 .TE
 .sp 1
 Run database operations as batches, in single transactions\&.
@@ -1800,26 +2492,36 @@
 .sp -1
 .IP \(bu 2.3
 .\}
+\fB\-\-no\-defaults\fR
+.TS
+allbox tab(:);
+lB l.
+T{
+Command-Line Format
+T}:T{
+--no-defaults
+T}
+.TE
+.sp 1
+Do not read default options from any option file other than login file\&.
+.RE
+.sp
+.RS 4
+.ie n \{\
+\h'-04'\(bu\h'+03'\c
+.\}
+.el \{\
+.sp -1
+.IP \(bu 2.3
+.\}
 \fB\-\-no\-hint\fR
 .TS
 allbox tab(:);
-lB l
-lB l
 lB l.
 T{
 Command-Line Format
 T}:T{
 --no-hint
-T}
-T{
-Type
-T}:T{
-Boolean
-T}
-T{
-Default Value
-T}:T{
-FALSE
 T}
 .TE
 .sp 1
@@ -2178,6 +2880,28 @@
 .sp -1
 .IP \(bu 2.3
 .\}
+\fB\-\-print\-defaults\fR
+.TS
+allbox tab(:);
+lB l.
+T{
+Command-Line Format
+T}:T{
+--print-defaults
+T}
+.TE
+.sp 1
+Print program argument list and exit\&.
+.RE
+.sp
+.RS 4
+.ie n \{\
+\h'-04'\(bu\h'+03'\c
+.\}
+.el \{\
+.sp -1
+.IP \(bu 2.3
+.\}
 \fB\-\-rejects\fR=\fI#\fR
 .TS
 allbox tab(:);
@@ -2235,24 +2959,12 @@
 \fB\-\-resume\fR
 .TS
 allbox tab(:);
-lB l
-lB l
 lB l.
 T{
 Command-Line Format
 T}:T{
 --resume
 T}
-T{
-Type
-T}:T{
-Boolean
-T}
-T{
-Default Value
-T}:T{
-FALSE
-T}
 .TE
 .sp 1
 If a job is aborted (due to a temporary db error or when interrupted by the user), resume with any rows not yet processed\&.
@@ -2373,23 +3085,11 @@
 \fB\-\-stats\fR
 .TS
 allbox tab(:);
-lB l
-lB l
 lB l.
 T{
 Command-Line Format
 T}:T{
 --stats
-T}
-T{
-Type
-T}:T{
-Boolean
-T}
-T{
-Default Value
-T}:T{
-false
 T}
 .TE
 .sp 1
@@ -2418,7 +3118,7 @@
 T{
 Command-Line Format
 T}:T{
---state-dir=name
+--state-dir=path
 T}
 T{
 Type
@@ -2446,6 +3146,51 @@
 .sp -1
 .IP \(bu 2.3
 .\}
+\fB\-\-table=\fR\fB\fIname\fR\fR
+.TS
+allbox tab(:);
+lB l
+lB l
+lB l
+lB l.
+T{
+Command-Line Format
+T}:T{
+--table=name
+T}
+T{
+Introduced
+T}:T{
+8.0.28-ndb-8.0.28
+T}
+T{
+Type
+T}:T{
+String
+T}
+T{
+Default Value
+T}:T{
+[input file base name]
+T}
+.TE
+.sp 1
+By default,
+\fBndb_import\fR
+attempts to import data into a table whose name is the base name of the CSV file from which the data is being read\&. Beginning with NDB 8\&.0\&.28, you can override the choice of table name by specifying it using the
+\fB\-\-table\fR
+option (short form
+\fB\-t\fR)\&.
+.RE
+.sp
+.RS 4
+.ie n \{\
+\h'-04'\(bu\h'+03'\c
+.\}
+.el \{\
+.sp -1
+.IP \(bu 2.3
+.\}
 \fB\-\-tempdelay\fR=\fI#\fR
 .TS
 allbox tab(:);
@@ -2556,7 +3301,7 @@
 T{
 Command-Line Format
 T}:T{
---verbose
+--verbose[=#]
 T}
 T{
 Type
@@ -2571,6 +3316,51 @@
 .TE
 .sp 1
 Enable verbose output\&.
+.RE
+.sp
+.RS 4
+.ie n \{\
+\h'-04'\(bu\h'+03'\c
+.\}
+.el \{\
+.sp -1
+.IP \(bu 2.3
+.\}
+\fB\-\-usage\fR
+.TS
+allbox tab(:);
+lB l.
+T{
+Command-Line Format
+T}:T{
+--usage
+T}
+.TE
+.sp 1
+Display help text and exit; same as
+\fB\-\-help\fR\&.
+.RE
+.sp
+.RS 4
+.ie n \{\
+\h'-04'\(bu\h'+03'\c
+.\}
+.el \{\
+.sp -1
+.IP \(bu 2.3
+.\}
+\fB\-\-version\fR
+.TS
+allbox tab(:);
+lB l.
+T{
+Command-Line Format
+T}:T{
+--version
+T}
+.TE
+.sp 1
+Display version information and exit\&.
 .RE
 .PP
 As with
