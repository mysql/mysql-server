'\" t
.\"     Title: \fBmysql_config_editor\fR
.\"    Author: [FIXME: author] [see http://docbook.sf.net/el/author]
.\" Generator: DocBook XSL Stylesheets v1.79.1 <http://docbook.sf.net/>
<<<<<<< HEAD
.\"      Date: 03/07/2021
=======
.\"      Date: 06/04/2022
>>>>>>> fbdaa4de
.\"    Manual: MySQL Database System
.\"    Source: MySQL 8.0
.\"  Language: English
.\"
<<<<<<< HEAD
.TH "\FBMYSQL_CONFIG_EDITOR\FR" "1" "03/07/2021" "MySQL 8\&.0" "MySQL Database System"
=======
.TH "MYSQL_CONFIG_EDITOR" "1" "06/04/2022" "MySQL 8\&.0" "MySQL Database System"
>>>>>>> fbdaa4de
.\" -----------------------------------------------------------------
.\" * Define some portability stuff
.\" -----------------------------------------------------------------
.\" ~~~~~~~~~~~~~~~~~~~~~~~~~~~~~~~~~~~~~~~~~~~~~~~~~~~~~~~~~~~~~~~~~
.\" http://bugs.debian.org/507673
.\" http://lists.gnu.org/archive/html/groff/2009-02/msg00013.html
.\" ~~~~~~~~~~~~~~~~~~~~~~~~~~~~~~~~~~~~~~~~~~~~~~~~~~~~~~~~~~~~~~~~~
.ie \n(.g .ds Aq \(aq
.el       .ds Aq '
.\" -----------------------------------------------------------------
.\" * set default formatting
.\" -----------------------------------------------------------------
.\" disable hyphenation
.nh
.\" disable justification (adjust text to left margin only)
.ad l
.\" -----------------------------------------------------------------
.\" * MAIN CONTENT STARTS HERE *
.\" -----------------------------------------------------------------
.SH "NAME"
mysql_config_editor \- configure authentication information for connecting to MySQL server
.SH "SYNOPSIS"
.HP \w'\fBmysql_config_editor\ \fR\fB\fIoptions\ command\fR\fR\ 'u
\fBmysql_config_editor \fR\fB\fIoptions command\fR\fR
.SH "DESCRIPTION"
.PP
The
\fBmysql_config_editor\fR
utility enables you to store authentication credentials in an obfuscated login path file named
\&.mylogin\&.cnf\&. The file location is the
%APPDATA%\eMySQL
directory on Windows and the current user\*(Aqs home directory on non\-Windows systems\&. The file can be read later by MySQL client programs to obtain authentication credentials for connecting to MySQL Server\&.
.PP
The unobfuscated format of the
\&.mylogin\&.cnf
login path file consists of option groups, similar to other option files\&. Each option group in
\&.mylogin\&.cnf
is called a
\(lqlogin path,\(rq
which is a group that permits only certain options:
\fBhost\fR,
\fBuser\fR,
\fBpassword\fR,
\fBport\fR
and
\fBsocket\fR\&. Think of a login path option group as a set of options that specify which MySQL server to connect to and which account to authenticate as\&. Here is an unobfuscated example:
.sp
.if n \{\
.RS 4
.\}
.nf
[client]
user = mydefaultname
password = mydefaultpass
host = 127\&.0\&.0\&.1
[mypath]
user = myothername
password = myotherpass
host = localhost
.fi
.if n \{\
.RE
.\}
.PP
When you invoke a client program to connect to the server, the client uses
\&.mylogin\&.cnf
in conjunction with other option files\&. Its precedence is higher than other option files, but less than options specified explicitly on the client command line\&. For information about the order in which option files are used, see
Section\ \&4.2.2.2, \(lqUsing Option Files\(rq\&.
.PP
To specify an alternate login path file name, set the
MYSQL_TEST_LOGIN_FILE
environment variable\&. This variable is recognized by
\fBmysql_config_editor\fR, by standard MySQL clients (\fBmysql\fR,
\fBmysqladmin\fR, and so forth), and by the
\fBmysql\-test\-run\&.pl\fR
testing utility\&.
.PP
Programs use groups in the login path file as follows:
.sp
.RS 4
.ie n \{\
\h'-04'\(bu\h'+03'\c
.\}
.el \{\
.sp -1
.IP \(bu 2.3
.\}
\fBmysql_config_editor\fR
operates on the
client
login path by default if you specify no
\fB\-\-login\-path=\fR\fB\fIname\fR\fR
option to indicate explicitly which login path to use\&.
.RE
.sp
.RS 4
.ie n \{\
\h'-04'\(bu\h'+03'\c
.\}
.el \{\
.sp -1
.IP \(bu 2.3
.\}
Without a
\fB\-\-login\-path\fR
option, client programs read the same option groups from the login path file that they read from other option files\&. Consider this command:
.sp
.if n \{\
.RS 4
.\}
.nf
mysql
.fi
.if n \{\
.RE
.\}
.sp
By default, the
\fBmysql\fR
client reads the
[client]
and
[mysql]
groups from other option files, so it reads them from the login path file as well\&.
.RE
.sp
.RS 4
.ie n \{\
\h'-04'\(bu\h'+03'\c
.\}
.el \{\
.sp -1
.IP \(bu 2.3
.\}
With a
\fB\-\-login\-path\fR
option, client programs additionally read the named login path from the login path file\&. The option groups read from other option files remain the same\&. Consider this command:
.sp
.if n \{\
.RS 4
.\}
.nf
mysql \-\-login\-path=mypath
.fi
.if n \{\
.RE
.\}
.sp
The
\fBmysql\fR
client reads
[client]
and
[mysql]
from other option files, and
[client],
[mysql], and
[mypath]
from the login path file\&.
.RE
.sp
.RS 4
.ie n \{\
\h'-04'\(bu\h'+03'\c
.\}
.el \{\
.sp -1
.IP \(bu 2.3
.\}
Client programs read the login path file even when the
\fB\-\-no\-defaults\fR
option is used\&. This permits passwords to be specified in a safer way than on the command line even if
\fB\-\-no\-defaults\fR
is present\&.
.RE
.PP
\fBmysql_config_editor\fR
obfuscates the
\&.mylogin\&.cnf
file so it cannot be read as cleartext, and its contents when unobfuscated by client programs are used only in memory\&. In this way, passwords can be stored in a file in non\-cleartext format and used later without ever needing to be exposed on the command line or in an environment variable\&.
\fBmysql_config_editor\fR
provides a
print
command for displaying the login path file contents, but even in this case, password values are masked so as never to appear in a way that other users can see them\&.
.PP
The obfuscation used by
\fBmysql_config_editor\fR
prevents passwords from appearing in
\&.mylogin\&.cnf
as cleartext and provides a measure of security by preventing inadvertent password exposure\&. For example, if you display a regular unobfuscated
my\&.cnf
option file on the screen, any passwords it contains are visible for anyone to see\&. With
\&.mylogin\&.cnf, that is not true, but the obfuscation used is not likely to deter a determined attacker and you should not consider it unbreakable\&. A user who can gain system administration privileges on your machine to access your files could unobfuscate the
\&.mylogin\&.cnf
file with some effort\&.
.PP
The login path file must be readable and writable to the current user, and inaccessible to other users\&. Otherwise,
\fBmysql_config_editor\fR
ignores it, and client programs do not use it, either\&.
.PP
Invoke
\fBmysql_config_editor\fR
like this:
.sp
.if n \{\
.RS 4
.\}
.nf
mysql_config_editor [\fIprogram_options\fR] \fIcommand\fR [\fIcommand_options\fR]
.fi
.if n \{\
.RE
.\}
.PP
If the login path file does not exist,
\fBmysql_config_editor\fR
creates it\&.
.PP
Command arguments are given as follows:
.sp
.RS 4
.ie n \{\
\h'-04'\(bu\h'+03'\c
.\}
.el \{\
.sp -1
.IP \(bu 2.3
.\}
\fIprogram_options\fR
consists of general
\fBmysql_config_editor\fR
options\&.
.RE
.sp
.RS 4
.ie n \{\
\h'-04'\(bu\h'+03'\c
.\}
.el \{\
.sp -1
.IP \(bu 2.3
.\}
command
indicates what action to perform on the
\&.mylogin\&.cnf
login path file\&. For example,
set
writes a login path to the file,
remove
removes a login path, and
print
displays login path contents\&.
.RE
.sp
.RS 4
.ie n \{\
\h'-04'\(bu\h'+03'\c
.\}
.el \{\
.sp -1
.IP \(bu 2.3
.\}
\fIcommand_options\fR
indicates any additional options specific to the command, such as the login path name and the values to use in the login path\&.
.RE
.PP
The position of the command name within the set of program arguments is significant\&. For example, these command lines have the same arguments, but produce different results:
.sp
.if n \{\
.RS 4
.\}
.nf
mysql_config_editor \-\-help set
mysql_config_editor set \-\-help
.fi
.if n \{\
.RE
.\}
.PP
The first command line displays a general
\fBmysql_config_editor\fR
help message, and ignores the
set
command\&. The second command line displays a help message specific to the
set
command\&.
.PP
Suppose that you want to establish a
client
login path that defines your default connection parameters, and an additional login path named
remote
for connecting to the MySQL server the host
remote\&.example\&.com\&. You want to log in as follows:
.sp
.RS 4
.ie n \{\
\h'-04'\(bu\h'+03'\c
.\}
.el \{\
.sp -1
.IP \(bu 2.3
.\}
By default, to the local server with a user name and password of
localuser
and
localpass
.RE
.sp
.RS 4
.ie n \{\
\h'-04'\(bu\h'+03'\c
.\}
.el \{\
.sp -1
.IP \(bu 2.3
.\}
To the remote server with a user name and password of
remoteuser
and
remotepass
.RE
.PP
To set up the login paths in the
\&.mylogin\&.cnf
file, use the following
set
commands\&. Enter each command on a single line, and enter the appropriate passwords when prompted:
.sp
.if n \{\
.RS 4
.\}
.nf
shell> \fBmysql_config_editor set \-\-login\-path=client
         \-\-host=localhost \-\-user=localuser \-\-password\fR
Enter password: \fIenter password "localpass" here\fR
shell> \fBmysql_config_editor set \-\-login\-path=remote
         \-\-host=remote\&.example\&.com \-\-user=remoteuser \-\-password\fR
Enter password: \fIenter password "remotepass" here\fR
.fi
.if n \{\
.RE
.\}
.PP
\fBmysql_config_editor\fR
uses the
client
login path by default, so the
\fB\-\-login\-path=client\fR
option can be omitted from the first command without changing its effect\&.
.PP
To see what
\fBmysql_config_editor\fR
writes to the
\&.mylogin\&.cnf
file, use the
print
command:
.sp
.if n \{\
.RS 4
.\}
.nf
shell> \fBmysql_config_editor print \-\-all\fR
[client]
user = localuser
password = *****
host = localhost
[remote]
user = remoteuser
password = *****
host = remote\&.example\&.com
.fi
.if n \{\
.RE
.\}
.PP
The
print
command displays each login path as a set of lines beginning with a group header indicating the login path name in square brackets, followed by the option values for the login path\&. Password values are masked and do not appear as cleartext\&.
.PP
If you do not specify
\fB\-\-all\fR
to display all login paths or
\fB\-\-login\-path=\fR\fB\fIname\fR\fR
to display a named login path, the
print
command displays the
client
login path by default, if there is one\&.
.PP
As shown by the preceding example, the login path file can contain multiple login paths\&. In this way,
\fBmysql_config_editor\fR
makes it easy to set up multiple
\(lqpersonalities\(rq
for connecting to different MySQL servers, or for connecting to a given server using different accounts\&. Any of these can be selected by name later using the
\fB\-\-login\-path\fR
option when you invoke a client program\&. For example, to connect to the remote server, use this command:
.sp
.if n \{\
.RS 4
.\}
.nf
mysql \-\-login\-path=remote
.fi
.if n \{\
.RE
.\}
.PP
Here,
\fBmysql\fR
reads the
[client]
and
[mysql]
option groups from other option files, and the
[client],
[mysql], and
[remote]
groups from the login path file\&.
.PP
To connect to the local server, use this command:
.sp
.if n \{\
.RS 4
.\}
.nf
mysql \-\-login\-path=client
.fi
.if n \{\
.RE
.\}
.PP
Because
\fBmysql\fR
reads the
client
and
mysql
login paths by default, the
\fB\-\-login\-path\fR
option does not add anything in this case\&. That command is equivalent to this one:
.sp
.if n \{\
.RS 4
.\}
.nf
mysql
.fi
.if n \{\
.RE
.\}
.PP
Options read from the login path file take precedence over options read from other option files\&. Options read from login path groups appearing later in the login path file take precedence over options read from groups appearing earlier in the file\&.
.PP
\fBmysql_config_editor\fR
adds login paths to the login path file in the order you create them, so you should create more general login paths first and more specific paths later\&. If you need to move a login path within the file, you can remove it, then recreate it to add it to the end\&. For example, a
client
login path is more general because it is read by all client programs, whereas a
mysqldump
login path is read only by
\fBmysqldump\fR\&. Options specified later override options specified earlier, so putting the login paths in the order
client,
mysqldump
enables
\fBmysqldump\fR\-specific options to override
client
options\&.
.PP
When you use the
set
command with
\fBmysql_config_editor\fR
to create a login path, you need not specify all possible option values (host name, user name, password, port, socket)\&. Only those values given are written to the path\&. Any missing values required later can be specified when you invoke a client path to connect to the MySQL server, either in other option files or on the command line\&. Any options specified on the command line override those specified in the login path file or other option files\&. For example, if the credentials in the
remote
login path also apply for the host
remote2\&.example\&.com, connect to the server on that host like this:
.sp
.if n \{\
.RS 4
.\}
.nf
mysql \-\-login\-path=remote \-\-host=remote2\&.example\&.com
.fi
.if n \{\
.RE
.\}
.sp
mysql_config_editor General Options
.PP
\fBmysql_config_editor\fR
supports the following general options, which may be used preceding any command named on the command line\&. For descriptions of command\-specific options, see
mysql_config_editor Commands and Command-Specific Options\&.
.sp
.RS 4
.ie n \{\
\h'-04'\(bu\h'+03'\c
.\}
.el \{\
.sp -1
.IP \(bu 2.3
.\}
\fB\-\-help\fR,
\fB\-?\fR
Display a general help message and exit\&.
.sp
To see a command\-specific help message, invoke
\fBmysql_config_editor\fR
as follows, where
\fIcommand\fR
is a command other than
help:
.sp
.if n \{\
.RS 4
.\}
.nf
mysql_config_editor \fIcommand\fR \-\-help
.fi
.if n \{\
.RE
.\}
.RE
.sp
.RS 4
.ie n \{\
\h'-04'\(bu\h'+03'\c
.\}
.el \{\
.sp -1
.IP \(bu 2.3
.\}
\fB\-\-debug[=\fR\fB\fIdebug_options\fR\fR\fB]\fR,
\fB\-# \fR\fB\fIdebug_options\fR\fR
Write a debugging log\&. A typical
\fIdebug_options\fR
string is
d:t:o,\fIfile_name\fR\&. The default is
d:t:o,/tmp/mysql_config_editor\&.trace\&.
.sp
This option is available only if MySQL was built using
\fBWITH_DEBUG\fR\&. MySQL release binaries provided by Oracle are
\fInot\fR
built using this option\&.
.RE
.sp
.RS 4
.ie n \{\
\h'-04'\(bu\h'+03'\c
.\}
.el \{\
.sp -1
.IP \(bu 2.3
.\}
\fB\-\-verbose\fR,
\fB\-v\fR
Verbose mode\&. Print more information about what the program does\&. This option may be helpful in diagnosing problems if an operation does not have the effect you expect\&.
.RE
.sp
.RS 4
.ie n \{\
\h'-04'\(bu\h'+03'\c
.\}
.el \{\
.sp -1
.IP \(bu 2.3
.\}
\fB\-\-version\fR,
\fB\-V\fR
Display version information and exit\&.
.RE
mysql_config_editor Commands and Command\-Specific Options
.PP
This section describes the permitted
\fBmysql_config_editor\fR
commands, and, for each one, the command\-specific options permitted following the command name on the command line\&.
.PP
In addition,
\fBmysql_config_editor\fR
supports general options that can be used preceding any command\&. For descriptions of these options, see
mysql_config_editor General Options\&.
.PP
\fBmysql_config_editor\fR
supports these commands:
.sp
.RS 4
.ie n \{\
\h'-04'\(bu\h'+03'\c
.\}
.el \{\
.sp -1
.IP \(bu 2.3
.\}
help
.sp
Display a general help message and exit\&. This command takes no following options\&.
.sp
To see a command\-specific help message, invoke
\fBmysql_config_editor\fR
as follows, where
\fIcommand\fR
is a command other than
help:
.sp
.if n \{\
.RS 4
.\}
.nf
mysql_config_editor \fIcommand\fR \-\-help
.fi
.if n \{\
.RE
.\}
.RE
.sp
.RS 4
.ie n \{\
\h'-04'\(bu\h'+03'\c
.\}
.el \{\
.sp -1
.IP \(bu 2.3
.\}
print [\fIoptions\fR]
.sp
Print the contents of the login path file in unobfuscated form, with the exception that passwords are displayed as
*****\&.
.sp
The default login path name is
client
if no login path is named\&. If both
\fB\-\-all\fR
and
\fB\-\-login\-path\fR
are given,
\fB\-\-all\fR
takes precedence\&.
.sp
The
print
command permits these options following the command name:
.sp
.RS 4
.ie n \{\
\h'-04'\(bu\h'+03'\c
.\}
.el \{\
.sp -1
.IP \(bu 2.3
.\}
\fB\-\-help\fR,
\fB\-?\fR
.sp
Display a help message for the
print
command and exit\&.
.sp
To see a general help message, use
\fBmysql_config_editor \-\-help\fR\&.
.RE
.sp
.RS 4
.ie n \{\
\h'-04'\(bu\h'+03'\c
.\}
.el \{\
.sp -1
.IP \(bu 2.3
.\}
\fB\-\-all\fR
.sp
Print the contents of all login paths in the login path file\&.
.RE
.sp
.RS 4
.ie n \{\
\h'-04'\(bu\h'+03'\c
.\}
.el \{\
.sp -1
.IP \(bu 2.3
.\}
\fB\-\-login\-path=\fR\fB\fIname\fR\fR,
\fB\-G \fR\fB\fIname\fR\fR
.sp
Print the contents of the named login path\&.
.RE
.RE
.sp
.RS 4
.ie n \{\
\h'-04'\(bu\h'+03'\c
.\}
.el \{\
.sp -1
.IP \(bu 2.3
.\}
remove [\fIoptions\fR]
.sp
Remove a login path from the login path file, or modify a login path by removing options from it\&.
.sp
This command removes from the login path only such options as are specified with the
\fB\-\-host\fR,
\fB\-\-password\fR,
\fB\-\-port\fR,
\fB\-\-socket\fR, and
\fB\-\-user\fR
options\&. If none of those options are given,
remove
removes the entire login path\&. For example, this command removes only the
\fBuser\fR
option from the
mypath
login path rather than the entire
mypath
login path:
.sp
.if n \{\
.RS 4
.\}
.nf
mysql_config_editor remove \-\-login\-path=mypath \-\-user
.fi
.if n \{\
.RE
.\}
.sp
This command removes the entire
mypath
login path:
.sp
.if n \{\
.RS 4
.\}
.nf
mysql_config_editor remove \-\-login\-path=mypath
.fi
.if n \{\
.RE
.\}
.sp
The
remove
command permits these options following the command name:
.sp
.RS 4
.ie n \{\
\h'-04'\(bu\h'+03'\c
.\}
.el \{\
.sp -1
.IP \(bu 2.3
.\}
\fB\-\-help\fR,
\fB\-?\fR
.sp
Display a help message for the
remove
command and exit\&.
.sp
To see a general help message, use
\fBmysql_config_editor \-\-help\fR\&.
.RE
.sp
.RS 4
.ie n \{\
\h'-04'\(bu\h'+03'\c
.\}
.el \{\
.sp -1
.IP \(bu 2.3
.\}
\fB\-\-host\fR,
\fB\-h\fR
.sp
Remove the host name from the login path\&.
.RE
.sp
.RS 4
.ie n \{\
\h'-04'\(bu\h'+03'\c
.\}
.el \{\
.sp -1
.IP \(bu 2.3
.\}
\fB\-\-login\-path=\fR\fB\fIname\fR\fR,
\fB\-G \fR\fB\fIname\fR\fR
.sp
The login path to remove or modify\&. The default login path name is
client
if this option is not given\&.
.RE
.sp
.RS 4
.ie n \{\
\h'-04'\(bu\h'+03'\c
.\}
.el \{\
.sp -1
.IP \(bu 2.3
.\}
\fB\-\-password\fR,
\fB\-p\fR
.sp
Remove the password from the login path\&.
.RE
.sp
.RS 4
.ie n \{\
\h'-04'\(bu\h'+03'\c
.\}
.el \{\
.sp -1
.IP \(bu 2.3
.\}
\fB\-\-port\fR,
\fB\-P\fR
.sp
Remove the TCP/IP port number from the login path\&.
.RE
.sp
.RS 4
.ie n \{\
\h'-04'\(bu\h'+03'\c
.\}
.el \{\
.sp -1
.IP \(bu 2.3
.\}
\fB\-\-socket\fR,
\fB\-S\fR
.sp
Remove the Unix socket file name from the login path\&.
.RE
.sp
.RS 4
.ie n \{\
\h'-04'\(bu\h'+03'\c
.\}
.el \{\
.sp -1
.IP \(bu 2.3
.\}
\fB\-\-user\fR,
\fB\-u\fR
.sp
Remove the user name from the login path\&.
.RE
.sp
.RS 4
.ie n \{\
\h'-04'\(bu\h'+03'\c
.\}
.el \{\
.sp -1
.IP \(bu 2.3
.\}
\fB\-\-warn\fR,
\fB\-w\fR
.sp
Warn and prompt the user for confirmation if the command attempts to remove the default login path (client) and
\fB\-\-login\-path=client\fR
was not specified\&. This option is enabled by default; use
\fB\-\-skip\-warn\fR
to disable it\&.
.RE
.RE
.sp
.RS 4
.ie n \{\
\h'-04'\(bu\h'+03'\c
.\}
.el \{\
.sp -1
.IP \(bu 2.3
.\}
reset [\fIoptions\fR]
.sp
Empty the contents of the login path file\&.
.sp
The
reset
command permits these options following the command name:
.sp
.RS 4
.ie n \{\
\h'-04'\(bu\h'+03'\c
.\}
.el \{\
.sp -1
.IP \(bu 2.3
.\}
\fB\-\-help\fR,
\fB\-?\fR
.sp
Display a help message for the
reset
command and exit\&.
.sp
To see a general help message, use
\fBmysql_config_editor \-\-help\fR\&.
.RE
.RE
.sp
.RS 4
.ie n \{\
\h'-04'\(bu\h'+03'\c
.\}
.el \{\
.sp -1
.IP \(bu 2.3
.\}
set [\fIoptions\fR]
.sp
Write a login path to the login path file\&.
.sp
This command writes to the login path only such options as are specified with the
\fB\-\-host\fR,
\fB\-\-password\fR,
\fB\-\-port\fR,
\fB\-\-socket\fR, and
\fB\-\-user\fR
options\&. If none of those options are given,
\fBmysql_config_editor\fR
writes the login path as an empty group\&.
.sp
The
set
command permits these options following the command name:
.sp
.RS 4
.ie n \{\
\h'-04'\(bu\h'+03'\c
.\}
.el \{\
.sp -1
.IP \(bu 2.3
.\}
\fB\-\-help\fR,
\fB\-?\fR
.sp
Display a help message for the
set
command and exit\&.
.sp
To see a general help message, use
\fBmysql_config_editor \-\-help\fR\&.
.RE
.sp
.RS 4
.ie n \{\
\h'-04'\(bu\h'+03'\c
.\}
.el \{\
.sp -1
.IP \(bu 2.3
.\}
\fB\-\-host=\fR\fB\fIhost_name\fR\fR,
\fB\-h \fR\fB\fIhost_name\fR\fR
.sp
The host name to write to the login path\&.
.RE
.sp
.RS 4
.ie n \{\
\h'-04'\(bu\h'+03'\c
.\}
.el \{\
.sp -1
.IP \(bu 2.3
.\}
\fB\-\-login\-path=\fR\fB\fIname\fR\fR,
\fB\-G \fR\fB\fIname\fR\fR
.sp
The login path to create\&. The default login path name is
client
if this option is not given\&.
.RE
.sp
.RS 4
.ie n \{\
\h'-04'\(bu\h'+03'\c
.\}
.el \{\
.sp -1
.IP \(bu 2.3
.\}
\fB\-\-password\fR,
\fB\-p\fR
.sp
Prompt for a password to write to the login path\&. After
\fBmysql_config_editor\fR
displays the prompt, type the password and press Enter\&. To prevent other users from seeing the password,
\fBmysql_config_editor\fR
does not echo it\&.
.sp
To specify an empty password, press Enter at the password prompt\&. The resulting login path written to the login path file includes a line like this:
.sp
.if n \{\
.RS 4
.\}
.nf
password =
.fi
.if n \{\
.RE
.\}
.RE
.sp
.RS 4
.ie n \{\
\h'-04'\(bu\h'+03'\c
.\}
.el \{\
.sp -1
.IP \(bu 2.3
.\}
\fB\-\-port=\fR\fB\fIport_num\fR\fR,
\fB\-P \fR\fB\fIport_num\fR\fR
.sp
The TCP/IP port number to write to the login path\&.
.RE
.sp
.RS 4
.ie n \{\
\h'-04'\(bu\h'+03'\c
.\}
.el \{\
.sp -1
.IP \(bu 2.3
.\}
\fB\-\-socket=\fR\fB\fIfile_name\fR\fR,
\fB\-S \fR\fB\fIfile_name\fR\fR
.sp
The Unix socket file name to write to the login path\&.
.RE
.sp
.RS 4
.ie n \{\
\h'-04'\(bu\h'+03'\c
.\}
.el \{\
.sp -1
.IP \(bu 2.3
.\}
\fB\-\-user=\fR\fB\fIuser_name\fR\fR,
\fB\-u \fR\fB\fIuser_name\fR\fR
.sp
The user name to write to the login path\&.
.RE
.sp
.RS 4
.ie n \{\
\h'-04'\(bu\h'+03'\c
.\}
.el \{\
.sp -1
.IP \(bu 2.3
.\}
\fB\-\-warn\fR,
\fB\-w\fR
.sp
Warn and prompt the user for confirmation if the command attempts to overwrite an existing login path\&. This option is enabled by default; use
\fB\-\-skip\-warn\fR
to disable it\&.
.RE
.RE
.SH "COPYRIGHT"
.br
.PP
Copyright \(co 1997, 2022, Oracle and/or its affiliates.
.PP
This documentation is free software; you can redistribute it and/or modify it only under the terms of the GNU General Public License as published by the Free Software Foundation; version 2 of the License.
.PP
This documentation is distributed in the hope that it will be useful, but WITHOUT ANY WARRANTY; without even the implied warranty of MERCHANTABILITY or FITNESS FOR A PARTICULAR PURPOSE. See the GNU General Public License for more details.
.PP
You should have received a copy of the GNU General Public License along with the program; if not, write to the Free Software Foundation, Inc., 51 Franklin Street, Fifth Floor, Boston, MA 02110-1301 USA or see http://www.gnu.org/licenses/.
.sp
.SH "SEE ALSO"
For more information, please refer to the MySQL Reference Manual,
which may already be installed locally and which is also available
online at http://dev.mysql.com/doc/.
.SH AUTHOR
Oracle Corporation (http://dev.mysql.com/).<|MERGE_RESOLUTION|>--- conflicted
+++ resolved
@@ -1,21 +1,13 @@
 '\" t
-.\"     Title: \fBmysql_config_editor\fR
+.\"     Title: mysql_config_editor
 .\"    Author: [FIXME: author] [see http://docbook.sf.net/el/author]
 .\" Generator: DocBook XSL Stylesheets v1.79.1 <http://docbook.sf.net/>
-<<<<<<< HEAD
-.\"      Date: 03/07/2021
-=======
 .\"      Date: 06/04/2022
->>>>>>> fbdaa4de
 .\"    Manual: MySQL Database System
 .\"    Source: MySQL 8.0
 .\"  Language: English
 .\"
-<<<<<<< HEAD
-.TH "\FBMYSQL_CONFIG_EDITOR\FR" "1" "03/07/2021" "MySQL 8\&.0" "MySQL Database System"
-=======
 .TH "MYSQL_CONFIG_EDITOR" "1" "06/04/2022" "MySQL 8\&.0" "MySQL Database System"
->>>>>>> fbdaa4de
 .\" -----------------------------------------------------------------
 .\" * Define some portability stuff
 .\" -----------------------------------------------------------------
@@ -348,10 +340,10 @@
 .RS 4
 .\}
 .nf
-shell> \fBmysql_config_editor set \-\-login\-path=client
+$> \fBmysql_config_editor set \-\-login\-path=client
          \-\-host=localhost \-\-user=localuser \-\-password\fR
 Enter password: \fIenter password "localpass" here\fR
-shell> \fBmysql_config_editor set \-\-login\-path=remote
+$> \fBmysql_config_editor set \-\-login\-path=remote
          \-\-host=remote\&.example\&.com \-\-user=remoteuser \-\-password\fR
 Enter password: \fIenter password "remotepass" here\fR
 .fi
@@ -378,7 +370,7 @@
 .RS 4
 .\}
 .nf
-shell> \fBmysql_config_editor print \-\-all\fR
+$> \fBmysql_config_editor print \-\-all\fR
 [client]
 user = localuser
 password = *****
