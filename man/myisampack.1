--- conflicted
+++ resolved
@@ -1,21 +1,13 @@
 '\" t
-.\"     Title: \fBmyisampack\fR
+.\"     Title: myisampack
 .\"    Author: [FIXME: author] [see http://docbook.sf.net/el/author]
 .\" Generator: DocBook XSL Stylesheets v1.79.1 <http://docbook.sf.net/>
-<<<<<<< HEAD
-.\"      Date: 03/07/2021
-=======
 .\"      Date: 06/04/2022
->>>>>>> fbdaa4de
 .\"    Manual: MySQL Database System
 .\"    Source: MySQL 8.0
 .\"  Language: English
 .\"
-<<<<<<< HEAD
-.TH "\FBMYISAMPACK\FR" "1" "03/07/2021" "MySQL 8\&.0" "MySQL Database System"
-=======
 .TH "MYISAMPACK" "1" "06/04/2022" "MySQL 8\&.0" "MySQL Database System"
->>>>>>> fbdaa4de
 .\" -----------------------------------------------------------------
 .\" * Define some portability stuff
 .\" -----------------------------------------------------------------
@@ -122,7 +114,7 @@
 \fBmyisampack\fR, use
 \fBmyisamchk \-rq\fR
 to rebuild its indexes\&.
-\fBmyisamchk\fR(1)\&.
+myisamchk(1)\&.
 .PP
 \fBmyisampack\fR
 supports the following options\&. It also reads option files and supports the options for processing them described at
@@ -329,10 +321,10 @@
 .RS 4
 .\}
 .nf
-shell> \fBls \-l station\&.*\fR
+$> \fBls \-l station\&.*\fR
 \-rw\-rw\-r\-\-   1 jones    my         994128 Apr 17 19:00 station\&.MYD
 \-rw\-rw\-r\-\-   1 jones    my          53248 Apr 17 19:00 station\&.MYI
-shell> \fBmyisamchk \-dvv station\fR
+$> \fBmyisamchk \-dvv station\fR
 MyISAM file:     station
 Isam\-version:  2
 Creation time: 1996\-03\-13 10:08:58
@@ -405,7 +397,7 @@
 55    807   20
 56    827   4
 57    831   4
-shell> \fBmyisampack station\&.MYI\fR
+$> \fBmyisampack station\&.MYI\fR
 Compressing station\&.MYI: (1192 records)
 \- Calculating statistics
 normal:     20  empty\-space:   16  empty\-zero:     12  empty\-fill:  11
@@ -414,17 +406,17 @@
 \- Compressing file
 87\&.14%
 Remember to run myisamchk \-rq on compressed tables
-shell> \fBmyisamchk \-rq station\fR
+$> \fBmyisamchk \-rq station\fR
 \- check record delete\-chain
 \- recovering (with sort) MyISAM\-table \*(Aqstation\*(Aq
 Data records: 1192
 \- Fixing index 1
 \- Fixing index 2
-shell> \fBmysqladmin \-uroot flush\-tables\fR
-shell> \fBls \-l station\&.*\fR
+$> \fBmysqladmin \-uroot flush\-tables\fR
+$> \fBls \-l station\&.*\fR
 \-rw\-rw\-r\-\-   1 jones    my         127874 Apr 17 19:00 station\&.MYD
 \-rw\-rw\-r\-\-   1 jones    my          55296 Apr 17 19:04 station\&.MYI
-shell> \fBmyisamchk \-dvv station\fR
+$> \fBmyisamchk \-dvv station\fR
 MyISAM file:     station
 Isam\-version:  2
 Creation time: 1996\-03\-13 10:08:58
