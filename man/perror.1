--- conflicted
+++ resolved
@@ -1,21 +1,13 @@
 '\" t
-.\"     Title: \fBperror\fR
+.\"     Title: perror
 .\"    Author: [FIXME: author] [see http://docbook.sf.net/el/author]
 .\" Generator: DocBook XSL Stylesheets v1.79.1 <http://docbook.sf.net/>
-<<<<<<< HEAD
-.\"      Date: 03/07/2021
-=======
 .\"      Date: 06/04/2022
->>>>>>> fbdaa4de
 .\"    Manual: MySQL Database System
 .\"    Source: MySQL 8.0
 .\"  Language: English
 .\"
-<<<<<<< HEAD
-.TH "\FBPERROR\FR" "1" "03/07/2021" "MySQL 8\&.0" "MySQL Database System"
-=======
 .TH "PERROR" "1" "06/04/2022" "MySQL 8\&.0" "MySQL Database System"
->>>>>>> fbdaa4de
 .\" -----------------------------------------------------------------
 .\" * Define some portability stuff
 .\" -----------------------------------------------------------------
@@ -73,7 +65,7 @@
 .RS 4
 .\}
 .nf
-shell> \fBperror 1231\fR
+$> \fBperror 1231\fR
 MySQL error code MY\-001231 (ER_WRONG_VALUE_FOR_VAR): Variable \*(Aq%\-\&.64s\*(Aq
 can\*(Aqt be set to the value of \*(Aq%\-\&.200s\*(Aq
 .fi
@@ -89,7 +81,7 @@
 .RS 4
 .\}
 .nf
-shell> \fBperror 1 13\fR
+$> \fBperror 1 13\fR
 OS error code   1:  Operation not permitted
 MySQL error code MY\-000001: Can\*(Aqt create/write to file \*(Aq%s\*(Aq (OS errno %d \- %s)
 OS error code  13:  Permission denied
