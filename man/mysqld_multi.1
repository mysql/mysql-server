'\" t
.\"     Title: \fBmysqld_multi\fR
.\"    Author: [FIXME: author] [see http://docbook.sf.net/el/author]
.\" Generator: DocBook XSL Stylesheets v1.79.1 <http://docbook.sf.net/>
<<<<<<< HEAD
.\"      Date: 03/07/2021
=======
.\"      Date: 06/04/2022
>>>>>>> fbdaa4de
.\"    Manual: MySQL Database System
.\"    Source: MySQL 8.0
.\"  Language: English
.\"
<<<<<<< HEAD
.TH "\FBMYSQLD_MULTI\FR" "1" "03/07/2021" "MySQL 8\&.0" "MySQL Database System"
=======
.TH "MYSQLD_MULTI" "1" "06/04/2022" "MySQL 8\&.0" "MySQL Database System"
>>>>>>> fbdaa4de
.\" -----------------------------------------------------------------
.\" * Define some portability stuff
.\" -----------------------------------------------------------------
.\" ~~~~~~~~~~~~~~~~~~~~~~~~~~~~~~~~~~~~~~~~~~~~~~~~~~~~~~~~~~~~~~~~~
.\" http://bugs.debian.org/507673
.\" http://lists.gnu.org/archive/html/groff/2009-02/msg00013.html
.\" ~~~~~~~~~~~~~~~~~~~~~~~~~~~~~~~~~~~~~~~~~~~~~~~~~~~~~~~~~~~~~~~~~
.ie \n(.g .ds Aq \(aq
.el       .ds Aq '
.\" -----------------------------------------------------------------
.\" * set default formatting
.\" -----------------------------------------------------------------
.\" disable hyphenation
.nh
.\" disable justification (adjust text to left margin only)
.ad l
.\" -----------------------------------------------------------------
.\" * MAIN CONTENT STARTS HERE *
.\" -----------------------------------------------------------------
.SH "NAME"
mysqld_multi \- manage multiple MySQL servers
.SH "SYNOPSIS"
.HP \w'\fBmysqld_multi\ [\fR\fB\fIoptions\fR\fR\fB]\ {start|stop|report}\ [\fR\fB\fIGNR\fR\fR\fB[,\fR\fB\fIGNR\fR\fR\fB]\ \&.\&.\&.]\fR\ 'u
\fBmysqld_multi [\fR\fB\fIoptions\fR\fR\fB] {start|stop|report} [\fR\fB\fIGNR\fR\fR\fB[,\fR\fB\fIGNR\fR\fR\fB] \&.\&.\&.]\fR
.SH "DESCRIPTION"
.PP
\fBmysqld_multi\fR
is designed to manage several
\fBmysqld\fR
processes that listen for connections on different Unix socket files and TCP/IP ports\&. It can start or stop servers, or report their current status\&.
.if n \{\
.sp
.\}
.RS 4
.it 1 an-trap
.nr an-no-space-flag 1
.nr an-break-flag 1
.br
.ps +1
\fBNote\fR
.ps -1
.br
.PP
For some Linux platforms, MySQL installation from RPM or Debian packages includes systemd support for managing MySQL server startup and shutdown\&. On these platforms,
\fBmysqld_multi\fR
is not installed because it is unnecessary\&. For information about using systemd to handle multiple MySQL instances, see
Section\ \&2.5.9, \(lqManaging MySQL Server with systemd\(rq\&.
.sp .5v
.RE
.PP
\fBmysqld_multi\fR
searches for groups named
[mysqld\fIN\fR]
in
my\&.cnf
(or in the file named by the
\fB\-\-defaults\-file\fR
option)\&.
\fIN\fR
can be any positive integer\&. This number is referred to in the following discussion as the option group number, or
\fIGNR\fR\&. Group numbers distinguish option groups from one another and are used as arguments to
\fBmysqld_multi\fR
to specify which servers you want to start, stop, or obtain a status report for\&. Options listed in these groups are the same that you would use in the
[mysqld]
group used for starting
\fBmysqld\fR\&. (See, for example,
Section\ \&2.10.5, \(lqStarting and Stopping MySQL Automatically\(rq\&.) However, when using multiple servers, it is necessary that each one use its own value for options such as the Unix socket file and TCP/IP port number\&. For more information on which options must be unique per server in a multiple\-server environment, see
Section\ \&5.8, \(lqRunning Multiple MySQL Instances on One Machine\(rq\&.
.PP
To invoke
\fBmysqld_multi\fR, use the following syntax:
.sp
.if n \{\
.RS 4
.\}
.nf
mysqld_multi [\fIoptions\fR] {start|stop|reload|report} [\fIGNR\fR[,\fIGNR\fR] \&.\&.\&.]
.fi
.if n \{\
.RE
.\}
.PP
start,
stop,
reload
(stop and restart), and
report
indicate which operation to perform\&. You can perform the designated operation for a single server or multiple servers, depending on the
\fIGNR\fR
list that follows the option name\&. If there is no list,
\fBmysqld_multi\fR
performs the operation for all servers in the option file\&.
.PP
Each
\fIGNR\fR
value represents an option group number or range of group numbers\&. The value should be the number at the end of the group name in the option file\&. For example, the
\fIGNR\fR
for a group named
[mysqld17]
is
17\&. To specify a range of numbers, separate the first and last numbers by a dash\&. The
\fIGNR\fR
value
10\-13
represents groups
[mysqld10]
through
[mysqld13]\&. Multiple groups or group ranges can be specified on the command line, separated by commas\&. There must be no whitespace characters (spaces or tabs) in the
\fIGNR\fR
list; anything after a whitespace character is ignored\&.
.PP
This command starts a single server using option group
[mysqld17]:
.sp
.if n \{\
.RS 4
.\}
.nf
mysqld_multi start 17
.fi
.if n \{\
.RE
.\}
.PP
This command stops several servers, using option groups
[mysqld8]
and
[mysqld10]
through
[mysqld13]:
.sp
.if n \{\
.RS 4
.\}
.nf
mysqld_multi stop 8,10\-13
.fi
.if n \{\
.RE
.\}
.PP
For an example of how you might set up an option file, use this command:
.sp
.if n \{\
.RS 4
.\}
.nf
mysqld_multi \-\-example
.fi
.if n \{\
.RE
.\}
.PP
\fBmysqld_multi\fR
searches for option files as follows:
.sp
.RS 4
.ie n \{\
\h'-04'\(bu\h'+03'\c
.\}
.el \{\
.sp -1
.IP \(bu 2.3
.\}
With
\fB\-\-no\-defaults\fR, no option files are read\&.
.RE
.sp
.RS 4
.ie n \{\
\h'-04'\(bu\h'+03'\c
.\}
.el \{\
.sp -1
.IP \(bu 2.3
.\}
With
\fB\-\-defaults\-file=\fR\fB\fIfile_name\fR\fR, only the named file is read\&.
.RE
.sp
.RS 4
.ie n \{\
\h'-04'\(bu\h'+03'\c
.\}
.el \{\
.sp -1
.IP \(bu 2.3
.\}
Otherwise, option files in the standard list of locations are read, including any file named by the
\fB\-\-defaults\-extra\-file=\fR\fB\fIfile_name\fR\fR
option, if one is given\&. (If the option is given multiple times, the last value is used\&.)
.RE
.PP
For additional information about these and other option\-file options, see
Section\ \&4.2.2.3, \(lqCommand-Line Options that Affect Option-File Handling\(rq\&.
.PP
Option files read are searched for
[mysqld_multi]
and
[mysqld\fIN\fR]
option groups\&. The
[mysqld_multi]
group can be used for options to
\fBmysqld_multi\fR
itself\&.
[mysqld\fIN\fR]
groups can be used for options passed to specific
\fBmysqld\fR
instances\&.
.PP
The
[mysqld]
or
[mysqld_safe]
groups can be used for common options read by all instances of
\fBmysqld\fR
or
\fBmysqld_safe\fR\&. You can specify a
\fB\-\-defaults\-file=\fR\fB\fIfile_name\fR\fR
option to use a different configuration file for that instance, in which case the
[mysqld]
or
[mysqld_safe]
groups from that file are used for that instance\&.
.PP
\fBmysqld_multi\fR
supports the following options\&.
.sp
.RS 4
.ie n \{\
\h'-04'\(bu\h'+03'\c
.\}
.el \{\
.sp -1
.IP \(bu 2.3
.\}
\fB\-\-help\fR
Display a help message and exit\&.
.RE
.sp
.RS 4
.ie n \{\
\h'-04'\(bu\h'+03'\c
.\}
.el \{\
.sp -1
.IP \(bu 2.3
.\}
\fB\-\-example\fR
Display a sample option file\&.
.RE
.sp
.RS 4
.ie n \{\
\h'-04'\(bu\h'+03'\c
.\}
.el \{\
.sp -1
.IP \(bu 2.3
.\}
\fB\-\-log=\fR\fB\fIfile_name\fR\fR
Specify the name of the log file\&. If the file exists, log output is appended to it\&.
.RE
.sp
.RS 4
.ie n \{\
\h'-04'\(bu\h'+03'\c
.\}
.el \{\
.sp -1
.IP \(bu 2.3
.\}
\fB\-\-mysqladmin=\fR\fB\fIprog_name\fR\fR
The
\fBmysqladmin\fR
binary to be used to stop servers\&.
.RE
.sp
.RS 4
.ie n \{\
\h'-04'\(bu\h'+03'\c
.\}
.el \{\
.sp -1
.IP \(bu 2.3
.\}
\fB\-\-mysqld=\fR\fB\fIprog_name\fR\fR
The
\fBmysqld\fR
binary to be used\&. Note that you can specify
\fBmysqld_safe\fR
as the value for this option also\&. If you use
\fBmysqld_safe\fR
to start the server, you can include the
mysqld
or
ledir
options in the corresponding
[mysqld\fIN\fR]
option group\&. These options indicate the name of the server that
\fBmysqld_safe\fR
should start and the path name of the directory where the server is located\&. (See the descriptions for these options in
\fBmysqld_safe\fR(1)\&.) Example:
.sp
.if n \{\
.RS 4
.\}
.nf
[mysqld38]
mysqld = mysqld\-debug
ledir  = /opt/local/mysql/libexec
.fi
.if n \{\
.RE
.\}
.RE
.sp
.RS 4
.ie n \{\
\h'-04'\(bu\h'+03'\c
.\}
.el \{\
.sp -1
.IP \(bu 2.3
.\}
\fB\-\-no\-log\fR
Print log information to
stdout
rather than to the log file\&. By default, output goes to the log file\&.
.RE
.sp
.RS 4
.ie n \{\
\h'-04'\(bu\h'+03'\c
.\}
.el \{\
.sp -1
.IP \(bu 2.3
.\}
\fB\-\-password=\fR\fB\fIpassword\fR\fR
The password of the MySQL account to use when invoking
\fBmysqladmin\fR\&. Note that the password value is not optional for this option, unlike for other MySQL programs\&.
.RE
.sp
.RS 4
.ie n \{\
\h'-04'\(bu\h'+03'\c
.\}
.el \{\
.sp -1
.IP \(bu 2.3
.\}
\fB\-\-silent\fR
Silent mode; disable warnings\&.
.RE
.sp
.RS 4
.ie n \{\
\h'-04'\(bu\h'+03'\c
.\}
.el \{\
.sp -1
.IP \(bu 2.3
.\}
\fB\-\-tcp\-ip\fR
Connect to each MySQL server through the TCP/IP port instead of the Unix socket file\&. (If a socket file is missing, the server might still be running, but accessible only through the TCP/IP port\&.) By default, connections are made using the Unix socket file\&. This option affects
stop
and
report
operations\&.
.RE
.sp
.RS 4
.ie n \{\
\h'-04'\(bu\h'+03'\c
.\}
.el \{\
.sp -1
.IP \(bu 2.3
.\}
\fB\-\-user=\fR\fB\fIuser_name\fR\fR
The user name of the MySQL account to use when invoking
\fBmysqladmin\fR\&.
.RE
.sp
.RS 4
.ie n \{\
\h'-04'\(bu\h'+03'\c
.\}
.el \{\
.sp -1
.IP \(bu 2.3
.\}
\fB\-\-verbose\fR
Be more verbose\&.
.RE
.sp
.RS 4
.ie n \{\
\h'-04'\(bu\h'+03'\c
.\}
.el \{\
.sp -1
.IP \(bu 2.3
.\}
\fB\-\-version\fR
Display version information and exit\&.
.RE
.PP
Some notes about
\fBmysqld_multi\fR:
.sp
.RS 4
.ie n \{\
\h'-04'\(bu\h'+03'\c
.\}
.el \{\
.sp -1
.IP \(bu 2.3
.\}
\fBMost important\fR: Before using
\fBmysqld_multi\fR
be sure that you understand the meanings of the options that are passed to the
\fBmysqld\fR
servers and
\fIwhy\fR
you would want to have separate
\fBmysqld\fR
processes\&. Beware of the dangers of using multiple
\fBmysqld\fR
servers with the same data directory\&. Use separate data directories, unless you
\fIknow\fR
what you are doing\&. Starting multiple servers with the same data directory does
\fInot\fR
give you extra performance in a threaded system\&. See
Section\ \&5.8, \(lqRunning Multiple MySQL Instances on One Machine\(rq\&.
.if n \{\
.sp
.\}
.RS 4
.it 1 an-trap
.nr an-no-space-flag 1
.nr an-break-flag 1
.br
.ps +1
\fBImportant\fR
.ps -1
.br
Make sure that the data directory for each server is fully accessible to the Unix account that the specific
\fBmysqld\fR
process is started as\&.
\fIDo not\fR
use the Unix
\fIroot\fR
account for this, unless you
\fIknow\fR
what you are doing\&. See
Section\ \&6.1.5, \(lqHow to Run MySQL as a Normal User\(rq\&.
.sp .5v
.RE
.RE
.sp
.RS 4
.ie n \{\
\h'-04'\(bu\h'+03'\c
.\}
.el \{\
.sp -1
.IP \(bu 2.3
.\}
Make sure that the MySQL account used for stopping the
\fBmysqld\fR
servers (with the
\fBmysqladmin\fR
program) has the same user name and password for each server\&. Also, make sure that the account has the
SHUTDOWN
privilege\&. If the servers that you want to manage have different user names or passwords for the administrative accounts, you might want to create an account on each server that has the same user name and password\&. For example, you might set up a common
multi_admin
account by executing the following commands for each server:
.sp
.if n \{\
.RS 4
.\}
.nf
shell> \fBmysql \-u root \-S /tmp/mysql\&.sock \-p\fR
Enter password:
mysql> \fBCREATE USER \*(Aqmulti_admin\*(Aq@\*(Aqlocalhost\*(Aq IDENTIFIED BY \*(Aqmultipass\*(Aq;\fR
mysql> \fBGRANT SHUTDOWN ON *\&.* TO \*(Aqmulti_admin\*(Aq@\*(Aqlocalhost\*(Aq;\fR
.fi
.if n \{\
.RE
.\}
.sp
See
Section\ \&6.2, \(lqAccess Control and Account Management\(rq\&. You have to do this for each
\fBmysqld\fR
server\&. Change the connection parameters appropriately when connecting to each one\&. Note that the host name part of the account name must permit you to connect as
multi_admin
from the host where you want to run
\fBmysqld_multi\fR\&.
.RE
.sp
.RS 4
.ie n \{\
\h'-04'\(bu\h'+03'\c
.\}
.el \{\
.sp -1
.IP \(bu 2.3
.\}
The Unix socket file and the TCP/IP port number must be different for every
\fBmysqld\fR\&. (Alternatively, if the host has multiple network addresses, you can set the
bind_address
system variable to cause different servers to listen to different interfaces\&.)
.RE
.sp
.RS 4
.ie n \{\
\h'-04'\(bu\h'+03'\c
.\}
.el \{\
.sp -1
.IP \(bu 2.3
.\}
The
\fB\-\-pid\-file\fR
option is very important if you are using
\fBmysqld_safe\fR
to start
\fBmysqld\fR
(for example,
\fB\-\-mysqld=mysqld_safe\fR) Every
\fBmysqld\fR
should have its own process ID file\&. The advantage of using
\fBmysqld_safe\fR
instead of
\fBmysqld\fR
is that
\fBmysqld_safe\fR
monitors its
\fBmysqld\fR
process and restarts it if the process terminates due to a signal sent using
kill \-9
or for other reasons, such as a segmentation fault\&.
.RE
.sp
.RS 4
.ie n \{\
\h'-04'\(bu\h'+03'\c
.\}
.el \{\
.sp -1
.IP \(bu 2.3
.\}
You might want to use the
\fB\-\-user\fR
option for
\fBmysqld\fR, but to do this you need to run the
\fBmysqld_multi\fR
script as the Unix superuser (root)\&. Having the option in the option file doesn\*(Aqt matter; you just get a warning if you are not the superuser and the
\fBmysqld\fR
processes are started under your own Unix account\&.
.RE
.PP
The following example shows how you might set up an option file for use with
\fBmysqld_multi\fR\&. The order in which the
\fBmysqld\fR
programs are started or stopped depends on the order in which they appear in the option file\&. Group numbers need not form an unbroken sequence\&. The first and fifth
[mysqld\fIN\fR]
groups were intentionally omitted from the example to illustrate that you can have
\(lqgaps\(rq
in the option file\&. This gives you more flexibility\&.
.sp
.if n \{\
.RS 4
.\}
.nf
# This is an example of a my\&.cnf file for mysqld_multi\&.
# Usually this file is located in home dir ~/\&.my\&.cnf or /etc/my\&.cnf
[mysqld_multi]
mysqld     = /usr/local/mysql/bin/mysqld_safe
mysqladmin = /usr/local/mysql/bin/mysqladmin
user       = multi_admin
password   = my_password
[mysqld2]
socket     = /tmp/mysql\&.sock2
port       = 3307
pid\-file   = /usr/local/mysql/data2/hostname\&.pid2
datadir    = /usr/local/mysql/data2
language   = /usr/local/mysql/share/mysql/english
user       = unix_user1
[mysqld3]
mysqld     = /path/to/mysqld_safe
ledir      = /path/to/mysqld\-binary/
mysqladmin = /path/to/mysqladmin
socket     = /tmp/mysql\&.sock3
port       = 3308
pid\-file   = /usr/local/mysql/data3/hostname\&.pid3
datadir    = /usr/local/mysql/data3
language   = /usr/local/mysql/share/mysql/swedish
user       = unix_user2
[mysqld4]
socket     = /tmp/mysql\&.sock4
port       = 3309
pid\-file   = /usr/local/mysql/data4/hostname\&.pid4
datadir    = /usr/local/mysql/data4
language   = /usr/local/mysql/share/mysql/estonia
user       = unix_user3
[mysqld6]
socket     = /tmp/mysql\&.sock6
port       = 3311
pid\-file   = /usr/local/mysql/data6/hostname\&.pid6
datadir    = /usr/local/mysql/data6
language   = /usr/local/mysql/share/mysql/japanese
user       = unix_user4
.fi
.if n \{\
.RE
.\}
.PP
See
Section\ \&4.2.2.2, \(lqUsing Option Files\(rq\&.
.SH "COPYRIGHT"
.br
.PP
Copyright \(co 1997, 2022, Oracle and/or its affiliates.
.PP
This documentation is free software; you can redistribute it and/or modify it only under the terms of the GNU General Public License as published by the Free Software Foundation; version 2 of the License.
.PP
This documentation is distributed in the hope that it will be useful, but WITHOUT ANY WARRANTY; without even the implied warranty of MERCHANTABILITY or FITNESS FOR A PARTICULAR PURPOSE. See the GNU General Public License for more details.
.PP
You should have received a copy of the GNU General Public License along with the program; if not, write to the Free Software Foundation, Inc., 51 Franklin Street, Fifth Floor, Boston, MA 02110-1301 USA or see http://www.gnu.org/licenses/.
.sp
.SH "SEE ALSO"
For more information, please refer to the MySQL Reference Manual,
which may already be installed locally and which is also available
online at http://dev.mysql.com/doc/.
.SH AUTHOR
Oracle Corporation (http://dev.mysql.com/).<|MERGE_RESOLUTION|>--- conflicted
+++ resolved
@@ -1,21 +1,13 @@
 '\" t
-.\"     Title: \fBmysqld_multi\fR
+.\"     Title: mysqld_multi
 .\"    Author: [FIXME: author] [see http://docbook.sf.net/el/author]
 .\" Generator: DocBook XSL Stylesheets v1.79.1 <http://docbook.sf.net/>
-<<<<<<< HEAD
-.\"      Date: 03/07/2021
-=======
 .\"      Date: 06/04/2022
->>>>>>> fbdaa4de
 .\"    Manual: MySQL Database System
 .\"    Source: MySQL 8.0
 .\"  Language: English
 .\"
-<<<<<<< HEAD
-.TH "\FBMYSQLD_MULTI\FR" "1" "03/07/2021" "MySQL 8\&.0" "MySQL Database System"
-=======
 .TH "MYSQLD_MULTI" "1" "06/04/2022" "MySQL 8\&.0" "MySQL Database System"
->>>>>>> fbdaa4de
 .\" -----------------------------------------------------------------
 .\" * Define some portability stuff
 .\" -----------------------------------------------------------------
@@ -318,7 +310,7 @@
 option group\&. These options indicate the name of the server that
 \fBmysqld_safe\fR
 should start and the path name of the directory where the server is located\&. (See the descriptions for these options in
-\fBmysqld_safe\fR(1)\&.) Example:
+mysqld_safe(1)\&.) Example:
 .sp
 .if n \{\
 .RS 4
@@ -500,7 +492,7 @@
 .RS 4
 .\}
 .nf
-shell> \fBmysql \-u root \-S /tmp/mysql\&.sock \-p\fR
+$> \fBmysql \-u root \-S /tmp/mysql\&.sock \-p\fR
 Enter password:
 mysql> \fBCREATE USER \*(Aqmulti_admin\*(Aq@\*(Aqlocalhost\*(Aq IDENTIFIED BY \*(Aqmultipass\*(Aq;\fR
 mysql> \fBGRANT SHUTDOWN ON *\&.* TO \*(Aqmulti_admin\*(Aq@\*(Aqlocalhost\*(Aq;\fR
