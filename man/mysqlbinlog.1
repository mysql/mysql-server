'\" t
.\"     Title: \fBmysqlbinlog\fR
.\"    Author: [FIXME: author] [see http://docbook.sf.net/el/author]
.\" Generator: DocBook XSL Stylesheets v1.79.1 <http://docbook.sf.net/>
<<<<<<< HEAD
.\"      Date: 03/07/2021
=======
.\"      Date: 06/04/2022
>>>>>>> fbdaa4de
.\"    Manual: MySQL Database System
.\"    Source: MySQL 8.0
.\"  Language: English
.\"
<<<<<<< HEAD
.TH "\FBMYSQLBINLOG\FR" "1" "03/07/2021" "MySQL 8\&.0" "MySQL Database System"
=======
.TH "MYSQLBINLOG" "1" "06/04/2022" "MySQL 8\&.0" "MySQL Database System"
>>>>>>> fbdaa4de
.\" -----------------------------------------------------------------
.\" * Define some portability stuff
.\" -----------------------------------------------------------------
.\" ~~~~~~~~~~~~~~~~~~~~~~~~~~~~~~~~~~~~~~~~~~~~~~~~~~~~~~~~~~~~~~~~~
.\" http://bugs.debian.org/507673
.\" http://lists.gnu.org/archive/html/groff/2009-02/msg00013.html
.\" ~~~~~~~~~~~~~~~~~~~~~~~~~~~~~~~~~~~~~~~~~~~~~~~~~~~~~~~~~~~~~~~~~
.ie \n(.g .ds Aq \(aq
.el       .ds Aq '
.\" -----------------------------------------------------------------
.\" * set default formatting
.\" -----------------------------------------------------------------
.\" disable hyphenation
.nh
.\" disable justification (adjust text to left margin only)
.ad l
.\" -----------------------------------------------------------------
.\" * MAIN CONTENT STARTS HERE *
.\" -----------------------------------------------------------------
.SH "NAME"
mysqlbinlog \- utility for processing binary log files
.SH "SYNOPSIS"
.HP \w'\fBmysqlbinlog\ [\fR\fBoptions\fR\fB]\ \fR\fB\fIlog_file\fR\fR\fB\ \&.\&.\&.\fR\ 'u
\fBmysqlbinlog [\fR\fBoptions\fR\fB] \fR\fB\fIlog_file\fR\fR\fB \&.\&.\&.\fR
.SH "DESCRIPTION"
.PP
The server\*(Aqs binary log consists of files containing
\(lqevents\(rq
that describe modifications to database contents\&. The server writes these files in binary format\&. To display their contents in text format, use the
\fBmysqlbinlog\fR
utility\&. You can also use
\fBmysqlbinlog\fR
to display the contents of relay log files written by a replica server in a replication setup because relay logs have the same format as binary logs\&. The binary log and relay log are discussed further in
Section\ \&5.4.4, \(lqThe Binary Log\(rq, and
Section\ \&17.2.4, \(lqRelay Log and Replication Metadata Repositories\(rq\&.
.PP
Invoke
\fBmysqlbinlog\fR
like this:
.sp
.if n \{\
.RS 4
.\}
.nf
mysqlbinlog [\fIoptions\fR] \fIlog_file\fR \&.\&.\&.
.fi
.if n \{\
.RE
.\}
.PP
For example, to display the contents of the binary log file named
binlog\&.000003, use this command:
.sp
.if n \{\
.RS 4
.\}
.nf
mysqlbinlog binlog\&.0000003
.fi
.if n \{\
.RE
.\}
.PP
The output includes events contained in
binlog\&.000003\&. For statement\-based logging, event information includes the SQL statement, the ID of the server on which it was executed, the timestamp when the statement was executed, how much time it took, and so forth\&. For row\-based logging, the event indicates a row change rather than an SQL statement\&. See
Section\ \&17.2.1, \(lqReplication Formats\(rq, for information about logging modes\&.
.PP
Events are preceded by header comments that provide additional information\&. For example:
.sp
.if n \{\
.RS 4
.\}
.nf
# at 141
#100309  9:28:36 server id 123  end_log_pos 245
  Query thread_id=3350  exec_time=11  error_code=0
.fi
.if n \{\
.RE
.\}
.PP
In the first line, the number following
at
indicates the file offset, or starting position, of the event in the binary log file\&.
.PP
The second line starts with a date and time indicating when the statement started on the server where the event originated\&. For replication, this timestamp is propagated to replica servers\&.
server id
is the
server_id
value of the server where the event originated\&.
end_log_pos
indicates where the next event starts (that is, it is the end position of the current event + 1)\&.
thread_id
indicates which thread executed the event\&.
exec_time
is the time spent executing the event, on a replication source server\&. On a replica, it is the difference of the end execution time on the replica minus the beginning execution time on the source\&. The difference serves as an indicator of how much replication lags behind the source\&.
error_code
indicates the result from executing the event\&. Zero means that no error occurred\&.
.if n \{\
.sp
.\}
.RS 4
.it 1 an-trap
.nr an-no-space-flag 1
.nr an-break-flag 1
.br
.ps +1
\fBNote\fR
.ps -1
.br
.PP
When using event groups, the file offsets of events may be grouped together and the comments of events may be grouped together\&. Do not mistake these grouped events for blank file offsets\&.
.sp .5v
.RE
.PP
The output from
\fBmysqlbinlog\fR
can be re\-executed (for example, by using it as input to
\fBmysql\fR) to redo the statements in the log\&. This is useful for recovery operations after an unexpected server exit\&. For other usage examples, see the discussion later in this section and in
Section\ \&7.5, \(lqPoint-in-Time (Incremental) Recovery\(rq\&. To execute the internal\-use
BINLOG
statements used by
\fBmysqlbinlog\fR, the user requires the
BINLOG_ADMIN
privilege (or the deprecated
SUPER
privilege), or the
REPLICATION_APPLIER
privilege plus the appropriate privileges to execute each log event\&.
.PP
You can use
\fBmysqlbinlog\fR
to read binary log files directly and apply them to the local MySQL server\&. You can also read binary logs from a remote server by using the
\fB\-\-read\-from\-remote\-server\fR
option\&. To read remote binary logs, the connection parameter options can be given to indicate how to connect to the server\&. These options are
\fB\-\-host\fR,
\fB\-\-password\fR,
\fB\-\-port\fR,
\fB\-\-protocol\fR,
\fB\-\-socket\fR, and
\fB\-\-user\fR\&.
.PP
When binary log files have been encrypted, which can be done from MySQL 8\&.0\&.14 onwards,
\fBmysqlbinlog\fR
cannot read them directly, but can read them from the server using the
\fB\-\-read\-from\-remote\-server\fR
option\&. Binary log files are encrypted when the server\*(Aqs
binlog_encryption
system variable is set to
ON\&. The
SHOW BINARY LOGS
statement shows whether a particular binary log file is encrypted or unencrypted\&. Encrypted and unencrypted binary log files can also be distinguished using the magic number at the start of the file header for encrypted log files (0xFD62696E), which differs from that used for unencrypted log files (0xFE62696E)\&. Note that from MySQL 8\&.0\&.14,
\fBmysqlbinlog\fR
returns a suitable error if you attempt to read an encrypted binary log file directly, but older versions of
\fBmysqlbinlog\fR
do not recognise the file as a binary log file at all\&. For more information on binary log encryption, see
Section\ \&17.3.2, \(lqEncrypting Binary Log Files and Relay Log Files\(rq\&.
.PP
When binary log transaction payloads have been compressed, which can be done from MySQL 8\&.0\&.20 onwards,
\fBmysqlbinlog\fR
versions from that release on automatically decompress and decode the transaction payloads, and print them as they would uncompressed events\&. Older versions of
\fBmysqlbinlog\fR
cannot read compressed transaction payloads\&. When the server\*(Aqs
binlog_transaction_compression
system variable is set to
ON, transaction payloads are compressed and then written to the server\*(Aqs binary log file as a single event (a
Transaction_payload_event)\&. With the
\fB\-\-verbose\fR
option,
\fBmysqlbinlog\fR
adds comments stating the compression algorithm used, the compressed payload size that was originally received, and the resulting payload size after decompression\&.
.if n \{\
.sp
.\}
.RS 4
.it 1 an-trap
.nr an-no-space-flag 1
.nr an-break-flag 1
.br
.ps +1
\fBNote\fR
.ps -1
.br
.PP
The end position (end_log_pos) that
\fBmysqlbinlog\fR
states for an individual event that was part of a compressed transaction payload is the same as the end position of the original compressed payload\&. Multiple decompressed events can therefore have the same end position\&.
.PP
\fBmysqlbinlog\fR\*(Aqs own connection compression does less if transaction payloads are already compressed, but still operates on uncompressed transactions and headers\&.
.sp .5v
.RE
.PP
For more information on binary log transaction compression, see
Section\ \&5.4.4.5, \(lqBinary Log Transaction Compression\(rq\&.
.PP
When running
\fBmysqlbinlog\fR
against a large binary log, be careful that the filesystem has enough space for the resulting files\&. To configure the directory that
\fBmysqlbinlog\fR
uses for temporary files, use the
TMPDIR
environment variable\&.
.PP
\fBmysqlbinlog\fR
sets the value of
pseudo_slave_mode
to true before executing any SQL statements\&. This system variable affects the handling of XA transactions, the
original_commit_timestamp
replication delay timestamp and the
original_server_version
system variable, and unsupported SQL modes\&.
.PP
\fBmysqlbinlog\fR
supports the following options, which can be specified on the command line or in the
[mysqlbinlog]
and
[client]
groups of an option file\&. For information about option files used by MySQL programs, see
Section\ \&4.2.2.2, \(lqUsing Option Files\(rq\&.
.sp
.RS 4
.ie n \{\
\h'-04'\(bu\h'+03'\c
.\}
.el \{\
.sp -1
.IP \(bu 2.3
.\}
\fB\-\-help\fR,
\fB\-?\fR
Display a help message and exit\&.
.RE
.sp
.RS 4
.ie n \{\
\h'-04'\(bu\h'+03'\c
.\}
.el \{\
.sp -1
.IP \(bu 2.3
.\}
\fB\-\-base64\-output=\fR\fB\fIvalue\fR\fR
This option determines when events should be displayed encoded as base\-64 strings using
BINLOG
statements\&. The option has these permissible values (not case\-sensitive):
.sp
.RS 4
.ie n \{\
\h'-04'\(bu\h'+03'\c
.\}
.el \{\
.sp -1
.IP \(bu 2.3
.\}
AUTO
("automatic") or
UNSPEC
("unspecified") displays
BINLOG
statements automatically when necessary (that is, for format description events and row events)\&. If no
\fB\-\-base64\-output\fR
option is given, the effect is the same as
\fB\-\-base64\-output=AUTO\fR\&.
.if n \{\
.sp
.\}
.RS 4
.it 1 an-trap
.nr an-no-space-flag 1
.nr an-break-flag 1
.br
.ps +1
\fBNote\fR
.ps -1
.br
Automatic
BINLOG
display is the only safe behavior if you intend to use the output of
\fBmysqlbinlog\fR
to re\-execute binary log file contents\&. The other option values are intended only for debugging or testing purposes because they may produce output that does not include all events in executable form\&.
.sp .5v
.RE
.RE
.sp
.RS 4
.ie n \{\
\h'-04'\(bu\h'+03'\c
.\}
.el \{\
.sp -1
.IP \(bu 2.3
.\}
NEVER
causes
BINLOG
statements not to be displayed\&.
\fBmysqlbinlog\fR
exits with an error if a row event is found that must be displayed using
BINLOG\&.
.RE
.sp
.RS 4
.ie n \{\
\h'-04'\(bu\h'+03'\c
.\}
.el \{\
.sp -1
.IP \(bu 2.3
.\}
DECODE\-ROWS
specifies to
\fBmysqlbinlog\fR
that you intend for row events to be decoded and displayed as commented SQL statements by also specifying the
\fB\-\-verbose\fR
option\&. Like
NEVER,
DECODE\-ROWS
suppresses display of
BINLOG
statements, but unlike
NEVER, it does not exit with an error if a row event is found\&.
.RE
.sp
For examples that show the effect of
\fB\-\-base64\-output\fR
and
\fB\-\-verbose\fR
on row event output, see
the section called \(lqMYSQLBINLOG ROW EVENT DISPLAY\(rq\&.
.RE
.sp
.RS 4
.ie n \{\
\h'-04'\(bu\h'+03'\c
.\}
.el \{\
.sp -1
.IP \(bu 2.3
.\}
\fB\-\-bind\-address=\fR\fB\fIip_address\fR\fR
On a computer having multiple network interfaces, use this option to select which interface to use for connecting to the MySQL server\&.
.RE
.sp
.RS 4
.ie n \{\
\h'-04'\(bu\h'+03'\c
.\}
.el \{\
.sp -1
.IP \(bu 2.3
.\}
\fB\-\-binlog\-row\-event\-max\-size=\fR\fB\fIN\fR\fR
.TS
allbox tab(:);
lB l
lB l
lB l
lB l
lB l.
T{
Command-Line Format
T}:T{
--binlog-row-event-max-size=#
T}
T{
Type
T}:T{
Numeric
T}
T{
Default Value
T}:T{
4294967040
T}
T{
Minimum Value
T}:T{
256
T}
T{
Maximum Value
T}:T{
18446744073709547520
T}
.TE
.sp 1
Specify the maximum size of a row\-based binary log event, in bytes\&. Rows are grouped into events smaller than this size if possible\&. The value should be a multiple of 256\&. The default is 4GB\&.
.RE
.sp
.RS 4
.ie n \{\
\h'-04'\(bu\h'+03'\c
.\}
.el \{\
.sp -1
.IP \(bu 2.3
.\}
\fB\-\-character\-sets\-dir=\fR\fB\fIdir_name\fR\fR
The directory where character sets are installed\&. See
Section\ \&10.15, \(lqCharacter Set Configuration\(rq\&.
.RE
.sp
.RS 4
.ie n \{\
\h'-04'\(bu\h'+03'\c
.\}
.el \{\
.sp -1
.IP \(bu 2.3
.\}
\fB\-\-compress\fR
Compress all information sent between the client and the server if possible\&. See
Section\ \&4.2.8, \(lqConnection Compression Control\(rq\&.
.sp
This option was added in MySQL 8\&.0\&.17\&. As of MySQL 8\&.0\&.18 it is deprecated\&. Expect it to be removed in a future version of MySQL\&. See
the section called \(lqConfiguring Legacy Connection Compression\(rq\&.
.RE
.sp
.RS 4
.ie n \{\
\h'-04'\(bu\h'+03'\c
.\}
.el \{\
.sp -1
.IP \(bu 2.3
.\}
\fB\-\-compression\-algorithms=\fR\fB\fIvalue\fR\fR
The permitted compression algorithms for connections to the server\&. The available algorithms are the same as for the
protocol_compression_algorithms
system variable\&. The default value is
uncompressed\&.
.sp
For more information, see
Section\ \&4.2.8, \(lqConnection Compression Control\(rq\&.
.sp
This option was added in MySQL 8\&.0\&.18\&.
.RE
.sp
.RS 4
.ie n \{\
\h'-04'\(bu\h'+03'\c
.\}
.el \{\
.sp -1
.IP \(bu 2.3
.\}
\fB\-\-connection\-server\-id=\fR\fB\fIserver_id\fR\fR
\fB\-\-connection\-server\-id\fR
specifies the server ID that
\fBmysqlbinlog\fR
reports when it connects to the server\&. It can be used to avoid a conflict with the ID of a replica server or another
\fBmysqlbinlog\fR
process\&.
.sp
If the
\fB\-\-read\-from\-remote\-server\fR
option is specified,
\fBmysqlbinlog\fR
reports a server ID of 0, which tells the server to disconnect after sending the last log file (nonblocking behavior)\&. If the
\fB\-\-stop\-never\fR
option is also specified to maintain the connection to the server,
\fBmysqlbinlog\fR
reports a server ID of 1 by default instead of 0, and
\fB\-\-connection\-server\-id\fR
can be used to replace that server ID if required\&. See
the section called \(lqSPECIFYING THE MYSQLBINLOG SERVER ID\(rq\&.
.RE
.sp
.RS 4
.ie n \{\
\h'-04'\(bu\h'+03'\c
.\}
.el \{\
.sp -1
.IP \(bu 2.3
.\}
\fB\-\-database=\fR\fB\fIdb_name\fR\fR,
\fB\-d \fR\fB\fIdb_name\fR\fR
This option causes
\fBmysqlbinlog\fR
to output entries from the binary log (local log only) that occur while
\fIdb_name\fR
is been selected as the default database by
USE\&.
.sp
The
\fB\-\-database\fR
option for
\fBmysqlbinlog\fR
is similar to the
\fB\-\-binlog\-do\-db\fR
option for
\fBmysqld\fR, but can be used to specify only one database\&. If
\fB\-\-database\fR
is given multiple times, only the last instance is used\&.
.sp
The effects of this option depend on whether the statement\-based or row\-based logging format is in use, in the same way that the effects of
\fB\-\-binlog\-do\-db\fR
depend on whether statement\-based or row\-based logging is in use\&.
.PP
\fBStatement-based logging\fR. The
\fB\-\-database\fR
option works as follows:
.sp
.RS 4
.ie n \{\
\h'-04'\(bu\h'+03'\c
.\}
.el \{\
.sp -1
.IP \(bu 2.3
.\}
While
\fIdb_name\fR
is the default database, statements are output whether they modify tables in
\fIdb_name\fR
or a different database\&.
.RE
.sp
.RS 4
.ie n \{\
\h'-04'\(bu\h'+03'\c
.\}
.el \{\
.sp -1
.IP \(bu 2.3
.\}
Unless
\fIdb_name\fR
is selected as the default database, statements are not output, even if they modify tables in
\fIdb_name\fR\&.
.RE
.sp
.RS 4
.ie n \{\
\h'-04'\(bu\h'+03'\c
.\}
.el \{\
.sp -1
.IP \(bu 2.3
.\}
There is an exception for
CREATE DATABASE,
ALTER DATABASE, and
DROP DATABASE\&. The database being
\fIcreated, altered, or dropped\fR
is considered to be the default database when determining whether to output the statement\&.
.RE
.sp
Suppose that the binary log was created by executing these statements using statement\-based\-logging:
.sp
.if n \{\
.RS 4
.\}
.nf
INSERT INTO test\&.t1 (i) VALUES(100);
INSERT INTO db2\&.t2 (j)  VALUES(200);
USE test;
INSERT INTO test\&.t1 (i) VALUES(101);
INSERT INTO t1 (i)      VALUES(102);
INSERT INTO db2\&.t2 (j)  VALUES(201);
USE db2;
INSERT INTO test\&.t1 (i) VALUES(103);
INSERT INTO db2\&.t2 (j)  VALUES(202);
INSERT INTO t2 (j)      VALUES(203);
.fi
.if n \{\
.RE
.\}
.sp
\fBmysqlbinlog \-\-database=test\fR
does not output the first two
INSERT
statements because there is no default database\&. It outputs the three
INSERT
statements following
USE test, but not the three
INSERT
statements following
USE db2\&.
.sp
\fBmysqlbinlog \-\-database=db2\fR
does not output the first two
INSERT
statements because there is no default database\&. It does not output the three
INSERT
statements following
USE test, but does output the three
INSERT
statements following
USE db2\&.
.PP
\fBRow-based logging\fR. \fBmysqlbinlog\fR
outputs only entries that change tables belonging to
\fIdb_name\fR\&. The default database has no effect on this\&. Suppose that the binary log just described was created using row\-based logging rather than statement\-based logging\&.
\fBmysqlbinlog \-\-database=test\fR
outputs only those entries that modify
t1
in the test database, regardless of whether
USE
was issued or what the default database is\&.
If a server is running with
binlog_format
set to
MIXED
and you want it to be possible to use
\fBmysqlbinlog\fR
with the
\fB\-\-database\fR
option, you must ensure that tables that are modified are in the database selected by
USE\&. (In particular, no cross\-database updates should be used\&.)
.sp
When used together with the
\fB\-\-rewrite\-db\fR
option, the
\fB\-\-rewrite\-db\fR
option is applied first; then the
\fB\-\-database\fR
option is applied, using the rewritten database name\&. The order in which the options are provided makes no difference in this regard\&.
.RE
.sp
.RS 4
.ie n \{\
\h'-04'\(bu\h'+03'\c
.\}
.el \{\
.sp -1
.IP \(bu 2.3
.\}
\fB\-\-debug[=\fR\fB\fIdebug_options\fR\fR\fB]\fR,
\fB\-# [\fR\fB\fIdebug_options\fR\fR\fB]\fR
Write a debugging log\&. A typical
\fIdebug_options\fR
string is
d:t:o,\fIfile_name\fR\&. The default is
d:t:o,/tmp/mysqlbinlog\&.trace\&.
.sp
This option is available only if MySQL was built using
\fBWITH_DEBUG\fR\&. MySQL release binaries provided by Oracle are
\fInot\fR
built using this option\&.
.RE
.sp
.RS 4
.ie n \{\
\h'-04'\(bu\h'+03'\c
.\}
.el \{\
.sp -1
.IP \(bu 2.3
.\}
\fB\-\-debug\-check\fR
Print some debugging information when the program exits\&.
.sp
This option is available only if MySQL was built using
\fBWITH_DEBUG\fR\&. MySQL release binaries provided by Oracle are
\fInot\fR
built using this option\&.
.RE
.sp
.RS 4
.ie n \{\
\h'-04'\(bu\h'+03'\c
.\}
.el \{\
.sp -1
.IP \(bu 2.3
.\}
\fB\-\-debug\-info\fR
Print debugging information and memory and CPU usage statistics when the program exits\&.
.sp
This option is available only if MySQL was built using
\fBWITH_DEBUG\fR\&. MySQL release binaries provided by Oracle are
\fInot\fR
built using this option\&.
.RE
.sp
.RS 4
.ie n \{\
\h'-04'\(bu\h'+03'\c
.\}
.el \{\
.sp -1
.IP \(bu 2.3
.\}
\fB\-\-default\-auth=\fR\fB\fIplugin\fR\fR
A hint about which client\-side authentication plugin to use\&. See
Section\ \&6.2.17, \(lqPluggable Authentication\(rq\&.
.RE
.sp
.RS 4
.ie n \{\
\h'-04'\(bu\h'+03'\c
.\}
.el \{\
.sp -1
.IP \(bu 2.3
.\}
\fB\-\-defaults\-extra\-file=\fR\fB\fIfile_name\fR\fR
Read this option file after the global option file but (on Unix) before the user option file\&. If the file does not exist or is otherwise inaccessible, an error occurs\&. If
\fIfile_name\fR
is not an absolute path name, it is interpreted relative to the current directory\&.
.sp
For additional information about this and other option\-file options, see
Section\ \&4.2.2.3, \(lqCommand-Line Options that Affect Option-File Handling\(rq\&.
.RE
.sp
.RS 4
.ie n \{\
\h'-04'\(bu\h'+03'\c
.\}
.el \{\
.sp -1
.IP \(bu 2.3
.\}
\fB\-\-defaults\-file=\fR\fB\fIfile_name\fR\fR
Use only the given option file\&. If the file does not exist or is otherwise inaccessible, an error occurs\&. If
\fIfile_name\fR
is not an absolute path name, it is interpreted relative to the current directory\&.
.sp
Exception: Even with
\fB\-\-defaults\-file\fR, client programs read
\&.mylogin\&.cnf\&.
.sp
For additional information about this and other option\-file options, see
Section\ \&4.2.2.3, \(lqCommand-Line Options that Affect Option-File Handling\(rq\&.
.RE
.sp
.RS 4
.ie n \{\
\h'-04'\(bu\h'+03'\c
.\}
.el \{\
.sp -1
.IP \(bu 2.3
.\}
\fB\-\-defaults\-group\-suffix=\fR\fB\fIstr\fR\fR
Read not only the usual option groups, but also groups with the usual names and a suffix of
\fIstr\fR\&. For example,
\fBmysqlbinlog\fR
normally reads the
[client]
and
[mysqlbinlog]
groups\&. If this option is given as
\fB\-\-defaults\-group\-suffix=_other\fR,
\fBmysqlbinlog\fR
also reads the
[client_other]
and
[mysqlbinlog_other]
groups\&.
.sp
For additional information about this and other option\-file options, see
Section\ \&4.2.2.3, \(lqCommand-Line Options that Affect Option-File Handling\(rq\&.
.RE
.sp
.RS 4
.ie n \{\
\h'-04'\(bu\h'+03'\c
.\}
.el \{\
.sp -1
.IP \(bu 2.3
.\}
\fB\-\-disable\-log\-bin\fR,
\fB\-D\fR
Disable binary logging\&. This is useful for avoiding an endless loop if you use the
\fB\-\-to\-last\-log\fR
option and are sending the output to the same MySQL server\&. This option also is useful when restoring after an unexpected exit to avoid duplication of the statements you have logged\&.
.sp
This option causes
\fBmysqlbinlog\fR
to include a
SET sql_log_bin = 0
statement in its output to disable binary logging of the remaining output\&. Manipulating the session value of the
sql_log_bin
system variable is a restricted operation, so this option requires that you have privileges sufficient to set restricted session variables\&. See
Section\ \&5.1.9.1, \(lqSystem Variable Privileges\(rq\&.
.RE
.sp
.RS 4
.ie n \{\
\h'-04'\(bu\h'+03'\c
.\}
.el \{\
.sp -1
.IP \(bu 2.3
.\}
\fB\-\-exclude\-gtids=\fR\fB\fIgtid_set\fR\fR
Do not display any of the groups listed in the
\fIgtid_set\fR\&.
.RE
.sp
.RS 4
.ie n \{\
\h'-04'\(bu\h'+03'\c
.\}
.el \{\
.sp -1
.IP \(bu 2.3
.\}
\fB\-\-force\-if\-open\fR,
\fB\-F\fR
Read binary log files even if they are open or were not closed properly\&.
.RE
.sp
.RS 4
.ie n \{\
\h'-04'\(bu\h'+03'\c
.\}
.el \{\
.sp -1
.IP \(bu 2.3
.\}
\fB\-\-force\-read\fR,
\fB\-f\fR
With this option, if
\fBmysqlbinlog\fR
reads a binary log event that it does not recognize, it prints a warning, ignores the event, and continues\&. Without this option,
\fBmysqlbinlog\fR
stops if it reads such an event\&.
.RE
.sp
.RS 4
.ie n \{\
\h'-04'\(bu\h'+03'\c
.\}
.el \{\
.sp -1
.IP \(bu 2.3
.\}
\fB\-\-get\-server\-public\-key\fR
Request from the server the public key required for RSA key pair\-based password exchange\&. This option applies to clients that authenticate with the
caching_sha2_password
authentication plugin\&. For that plugin, the server does not send the public key unless requested\&. This option is ignored for accounts that do not authenticate with that plugin\&. It is also ignored if RSA\-based password exchange is not used, as is the case when the client connects to the server using a secure connection\&.
.sp
If
\fB\-\-server\-public\-key\-path=\fR\fB\fIfile_name\fR\fR
is given and specifies a valid public key file, it takes precedence over
\fB\-\-get\-server\-public\-key\fR\&.
.sp
For information about the
caching_sha2_password
plugin, see
Section\ \&6.4.1.2, \(lqCaching SHA-2 Pluggable Authentication\(rq\&.
.RE
.sp
.RS 4
.ie n \{\
\h'-04'\(bu\h'+03'\c
.\}
.el \{\
.sp -1
.IP \(bu 2.3
.\}
\fB\-\-hexdump\fR,
\fB\-H\fR
Display a hex dump of the log in comments, as described in
the section called \(lqMYSQLBINLOG HEX DUMP FORMAT\(rq\&. The hex output can be helpful for replication debugging\&.
.RE
.sp
.RS 4
.ie n \{\
\h'-04'\(bu\h'+03'\c
.\}
.el \{\
.sp -1
.IP \(bu 2.3
.\}
\fB\-\-host=\fR\fB\fIhost_name\fR\fR,
\fB\-h \fR\fB\fIhost_name\fR\fR
Get the binary log from the MySQL server on the given host\&.
.RE
.sp
.RS 4
.ie n \{\
\h'-04'\(bu\h'+03'\c
.\}
.el \{\
.sp -1
.IP \(bu 2.3
.\}
\fB\-\-idempotent\fR
Tell the MySQL Server to use idempotent mode while processing updates; this causes suppression of any duplicate\-key or key\-not\-found errors that the server encounters in the current session while processing updates\&. This option may prove useful whenever it is desirable or necessary to replay one or more binary logs to a MySQL Server which may not contain all of the data to which the logs refer\&.
.sp
The scope of effect for this option includes the current
\fBmysqlbinlog\fR
client and session only\&.
.RE
.sp
.RS 4
.ie n \{\
\h'-04'\(bu\h'+03'\c
.\}
.el \{\
.sp -1
.IP \(bu 2.3
.\}
\fB\-\-include\-gtids=\fR\fB\fIgtid_set\fR\fR
Display only the groups listed in the
\fIgtid_set\fR\&.
.RE
.sp
.RS 4
.ie n \{\
\h'-04'\(bu\h'+03'\c
.\}
.el \{\
.sp -1
.IP \(bu 2.3
.\}
\fB\-\-local\-load=\fR\fB\fIdir_name\fR\fR,
\fB\-l \fR\fB\fIdir_name\fR\fR
For data loading operations corresponding to
LOAD DATA
statements,
\fBmysqlbinlog\fR
extracts the files from the binary log events, writes them as temporary files to the local file system, and writes
LOAD DATA LOCAL
statements to cause the files to be loaded\&. By default,
\fBmysqlbinlog\fR
writes these temporary files to an operating system\-specific directory\&. The
\fB\-\-local\-load\fR
option can be used to explicitly specify the directory where
\fBmysqlbinlog\fR
should prepare local temporary files\&.
.sp
Because other processes can write files to the default system\-specific directory, it is advisable to specify the
\fB\-\-local\-load\fR
option to
\fBmysqlbinlog\fR
to designate a different directory for data files, and then designate that same directory by specifying the
\fB\-\-load\-data\-local\-dir\fR
option to
\fBmysql\fR
when processing the output from
\fBmysqlbinlog\fR\&. For example:
.sp
.if n \{\
.RS 4
.\}
.nf
mysqlbinlog \-\-local\-load=/my/local/data \&.\&.\&.
    | mysql \-\-load\-data\-local\-dir=/my/local/data \&.\&.\&.
.fi
.if n \{\
.RE
.\}
.if n \{\
.sp
.\}
.RS 4
.it 1 an-trap
.nr an-no-space-flag 1
.nr an-break-flag 1
.br
.ps +1
\fBImportant\fR
.ps -1
.br
These temporary files are not automatically removed by
\fBmysqlbinlog\fR
or any other MySQL program\&.
.sp .5v
.RE
.RE
.sp
.RS 4
.ie n \{\
\h'-04'\(bu\h'+03'\c
.\}
.el \{\
.sp -1
.IP \(bu 2.3
.\}
\fB\-\-login\-path=\fR\fB\fIname\fR\fR
Read options from the named login path in the
\&.mylogin\&.cnf
login path file\&. A
\(lqlogin path\(rq
is an option group containing options that specify which MySQL server to connect to and which account to authenticate as\&. To create or modify a login path file, use the
\fBmysql_config_editor\fR
utility\&. See
\fBmysql_config_editor\fR(1)\&.
.sp
For additional information about this and other option\-file options, see
Section\ \&4.2.2.3, \(lqCommand-Line Options that Affect Option-File Handling\(rq\&.
.RE
.sp
.RS 4
.ie n \{\
\h'-04'\(bu\h'+03'\c
.\}
.el \{\
.sp -1
.IP \(bu 2.3
.\}
\fB\-\-no\-defaults\fR
Do not read any option files\&. If program startup fails due to reading unknown options from an option file,
\fB\-\-no\-defaults\fR
can be used to prevent them from being read\&.
.sp
The exception is that the
\&.mylogin\&.cnf
file is read in all cases, if it exists\&. This permits passwords to be specified in a safer way than on the command line even when
\fB\-\-no\-defaults\fR
is used\&. To create
\&.mylogin\&.cnf, use the
\fBmysql_config_editor\fR
utility\&. See
\fBmysql_config_editor\fR(1)\&.
.sp
For additional information about this and other option\-file options, see
Section\ \&4.2.2.3, \(lqCommand-Line Options that Affect Option-File Handling\(rq\&.
.RE
.sp
.RS 4
.ie n \{\
\h'-04'\(bu\h'+03'\c
.\}
.el \{\
.sp -1
.IP \(bu 2.3
.\}
\fB\-\-offset=\fR\fB\fIN\fR\fR,
\fB\-o \fR\fB\fIN\fR\fR
Skip the first
\fIN\fR
entries in the log\&.
.RE
.sp
.RS 4
.ie n \{\
\h'-04'\(bu\h'+03'\c
.\}
.el \{\
.sp -1
.IP \(bu 2.3
.\}
\fB\-\-open\-files\-limit=\fR\fB\fIN\fR\fR
Specify the number of open file descriptors to reserve\&.
.RE
.sp
.RS 4
.ie n \{\
\h'-04'\(bu\h'+03'\c
.\}
.el \{\
.sp -1
.IP \(bu 2.3
.\}
\fB\-\-password[=\fR\fB\fIpassword\fR\fR\fB]\fR,
\fB\-p[\fR\fB\fIpassword\fR\fR\fB]\fR
The password of the MySQL account used for connecting to the server\&. The password value is optional\&. If not given,
\fBmysqlbinlog\fR
prompts for one\&. If given, there must be
\fIno space\fR
between
\fB\-\-password=\fR
or
\fB\-p\fR
and the password following it\&. If no password option is specified, the default is to send no password\&.
.sp
Specifying a password on the command line should be considered insecure\&. To avoid giving the password on the command line, use an option file\&. See
Section\ \&6.1.2.1, \(lqEnd-User Guidelines for Password Security\(rq\&.
.sp
To explicitly specify that there is no password and that
\fBmysqlbinlog\fR
should not prompt for one, use the
\fB\-\-skip\-password\fR
option\&.
.RE
.sp
.RS 4
.ie n \{\
\h'-04'\(bu\h'+03'\c
.\}
.el \{\
.sp -1
.IP \(bu 2.3
.\}
\fB\-\-plugin\-dir=\fR\fB\fIdir_name\fR\fR
The directory in which to look for plugins\&. Specify this option if the
\fB\-\-default\-auth\fR
option is used to specify an authentication plugin but
\fBmysqlbinlog\fR
does not find it\&. See
Section\ \&6.2.17, \(lqPluggable Authentication\(rq\&.
.RE
.sp
.RS 4
.ie n \{\
\h'-04'\(bu\h'+03'\c
.\}
.el \{\
.sp -1
.IP \(bu 2.3
.\}
\fB\-\-port=\fR\fB\fIport_num\fR\fR,
\fB\-P \fR\fB\fIport_num\fR\fR
The TCP/IP port number to use for connecting to a remote server\&.
.RE
.sp
.RS 4
.ie n \{\
\h'-04'\(bu\h'+03'\c
.\}
.el \{\
.sp -1
.IP \(bu 2.3
.\}
\fB\-\-print\-defaults\fR
Print the program name and all options that it gets from option files\&.
.sp
For additional information about this and other option\-file options, see
Section\ \&4.2.2.3, \(lqCommand-Line Options that Affect Option-File Handling\(rq\&.
.RE
.sp
.RS 4
.ie n \{\
\h'-04'\(bu\h'+03'\c
.\}
.el \{\
.sp -1
.IP \(bu 2.3
.\}
\fB\-\-print\-table\-metadata\fR
Print table related metadata from the binary log\&. Configure the amount of table related metadata binary logged using
binlog\-row\-metadata\&.
.RE
.sp
.RS 4
.ie n \{\
\h'-04'\(bu\h'+03'\c
.\}
.el \{\
.sp -1
.IP \(bu 2.3
.\}
\fB\-\-protocol={TCP|SOCKET|PIPE|MEMORY}\fR
The transport protocol to use for connecting to the server\&. It is useful when the other connection parameters normally result in use of a protocol other than the one you want\&. For details on the permissible values, see
Section\ \&4.2.7, \(lqConnection Transport Protocols\(rq\&.
.RE
.sp
.RS 4
.ie n \{\
\h'-04'\(bu\h'+03'\c
.\}
.el \{\
.sp -1
.IP \(bu 2.3
.\}
\fB\-\-raw\fR
By default,
\fBmysqlbinlog\fR
reads binary log files and writes events in text format\&. The
\fB\-\-raw\fR
option tells
\fBmysqlbinlog\fR
to write them in their original binary format\&. Its use requires that
\fB\-\-read\-from\-remote\-server\fR
also be used because the files are requested from a server\&.
\fBmysqlbinlog\fR
writes one output file for each file read from the server\&. The
\fB\-\-raw\fR
option can be used to make a backup of a server\*(Aqs binary log\&. With the
\fB\-\-stop\-never\fR
option, the backup is
\(lqlive\(rq
because
\fBmysqlbinlog\fR
stays connected to the server\&. By default, output files are written in the current directory with the same names as the original log files\&. Output file names can be modified using the
\fB\-\-result\-file\fR
option\&. For more information, see
the section called \(lqUSING MYSQLBINLOG TO BACK UP BINARY LOG FILES\(rq\&.
.RE
.sp
.RS 4
.ie n \{\
\h'-04'\(bu\h'+03'\c
.\}
.el \{\
.sp -1
.IP \(bu 2.3
.\}
\fB\-\-read\-from\-remote\-master=\fR\fB\fItype\fR\fR
Read binary logs from a MySQL server with the
COM_BINLOG_DUMP
or
COM_BINLOG_DUMP_GTID
commands by setting the option value to either
BINLOG\-DUMP\-NON\-GTIDS
or
BINLOG\-DUMP\-GTIDS, respectively\&. If
\fB\-\-read\-from\-remote\-master=BINLOG\-DUMP\-GTIDS\fR
is combined with
\fB\-\-exclude\-gtids\fR, transactions can be filtered out on the source, avoiding unnecessary network traffic\&.
.sp
The connection parameter options are used with this option or the
\fB\-\-read\-from\-remote\-server\fR
option\&. These options are
\fB\-\-host\fR,
\fB\-\-password\fR,
\fB\-\-port\fR,
\fB\-\-protocol\fR,
\fB\-\-socket\fR, and
\fB\-\-user\fR\&. If neither of the remote options is specified, the connection parameter options are ignored\&.
.sp
The
REPLICATION SLAVE
privilege is required to use this option\&.
.RE
.sp
.RS 4
.ie n \{\
\h'-04'\(bu\h'+03'\c
.\}
.el \{\
.sp -1
.IP \(bu 2.3
.\}
\fB\-\-read\-from\-remote\-server\fR,
\fB\-R\fR
Read the binary log from a MySQL server rather than reading a local log file\&. This option requires that the remote server be running\&. It works only for binary log files on the remote server, not relay log files\&.
.sp
The connection parameter options are used with this option or the
\fB\-\-read\-from\-remote\-master\fR
option\&. These options are
\fB\-\-host\fR,
\fB\-\-password\fR,
\fB\-\-port\fR,
\fB\-\-protocol\fR,
\fB\-\-socket\fR, and
\fB\-\-user\fR\&. If neither of the remote options is specified, the connection parameter options are ignored\&.
.sp
The
REPLICATION SLAVE
privilege is required to use this option\&.
.sp
This option is like
\fB\-\-read\-from\-remote\-master=BINLOG\-DUMP\-NON\-GTIDS\fR\&.
.RE
.sp
.RS 4
.ie n \{\
\h'-04'\(bu\h'+03'\c
.\}
.el \{\
.sp -1
.IP \(bu 2.3
.\}
\fB\-\-result\-file=\fR\fB\fIname\fR\fR,
\fB\-r \fR\fB\fIname\fR\fR
Without the
\fB\-\-raw\fR
option, this option indicates the file to which
\fBmysqlbinlog\fR
writes text output\&. With
\fB\-\-raw\fR,
\fBmysqlbinlog\fR
writes one binary output file for each log file transferred from the server, writing them by default in the current directory using the same names as the original log file\&. In this case, the
\fB\-\-result\-file\fR
option value is treated as a prefix that modifies output file names\&.
.RE
.sp
.RS 4
.ie n \{\
\h'-04'\(bu\h'+03'\c
.\}
.el \{\
.sp -1
.IP \(bu 2.3
.\}
\fB\-\-require\-row\-format\fR
Require row\-based binary logging format for events\&. This option enforces row\-based replication events for
\fBmysqlbinlog\fR
output\&. The stream of events produced with this option would be accepted by a replication channel that is secured using the
REQUIRE_ROW_FORMAT
option of the
CHANGE REPLICATION SOURCE TO
statement (from MySQL 8\&.0\&.23) or
CHANGE MASTER TO
statement (before MySQL 8\&.0\&.23)\&.
binlog_format=ROW
must be set on the server where the binary log was written\&. When you specify this option,
\fBmysqlbinlog\fR
stops with an error message if it encounters any events that are disallowed under the
REQUIRE_ROW_FORMAT
restrictions, including
LOAD DATA INFILE
instructions, creating or dropping temporary tables,
INTVAR,
RAND, or
USER_VAR
events, and non\-row\-based events within a DML transaction\&.
\fBmysqlbinlog\fR
also prints a
SET @@session\&.require_row_format
statement at the start of its output to apply the restrictions when the output is executed, and does not print the
SET @@session\&.pseudo_thread_id
statement\&.
.sp
This option was added in MySQL 8\&.0\&.19\&.
.RE
.sp
.RS 4
.ie n \{\
\h'-04'\(bu\h'+03'\c
.\}
.el \{\
.sp -1
.IP \(bu 2.3
.\}
\fB\-\-rewrite\-db=\*(Aq\fR\fB\fIfrom_name\fR\fR\fB\->\fR\fB\fIto_name\fR\fR\fB\*(Aq\fR
When reading from a row\-based or statement\-based log, rewrite all occurrences of
\fIfrom_name\fR
to
\fIto_name\fR\&. Rewriting is done on the rows, for row\-based logs, as well as on the
USE
clauses, for statement\-based logs\&.
.if n \{\
.sp
.\}
.RS 4
.it 1 an-trap
.nr an-no-space-flag 1
.nr an-break-flag 1
.br
.ps +1
\fBWarning\fR
.ps -1
.br
Statements in which table names are qualified with database names are not rewritten to use the new name when using this option\&.
.sp .5v
.RE
The rewrite rule employed as a value for this option is a string having the form
\*(Aq\fIfrom_name\fR\->\fIto_name\fR\*(Aq, as shown previously, and for this reason must be enclosed by quotation marks\&.
.sp
To employ multiple rewrite rules, specify the option multiple times, as shown here:
.sp
.if n \{\
.RS 4
.\}
.nf
mysqlbinlog \-\-rewrite\-db=\*(Aqdbcurrent\->dbold\*(Aq \-\-rewrite\-db=\*(Aqdbtest\->dbcurrent\*(Aq \e
    binlog\&.00001 > /tmp/statements\&.sql
.fi
.if n \{\
.RE
.\}
.sp
When used together with the
\fB\-\-database\fR
option, the
\fB\-\-rewrite\-db\fR
option is applied first; then
\fB\-\-database\fR
option is applied, using the rewritten database name\&. The order in which the options are provided makes no difference in this regard\&.
.sp
This means that, for example, if
\fBmysqlbinlog\fR
is started with
\fB\-\-rewrite\-db=\*(Aqmydb\->yourdb\*(Aq \-\-database=yourdb\fR, then all updates to any tables in databases
mydb
and
yourdb
are included in the output\&. On the other hand, if it is started with
\fB\-\-rewrite\-db=\*(Aqmydb\->yourdb\*(Aq \-\-database=mydb\fR, then
\fBmysqlbinlog\fR
outputs no statements at all: since all updates to
mydb
are first rewritten as updates to
yourdb
before applying the
\fB\-\-database\fR
option, there remain no updates that match
\fB\-\-database=mydb\fR\&.
.RE
.sp
.RS 4
.ie n \{\
\h'-04'\(bu\h'+03'\c
.\}
.el \{\
.sp -1
.IP \(bu 2.3
.\}
\fB\-\-server\-id=\fR\fB\fIid\fR\fR
Display only those events created by the server having the given server ID\&.
.RE
.sp
.RS 4
.ie n \{\
\h'-04'\(bu\h'+03'\c
.\}
.el \{\
.sp -1
.IP \(bu 2.3
.\}
\fB\-\-server\-id\-bits=\fR\fB\fIN\fR\fR
Use only the first
\fIN\fR
bits of the
server_id
to identify the server\&. If the binary log was written by a
\fBmysqld\fR
with server\-id\-bits set to less than 32 and user data stored in the most significant bit, running
\fBmysqlbinlog\fR
with
\fB\-\-server\-id\-bits\fR
set to 32 enables this data to be seen\&.
.sp
This option is supported only by the version of
\fBmysqlbinlog\fR
supplied with the NDB Cluster distribution, or built with NDB Cluster support\&.
.RE
.sp
.RS 4
.ie n \{\
\h'-04'\(bu\h'+03'\c
.\}
.el \{\
.sp -1
.IP \(bu 2.3
.\}
\fB\-\-server\-public\-key\-path=\fR\fB\fIfile_name\fR\fR
The path name to a file in PEM format containing a client\-side copy of the public key required by the server for RSA key pair\-based password exchange\&. This option applies to clients that authenticate with the
sha256_password
or
caching_sha2_password
authentication plugin\&. This option is ignored for accounts that do not authenticate with one of those plugins\&. It is also ignored if RSA\-based password exchange is not used, as is the case when the client connects to the server using a secure connection\&.
.sp
If
\fB\-\-server\-public\-key\-path=\fR\fB\fIfile_name\fR\fR
is given and specifies a valid public key file, it takes precedence over
\fB\-\-get\-server\-public\-key\fR\&.
.sp
For
sha256_password, this option applies only if MySQL was built using OpenSSL\&.
.sp
For information about the
sha256_password
and
caching_sha2_password
plugins, see
Section\ \&6.4.1.3, \(lqSHA-256 Pluggable Authentication\(rq, and
Section\ \&6.4.1.2, \(lqCaching SHA-2 Pluggable Authentication\(rq\&.
.RE
.sp
.RS 4
.ie n \{\
\h'-04'\(bu\h'+03'\c
.\}
.el \{\
.sp -1
.IP \(bu 2.3
.\}
\fB\-\-set\-charset=\fR\fB\fIcharset_name\fR\fR
Add a
SET NAMES \fIcharset_name\fR
statement to the output to specify the character set to be used for processing log files\&.
.RE
.sp
.RS 4
.ie n \{\
\h'-04'\(bu\h'+03'\c
.\}
.el \{\
.sp -1
.IP \(bu 2.3
.\}
\fB\-\-shared\-memory\-base\-name=\fR\fB\fIname\fR\fR
On Windows, the shared\-memory name to use for connections made using shared memory to a local server\&. The default value is
MYSQL\&. The shared\-memory name is case\-sensitive\&.
.sp
This option applies only if the server was started with the
shared_memory
system variable enabled to support shared\-memory connections\&.
.RE
.sp
.RS 4
.ie n \{\
\h'-04'\(bu\h'+03'\c
.\}
.el \{\
.sp -1
.IP \(bu 2.3
.\}
\fB\-\-short\-form\fR,
\fB\-s\fR
Display only the statements contained in the log, without any extra information or row\-based events\&. This is for testing only, and should not be used in production systems\&. It is deprecated, and you should expect it to be removed in a future release\&.
.RE
.sp
.RS 4
.ie n \{\
\h'-04'\(bu\h'+03'\c
.\}
.el \{\
.sp -1
.IP \(bu 2.3
.\}
\fB\-\-skip\-gtids[=(true|false)]\fR
Do not include the GTIDs from the binary log files in the output dump file\&. For example:
.sp
.if n \{\
.RS 4
.\}
.nf
mysqlbinlog \-\-skip\-gtids binlog\&.000001 >  /tmp/dump\&.sql
mysql \-u root \-p \-e "source /tmp/dump\&.sql"
.fi
.if n \{\
.RE
.\}
.sp
You should not normally use this option in production or in recovery, except in the specific, and rare, scenarios where the GTIDs are actively unwanted\&. For example, an administrator might want to duplicate selected transactions (such as table definitions) from a deployment to another, unrelated, deployment that will not replicate to or from the original\&. In that scenario,
\fB\-\-skip\-gtids\fR
can be used to enable the administrator to apply the transactions as if they were new, and ensure that the deployments remain unrelated\&. However, you should only use this option if the inclusion of the GTIDs causes a known issue for your use case\&.
.RE
.sp
.RS 4
.ie n \{\
\h'-04'\(bu\h'+03'\c
.\}
.el \{\
.sp -1
.IP \(bu 2.3
.\}
\fB\-\-socket=\fR\fB\fIpath\fR\fR,
\fB\-S \fR\fB\fIpath\fR\fR
For connections to
localhost, the Unix socket file to use, or, on Windows, the name of the named pipe to use\&.
.sp
On Windows, this option applies only if the server was started with the
named_pipe
system variable enabled to support named\-pipe connections\&. In addition, the user making the connection must be a member of the Windows group specified by the
named_pipe_full_access_group
system variable\&.
.RE
.sp
.RS 4
.ie n \{\
\h'-04'\(bu\h'+03'\c
.\}
.el \{\
.sp -1
.IP \(bu 2.3
.\}
\fB\-\-ssl*\fR
Options that begin with
\fB\-\-ssl\fR
specify whether to connect to the server using encryption and indicate where to find SSL keys and certificates\&. See
the section called \(lqCommand Options for Encrypted Connections\(rq\&.
.RE
.sp
.RS 4
.ie n \{\
\h'-04'\(bu\h'+03'\c
.\}
.el \{\
.sp -1
.IP \(bu 2.3
.\}
\fB\-\-ssl\-fips\-mode={OFF|ON|STRICT}\fR
Controls whether to enable FIPS mode on the client side\&. The
\fB\-\-ssl\-fips\-mode\fR
option differs from other
\fB\-\-ssl\-\fR\fB\fIxxx\fR\fR
options in that it is not used to establish encrypted connections, but rather to affect which cryptographic operations to permit\&. See
Section\ \&6.8, \(lqFIPS Support\(rq\&.
.sp
These
\fB\-\-ssl\-fips\-mode\fR
values are permitted:
.sp
.RS 4
.ie n \{\
\h'-04'\(bu\h'+03'\c
.\}
.el \{\
.sp -1
.IP \(bu 2.3
.\}
OFF: Disable FIPS mode\&.
.RE
.sp
.RS 4
.ie n \{\
\h'-04'\(bu\h'+03'\c
.\}
.el \{\
.sp -1
.IP \(bu 2.3
.\}
ON: Enable FIPS mode\&.
.RE
.sp
.RS 4
.ie n \{\
\h'-04'\(bu\h'+03'\c
.\}
.el \{\
.sp -1
.IP \(bu 2.3
.\}
STRICT: Enable
\(lqstrict\(rq
FIPS mode\&.
.RE
.sp
.if n \{\
.sp
.\}
.RS 4
.it 1 an-trap
.nr an-no-space-flag 1
.nr an-break-flag 1
.br
.ps +1
\fBNote\fR
.ps -1
.br
If the OpenSSL FIPS Object Module is not available, the only permitted value for
\fB\-\-ssl\-fips\-mode\fR
is
OFF\&. In this case, setting
\fB\-\-ssl\-fips\-mode\fR
to
ON
or
STRICT
causes the client to produce a warning at startup and to operate in non\-FIPS mode\&.
.sp .5v
.RE
.RE
.sp
.RS 4
.ie n \{\
\h'-04'\(bu\h'+03'\c
.\}
.el \{\
.sp -1
.IP \(bu 2.3
.\}
\fB\-\-start\-datetime=\fR\fB\fIdatetime\fR\fR
Start reading the binary log at the first event having a timestamp equal to or later than the
\fIdatetime\fR
argument\&. The
\fIdatetime\fR
value is relative to the local time zone on the machine where you run
\fBmysqlbinlog\fR\&. The value should be in a format accepted for the
DATETIME
or
TIMESTAMP
data types\&. For example:
.sp
.if n \{\
.RS 4
.\}
.nf
mysqlbinlog \-\-start\-datetime="2005\-12\-25 11:25:56" binlog\&.000003
.fi
.if n \{\
.RE
.\}
.sp
This option is useful for point\-in\-time recovery\&. See
Section\ \&7.5, \(lqPoint-in-Time (Incremental) Recovery\(rq\&.
.RE
.sp
.RS 4
.ie n \{\
\h'-04'\(bu\h'+03'\c
.\}
.el \{\
.sp -1
.IP \(bu 2.3
.\}
\fB\-\-start\-position=\fR\fB\fIN\fR\fR,
\fB\-j \fR\fB\fIN\fR\fR
Start decoding the binary log at the log position
\fIN\fR, including in the output any events that begin at position
\fIN\fR
or after\&. The position is a byte point in the log file, not an event counter; it needs to point to the starting position of an event to generate useful output\&. This option applies to the first log file named on the command line\&.
.sp
This option is useful for point\-in\-time recovery\&. See
Section\ \&7.5, \(lqPoint-in-Time (Incremental) Recovery\(rq\&.
.RE
.sp
.RS 4
.ie n \{\
\h'-04'\(bu\h'+03'\c
.\}
.el \{\
.sp -1
.IP \(bu 2.3
.\}
\fB\-\-stop\-datetime=\fR\fB\fIdatetime\fR\fR
Stop reading the binary log at the first event having a timestamp equal to or later than the
\fIdatetime\fR
argument\&. See the description of the
\fB\-\-start\-datetime\fR
option for information about the
\fIdatetime\fR
value\&.
.sp
This option is useful for point\-in\-time recovery\&. See
Section\ \&7.5, \(lqPoint-in-Time (Incremental) Recovery\(rq\&.
.RE
.sp
.RS 4
.ie n \{\
\h'-04'\(bu\h'+03'\c
.\}
.el \{\
.sp -1
.IP \(bu 2.3
.\}
\fB\-\-stop\-never\fR
This option is used with
\fB\-\-read\-from\-remote\-server\fR\&. It tells
\fBmysqlbinlog\fR
to remain connected to the server\&. Otherwise
\fBmysqlbinlog\fR
exits when the last log file has been transferred from the server\&.
\fB\-\-stop\-never\fR
implies
\fB\-\-to\-last\-log\fR, so only the first log file to transfer need be named on the command line\&.
.sp
\fB\-\-stop\-never\fR
is commonly used with
\fB\-\-raw\fR
to make a live binary log backup, but also can be used without
\fB\-\-raw\fR
to maintain a continuous text display of log events as the server generates them\&.
.sp
With
\fB\-\-stop\-never\fR, by default,
\fBmysqlbinlog\fR
reports a server ID of 1 when it connects to the server\&. Use
\fB\-\-connection\-server\-id\fR
to explicitly specify an alternative ID to report\&. It can be used to avoid a conflict with the ID of a replica server or another
\fBmysqlbinlog\fR
process\&. See
the section called \(lqSPECIFYING THE MYSQLBINLOG SERVER ID\(rq\&.
.RE
.sp
.RS 4
.ie n \{\
\h'-04'\(bu\h'+03'\c
.\}
.el \{\
.sp -1
.IP \(bu 2.3
.\}
\fB\-\-stop\-never\-slave\-server\-id=\fR\fB\fIid\fR\fR
This option is deprecated; expect it to be removed in a future release\&. Use the
\fB\-\-connection\-server\-id\fR
option instead to specify a server ID for
\fBmysqlbinlog\fR
to report\&.
.RE
.sp
.RS 4
.ie n \{\
\h'-04'\(bu\h'+03'\c
.\}
.el \{\
.sp -1
.IP \(bu 2.3
.\}
\fB\-\-stop\-position=\fR\fB\fIN\fR\fR
Stop decoding the binary log at the log position
\fIN\fR, excluding from the output any events that begin at position
\fIN\fR
or after\&. The position is a byte point in the log file, not an event counter; it needs to point to a spot after the starting position of the last event you want to include in the output\&. The event starting before position
\fIN\fR
and finishing at or after the position is the last event to be processed\&. This option applies to the last log file named on the command line\&.
.sp
This option is useful for point\-in\-time recovery\&. See
Section\ \&7.5, \(lqPoint-in-Time (Incremental) Recovery\(rq\&.
.RE
.sp
.RS 4
.ie n \{\
\h'-04'\(bu\h'+03'\c
.\}
.el \{\
.sp -1
.IP \(bu 2.3
.\}
\fB\-\-tls\-ciphersuites=\fR\fB\fIciphersuite_list\fR\fR
The permissible ciphersuites for encrypted connections that use TLSv1\&.3\&. The value is a list of one or more colon\-separated ciphersuite names\&. The ciphersuites that can be named for this option depend on the SSL library used to compile MySQL\&. For details, see
Section\ \&6.3.2, \(lqEncrypted Connection TLS Protocols and Ciphers\(rq\&.
.sp
This option was added in MySQL 8\&.0\&.16\&.
.RE
.sp
.RS 4
.ie n \{\
\h'-04'\(bu\h'+03'\c
.\}
.el \{\
.sp -1
.IP \(bu 2.3
.\}
\fB\-\-tls\-version=\fR\fB\fIprotocol_list\fR\fR
The permissible TLS protocols for encrypted connections\&. The value is a list of one or more comma\-separated protocol names\&. The protocols that can be named for this option depend on the SSL library used to compile MySQL\&. For details, see
Section\ \&6.3.2, \(lqEncrypted Connection TLS Protocols and Ciphers\(rq\&.
.RE
.sp
.RS 4
.ie n \{\
\h'-04'\(bu\h'+03'\c
.\}
.el \{\
.sp -1
.IP \(bu 2.3
.\}
\fB\-\-to\-last\-log\fR,
\fB\-t\fR
Do not stop at the end of the requested binary log from a MySQL server, but rather continue printing until the end of the last binary log\&. If you send the output to the same MySQL server, this may lead to an endless loop\&. This option requires
\fB\-\-read\-from\-remote\-server\fR\&.
.RE
.sp
.RS 4
.ie n \{\
\h'-04'\(bu\h'+03'\c
.\}
.el \{\
.sp -1
.IP \(bu 2.3
.\}
\fB\-\-user=\fR\fB\fIuser_name\fR\fR,
\fB\-u \fR\fB\fIuser_name\fR\fR
The user name of the MySQL account to use when connecting to a remote server\&.
.RE
.sp
.RS 4
.ie n \{\
\h'-04'\(bu\h'+03'\c
.\}
.el \{\
.sp -1
.IP \(bu 2.3
.\}
\fB\-\-verbose\fR,
\fB\-v\fR
Reconstruct row events and display them as commented SQL statements, with table partition information where applicable\&. If this option is given twice (by passing in either "\-vv" or "\-\-verbose \-\-verbose"), the output includes comments to indicate column data types and some metadata, and informational log events such as row query log events if the
binlog_rows_query_log_events
system variable is set to
TRUE\&.
.sp
For examples that show the effect of
\fB\-\-base64\-output\fR
and
\fB\-\-verbose\fR
on row event output, see
the section called \(lqMYSQLBINLOG ROW EVENT DISPLAY\(rq\&.
.RE
.sp
.RS 4
.ie n \{\
\h'-04'\(bu\h'+03'\c
.\}
.el \{\
.sp -1
.IP \(bu 2.3
.\}
\fB\-\-verify\-binlog\-checksum\fR,
\fB\-c\fR
Verify checksums in binary log files\&.
.RE
.sp
.RS 4
.ie n \{\
\h'-04'\(bu\h'+03'\c
.\}
.el \{\
.sp -1
.IP \(bu 2.3
.\}
\fB\-\-version\fR,
\fB\-V\fR
Display version information and exit\&.
.sp
The
\fBmysqlbinlog\fR
version number shown when using this option is 3\&.4\&.
.RE
.sp
.RS 4
.ie n \{\
\h'-04'\(bu\h'+03'\c
.\}
.el \{\
.sp -1
.IP \(bu 2.3
.\}
\fB\-\-zstd\-compression\-level=\fR\fB\fIlevel\fR\fR
The compression level to use for connections to the server that use the
zstd
compression algorithm\&. The permitted levels are from 1 to 22, with larger values indicating increasing levels of compression\&. The default
zstd
compression level is 3\&. The compression level setting has no effect on connections that do not use
zstd
compression\&.
.sp
For more information, see
Section\ \&4.2.8, \(lqConnection Compression Control\(rq\&.
.sp
This option was added in MySQL 8\&.0\&.18\&.
.RE
.PP
You can pipe the output of
\fBmysqlbinlog\fR
into the
\fBmysql\fR
client to execute the events contained in the binary log\&. This technique is used to recover from an unexpected exit when you have an old backup (see
Section\ \&7.5, \(lqPoint-in-Time (Incremental) Recovery\(rq)\&. For example:
.sp
.if n \{\
.RS 4
.\}
.nf
mysqlbinlog binlog\&.000001 | mysql \-u root \-p
.fi
.if n \{\
.RE
.\}
.PP
Or:
.sp
.if n \{\
.RS 4
.\}
.nf
mysqlbinlog binlog\&.[0\-9]* | mysql \-u root \-p
.fi
.if n \{\
.RE
.\}
.PP
If the statements produced by
\fBmysqlbinlog\fR
may contain
BLOB
values, these may cause problems when
\fBmysql\fR
processes them\&. In this case, invoke
\fBmysql\fR
with the
\fB\-\-binary\-mode\fR
option\&.
.PP
You can also redirect the output of
\fBmysqlbinlog\fR
to a text file instead, if you need to modify the statement log first (for example, to remove statements that you do not want to execute for some reason)\&. After editing the file, execute the statements that it contains by using it as input to the
\fBmysql\fR
program:
.sp
.if n \{\
.RS 4
.\}
.nf
mysqlbinlog binlog\&.000001 > tmpfile
\&.\&.\&. \fIedit tmpfile\fR \&.\&.\&.
mysql \-u root \-p < tmpfile
.fi
.if n \{\
.RE
.\}
.PP
When
\fBmysqlbinlog\fR
is invoked with the
\fB\-\-start\-position\fR
option, it displays only those events with an offset in the binary log greater than or equal to a given position (the given position must match the start of one event)\&. It also has options to stop and start when it sees an event with a given date and time\&. This enables you to perform point\-in\-time recovery using the
\fB\-\-stop\-datetime\fR
option (to be able to say, for example,
\(lqroll forward my databases to how they were today at 10:30 a\&.m\&.\(rq)\&.
.PP
\fBProcessing multiple files\fR. If you have more than one binary log to execute on the MySQL server, the safe method is to process them all using a single connection to the server\&. Here is an example that demonstrates what may be
\fIunsafe\fR:
.sp
.if n \{\
.RS 4
.\}
.nf
mysqlbinlog binlog\&.000001 | mysql \-u root \-p # DANGER!!
mysqlbinlog binlog\&.000002 | mysql \-u root \-p # DANGER!!
.fi
.if n \{\
.RE
.\}
.PP
Processing binary logs this way using multiple connections to the server causes problems if the first log file contains a
CREATE TEMPORARY TABLE
statement and the second log contains a statement that uses the temporary table\&. When the first
\fBmysql\fR
process terminates, the server drops the temporary table\&. When the second
\fBmysql\fR
process attempts to use the table, the server reports
\(lqunknown table\&.\(rq
.PP
To avoid problems like this, use a
\fIsingle\fR
\fBmysql\fR
process to execute the contents of all binary logs that you want to process\&. Here is one way to do so:
.sp
.if n \{\
.RS 4
.\}
.nf
mysqlbinlog binlog\&.000001 binlog\&.000002 | mysql \-u root \-p
.fi
.if n \{\
.RE
.\}
.PP
Another approach is to write all the logs to a single file and then process the file:
.sp
.if n \{\
.RS 4
.\}
.nf
mysqlbinlog binlog\&.000001 >  /tmp/statements\&.sql
mysqlbinlog binlog\&.000002 >> /tmp/statements\&.sql
mysql \-u root \-p \-e "source /tmp/statements\&.sql"
.fi
.if n \{\
.RE
.\}
.PP
From MySQL 8\&.0\&.12, you can also supply multiple binary log files to
\fBmysqlbinlog\fR
as streamed input using a shell pipe\&. An archive of compressed binary log files can be decompressed and provided directly to
\fBmysqlbinlog\fR\&. In this example,
binlog\-files_1\&.gz
contains multiple binary log files for processing\&. The pipeline extracts the contents of
binlog\-files_1\&.gz, pipes the binary log files to
\fBmysqlbinlog\fR
as standard input, and pipes the output of
\fBmysqlbinlog\fR
into the
\fBmysql\fR
client for execution:
.sp
.if n \{\
.RS 4
.\}
.nf
gzip \-cd binlog\-files_1\&.gz | \&./mysqlbinlog \- | \&./mysql \-uroot\ \& \-p
.fi
.if n \{\
.RE
.\}
.PP
You can specify more than one archive file, for example:
.sp
.if n \{\
.RS 4
.\}
.nf
gzip \-cd binlog\-files_1\&.gz binlog\-files_2\&.gz | \&./mysqlbinlog \- | \&./mysql \-uroot\ \& \-p
.fi
.if n \{\
.RE
.\}
.PP
For streamed input, do not use
\-\-stop\-position, because
\fBmysqlbinlog\fR
cannot identify the last log file to apply this option\&.
.PP
\fBLOAD DATA operations\fR. \fBmysqlbinlog\fR
can produce output that reproduces a
LOAD DATA
operation without the original data file\&.
\fBmysqlbinlog\fR
copies the data to a temporary file and writes a
LOAD DATA LOCAL
statement that refers to the file\&. The default location of the directory where these files are written is system\-specific\&. To specify a directory explicitly, use the
\fB\-\-local\-load\fR
option\&.
.PP
Because
\fBmysqlbinlog\fR
converts
LOAD DATA
statements to
LOAD DATA LOCAL
statements (that is, it adds
LOCAL), both the client and the server that you use to process the statements must be configured with the
LOCAL
capability enabled\&. See
Section\ \&6.1.6, \(lqSecurity Considerations for LOAD DATA LOCAL\(rq\&.
.if n \{\
.sp
.\}
.RS 4
.it 1 an-trap
.nr an-no-space-flag 1
.nr an-break-flag 1
.br
.ps +1
\fBWarning\fR
.ps -1
.br
.PP
The temporary files created for
LOAD DATA LOCAL
statements are
\fInot\fR
automatically deleted because they are needed until you actually execute those statements\&. You should delete the temporary files yourself after you no longer need the statement log\&. The files can be found in the temporary file directory and have names like
\fIoriginal_file_name\-#\-#\fR\&.
.sp .5v
.RE
.SH "MYSQLBINLOG HEX DUMP FORMAT"
.PP
The
\fB\-\-hexdump\fR
option causes
\fBmysqlbinlog\fR
to produce a hex dump of the binary log contents:
.sp
.if n \{\
.RS 4
.\}
.nf
mysqlbinlog \-\-hexdump source\-bin\&.000001
.fi
.if n \{\
.RE
.\}
.PP
The hex output consists of comment lines beginning with
#, so the output might look like this for the preceding command:
.sp
.if n \{\
.RS 4
.\}
.nf
/*!40019 SET @@SESSION\&.max_insert_delayed_threads=0*/;
/*!50003 SET @OLD_COMPLETION_TYPE=@@COMPLETION_TYPE,COMPLETION_TYPE=0*/;
# at 4
#051024 17:24:13 server id 1  end_log_pos 98
# Position  Timestamp   Type   Master ID        Size      Master Pos    Flags
# 00000004 9d fc 5c 43   0f   01 00 00 00   5e 00 00 00   62 00 00 00   00 00
# 00000017 04 00 35 2e 30 2e 31 35  2d 64 65 62 75 67 2d 6c |\&.\&.5\&.0\&.15\&.debug\&.l|
# 00000027 6f 67 00 00 00 00 00 00  00 00 00 00 00 00 00 00 |og\&.\&.\&.\&.\&.\&.\&.\&.\&.\&.\&.\&.\&.\&.|
# 00000037 00 00 00 00 00 00 00 00  00 00 00 00 00 00 00 00 |\&.\&.\&.\&.\&.\&.\&.\&.\&.\&.\&.\&.\&.\&.\&.\&.|
# 00000047 00 00 00 00 9d fc 5c 43  13 38 0d 00 08 00 12 00 |\&.\&.\&.\&.\&.\&.\&.C\&.8\&.\&.\&.\&.\&.\&.|
# 00000057 04 04 04 04 12 00 00 4b  00 04 1a                |\&.\&.\&.\&.\&.\&.\&.K\&.\&.\&.|
#       Start: binlog v 4, server v 5\&.0\&.15\-debug\-log created 051024 17:24:13
#       at startup
ROLLBACK;
.fi
.if n \{\
.RE
.\}
.PP
Hex dump output currently contains the elements in the following list\&. This format is subject to change\&. For more information about binary log format, see
\m[blue]\fBMySQL Internals: The Binary Log\fR\m[]\&\s-2\u[1]\d\s+2\&.
.sp
.RS 4
.ie n \{\
\h'-04'\(bu\h'+03'\c
.\}
.el \{\
.sp -1
.IP \(bu 2.3
.\}
Position: The byte position within the log file\&.
.RE
.sp
.RS 4
.ie n \{\
\h'-04'\(bu\h'+03'\c
.\}
.el \{\
.sp -1
.IP \(bu 2.3
.\}
Timestamp: The event timestamp\&. In the example shown,
\*(Aq9d fc 5c 43\*(Aq
is the representation of
\*(Aq051024 17:24:13\*(Aq
in hexadecimal\&.
.RE
.sp
.RS 4
.ie n \{\
\h'-04'\(bu\h'+03'\c
.\}
.el \{\
.sp -1
.IP \(bu 2.3
.\}
Type: The event type code\&.
.RE
.sp
.RS 4
.ie n \{\
\h'-04'\(bu\h'+03'\c
.\}
.el \{\
.sp -1
.IP \(bu 2.3
.\}
Master ID: The server ID of the replication source server that created the event\&.
.RE
.sp
.RS 4
.ie n \{\
\h'-04'\(bu\h'+03'\c
.\}
.el \{\
.sp -1
.IP \(bu 2.3
.\}
Size: The size in bytes of the event\&.
.RE
.sp
.RS 4
.ie n \{\
\h'-04'\(bu\h'+03'\c
.\}
.el \{\
.sp -1
.IP \(bu 2.3
.\}
Master Pos: The position of the next event in the original source\*(Aqs binary log file\&.
.RE
.sp
.RS 4
.ie n \{\
\h'-04'\(bu\h'+03'\c
.\}
.el \{\
.sp -1
.IP \(bu 2.3
.\}
Flags: Event flag values\&.
.RE
.SH "MYSQLBINLOG ROW EVENT DISPLAY"
.PP
The following examples illustrate how
\fBmysqlbinlog\fR
displays row events that specify data modifications\&. These correspond to events with the
WRITE_ROWS_EVENT,
UPDATE_ROWS_EVENT, and
DELETE_ROWS_EVENT
type codes\&. The
\fB\-\-base64\-output=DECODE\-ROWS\fR
and
\fB\-\-verbose\fR
options may be used to affect row event output\&.
.PP
Suppose that the server is using row\-based binary logging and that you execute the following sequence of statements:
.sp
.if n \{\
.RS 4
.\}
.nf
CREATE TABLE t
(
  id   INT NOT NULL,
  name VARCHAR(20) NOT NULL,
  date DATE NULL
) ENGINE = InnoDB;
START TRANSACTION;
INSERT INTO t VALUES(1, \*(Aqapple\*(Aq, NULL);
UPDATE t SET name = \*(Aqpear\*(Aq, date = \*(Aq2009\-01\-01\*(Aq WHERE id = 1;
DELETE FROM t WHERE id = 1;
COMMIT;
.fi
.if n \{\
.RE
.\}
.PP
By default,
\fBmysqlbinlog\fR
displays row events encoded as base\-64 strings using
BINLOG
statements\&. Omitting extraneous lines, the output for the row events produced by the preceding statement sequence looks like this:
.sp
.if n \{\
.RS 4
.\}
.nf
shell> \fBmysqlbinlog \fR\fB\fIlog_file\fR\fR
\&.\&.\&.
# at 218
#080828 15:03:08 server id 1  end_log_pos 258   Write_rows: table id 17 flags: STMT_END_F
BINLOG \*(Aq
fAS3SBMBAAAALAAAANoAAAAAABEAAAAAAAAABHRlc3QAAXQAAwMPCgIUAAQ=
fAS3SBcBAAAAKAAAAAIBAAAQABEAAAAAAAEAA//8AQAAAAVhcHBsZQ==
\*(Aq/*!*/;
\&.\&.\&.
# at 302
#080828 15:03:08 server id 1  end_log_pos 356   Update_rows: table id 17 flags: STMT_END_F
BINLOG \*(Aq
fAS3SBMBAAAALAAAAC4BAAAAABEAAAAAAAAABHRlc3QAAXQAAwMPCgIUAAQ=
fAS3SBgBAAAANgAAAGQBAAAQABEAAAAAAAEAA////AEAAAAFYXBwbGX4AQAAAARwZWFyIbIP
\*(Aq/*!*/;
\&.\&.\&.
# at 400
#080828 15:03:08 server id 1  end_log_pos 442   Delete_rows: table id 17 flags: STMT_END_F
BINLOG \*(Aq
fAS3SBMBAAAALAAAAJABAAAAABEAAAAAAAAABHRlc3QAAXQAAwMPCgIUAAQ=
fAS3SBkBAAAAKgAAALoBAAAQABEAAAAAAAEAA//4AQAAAARwZWFyIbIP
\*(Aq/*!*/;
.fi
.if n \{\
.RE
.\}
.PP
To see the row events as comments in the form of
\(lqpseudo\-SQL\(rq
statements, run
\fBmysqlbinlog\fR
with the
\fB\-\-verbose\fR
or
\fB\-v\fR
option\&. This output level also shows table partition information where applicable\&. The output contains lines beginning with
###:
.sp
.if n \{\
.RS 4
.\}
.nf
shell> \fBmysqlbinlog \-v \fR\fB\fIlog_file\fR\fR
\&.\&.\&.
# at 218
#080828 15:03:08 server id 1  end_log_pos 258   Write_rows: table id 17 flags: STMT_END_F
BINLOG \*(Aq
fAS3SBMBAAAALAAAANoAAAAAABEAAAAAAAAABHRlc3QAAXQAAwMPCgIUAAQ=
fAS3SBcBAAAAKAAAAAIBAAAQABEAAAAAAAEAA//8AQAAAAVhcHBsZQ==
\*(Aq/*!*/;
### INSERT INTO test\&.t
### SET
###   @1=1
###   @2=\*(Aqapple\*(Aq
###   @3=NULL
\&.\&.\&.
# at 302
#080828 15:03:08 server id 1  end_log_pos 356   Update_rows: table id 17 flags: STMT_END_F
BINLOG \*(Aq
fAS3SBMBAAAALAAAAC4BAAAAABEAAAAAAAAABHRlc3QAAXQAAwMPCgIUAAQ=
fAS3SBgBAAAANgAAAGQBAAAQABEAAAAAAAEAA////AEAAAAFYXBwbGX4AQAAAARwZWFyIbIP
\*(Aq/*!*/;
### UPDATE test\&.t
### WHERE
###   @1=1
###   @2=\*(Aqapple\*(Aq
###   @3=NULL
### SET
###   @1=1
###   @2=\*(Aqpear\*(Aq
###   @3=\*(Aq2009:01:01\*(Aq
\&.\&.\&.
# at 400
#080828 15:03:08 server id 1  end_log_pos 442   Delete_rows: table id 17 flags: STMT_END_F
BINLOG \*(Aq
fAS3SBMBAAAALAAAAJABAAAAABEAAAAAAAAABHRlc3QAAXQAAwMPCgIUAAQ=
fAS3SBkBAAAAKgAAALoBAAAQABEAAAAAAAEAA//4AQAAAARwZWFyIbIP
\*(Aq/*!*/;
### DELETE FROM test\&.t
### WHERE
###   @1=1
###   @2=\*(Aqpear\*(Aq
###   @3=\*(Aq2009:01:01\*(Aq
.fi
.if n \{\
.RE
.\}
.PP
Specify
\fB\-\-verbose\fR
or
\fB\-v\fR
twice to also display data types and some metadata for each column, and informational log events such as row query log events if the
binlog_rows_query_log_events
system variable is set to
TRUE\&. The output contains an additional comment following each column change:
.sp
.if n \{\
.RS 4
.\}
.nf
shell> \fBmysqlbinlog \-vv \fR\fB\fIlog_file\fR\fR
\&.\&.\&.
# at 218
#080828 15:03:08 server id 1  end_log_pos 258   Write_rows: table id 17 flags: STMT_END_F
BINLOG \*(Aq
fAS3SBMBAAAALAAAANoAAAAAABEAAAAAAAAABHRlc3QAAXQAAwMPCgIUAAQ=
fAS3SBcBAAAAKAAAAAIBAAAQABEAAAAAAAEAA//8AQAAAAVhcHBsZQ==
\*(Aq/*!*/;
### INSERT INTO test\&.t
### SET
###   @1=1 /* INT meta=0 nullable=0 is_null=0 */
###   @2=\*(Aqapple\*(Aq /* VARSTRING(20) meta=20 nullable=0 is_null=0 */
###   @3=NULL /* VARSTRING(20) meta=0 nullable=1 is_null=1 */
\&.\&.\&.
# at 302
#080828 15:03:08 server id 1  end_log_pos 356   Update_rows: table id 17 flags: STMT_END_F
BINLOG \*(Aq
fAS3SBMBAAAALAAAAC4BAAAAABEAAAAAAAAABHRlc3QAAXQAAwMPCgIUAAQ=
fAS3SBgBAAAANgAAAGQBAAAQABEAAAAAAAEAA////AEAAAAFYXBwbGX4AQAAAARwZWFyIbIP
\*(Aq/*!*/;
### UPDATE test\&.t
### WHERE
###   @1=1 /* INT meta=0 nullable=0 is_null=0 */
###   @2=\*(Aqapple\*(Aq /* VARSTRING(20) meta=20 nullable=0 is_null=0 */
###   @3=NULL /* VARSTRING(20) meta=0 nullable=1 is_null=1 */
### SET
###   @1=1 /* INT meta=0 nullable=0 is_null=0 */
###   @2=\*(Aqpear\*(Aq /* VARSTRING(20) meta=20 nullable=0 is_null=0 */
###   @3=\*(Aq2009:01:01\*(Aq /* DATE meta=0 nullable=1 is_null=0 */
\&.\&.\&.
# at 400
#080828 15:03:08 server id 1  end_log_pos 442   Delete_rows: table id 17 flags: STMT_END_F
BINLOG \*(Aq
fAS3SBMBAAAALAAAAJABAAAAABEAAAAAAAAABHRlc3QAAXQAAwMPCgIUAAQ=
fAS3SBkBAAAAKgAAALoBAAAQABEAAAAAAAEAA//4AQAAAARwZWFyIbIP
\*(Aq/*!*/;
### DELETE FROM test\&.t
### WHERE
###   @1=1 /* INT meta=0 nullable=0 is_null=0 */
###   @2=\*(Aqpear\*(Aq /* VARSTRING(20) meta=20 nullable=0 is_null=0 */
###   @3=\*(Aq2009:01:01\*(Aq /* DATE meta=0 nullable=1 is_null=0 */
.fi
.if n \{\
.RE
.\}
.PP
You can tell
\fBmysqlbinlog\fR
to suppress the
BINLOG
statements for row events by using the
\fB\-\-base64\-output=DECODE\-ROWS\fR
option\&. This is similar to
\fB\-\-base64\-output=NEVER\fR
but does not exit with an error if a row event is found\&. The combination of
\fB\-\-base64\-output=DECODE\-ROWS\fR
and
\fB\-\-verbose\fR
provides a convenient way to see row events only as SQL statements:
.sp
.if n \{\
.RS 4
.\}
.nf
shell> \fBmysqlbinlog \-v \-\-base64\-output=DECODE\-ROWS \fR\fB\fIlog_file\fR\fR
\&.\&.\&.
# at 218
#080828 15:03:08 server id 1  end_log_pos 258   Write_rows: table id 17 flags: STMT_END_F
### INSERT INTO test\&.t
### SET
###   @1=1
###   @2=\*(Aqapple\*(Aq
###   @3=NULL
\&.\&.\&.
# at 302
#080828 15:03:08 server id 1  end_log_pos 356   Update_rows: table id 17 flags: STMT_END_F
### UPDATE test\&.t
### WHERE
###   @1=1
###   @2=\*(Aqapple\*(Aq
###   @3=NULL
### SET
###   @1=1
###   @2=\*(Aqpear\*(Aq
###   @3=\*(Aq2009:01:01\*(Aq
\&.\&.\&.
# at 400
#080828 15:03:08 server id 1  end_log_pos 442   Delete_rows: table id 17 flags: STMT_END_F
### DELETE FROM test\&.t
### WHERE
###   @1=1
###   @2=\*(Aqpear\*(Aq
###   @3=\*(Aq2009:01:01\*(Aq
.fi
.if n \{\
.RE
.\}
.sp
.if n \{\
.sp
.\}
.RS 4
.it 1 an-trap
.nr an-no-space-flag 1
.nr an-break-flag 1
.br
.ps +1
\fBNote\fR
.ps -1
.br
.PP
You should not suppress
BINLOG
statements if you intend to re\-execute
\fBmysqlbinlog\fR
output\&.
.sp .5v
.RE
.PP
The SQL statements produced by
\fB\-\-verbose\fR
for row events are much more readable than the corresponding
BINLOG
statements\&. However, they do not correspond exactly to the original SQL statements that generated the events\&. The following limitations apply:
.sp
.RS 4
.ie n \{\
\h'-04'\(bu\h'+03'\c
.\}
.el \{\
.sp -1
.IP \(bu 2.3
.\}
The original column names are lost and replaced by
@\fIN\fR, where
\fIN\fR
is a column number\&.
.RE
.sp
.RS 4
.ie n \{\
\h'-04'\(bu\h'+03'\c
.\}
.el \{\
.sp -1
.IP \(bu 2.3
.\}
Character set information is not available in the binary log, which affects string column display:
.sp
.RS 4
.ie n \{\
\h'-04'\(bu\h'+03'\c
.\}
.el \{\
.sp -1
.IP \(bu 2.3
.\}
There is no distinction made between corresponding binary and nonbinary string types (BINARY
and
CHAR,
VARBINARY
and
VARCHAR,
BLOB
and
TEXT)\&. The output uses a data type of
STRING
for fixed\-length strings and
VARSTRING
for variable\-length strings\&.
.RE
.sp
.RS 4
.ie n \{\
\h'-04'\(bu\h'+03'\c
.\}
.el \{\
.sp -1
.IP \(bu 2.3
.\}
For multibyte character sets, the maximum number of bytes per character is not present in the binary log, so the length for string types is displayed in bytes rather than in characters\&. For example,
STRING(4)
is used as the data type for values from either of these column types:
.sp
.if n \{\
.RS 4
.\}
.nf
CHAR(4) CHARACTER SET latin1
CHAR(2) CHARACTER SET ucs2
.fi
.if n \{\
.RE
.\}
.RE
.sp
.RS 4
.ie n \{\
\h'-04'\(bu\h'+03'\c
.\}
.el \{\
.sp -1
.IP \(bu 2.3
.\}
Due to the storage format for events of type
UPDATE_ROWS_EVENT,
UPDATE
statements are displayed with the
WHERE
clause preceding the
SET
clause\&.
.RE
.RE
.PP
Proper interpretation of row events requires the information from the format description event at the beginning of the binary log\&. Because
\fBmysqlbinlog\fR
does not know in advance whether the rest of the log contains row events, by default it displays the format description event using a
BINLOG
statement in the initial part of the output\&.
.PP
If the binary log is known not to contain any events requiring a
BINLOG
statement (that is, no row events), the
\fB\-\-base64\-output=NEVER\fR
option can be used to prevent this header from being written\&.
.SH "USING MYSQLBINLOG TO BACK UP BINARY LOG FILES"
.PP
By default,
\fBmysqlbinlog\fR
reads binary log files and displays their contents in text format\&. This enables you to examine events within the files more easily and to re\-execute them (for example, by using the output as input to
\fBmysql\fR)\&.
\fBmysqlbinlog\fR
can read log files directly from the local file system, or, with the
\fB\-\-read\-from\-remote\-server\fR
option, it can connect to a server and request binary log contents from that server\&.
\fBmysqlbinlog\fR
writes text output to its standard output, or to the file named as the value of the
\fB\-\-result\-file=\fR\fB\fIfile_name\fR\fR
option if that option is given\&.
.sp
.RS 4
.ie n \{\
\h'-04'\(bu\h'+03'\c
.\}
.el \{\
.sp -1
.IP \(bu 2.3
.\}
mysqlbinlog Backup Capabilities
.RE
.sp
.RS 4
.ie n \{\
\h'-04'\(bu\h'+03'\c
.\}
.el \{\
.sp -1
.IP \(bu 2.3
.\}
mysqlbinlog Backup Options
.RE
.sp
.RS 4
.ie n \{\
\h'-04'\(bu\h'+03'\c
.\}
.el \{\
.sp -1
.IP \(bu 2.3
.\}
Static and Live Backups
.RE
.sp
.RS 4
.ie n \{\
\h'-04'\(bu\h'+03'\c
.\}
.el \{\
.sp -1
.IP \(bu 2.3
.\}
Output File Naming
.RE
.sp
.RS 4
.ie n \{\
\h'-04'\(bu\h'+03'\c
.\}
.el \{\
.sp -1
.IP \(bu 2.3
.\}
Example: mysqldump + mysqlbinlog for Backup and Restore
.RE
.sp
.RS 4
.ie n \{\
\h'-04'\(bu\h'+03'\c
.\}
.el \{\
.sp -1
.IP \(bu 2.3
.\}
mysqlbinlog Backup Restrictions
.RE
mysqlbinlog Backup Capabilities
.PP
\fBmysqlbinlog\fR
can read binary log files and write new files containing the same content\(emthat is, in binary format rather than text format\&. This capability enables you to easily back up a binary log in its original format\&.
\fBmysqlbinlog\fR
can make a static backup, backing up a set of log files and stopping when the end of the last file is reached\&. It can also make a continuous (\(lqlive\(rq) backup, staying connected to the server when it reaches the end of the last log file and continuing to copy new events as they are generated\&. In continuous\-backup operation,
\fBmysqlbinlog\fR
runs until the connection ends (for example, when the server exits) or
\fBmysqlbinlog\fR
is forcibly terminated\&. When the connection ends,
\fBmysqlbinlog\fR
does not wait and retry the connection, unlike a replica server\&. To continue a live backup after the server has been restarted, you must also restart
\fBmysqlbinlog\fR\&.
.if n \{\
.sp
.\}
.RS 4
.it 1 an-trap
.nr an-no-space-flag 1
.nr an-break-flag 1
.br
.ps +1
\fBImportant\fR
.ps -1
.br
.PP
\fBmysqlbinlog\fR
can back up both encrypted and unencrypted binary log files \&. However, copies of encrypted binary log files that are generated using
\fBmysqlbinlog\fR
are stored in an unencrypted format\&.
.sp .5v
.RE
mysqlbinlog Backup Options
.PP
Binary log backup requires that you invoke
\fBmysqlbinlog\fR
with two options at minimum:
.sp
.RS 4
.ie n \{\
\h'-04'\(bu\h'+03'\c
.\}
.el \{\
.sp -1
.IP \(bu 2.3
.\}
The
\fB\-\-read\-from\-remote\-server\fR
(or
\fB\-R\fR) option tells
\fBmysqlbinlog\fR
to connect to a server and request its binary log\&. (This is similar to a replica server connecting to its replication source server\&.)
.RE
.sp
.RS 4
.ie n \{\
\h'-04'\(bu\h'+03'\c
.\}
.el \{\
.sp -1
.IP \(bu 2.3
.\}
The
\fB\-\-raw\fR
option tells
\fBmysqlbinlog\fR
to write raw (binary) output, not text output\&.
.RE
.PP
Along with
\fB\-\-read\-from\-remote\-server\fR, it is common to specify other options:
\fB\-\-host\fR
indicates where the server is running, and you may also need to specify connection options such as
\fB\-\-user\fR
and
\fB\-\-password\fR\&.
.PP
Several other options are useful in conjunction with
\fB\-\-raw\fR:
.sp
.RS 4
.ie n \{\
\h'-04'\(bu\h'+03'\c
.\}
.el \{\
.sp -1
.IP \(bu 2.3
.\}
\fB\-\-stop\-never\fR: Stay connected to the server after reaching the end of the last log file and continue to read new events\&.
.RE
.sp
.RS 4
.ie n \{\
\h'-04'\(bu\h'+03'\c
.\}
.el \{\
.sp -1
.IP \(bu 2.3
.\}
\fB\-\-connection\-server\-id=\fR\fB\fIid\fR\fR: The server ID that
\fBmysqlbinlog\fR
reports when it connects to a server\&. When
\fB\-\-stop\-never\fR
is used, the default reported server ID is 1\&. If this causes a conflict with the ID of a replica server or another
\fBmysqlbinlog\fR
process, use
\fB\-\-connection\-server\-id\fR
to specify an alternative server ID\&. See
the section called \(lqSPECIFYING THE MYSQLBINLOG SERVER ID\(rq\&.
.RE
.sp
.RS 4
.ie n \{\
\h'-04'\(bu\h'+03'\c
.\}
.el \{\
.sp -1
.IP \(bu 2.3
.\}
\fB\-\-result\-file\fR: A prefix for output file names, as described later\&.
.RE
Static and Live Backups
.PP
To back up a server\*(Aqs binary log files with
\fBmysqlbinlog\fR, you must specify file names that actually exist on the server\&. If you do not know the names, connect to the server and use the
SHOW BINARY LOGS
statement to see the current names\&. Suppose that the statement produces this output:
.sp
.if n \{\
.RS 4
.\}
.nf
mysql> \fBSHOW BINARY LOGS;\fR
+\-\-\-\-\-\-\-\-\-\-\-\-\-\-\-+\-\-\-\-\-\-\-\-\-\-\-+\-\-\-\-\-\-\-\-\-\-\-+
| Log_name      | File_size | Encrypted |
+\-\-\-\-\-\-\-\-\-\-\-\-\-\-\-+\-\-\-\-\-\-\-\-\-\-\-+\-\-\-\-\-\-\-\-\-\-\-+
| binlog\&.000130 |     27459 | No        |
| binlog\&.000131 |     13719 | No        |
| binlog\&.000132 |     43268 | No        |
+\-\-\-\-\-\-\-\-\-\-\-\-\-\-\-+\-\-\-\-\-\-\-\-\-\-\-+\-\-\-\-\-\-\-\-\-\-\-+
.fi
.if n \{\
.RE
.\}
.PP
With that information, you can use
\fBmysqlbinlog\fR
to back up the binary log to the current directory as follows (enter each command on a single line):
.sp
.RS 4
.ie n \{\
\h'-04'\(bu\h'+03'\c
.\}
.el \{\
.sp -1
.IP \(bu 2.3
.\}
To make a static backup of
binlog\&.000130
through
binlog\&.000132, use either of these commands:
.sp
.if n \{\
.RS 4
.\}
.nf
mysqlbinlog \-\-read\-from\-remote\-server \-\-host=\fIhost_name\fR \-\-raw
  binlog\&.000130 binlog\&.000131 binlog\&.000132
mysqlbinlog \-\-read\-from\-remote\-server \-\-host=\fIhost_name\fR \-\-raw
  \-\-to\-last\-log binlog\&.000130
.fi
.if n \{\
.RE
.\}
.sp
The first command specifies every file name explicitly\&. The second names only the first file and uses
\fB\-\-to\-last\-log\fR
to read through the last\&. A difference between these commands is that if the server happens to open
binlog\&.000133
before
\fBmysqlbinlog\fR
reaches the end of
binlog\&.000132, the first command does not read it, but the second command does\&.
.RE
.sp
.RS 4
.ie n \{\
\h'-04'\(bu\h'+03'\c
.\}
.el \{\
.sp -1
.IP \(bu 2.3
.\}
To make a live backup in which
\fBmysqlbinlog\fR
starts with
binlog\&.000130
to copy existing log files, then stays connected to copy new events as the server generates them:
.sp
.if n \{\
.RS 4
.\}
.nf
mysqlbinlog \-\-read\-from\-remote\-server \-\-host=\fIhost_name\fR \-\-raw
  \-\-stop\-never binlog\&.000130
.fi
.if n \{\
.RE
.\}
.sp
With
\fB\-\-stop\-never\fR, it is not necessary to specify
\fB\-\-to\-last\-log\fR
to read to the last log file because that option is implied\&.
.RE
Output File Naming
.PP
Without
\fB\-\-raw\fR,
\fBmysqlbinlog\fR
produces text output and the
\fB\-\-result\-file\fR
option, if given, specifies the name of the single file to which all output is written\&. With
\fB\-\-raw\fR,
\fBmysqlbinlog\fR
writes one binary output file for each log file transferred from the server\&. By default,
\fBmysqlbinlog\fR
writes the files in the current directory with the same names as the original log files\&. To modify the output file names, use the
\fB\-\-result\-file\fR
option\&. In conjunction with
\fB\-\-raw\fR, the
\fB\-\-result\-file\fR
option value is treated as a prefix that modifies the output file names\&.
.PP
Suppose that a server currently has binary log files named
binlog\&.000999
and up\&. If you use
\fBmysqlbinlog \-\-raw\fR
to back up the files, the
\fB\-\-result\-file\fR
option produces output file names as shown in the following table\&. You can write the files to a specific directory by beginning the
\fB\-\-result\-file\fR
value with the directory path\&. If the
\fB\-\-result\-file\fR
value consists only of a directory name, the value must end with the pathname separator character\&. Output files are overwritten if they exist\&.
.TS
allbox tab(:);
lB lB.
T{
\fB--result-file\fR Option
T}:T{
Output File Names
T}
.T&
l l
l l
l l.
T{
\fB--result-file=x\fR
T}:T{
xbinlog.000999 and up
T}
T{
\fB--result-file=/tmp/\fR
T}:T{
/tmp/binlog.000999 and up
T}
T{
\fB--result-file=/tmp/x\fR
T}:T{
/tmp/xbinlog.000999 and up
T}
.TE
.sp 1
Example: mysqldump + mysqlbinlog for Backup and Restore
.PP
The following example describes a simple scenario that shows how to use
\fBmysqldump\fR
and
\fBmysqlbinlog\fR
together to back up a server\*(Aqs data and binary log, and how to use the backup to restore the server if data loss occurs\&. The example assumes that the server is running on host
\fIhost_name\fR
and its first binary log file is named
binlog\&.000999\&. Enter each command on a single line\&.
.PP
Use
\fBmysqlbinlog\fR
to make a continuous backup of the binary log:
.sp
.if n \{\
.RS 4
.\}
.nf
mysqlbinlog \-\-read\-from\-remote\-server \-\-host=\fIhost_name\fR \-\-raw
  \-\-stop\-never binlog\&.000999
.fi
.if n \{\
.RE
.\}
.PP
Use
\fBmysqldump\fR
to create a dump file as a snapshot of the server\*(Aqs data\&. Use
\fB\-\-all\-databases\fR,
\fB\-\-events\fR, and
\fB\-\-routines\fR
to back up all data, and
\fB\-\-master\-data=2\fR
to include the current binary log coordinates in the dump file\&.
.sp
.if n \{\
.RS 4
.\}
.nf
mysqldump \-\-host=\fIhost_name\fR \-\-all\-databases \-\-events \-\-routines \-\-master\-data=2> \fIdump_file\fR
.fi
.if n \{\
.RE
.\}
.PP
Execute the
\fBmysqldump\fR
command periodically to create newer snapshots as desired\&.
.PP
If data loss occurs (for example, if the server unexpectedly exits), use the most recent dump file to restore the data:
.sp
.if n \{\
.RS 4
.\}
.nf
mysql \-\-host=\fIhost_name\fR \-u root \-p < \fIdump_file\fR
.fi
.if n \{\
.RE
.\}
.PP
Then use the binary log backup to re\-execute events that were written after the coordinates listed in the dump file\&. Suppose that the coordinates in the file look like this:
.sp
.if n \{\
.RS 4
.\}
.nf
\-\- CHANGE MASTER TO MASTER_LOG_FILE=\*(Aqbinlog\&.001002\*(Aq, MASTER_LOG_POS=27284;
.fi
.if n \{\
.RE
.\}
.PP
If the most recent backed\-up log file is named
binlog\&.001004, re\-execute the log events like this:
.sp
.if n \{\
.RS 4
.\}
.nf
mysqlbinlog \-\-start\-position=27284 binlog\&.001002 binlog\&.001003 binlog\&.001004
  | mysql \-\-host=\fIhost_name\fR \-u root \-p
.fi
.if n \{\
.RE
.\}
.PP
You might find it easier to copy the backup files (dump file and binary log files) to the server host to make it easier to perform the restore operation, or if MySQL does not allow remote
root
access\&.
mysqlbinlog Backup Restrictions
.PP
Binary log backups with
\fBmysqlbinlog\fR
are subject to these restrictions:
.sp
.RS 4
.ie n \{\
\h'-04'\(bu\h'+03'\c
.\}
.el \{\
.sp -1
.IP \(bu 2.3
.\}
\fBmysqlbinlog\fR
does not automatically reconnect to the MySQL server if the connection is lost (for example, if a server restart occurs or there is a network outage)\&.
.RE
.sp
.RS 4
.ie n \{\
\h'-04'\(bu\h'+03'\c
.\}
.el \{\
.sp -1
.IP \(bu 2.3
.\}
The delay for a backup is similar to the delay for a replica server\&.
.RE
.SH "SPECIFYING THE MYSQLBINLOG SERVER ID"
.PP
When invoked with the
\fB\-\-read\-from\-remote\-server\fR
option,
\fBmysqlbinlog\fR
connects to a MySQL server, specifies a server ID to identify itself, and requests binary log files from the server\&. You can use
\fBmysqlbinlog\fR
to request log files from a server in several ways:
.sp
.RS 4
.ie n \{\
\h'-04'\(bu\h'+03'\c
.\}
.el \{\
.sp -1
.IP \(bu 2.3
.\}
Specify an explicitly named set of files: For each file,
\fBmysqlbinlog\fR
connects and issues a
Binlog dump
command\&. The server sends the file and disconnects\&. There is one connection per file\&.
.RE
.sp
.RS 4
.ie n \{\
\h'-04'\(bu\h'+03'\c
.\}
.el \{\
.sp -1
.IP \(bu 2.3
.\}
Specify the beginning file and
\fB\-\-to\-last\-log\fR:
\fBmysqlbinlog\fR
connects and issues a
Binlog dump
command for all files\&. The server sends all files and disconnects\&.
.RE
.sp
.RS 4
.ie n \{\
\h'-04'\(bu\h'+03'\c
.\}
.el \{\
.sp -1
.IP \(bu 2.3
.\}
Specify the beginning file and
\fB\-\-stop\-never\fR
(which implies
\fB\-\-to\-last\-log\fR):
\fBmysqlbinlog\fR
connects and issues a
Binlog dump
command for all files\&. The server sends all files, but does not disconnect after sending the last one\&.
.RE
.PP
With
\fB\-\-read\-from\-remote\-server\fR
only,
\fBmysqlbinlog\fR
connects using a server ID of 0, which tells the server to disconnect after sending the last requested log file\&.
.PP
With
\fB\-\-read\-from\-remote\-server\fR
and
\fB\-\-stop\-never\fR,
\fBmysqlbinlog\fR
connects using a nonzero server ID, so the server does not disconnect after sending the last log file\&. The server ID is 1 by default, but this can be changed with
\fB\-\-connection\-server\-id\fR\&.
.PP
Thus, for the first two ways of requesting files, the server disconnects because
\fBmysqlbinlog\fR
specifies a server ID of 0\&. It does not disconnect if
\fB\-\-stop\-never\fR
is given because
\fBmysqlbinlog\fR
specifies a nonzero server ID\&.
.SH "COPYRIGHT"
.br
.PP
Copyright \(co 1997, 2022, Oracle and/or its affiliates.
.PP
This documentation is free software; you can redistribute it and/or modify it only under the terms of the GNU General Public License as published by the Free Software Foundation; version 2 of the License.
.PP
This documentation is distributed in the hope that it will be useful, but WITHOUT ANY WARRANTY; without even the implied warranty of MERCHANTABILITY or FITNESS FOR A PARTICULAR PURPOSE. See the GNU General Public License for more details.
.PP
You should have received a copy of the GNU General Public License along with the program; if not, write to the Free Software Foundation, Inc., 51 Franklin Street, Fifth Floor, Boston, MA 02110-1301 USA or see http://www.gnu.org/licenses/.
.sp
.SH "NOTES"
.IP " 1." 4
MySQL Internals: The Binary Log
.RS 4
\%https://dev.mysql.com/doc/internals/en/binary-log.html
.RE
.SH "SEE ALSO"
For more information, please refer to the MySQL Reference Manual,
which may already be installed locally and which is also available
online at http://dev.mysql.com/doc/.
.SH AUTHOR
Oracle Corporation (http://dev.mysql.com/).<|MERGE_RESOLUTION|>--- conflicted
+++ resolved
@@ -1,21 +1,13 @@
 '\" t
-.\"     Title: \fBmysqlbinlog\fR
+.\"     Title: mysqlbinlog
 .\"    Author: [FIXME: author] [see http://docbook.sf.net/el/author]
 .\" Generator: DocBook XSL Stylesheets v1.79.1 <http://docbook.sf.net/>
-<<<<<<< HEAD
-.\"      Date: 03/07/2021
-=======
 .\"      Date: 06/04/2022
->>>>>>> fbdaa4de
 .\"    Manual: MySQL Database System
 .\"    Source: MySQL 8.0
 .\"  Language: English
 .\"
-<<<<<<< HEAD
-.TH "\FBMYSQLBINLOG\FR" "1" "03/07/2021" "MySQL 8\&.0" "MySQL Database System"
-=======
 .TH "MYSQLBINLOG" "1" "06/04/2022" "MySQL 8\&.0" "MySQL Database System"
->>>>>>> fbdaa4de
 .\" -----------------------------------------------------------------
 .\" * Define some portability stuff
 .\" -----------------------------------------------------------------
@@ -221,6 +213,8 @@
 .PP
 \fBmysqlbinlog\fR
 sets the value of
+pseudo_replica_mode
+or
 pseudo_slave_mode
 to true before executing any SQL statements\&. This system variable affects the handling of XA transactions, the
 original_commit_timestamp
@@ -1000,7 +994,7 @@
 is an option group containing options that specify which MySQL server to connect to and which account to authenticate as\&. To create or modify a login path file, use the
 \fBmysql_config_editor\fR
 utility\&. See
-\fBmysql_config_editor\fR(1)\&.
+mysql_config_editor(1)\&.
 .sp
 For additional information about this and other option\-file options, see
 Section\ \&4.2.2.3, \(lqCommand-Line Options that Affect Option-File Handling\(rq\&.
@@ -1027,7 +1021,7 @@
 \&.mylogin\&.cnf, use the
 \fBmysql_config_editor\fR
 utility\&. See
-\fBmysql_config_editor\fR(1)\&.
+mysql_config_editor(1)\&.
 .sp
 For additional information about this and other option\-file options, see
 Section\ \&4.2.2.3, \(lqCommand-Line Options that Affect Option-File Handling\(rq\&.
@@ -1202,8 +1196,10 @@
 .sp -1
 .IP \(bu 2.3
 .\}
-\fB\-\-read\-from\-remote\-master=\fR\fB\fItype\fR\fR
-Read binary logs from a MySQL server with the
+\fB\-\-read\-from\-remote\-source=\fR\fB\fItype\fR\fR
+From MySQL 8\&.0\&.26, use
+\fB\-\-read\-from\-remote\-source\fR, and before MySQL 8\&.0\&.26, use
+\fB\-\-read\-from\-remote\-master\fR\&. Both options have the same effect\&. The options read binary logs from a MySQL server with the
 COM_BINLOG_DUMP
 or
 COM_BINLOG_DUMP_GTID
@@ -1211,11 +1207,13 @@
 BINLOG\-DUMP\-NON\-GTIDS
 or
 BINLOG\-DUMP\-GTIDS, respectively\&. If
+\fB\-\-read\-from\-remote\-source=BINLOG\-DUMP\-GTIDS\fR
+or
 \fB\-\-read\-from\-remote\-master=BINLOG\-DUMP\-GTIDS\fR
 is combined with
 \fB\-\-exclude\-gtids\fR, transactions can be filtered out on the source, avoiding unnecessary network traffic\&.
 .sp
-The connection parameter options are used with this option or the
+The connection parameter options are used with these options or the
 \fB\-\-read\-from\-remote\-server\fR
 option\&. These options are
 \fB\-\-host\fR,
@@ -1223,11 +1221,24 @@
 \fB\-\-port\fR,
 \fB\-\-protocol\fR,
 \fB\-\-socket\fR, and
-\fB\-\-user\fR\&. If neither of the remote options is specified, the connection parameter options are ignored\&.
+\fB\-\-user\fR\&. If none of the remote options is specified, the connection parameter options are ignored\&.
 .sp
 The
 REPLICATION SLAVE
-privilege is required to use this option\&.
+privilege is required to use these options\&.
+.RE
+.sp
+.RS 4
+.ie n \{\
+\h'-04'\(bu\h'+03'\c
+.\}
+.el \{\
+.sp -1
+.IP \(bu 2.3
+.\}
+\fB\-\-read\-from\-remote\-master=\fR\fB\fItype\fR\fR
+Use this option before MySQL 8\&.0\&.26 rather than
+\fB\-\-read\-from\-remote\-source\fR\&. Both options have the same effect\&.
 .RE
 .sp
 .RS 4
@@ -2308,7 +2319,7 @@
 .RS 4
 .\}
 .nf
-shell> \fBmysqlbinlog \fR\fB\fIlog_file\fR\fR
+$> \fBmysqlbinlog \fR\fB\fIlog_file\fR\fR
 \&.\&.\&.
 # at 218
 #080828 15:03:08 server id 1  end_log_pos 258   Write_rows: table id 17 flags: STMT_END_F
@@ -2350,7 +2361,7 @@
 .RS 4
 .\}
 .nf
-shell> \fBmysqlbinlog \-v \fR\fB\fIlog_file\fR\fR
+$> \fBmysqlbinlog \-v \fR\fB\fIlog_file\fR\fR
 \&.\&.\&.
 # at 218
 #080828 15:03:08 server id 1  end_log_pos 258   Write_rows: table id 17 flags: STMT_END_F
@@ -2409,7 +2420,7 @@
 .RS 4
 .\}
 .nf
-shell> \fBmysqlbinlog \-vv \fR\fB\fIlog_file\fR\fR
+$> \fBmysqlbinlog \-vv \fR\fB\fIlog_file\fR\fR
 \&.\&.\&.
 # at 218
 #080828 15:03:08 server id 1  end_log_pos 258   Write_rows: table id 17 flags: STMT_END_F
@@ -2473,7 +2484,7 @@
 .RS 4
 .\}
 .nf
-shell> \fBmysqlbinlog \-v \-\-base64\-output=DECODE\-ROWS \fR\fB\fIlog_file\fR\fR
+$> \fBmysqlbinlog \-v \-\-base64\-output=DECODE\-ROWS \fR\fB\fIlog_file\fR\fR
 \&.\&.\&.
 # at 218
 #080828 15:03:08 server id 1  end_log_pos 258   Write_rows: table id 17 flags: STMT_END_F
