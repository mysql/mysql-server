'\" t
.\"     Title: \fBmysqld_safe\fR
.\"    Author: [FIXME: author] [see http://docbook.sf.net/el/author]
.\" Generator: DocBook XSL Stylesheets v1.79.1 <http://docbook.sf.net/>
<<<<<<< HEAD
.\"      Date: 03/07/2021
=======
.\"      Date: 06/04/2022
>>>>>>> fbdaa4de
.\"    Manual: MySQL Database System
.\"    Source: MySQL 8.0
.\"  Language: English
.\"
<<<<<<< HEAD
.TH "\FBMYSQLD_SAFE\FR" "1" "03/07/2021" "MySQL 8\&.0" "MySQL Database System"
=======
.TH "MYSQLD_SAFE" "1" "06/04/2022" "MySQL 8\&.0" "MySQL Database System"
>>>>>>> fbdaa4de
.\" -----------------------------------------------------------------
.\" * Define some portability stuff
.\" -----------------------------------------------------------------
.\" ~~~~~~~~~~~~~~~~~~~~~~~~~~~~~~~~~~~~~~~~~~~~~~~~~~~~~~~~~~~~~~~~~
.\" http://bugs.debian.org/507673
.\" http://lists.gnu.org/archive/html/groff/2009-02/msg00013.html
.\" ~~~~~~~~~~~~~~~~~~~~~~~~~~~~~~~~~~~~~~~~~~~~~~~~~~~~~~~~~~~~~~~~~
.ie \n(.g .ds Aq \(aq
.el       .ds Aq '
.\" -----------------------------------------------------------------
.\" * set default formatting
.\" -----------------------------------------------------------------
.\" disable hyphenation
.nh
.\" disable justification (adjust text to left margin only)
.ad l
.\" -----------------------------------------------------------------
.\" * MAIN CONTENT STARTS HERE *
.\" -----------------------------------------------------------------
.SH "NAME"
mysqld_safe \- MySQL server startup script
.SH "SYNOPSIS"
.HP \w'\fBmysqld_safe\ \fR\fB\fIoptions\fR\fR\ 'u
\fBmysqld_safe \fR\fB\fIoptions\fR\fR
.SH "DESCRIPTION"
.PP
\fBmysqld_safe\fR
is the recommended way to start a
\fBmysqld\fR
server on Unix\&.
\fBmysqld_safe\fR
adds some safety features such as restarting the server when an error occurs and logging runtime information to an error log\&. A description of error logging is given later in this section\&.
.if n \{\
.sp
.\}
.RS 4
.it 1 an-trap
.nr an-no-space-flag 1
.nr an-break-flag 1
.br
.ps +1
\fBNote\fR
.ps -1
.br
.PP
For some Linux platforms, MySQL installation from RPM or Debian packages includes systemd support for managing MySQL server startup and shutdown\&. On these platforms,
\fBmysqld_safe\fR
is not installed because it is unnecessary\&. For more information, see
Section\ \&2.5.9, \(lqManaging MySQL Server with systemd\(rq\&.
.sp .5v
.RE
.PP
\fBmysqld_safe\fR
tries to start an executable named
\fBmysqld\fR\&. To override the default behavior and specify explicitly the name of the server you want to run, specify a
\fB\-\-mysqld\fR
or
\fB\-\-mysqld\-version\fR
option to
\fBmysqld_safe\fR\&. You can also use
\fB\-\-ledir\fR
to indicate the directory where
\fBmysqld_safe\fR
should look for the server\&.
.PP
Many of the options to
\fBmysqld_safe\fR
are the same as the options to
\fBmysqld\fR\&. See
Section\ \&5.1.7, \(lqServer Command Options\(rq\&.
.PP
Options unknown to
\fBmysqld_safe\fR
are passed to
\fBmysqld\fR
if they are specified on the command line, but ignored if they are specified in the
[mysqld_safe]
group of an option file\&. See
Section\ \&4.2.2.2, \(lqUsing Option Files\(rq\&.
.PP
\fBmysqld_safe\fR
reads all options from the
[mysqld],
[server], and
[mysqld_safe]
sections in option files\&. For example, if you specify a
[mysqld]
section like this,
\fBmysqld_safe\fR
finds and uses the
\fB\-\-log\-error\fR
option:
.sp
.if n \{\
.RS 4
.\}
.nf
[mysqld]
log\-error=error\&.log
.fi
.if n \{\
.RE
.\}
.PP
For backward compatibility,
\fBmysqld_safe\fR
also reads
[safe_mysqld]
sections, but to be current you should rename such sections to
[mysqld_safe]\&.
.PP
\fBmysqld_safe\fR
accepts options on the command line and in option files, as described in the following table\&. For information about option files used by MySQL programs, see
Section\ \&4.2.2.2, \(lqUsing Option Files\(rq\&.
.sp
.RS 4
.ie n \{\
\h'-04'\(bu\h'+03'\c
.\}
.el \{\
.sp -1
.IP \(bu 2.3
.\}
\fB\-\-help\fR
Display a help message and exit\&.
.RE
.sp
.RS 4
.ie n \{\
\h'-04'\(bu\h'+03'\c
.\}
.el \{\
.sp -1
.IP \(bu 2.3
.\}
\fB\-\-basedir=\fR\fB\fIdir_name\fR\fR
The path to the MySQL installation directory\&.
.RE
.sp
.RS 4
.ie n \{\
\h'-04'\(bu\h'+03'\c
.\}
.el \{\
.sp -1
.IP \(bu 2.3
.\}
\fB\-\-core\-file\-size=\fR\fB\fIsize\fR\fR
The size of the core file that
\fBmysqld\fR
should be able to create\&. The option value is passed to
\fBulimit \-c\fR\&.
.if n \{\
.sp
.\}
.RS 4
.it 1 an-trap
.nr an-no-space-flag 1
.nr an-break-flag 1
.br
.ps +1
\fBNote\fR
.ps -1
.br
The
innodb_buffer_pool_in_core_file
variable can be used to reduce the size of core files on operating systems that support it\&. For more information, see
Section\ \&15.8.3.7, \(lqExcluding Buffer Pool Pages from Core Files\(rq\&.
.sp .5v
.RE
.RE
.sp
.RS 4
.ie n \{\
\h'-04'\(bu\h'+03'\c
.\}
.el \{\
.sp -1
.IP \(bu 2.3
.\}
\fB\-\-datadir=\fR\fB\fIdir_name\fR\fR
The path to the data directory\&.
.RE
.sp
.RS 4
.ie n \{\
\h'-04'\(bu\h'+03'\c
.\}
.el \{\
.sp -1
.IP \(bu 2.3
.\}
\fB\-\-defaults\-extra\-file=\fR\fB\fIfile_name\fR\fR
Read this option file in addition to the usual option files\&. If the file does not exist or is otherwise inaccessible, the server exits with an error\&. If
\fIfile_name\fR
is not an absolute path name, it is interpreted relative to the current directory\&. This must be the first option on the command line if it is used\&.
.sp
For additional information about this and other option\-file options, see
Section\ \&4.2.2.3, \(lqCommand-Line Options that Affect Option-File Handling\(rq\&.
.RE
.sp
.RS 4
.ie n \{\
\h'-04'\(bu\h'+03'\c
.\}
.el \{\
.sp -1
.IP \(bu 2.3
.\}
\fB\-\-defaults\-file=\fR\fB\fIfile_name\fR\fR
Use only the given option file\&. If the file does not exist or is otherwise inaccessible, the server exits with an error\&. If
\fIfile_name\fR
is not an absolute path name, it is interpreted relative to the current directory\&. This must be the first option on the command line if it is used\&.
.sp
For additional information about this and other option\-file options, see
Section\ \&4.2.2.3, \(lqCommand-Line Options that Affect Option-File Handling\(rq\&.
.RE
.sp
.RS 4
.ie n \{\
\h'-04'\(bu\h'+03'\c
.\}
.el \{\
.sp -1
.IP \(bu 2.3
.\}
\fB\-\-ledir=\fR\fB\fIdir_name\fR\fR
If
\fBmysqld_safe\fR
cannot find the server, use this option to indicate the path name to the directory where the server is located\&.
.sp
This option is accepted only on the command line, not in option files\&. On platforms that use systemd, the value can be specified in the value of
MYSQLD_OPTS\&. See
Section\ \&2.5.9, \(lqManaging MySQL Server with systemd\(rq\&.
.RE
.sp
.RS 4
.ie n \{\
\h'-04'\(bu\h'+03'\c
.\}
.el \{\
.sp -1
.IP \(bu 2.3
.\}
\fB\-\-log\-error=\fR\fB\fIfile_name\fR\fR
Write the error log to the given file\&. See
Section\ \&5.4.2, \(lqThe Error Log\(rq\&.
.RE
.sp
.RS 4
.ie n \{\
\h'-04'\(bu\h'+03'\c
.\}
.el \{\
.sp -1
.IP \(bu 2.3
.\}
\fB\-\-mysqld\-safe\-log\-timestamps\fR
This option controls the format for timestamps in log output produced by
\fBmysqld_safe\fR\&. The following list describes the permitted values\&. For any other value,
\fBmysqld_safe\fR
logs a warning and uses
UTC
format\&.
.sp
.RS 4
.ie n \{\
\h'-04'\(bu\h'+03'\c
.\}
.el \{\
.sp -1
.IP \(bu 2.3
.\}
UTC,
utc
.sp
ISO 8601 UTC format (same as
\fB\-\-log_timestamps=UTC\fR
for the server)\&. This is the default\&.
.RE
.sp
.RS 4
.ie n \{\
\h'-04'\(bu\h'+03'\c
.\}
.el \{\
.sp -1
.IP \(bu 2.3
.\}
SYSTEM,
system
.sp
ISO 8601 local time format (same as
\fB\-\-log_timestamps=SYSTEM\fR
for the server)\&.
.RE
.sp
.RS 4
.ie n \{\
\h'-04'\(bu\h'+03'\c
.\}
.el \{\
.sp -1
.IP \(bu 2.3
.\}
HYPHEN,
hyphen
.sp
\fIYY\-MM\-DD h:mm:ss\fR
format, as in
\fBmysqld_safe\fR
for MySQL 5\&.6\&.
.RE
.sp
.RS 4
.ie n \{\
\h'-04'\(bu\h'+03'\c
.\}
.el \{\
.sp -1
.IP \(bu 2.3
.\}
LEGACY,
legacy
.sp
\fIYYMMDD hh:mm:ss\fR
format, as in
\fBmysqld_safe\fR
prior to MySQL 5\&.6\&.
.RE
.RE
.sp
.RS 4
.ie n \{\
\h'-04'\(bu\h'+03'\c
.\}
.el \{\
.sp -1
.IP \(bu 2.3
.\}
\fB\-\-malloc\-lib=[\fR\fB\fIlib_name\fR\fR\fB]\fR
The name of the library to use for memory allocation instead of the system
malloc()
library\&. The option value must be one of the directories
/usr/lib,
/usr/lib64,
/usr/lib/i386\-linux\-gnu, or
/usr/lib/x86_64\-linux\-gnu\&.
.sp
The
\fB\-\-malloc\-lib\fR
option works by modifying the
LD_PRELOAD
environment value to affect dynamic linking to enable the loader to find the memory\-allocation library when
\fBmysqld\fR
runs:
.sp
.RS 4
.ie n \{\
\h'-04'\(bu\h'+03'\c
.\}
.el \{\
.sp -1
.IP \(bu 2.3
.\}
If the option is not given, or is given without a value (\fB\-\-malloc\-lib=\fR),
LD_PRELOAD
is not modified and no attempt is made to use
tcmalloc\&.
.RE
.sp
.RS 4
.ie n \{\
\h'-04'\(bu\h'+03'\c
.\}
.el \{\
.sp -1
.IP \(bu 2.3
.\}
Prior to MySQL 8\&.0\&.21, if the option is given as
\fB\-\-malloc\-lib=tcmalloc\fR,
\fBmysqld_safe\fR
looks for a
tcmalloc
library in
/usr/lib\&. If
tmalloc
is found, its path name is added to the beginning of the
LD_PRELOAD
value for
\fBmysqld\fR\&. If
tcmalloc
is not found,
\fBmysqld_safe\fR
aborts with an error\&.
.sp
As of MySQL 8\&.0\&.21,
tcmalloc
is not a permitted value for the
\fB\-\-malloc\-lib\fR
option\&.
.RE
.sp
.RS 4
.ie n \{\
\h'-04'\(bu\h'+03'\c
.\}
.el \{\
.sp -1
.IP \(bu 2.3
.\}
If the option is given as
\fB\-\-malloc\-lib=\fR\fB\fI/path/to/some/library\fR\fR, that full path is added to the beginning of the
LD_PRELOAD
value\&. If the full path points to a nonexistent or unreadable file,
\fBmysqld_safe\fR
aborts with an error\&.
.RE
.sp
.RS 4
.ie n \{\
\h'-04'\(bu\h'+03'\c
.\}
.el \{\
.sp -1
.IP \(bu 2.3
.\}
For cases where
\fBmysqld_safe\fR
adds a path name to
LD_PRELOAD, it adds the path to the beginning of any existing value the variable already has\&.
.RE
.sp
.if n \{\
.sp
.\}
.RS 4
.it 1 an-trap
.nr an-no-space-flag 1
.nr an-break-flag 1
.br
.ps +1
\fBNote\fR
.ps -1
.br
On systems that manage the server using systemd,
\fBmysqld_safe\fR
is not available\&. Instead, specify the allocation library by setting
LD_PRELOAD
in
/etc/sysconfig/mysql\&.
.sp .5v
.RE
Linux users can use the
libtcmalloc_minimal\&.so
library on any platform for which a
tcmalloc
package is installed in
/usr/lib
by adding these lines to the
my\&.cnf
file:
.sp
.if n \{\
.RS 4
.\}
.nf
[mysqld_safe]
malloc\-lib=tcmalloc
.fi
.if n \{\
.RE
.\}
.sp
To use a specific
tcmalloc
library, specify its full path name\&. Example:
.sp
.if n \{\
.RS 4
.\}
.nf
[mysqld_safe]
malloc\-lib=/opt/lib/libtcmalloc_minimal\&.so
.fi
.if n \{\
.RE
.\}
.RE
.sp
.RS 4
.ie n \{\
\h'-04'\(bu\h'+03'\c
.\}
.el \{\
.sp -1
.IP \(bu 2.3
.\}
\fB\-\-mysqld=\fR\fB\fIprog_name\fR\fR
The name of the server program (in the
ledir
directory) that you want to start\&. This option is needed if you use the MySQL binary distribution but have the data directory outside of the binary distribution\&. If
\fBmysqld_safe\fR
cannot find the server, use the
\fB\-\-ledir\fR
option to indicate the path name to the directory where the server is located\&.
.sp
This option is accepted only on the command line, not in option files\&. On platforms that use systemd, the value can be specified in the value of
MYSQLD_OPTS\&. See
Section\ \&2.5.9, \(lqManaging MySQL Server with systemd\(rq\&.
.RE
.sp
.RS 4
.ie n \{\
\h'-04'\(bu\h'+03'\c
.\}
.el \{\
.sp -1
.IP \(bu 2.3
.\}
\fB\-\-mysqld\-version=\fR\fB\fIsuffix\fR\fR
This option is similar to the
\fB\-\-mysqld\fR
option, but you specify only the suffix for the server program name\&. The base name is assumed to be
\fBmysqld\fR\&. For example, if you use
\fB\-\-mysqld\-version=debug\fR,
\fBmysqld_safe\fR
starts the
\fBmysqld\-debug\fR
program in the
ledir
directory\&. If the argument to
\fB\-\-mysqld\-version\fR
is empty,
\fBmysqld_safe\fR
uses
\fBmysqld\fR
in the
ledir
directory\&.
.sp
This option is accepted only on the command line, not in option files\&. On platforms that use systemd, the value can be specified in the value of
MYSQLD_OPTS\&. See
Section\ \&2.5.9, \(lqManaging MySQL Server with systemd\(rq\&.
.RE
.sp
.RS 4
.ie n \{\
\h'-04'\(bu\h'+03'\c
.\}
.el \{\
.sp -1
.IP \(bu 2.3
.\}
\fB\-\-nice=\fR\fB\fIpriority\fR\fR
Use the
nice
program to set the server\*(Aqs scheduling priority to the given value\&.
.RE
.sp
.RS 4
.ie n \{\
\h'-04'\(bu\h'+03'\c
.\}
.el \{\
.sp -1
.IP \(bu 2.3
.\}
\fB\-\-no\-defaults\fR
Do not read any option files\&. If program startup fails due to reading unknown options from an option file,
\fB\-\-no\-defaults\fR
can be used to prevent them from being read\&. This must be the first option on the command line if it is used\&.
.sp
For additional information about this and other option\-file options, see
Section\ \&4.2.2.3, \(lqCommand-Line Options that Affect Option-File Handling\(rq\&.
.RE
.sp
.RS 4
.ie n \{\
\h'-04'\(bu\h'+03'\c
.\}
.el \{\
.sp -1
.IP \(bu 2.3
.\}
\fB\-\-open\-files\-limit=\fR\fB\fIcount\fR\fR
The number of files that
\fBmysqld\fR
should be able to open\&. The option value is passed to
\fBulimit \-n\fR\&.
.if n \{\
.sp
.\}
.RS 4
.it 1 an-trap
.nr an-no-space-flag 1
.nr an-break-flag 1
.br
.ps +1
\fBNote\fR
.ps -1
.br
You must start
\fBmysqld_safe\fR
as
root
for this to function properly\&.
.sp .5v
.RE
.RE
.sp
.RS 4
.ie n \{\
\h'-04'\(bu\h'+03'\c
.\}
.el \{\
.sp -1
.IP \(bu 2.3
.\}
\fB\-\-pid\-file=\fR\fB\fIfile_name\fR\fR
The path name that
\fBmysqld\fR
should use for its process ID file\&.
.RE
.sp
.RS 4
.ie n \{\
\h'-04'\(bu\h'+03'\c
.\}
.el \{\
.sp -1
.IP \(bu 2.3
.\}
\fB\-\-plugin\-dir=\fR\fB\fIdir_name\fR\fR
The path name of the plugin directory\&.
.RE
.sp
.RS 4
.ie n \{\
\h'-04'\(bu\h'+03'\c
.\}
.el \{\
.sp -1
.IP \(bu 2.3
.\}
\fB\-\-port=\fR\fB\fIport_num\fR\fR
The port number that the server should use when listening for TCP/IP connections\&. The port number must be 1024 or higher unless the server is started by the
root
operating system user\&.
.RE
.sp
.RS 4
.ie n \{\
\h'-04'\(bu\h'+03'\c
.\}
.el \{\
.sp -1
.IP \(bu 2.3
.\}
\fB\-\-skip\-kill\-mysqld\fR
Do not try to kill stray
\fBmysqld\fR
processes at startup\&. This option works only on Linux\&.
.RE
.sp
.RS 4
.ie n \{\
\h'-04'\(bu\h'+03'\c
.\}
.el \{\
.sp -1
.IP \(bu 2.3
.\}
\fB\-\-socket=\fR\fB\fIpath\fR\fR
The Unix socket file that the server should use when listening for local connections\&.
.RE
.sp
.RS 4
.ie n \{\
\h'-04'\(bu\h'+03'\c
.\}
.el \{\
.sp -1
.IP \(bu 2.3
.\}
\fB\-\-syslog\fR,
\fB\-\-skip\-syslog\fR
\fB\-\-syslog\fR
causes error messages to be sent to
syslog
on systems that support the
\fBlogger\fR
program\&.
\-\-skip\-syslog
suppresses the use of
syslog; messages are written to an error log file\&.
.sp
When
syslog
is used for error logging, the
daemon\&.err
facility/severity is used for all log messages\&.
.sp
Using these options to control
\fBmysqld\fR
logging is deprecated\&. To write error log output to the system log, use the instructions at
Section\ \&5.4.2.8, \(lqError Logging to the System Log\(rq\&. To control the facility, use the server
log_syslog_facility
system variable\&.
.RE
.sp
.RS 4
.ie n \{\
\h'-04'\(bu\h'+03'\c
.\}
.el \{\
.sp -1
.IP \(bu 2.3
.\}
\fB\-\-syslog\-tag=\fR\fB\fItag\fR\fR
For logging to
syslog, messages from
\fBmysqld_safe\fR
and
\fBmysqld\fR
are written with identifiers of
mysqld_safe
and
mysqld, respectively\&. To specify a suffix for the identifiers, use
\fB\-\-syslog\-tag=\fR\fB\fItag\fR\fR, which modifies the identifiers to be
mysqld_safe\-\fItag\fR
and
mysqld\-\fItag\fR\&.
.sp
Using this option to control
\fBmysqld\fR
logging is deprecated\&. Use the server
log_syslog_tag
system variable instead\&. See
Section\ \&5.4.2.8, \(lqError Logging to the System Log\(rq\&.
.RE
.sp
.RS 4
.ie n \{\
\h'-04'\(bu\h'+03'\c
.\}
.el \{\
.sp -1
.IP \(bu 2.3
.\}
\fB\-\-timezone=\fR\fB\fItimezone\fR\fR
Set the
TZ
time zone environment variable to the given option value\&. Consult your operating system documentation for legal time zone specification formats\&.
.RE
.sp
.RS 4
.ie n \{\
\h'-04'\(bu\h'+03'\c
.\}
.el \{\
.sp -1
.IP \(bu 2.3
.\}
\fB\-\-user={\fR\fB\fIuser_name\fR\fR\fB|\fR\fB\fIuser_id\fR\fR\fB}\fR
Run the
\fBmysqld\fR
server as the user having the name
\fIuser_name\fR
or the numeric user ID
\fIuser_id\fR\&. (\(lqUser\(rq
in this context refers to a system login account, not a MySQL user listed in the grant tables\&.)
.RE
.PP
If you execute
\fBmysqld_safe\fR
with the
\fB\-\-defaults\-file\fR
or
\fB\-\-defaults\-extra\-file\fR
option to name an option file, the option must be the first one given on the command line or the option file is not used\&. For example, this command does not use the named option file:
.sp
.if n \{\
.RS 4
.\}
.nf
mysql> \fBmysqld_safe \-\-port=\fR\fB\fIport_num\fR\fR\fB \-\-defaults\-file=\fR\fB\fIfile_name\fR\fR
.fi
.if n \{\
.RE
.\}
.PP
Instead, use the following command:
.sp
.if n \{\
.RS 4
.\}
.nf
mysql> \fBmysqld_safe \-\-defaults\-file=\fR\fB\fIfile_name\fR\fR\fB \-\-port=\fR\fB\fIport_num\fR\fR
.fi
.if n \{\
.RE
.\}
.PP
The
\fBmysqld_safe\fR
script is written so that it normally can start a server that was installed from either a source or a binary distribution of MySQL, even though these types of distributions typically install the server in slightly different locations\&. (See
Section\ \&2.1.5, \(lqInstallation Layouts\(rq\&.)
\fBmysqld_safe\fR
expects one of the following conditions to be true:
.sp
.RS 4
.ie n \{\
\h'-04'\(bu\h'+03'\c
.\}
.el \{\
.sp -1
.IP \(bu 2.3
.\}
The server and databases can be found relative to the working directory (the directory from which
\fBmysqld_safe\fR
is invoked)\&. For binary distributions,
\fBmysqld_safe\fR
looks under its working directory for
bin
and
data
directories\&. For source distributions, it looks for
libexec
and
var
directories\&. This condition should be met if you execute
\fBmysqld_safe\fR
from your MySQL installation directory (for example,
/usr/local/mysql
for a binary distribution)\&.
.RE
.sp
.RS 4
.ie n \{\
\h'-04'\(bu\h'+03'\c
.\}
.el \{\
.sp -1
.IP \(bu 2.3
.\}
If the server and databases cannot be found relative to the working directory,
\fBmysqld_safe\fR
attempts to locate them by absolute path names\&. Typical locations are
/usr/local/libexec
and
/usr/local/var\&. The actual locations are determined from the values configured into the distribution at the time it was built\&. They should be correct if MySQL is installed in the location specified at configuration time\&.
.RE
.PP
Because
\fBmysqld_safe\fR
tries to find the server and databases relative to its own working directory, you can install a binary distribution of MySQL anywhere, as long as you run
\fBmysqld_safe\fR
from the MySQL installation directory:
.sp
.if n \{\
.RS 4
.\}
.nf
cd \fImysql_installation_directory\fR
bin/mysqld_safe &
.fi
.if n \{\
.RE
.\}
.PP
If
\fBmysqld_safe\fR
fails, even when invoked from the MySQL installation directory, specify the
\fB\-\-ledir\fR
and
\fB\-\-datadir\fR
options to indicate the directories in which the server and databases are located on your system\&.
.PP
\fBmysqld_safe\fR
tries to use the
\fBsleep\fR
and
\fBdate\fR
system utilities to determine how many times per second it has attempted to start\&. If these utilities are present and the attempted starts per second is greater than 5,
\fBmysqld_safe\fR
waits 1 full second before starting again\&. This is intended to prevent excessive CPU usage in the event of repeated failures\&. (Bug #11761530, Bug #54035)
.PP
When you use
\fBmysqld_safe\fR
to start
\fBmysqld\fR,
\fBmysqld_safe\fR
arranges for error (and notice) messages from itself and from
\fBmysqld\fR
to go to the same destination\&.
.PP
There are several
\fBmysqld_safe\fR
options for controlling the destination of these messages:
.sp
.RS 4
.ie n \{\
\h'-04'\(bu\h'+03'\c
.\}
.el \{\
.sp -1
.IP \(bu 2.3
.\}
\fB\-\-log\-error=\fR\fB\fIfile_name\fR\fR: Write error messages to the named error file\&.
.RE
.sp
.RS 4
.ie n \{\
\h'-04'\(bu\h'+03'\c
.\}
.el \{\
.sp -1
.IP \(bu 2.3
.\}
\fB\-\-syslog\fR: Write error messages to
syslog
on systems that support the
\fBlogger\fR
program\&.
.RE
.sp
.RS 4
.ie n \{\
\h'-04'\(bu\h'+03'\c
.\}
.el \{\
.sp -1
.IP \(bu 2.3
.\}
\fB\-\-skip\-syslog\fR: Do not write error messages to
syslog\&. Messages are written to the default error log file (\fIhost_name\fR\&.err
in the data directory), or to a named file if the
\fB\-\-log\-error\fR
option is given\&.
.RE
.PP
If none of these options is given, the default is
\fB\-\-skip\-syslog\fR\&.
.PP
When
\fBmysqld_safe\fR
writes a message, notices go to the logging destination (syslog
or the error log file) and
stdout\&. Errors go to the logging destination and
stderr\&.
.if n \{\
.sp
.\}
.RS 4
.it 1 an-trap
.nr an-no-space-flag 1
.nr an-break-flag 1
.br
.ps +1
\fBNote\fR
.ps -1
.br
.PP
Controlling
\fBmysqld\fR
logging from
\fBmysqld_safe\fR
is deprecated\&. Use the server\*(Aqs native
syslog
support instead\&. For more information, see
Section\ \&5.4.2.8, \(lqError Logging to the System Log\(rq\&.
.sp .5v
.RE
.SH "COPYRIGHT"
.br
.PP
Copyright \(co 1997, 2022, Oracle and/or its affiliates.
.PP
This documentation is free software; you can redistribute it and/or modify it only under the terms of the GNU General Public License as published by the Free Software Foundation; version 2 of the License.
.PP
This documentation is distributed in the hope that it will be useful, but WITHOUT ANY WARRANTY; without even the implied warranty of MERCHANTABILITY or FITNESS FOR A PARTICULAR PURPOSE. See the GNU General Public License for more details.
.PP
You should have received a copy of the GNU General Public License along with the program; if not, write to the Free Software Foundation, Inc., 51 Franklin Street, Fifth Floor, Boston, MA 02110-1301 USA or see http://www.gnu.org/licenses/.
.sp
.SH "SEE ALSO"
For more information, please refer to the MySQL Reference Manual,
which may already be installed locally and which is also available
online at http://dev.mysql.com/doc/.
.SH AUTHOR
Oracle Corporation (http://dev.mysql.com/).<|MERGE_RESOLUTION|>--- conflicted
+++ resolved
@@ -1,21 +1,13 @@
 '\" t
-.\"     Title: \fBmysqld_safe\fR
+.\"     Title: mysqld_safe
 .\"    Author: [FIXME: author] [see http://docbook.sf.net/el/author]
 .\" Generator: DocBook XSL Stylesheets v1.79.1 <http://docbook.sf.net/>
-<<<<<<< HEAD
-.\"      Date: 03/07/2021
-=======
 .\"      Date: 06/04/2022
->>>>>>> fbdaa4de
 .\"    Manual: MySQL Database System
 .\"    Source: MySQL 8.0
 .\"  Language: English
 .\"
-<<<<<<< HEAD
-.TH "\FBMYSQLD_SAFE\FR" "1" "03/07/2021" "MySQL 8\&.0" "MySQL Database System"
-=======
 .TH "MYSQLD_SAFE" "1" "06/04/2022" "MySQL 8\&.0" "MySQL Database System"
->>>>>>> fbdaa4de
 .\" -----------------------------------------------------------------
 .\" * Define some portability stuff
 .\" -----------------------------------------------------------------
@@ -65,6 +57,14 @@
 \fBmysqld_safe\fR
 is not installed because it is unnecessary\&. For more information, see
 Section\ \&2.5.9, \(lqManaging MySQL Server with systemd\(rq\&.
+.PP
+One implication of the non\-use of
+\fBmysqld_safe\fR
+on platforms that use systemd for server management is that use of
+[mysqld_safe]
+or
+[safe_mysqld]
+sections in option files is not supported and might lead to unexpected behavior\&.
 .sp .5v
 .RE
 .PP
