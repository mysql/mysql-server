--- conflicted
+++ resolved
@@ -1,21 +1,13 @@
 '\" t
-.\"     Title: \fBndb_size.pl\fR
+.\"     Title: ndb_size.pl
 .\"    Author: [FIXME: author] [see http://docbook.sf.net/el/author]
 .\" Generator: DocBook XSL Stylesheets v1.79.1 <http://docbook.sf.net/>
-<<<<<<< HEAD
-.\"      Date: 03/07/2021
-=======
 .\"      Date: 06/04/2022
->>>>>>> fbdaa4de
 .\"    Manual: MySQL Database System
 .\"    Source: MySQL 8.0
 .\"  Language: English
 .\"
-<<<<<<< HEAD
-.TH "\FBNDB_SIZE\&.PL\FR" "1" "03/07/2021" "MySQL 8\&.0" "MySQL Database System"
-=======
 .TH "NDB_SIZE\&.PL" "1" "06/04/2022" "MySQL 8\&.0" "MySQL Database System"
->>>>>>> fbdaa4de
 .\" -----------------------------------------------------------------
 .\" * Define some portability stuff
 .\" -----------------------------------------------------------------
@@ -100,10 +92,9 @@
 can also be found in the MySQL sources in
 storage/ndb/tools\&.
 .PP
-The following table includes options that are specific to the NDB Cluster program
-\fBndb_size\&.pl\fR\&. Additional descriptions follow the table\&. For options common to most NDB Cluster programs (including
-\fBndb_size\&.pl\fR), see
-Options Common to NDB Cluster Programs(1)\&.
+Options that can be used with
+\fBndb_size\&.pl\fR
+are shown in the following table\&. Additional descriptions follow the table\&.
 .sp
 .it 1 an-trap
 .nr an-no-space-flag 1
@@ -134,7 +125,7 @@
 lB l l.
 T{
 .PP
-\fB \fR\fB--database=dbname\fR\fB \fR
+\fB \fR\fB--database=string\fR\fB \fR
 T}:T{
 Database or databases to examine; a comma-delimited list; default is ALL
               (use all databases found on server)
@@ -144,16 +135,16 @@
 T}
 T{
 .PP
-\fB \fR\fB--hostname[:port]\fR\fB \fR
-T}:T{
-Specify host and optional port as host[:port]
-T}:T{
-.PP
-(Supported in all NDB releases based on MySQL 8.0)
-T}
-T{
-.PP
-\fB \fR\fB--socket=file_name\fR\fB \fR
+\fB \fR\fB--hostname=string\fR\fB \fR
+T}:T{
+Specify host and optional port in host[:port] format
+T}:T{
+.PP
+(Supported in all NDB releases based on MySQL 8.0)
+T}
+T{
+.PP
+\fB \fR\fB--socket=path\fR\fB \fR
 T}:T{
 Specify socket to connect to
 T}:T{
@@ -171,7 +162,7 @@
 T}
 T{
 .PP
-\fB \fR\fB--password=string\fR\fB \fR
+\fB \fR\fB--password=password\fR\fB \fR
 T}:T{
 Specify MySQL user password
 T}:T{
@@ -189,7 +180,7 @@
 T}
 T{
 .PP
-\fB \fR\fB--excludetables=tbl_list\fR\fB \fR
+\fB \fR\fB--excludetables=list\fR\fB \fR
 T}:T{
 Skip any tables in comma-separated list
 T}:T{
@@ -198,7 +189,7 @@
 T}
 T{
 .PP
-\fB \fR\fB--excludedbs=db_list\fR\fB \fR
+\fB \fR\fB--excludedbs=list\fR\fB \fR
 T}:T{
 Skip any databases in comma-separated list
 T}:T{
@@ -207,7 +198,7 @@
 T}
 T{
 .PP
-\fB \fR\fB--savequeries=file\fR\fB \fR
+\fB \fR\fB--savequeries=path\fR\fB \fR
 T}:T{
 Saves all queries on database into file specified
 T}:T{
@@ -216,7 +207,7 @@
 T}
 T{
 .PP
-\fB \fR\fB--loadqueries=file\fR\fB \fR
+\fB \fR\fB--loadqueries=path\fR\fB \fR
 T}:T{
 Loads all queries from file specified; does not connect to database
 T}:T{
@@ -225,7 +216,7 @@
 T}
 T{
 .PP
-\fB \fR\fB--real_table_name=table\fR\fB \fR
+\fB \fR\fB--real_table_name=string\fR\fB \fR
 T}:T{
 Designates table to handle unique index size calculations
 T}:T{
@@ -276,7 +267,7 @@
 .RS 4
 .\}
 .nf
-shell> \fBndb_size\&.pl \-\-database=test \-\-socket=/tmp/mysql\&.sock\fR
+$> \fBndb_size\&.pl \-\-database=test \-\-socket=/tmp/mysql\&.sock\fR
 ndb_size\&.pl report for database: \*(Aqtest\*(Aq (1 tables)
 \-\-\-\-\-\-\-\-\-\-\-\-\-\-\-\-\-\-\-\-\-\-\-\-\-\-\-\-\-\-\-\-\-\-\-\-\-\-\-\-\-\-\-\-\-\-\-\-\-\-
 Connected to: DBI:mysql:host=localhost;mysql_socket=/tmp/mysql\&.sock
@@ -345,7 +336,7 @@
 .RS 4
 .\}
 .nf
-shell> \fBndb_size\&.pl \-\-database=test \-\-socket=/tmp/mysql\&.sock \-\-format=html > ndb_size\&.html\fR
+$> \fBndb_size\&.pl \-\-database=test \-\-socket=/tmp/mysql\&.sock \-\-format=html > ndb_size\&.html\fR
 .fi
 .if n \{\
 .RE
