--- conflicted
+++ resolved
@@ -9,11 +9,7 @@
 as designated in a particular file or component or in included license
 documentation.  The authors of MySQL hereby grant you an additional
 permission to link the program and your derivative works with the
-<<<<<<< HEAD
 separately licensed software that they have either included with
-=======
-separately licensed software that they have included with
->>>>>>> b8c41c14
 the program or referenced in the documentation.
 
 This program is distributed in the hope that it will be useful,
