/*
   Copyright (c) 2005, 2015, Oracle and/or its affiliates. All rights reserved.

   This program is free software; you can redistribute it and/or modify
   it under the terms of the GNU General Public License as published by
   the Free Software Foundation; version 2 of the License.

   This program is distributed in the hope that it will be useful,
   but WITHOUT ANY WARRANTY; without even the implied warranty of
   MERCHANTABILITY or FITNESS FOR A PARTICULAR PURPOSE.  See the
   GNU General Public License for more details.

   You should have received a copy of the GNU General Public License
   along with this program; if not, write to the Free Software
   Foundation, Inc., 51 Franklin St, Fifth Floor, Boston, MA 02110-1301  USA
*/

/*
  InnoDB offline file checksum utility.  85% of the code in this utility
  is included from the InnoDB codebase.

  The final 15% was originally written by Mark Smith of Danga
  Interactive, Inc. <junior@danga.com>

  Published with a permission.
*/

#include <my_config.h>
#include <my_global.h>
#include <stdio.h>
#include <stdlib.h>
#include <time.h>
#include <sys/types.h>
#include <sys/stat.h>
#ifdef HAVE_UNISTD_H
# include <unistd.h>
#endif
#include <my_getopt.h>
#include <m_string.h>
#include <welcome_copyright_notice.h>	/* ORACLE_WELCOME_COPYRIGHT_NOTICE */
#include "typelib.h"

/* Only parts of these files are included from the InnoDB codebase.
The parts not included are excluded by #ifndef UNIV_INNOCHECKSUM. */

#include "univ.i"			/* include all of this */
#include "page0size.h"			/* page_size_t */
#include "page0zip.h"
#include "page0page.h"			/* PAGE_* */
#include "trx0undo.h"			/* TRX_UNDO_* */
#include "fut0lst.h"			/* FLST_NODE_SIZE */
#include "buf0checksum.h"
#include "os0file.h"
#include "fil0types.h"
#include "fsp0fsp.h"			/* fsp_flags_get_page_size() &
					   fsp_flags_get_zip_size() */
#include "mach0data.h"			/* mach_read_from_4() */
#include "ut0crc32.h"			/* ut_crc32_init() */

#ifdef UNIV_NONINL
# include "fsp0fsp.ic"
# include "mach0data.ic"
# include "ut0rnd.ic"
#endif

/* Global variables */
static bool			verbose;
static bool			just_count;
static uintmax_t		start_page;
static uintmax_t		end_page;
static uintmax_t		do_page;
static bool			use_end_page;
static bool			do_one_page;
/* replaces declaration in srv0srv.c */
ulong				srv_page_size;
page_size_t			univ_page_size(0, 0, false);
extern ulong			srv_checksum_algorithm;

/* Current page number (0 based). */
uintmax_t			cur_page_num;
/* Skip the checksum verification. */
static bool			no_check;
/* Enabled for strict checksum verification. */
bool				strict_verify = 0;
/* Enabled for rewrite checksum. */
static bool			do_write;
/* Mismatches count allowed (0 by default). */
static uintmax_t		allow_mismatches;
static bool			page_type_summary;
static bool			page_type_dump;
/* Store filename for page-type-dump option. */
char*				page_dump_filename = 0;
/* skip the checksum verification & rewrite if page is doublewrite buffer. */
static bool			skip_page = 0;
const char			*dbug_setting = "FALSE";
char*				log_filename = NULL;
/* User defined filename for logging. */
FILE*				log_file = NULL;
/* Enabled for log write option. */
static bool			is_log_enabled = false;

#ifndef _WIN32
/* advisory lock for non-window system. */
struct flock			lk;
#endif /* _WIN32 */

/* Strict check algorithm name. */
static ulong			strict_check;
/* Rewrite checksum algorithm name. */
static ulong			write_check;

/* Innodb page type. */
struct innodb_page_type {
	int n_undo_state_active;
	int n_undo_state_cached;
	int n_undo_state_to_free;
	int n_undo_state_to_purge;
	int n_undo_state_prepared;
	int n_undo_state_other;
	int n_undo_insert;
	int n_undo_update;
	int n_undo_other;
	int n_fil_page_index;
	int n_fil_page_undo_log;
	int n_fil_page_inode;
	int n_fil_page_ibuf_free_list;
	int n_fil_page_ibuf_bitmap;
	int n_fil_page_type_sys;
	int n_fil_page_type_trx_sys;
	int n_fil_page_type_fsp_hdr;
	int n_fil_page_type_allocated;
	int n_fil_page_type_xdes;
	int n_fil_page_type_blob;
	int n_fil_page_type_zblob;
	int n_fil_page_type_other;
	int n_fil_page_type_zblob2;
} page_type;

/* Possible values for "--strict-check" for strictly verify checksum
and "--write" for rewrite checksum. */
static const char *innochecksum_algorithms[] = {
	"crc32",
	"crc32",
	"innodb",
	"innodb",
	"none",
	"none",
	NullS
};

/* Used to define an enumerate type of the "innochecksum algorithm". */
static TYPELIB innochecksum_algorithms_typelib = {
	array_elements(innochecksum_algorithms)-1,"",
	innochecksum_algorithms, NULL
};

namespace ib {

	warn::~warn()
	{
		fprintf(stderr, "innochecksum: %s\n", m_oss.str().c_str());
	}
}

/** Get the page size of the filespace from the filespace header.
@param[in]	buf	buffer used to read the page.
@return page size */
static
const page_size_t
get_page_size(
	byte*	buf)
{
	const ulint	flags = mach_read_from_4(buf + FIL_PAGE_DATA
						 + FSP_SPACE_FLAGS);

	const ulint	ssize = FSP_FLAGS_GET_PAGE_SSIZE(flags);

	if (ssize == 0) {
		srv_page_size = UNIV_PAGE_SIZE_ORIG;
	} else {
		srv_page_size = ((UNIV_ZIP_SIZE_MIN >> 1) << ssize);
	}

	univ_page_size.copy_from(
		page_size_t(srv_page_size, srv_page_size, false));

	return(page_size_t(flags));
}

/** Decompress a page
@param[in,out]	buf		Page read from disk, uncompressed data will
				also be copied to this page
@param[in, out] scratch		Page to use for temporary decompress
@param[in]	page_size	scratch physical size
@return true if decompress succeeded */
static
bool page_decompress(
	byte*		buf,
	byte*		scratch,
	page_size_t	page_size)
{
	dberr_t		err;

	/* Set the dblwr recover flag to false. */
	err = os_file_decompress_page(
		false, buf, scratch, page_size.physical());

	return(err == DB_SUCCESS);
}

#ifdef _WIN32
/***********************************************//*
 @param		[in] error	error no. from the getLastError().

 @retval error message corresponding to error no.
*/
static
char*
error_message(
	int	error)
{
	static char err_msg[1024] = {'\0'};
	FormatMessage(FORMAT_MESSAGE_FROM_SYSTEM,
		NULL, error, MAKELANGID(LANG_NEUTRAL, SUBLANG_DEFAULT),
		(LPTSTR)err_msg, sizeof(err_msg), NULL );

	return (err_msg);
}
#endif /* _WIN32 */

/***********************************************//*
 @param>>_______[in] name>_____name of file.
 @retval file pointer; file pointer is NULL when error occured.
*/

FILE*
open_file(
	const char*	name)
{
	int	fd;		/* file descriptor. */
	FILE*	fil_in;
#ifdef _WIN32
	HANDLE		hFile;		/* handle to open file. */
	DWORD		access;		/* define access control */
	int		flags = 0;	/* define the mode for file
					descriptor */

	if (do_write) {
		access =  GENERIC_READ | GENERIC_WRITE;
		flags =  _O_RDWR | _O_BINARY;
	} else {
		access = GENERIC_READ;
		flags = _O_RDONLY | _O_BINARY;
	}
	/* CreateFile() also provide advisory lock with the usage of
	access and share mode of the file.*/
	hFile = CreateFile(
			(LPCTSTR) name, access, 0L, NULL,
			OPEN_EXISTING, NULL, NULL);

	if (hFile == INVALID_HANDLE_VALUE) {
		/* print the error message. */
		fprintf(stderr, "Filename::%s %s\n",
			error_message(GetLastError()));

			return (NULL);
		}

	/* get the file descriptor. */
	fd= _open_osfhandle((intptr_t)hFile, flags);
#else /* _WIN32 */

	int	create_flag;
	/* define the advisory lock and open file mode. */
	if (do_write) {
		create_flag = O_RDWR;
		lk.l_type = F_WRLCK;
	}
	else {
		create_flag = O_RDONLY;
		lk.l_type = F_RDLCK;
	}

	fd = open(name, create_flag);

	lk.l_whence = SEEK_SET;
	lk.l_start = lk.l_len = 0;

	if (fcntl(fd, F_SETLK, &lk) == -1) {
		fprintf(stderr, "Error: Unable to lock file::"
			" %s\n", name);
		perror("fcntl");
		return (NULL);
	}
#endif /* _WIN32 */

	if (do_write) {
		fil_in = fdopen(fd, "rb+");
	} else {
		fil_in = fdopen(fd, "rb");
	}

	return (fil_in);
}

/************************************************************//*
 Read the content of file

 @param  [in,out]	buf			read the file in buffer
 @param  [in]		partial_page_read	enable when to read the
						remaining buffer for first page.
 @param  [in]		physical_page_size	Physical/Commpressed page size.
 @param  [in,out]	fil_in			file pointer created for the
						tablespace.
 @retval no. of bytes read.
*/
ulong read_file(
	byte*	buf,
	bool	partial_page_read,
	ulong	physical_page_size,
	FILE*	fil_in)
{
	ulong bytes = 0;

	DBUG_ASSERT(physical_page_size >= UNIV_ZIP_SIZE_MIN);

	if (partial_page_read) {
		buf += UNIV_ZIP_SIZE_MIN;
		physical_page_size -= UNIV_ZIP_SIZE_MIN;
		bytes = UNIV_ZIP_SIZE_MIN;
	}

	bytes += ulong(fread(buf, 1, physical_page_size, fil_in));

	return bytes;
}

/** Class to check if a page is corrupted and print calculated
checksum values. */
class InnocheckReporter : public BlockReporter
{
public:

	/** Constructor
	@param[in]	check_lsn	checks lsn of the page with the
					current lsn (only in recovery)
	@param[in]	read_buf	buffer holding the page
	@param[in]	page_size	page size
	@param[in]	skip_checksum	skip checksum verification
	@param[in]	strict_check	true if strict checksum option enabled
	@param[in]	is_log_enabled	true if the log file is passed to
					innochecksum by user
	@param[in,out]	log_file	the log file to write checksum values
					and checksum mismatch messages */
	InnocheckReporter(
		bool			check_lsn,
		const byte*		read_buf,
		const page_size_t&	page_size,
		bool			skip_checksum,
		bool			strict_check,
		bool			is_log_enabled,
		FILE*			log_file) :
		BlockReporter(check_lsn, read_buf, page_size, skip_checksum),
		m_strict_check(strict_check), m_is_log_enabled(is_log_enabled),
		m_log_file(log_file)
	{
		m_page_no = mach_read_from_4(read_buf + FIL_PAGE_OFFSET);
	}

	/** Print message if page is empty.
	@param[in]	empty		true if page is empty */
	virtual inline
	void
	report_empty_page(
		bool	empty) const
	{
		if (empty && m_is_log_enabled) {
			fprintf(m_log_file, "Page::%" PRIuMAX
				" is empty and uncorrupted\n",
				m_page_no);
		}
	}

	/** Print crc32 checksum and the checksum fields in page.
	@param[in]	checksum_field1	Checksum in page header
	@param[in]	checksum_field2	Checksum in page trailer
	@param[in]	crc32		Calculated crc32 checksum */
	virtual inline
	void
	print_strict_crc32(
		ulint				checksum_field1,
		ulint				checksum_field2,
		uint32_t			crc32,
		srv_checksum_algorithm_t	algo) const
	{
		if (algo != SRV_CHECKSUM_ALGORITHM_STRICT_CRC32
		    || !m_is_log_enabled) {
			return;
		}

		fprintf(m_log_file, "page::%" PRIuMAX ";"
			" crc32 calculated = %u;"
			" recorded checksum field1 = %lu recorded"
			" checksum field2 =%lu\n", m_page_no, crc32,
			checksum_field1, checksum_field2);
	}

	/** Print innodb checksum and the checksum fields in page.
	@param[in]	checksum_field1	Checksum in page header
	@param[in]	checksum_field2	Checksum in page trailer */
	virtual inline
	void
	print_strict_innodb(
		ulint	checksum_field1,
		ulint	checksum_field2) const
	{
		if (!m_is_log_enabled) {
			return;
		}

		fprintf(m_log_file, "page::%" PRIuMAX ";"
			" old style: calculated ="
			" %lu; recorded checksum = %lu\n",
			m_page_no, buf_calc_page_old_checksum(m_read_buf),
			checksum_field2);
		fprintf(m_log_file, "page::%" PRIuMAX ";"
			" new style: calculated ="
			" %lu; recorded checksum  = %lu\n",
			m_page_no, buf_calc_page_new_checksum(m_read_buf),
			checksum_field1);
	}

	/** Print none checksum and the checksum fields in page.
	@param[in]	checksum_field1	Checksum in page header
	@param[in]	checksum_field2	Checksum in page trailer */
	virtual inline
	void
	print_strict_none(
		ulint				checksum_field1,
		ulint				checksum_field2,
		srv_checksum_algorithm_t	algo) const
	{
		if (!m_is_log_enabled
		    || algo != SRV_CHECKSUM_ALGORITHM_STRICT_NONE) {
			return;
		}

		fprintf(m_log_file,
			"page::%" PRIuMAX "; none checksum: calculated"
			" = %lu; recorded checksum_field1 = %lu"
			" recorded checksum_field2 = %lu\n",
			m_page_no, BUF_NO_CHECKSUM_MAGIC,
			checksum_field1, checksum_field2);
	}

	/** Print a message that none check failed. */
	virtual inline
	void
	print_none_fail() const
	{
		fprintf(m_log_file, "Fail; page %" PRIuMAX
			" invalid (fails none checksum)\n",
			m_page_no);
	}

	/** Print innodb checksum value stored in page trailer.
	@param[in]	old_checksum	checksum value according to old style
	@param[in]	new_checksum	checksum value according to new style
	@param[in]	checksum_field1	Checksum in page header
	@param[in]	checksum_field2	Checksum in page trailer
	@param[in]	algo		current checksum algorithm */
	virtual inline
	void
	print_innodb_checksum(
		ulint				old_checksum,
		ulint				new_checksum,
		ulint				checksum_field1,
		ulint				checksum_field2,
		srv_checksum_algorithm_t	algo) const
	{
		if (!m_is_log_enabled) {
			return;
		}

		switch (algo) {
		case SRV_CHECKSUM_ALGORITHM_INNODB:
			fprintf(m_log_file, "page::%" PRIuMAX ";"
				" old style: calculated ="
				" %lu; recorded = %lu\n",
				m_page_no, old_checksum,
				checksum_field2);
			fprintf(m_log_file, "page::%" PRIuMAX ";"
				" new style: calculated ="
				" %lu; crc32 = %u; recorded = %lu\n",
				m_page_no, new_checksum,
				buf_calc_page_crc32(m_read_buf),
				checksum_field1);
			break;

		case SRV_CHECKSUM_ALGORITHM_STRICT_INNODB:
			fprintf(log_file, "page::%" PRIuMAX ";"
				" old style: calculated ="
				" %lu; recorded checksum = %lu\n",
				m_page_no, old_checksum,
				checksum_field2);
			fprintf(log_file, "page::%" PRIuMAX ";"
				" new style: calculated ="
				" %lu; recorded checksum  = %lu\n",
				m_page_no, new_checksum,
				checksum_field1);
			break;
		case SRV_CHECKSUM_ALGORITHM_CRC32:
		case SRV_CHECKSUM_ALGORITHM_STRICT_CRC32:
		case SRV_CHECKSUM_ALGORITHM_NONE:
		case SRV_CHECKSUM_ALGORITHM_STRICT_NONE:
			return;
		}
	}

	/** Print the message that checksum mismatch happened in
	page header. */
	virtual inline
	void
	print_innodb_fail() const
	{
		if (!m_is_log_enabled) {
			return;
		}

		fprintf(m_log_file,"Fail; page %" PRIuMAX
			" invalid (fails innodb and"
			" crc32 checksum\n",
			m_page_no);
	}

	/** Print both new-style, old-style & crc32 checksum values.
	@param[in]	checksum_field1	Checksum in page header
	@param[in]	checksum_field2	Checksum in page trailer */
	virtual inline
	void
	print_crc32_checksum(
		ulint	checksum_field1,
		ulint	checksum_field2) const
	{
		if (m_is_log_enabled) {

			fprintf(m_log_file, "page::%" PRIuMAX "; old style:"
				" calculated = %lu; recorded ="
				" %lu\n", m_page_no,
				buf_calc_page_old_checksum(m_read_buf),
				checksum_field2);
			fprintf(m_log_file, "page::%" PRIuMAX "; new style:"
				" calculated = %lu; crc32 = %u;"
				" recorded = %lu\n", m_page_no,
				buf_calc_page_new_checksum(m_read_buf),
				buf_calc_page_crc32(m_read_buf),
				checksum_field1);
		}
	}

	/** Print a message that crc32 check failed. */
	virtual inline
	void
	print_crc32_fail() const
	{
		if (!m_is_log_enabled) {
			return;
		}

		fprintf(m_log_file, "Fail; page %" PRIuMAX
			" invalid (fails crc32 checksum)\n",
			m_page_no);
	}

	/** Print checksum values on a compressed page.
	@param[in]	calc	the calculated checksum value
	@param[in]	stored	the stored checksum in header. */
	virtual inline
	void
	print_compressed_checksum(
		ib_uint32_t	calc,
		ib_uint32_t	stored) const
	{
		if (!m_is_log_enabled) {
			return;
		}

		fprintf(m_log_file, "page::%" PRIuMAX ";"
			" %s checksum: calculated = %u;"
			" recorded = %u\n", m_page_no,
			buf_checksum_algorithm_name(
				static_cast<srv_checksum_algorithm_t>(
					srv_checksum_algorithm)),
			calc, stored);

		if (!m_strict_check) {
			return;
		}

		ib_uint32_t	crc32 = calc_zip_checksum(
			SRV_CHECKSUM_ALGORITHM_CRC32);

		fprintf(m_log_file, "page::%" PRIuMAX ": crc32 checksum:"
			" calculated = %u; recorded = %u\n",
			m_page_no, crc32, stored);
		fprintf(m_log_file, "page::%" PRIuMAX ": none checksum:"
			" calculated = %lu; recorded = %u\n",
			m_page_no, BUF_NO_CHECKSUM_MAGIC, stored);
	}

private:
	bool			m_strict_check;
	bool			m_is_log_enabled;
	FILE*			m_log_file;
	uintmax_t		m_page_no;
};

/** Check if page is corrupted or not.
@param[in]	buf		page frame
@param[in]	page_size	page size
@retval true if page is corrupted otherwise false. */
static
bool
is_page_corrupted(
	const byte*		buf,
	const page_size_t&	page_size)
{
	/* use to store LSN values. */
	ulint logseq;
	ulint logseqfield;

	if (!page_size.is_compressed()) {
		/* check the stored log sequence numbers
		for uncompressed tablespace. */
		logseq = mach_read_from_4(buf + FIL_PAGE_LSN + 4);
		logseqfield = mach_read_from_4(
				buf + page_size.logical() -
				FIL_PAGE_END_LSN_OLD_CHKSUM + 4);

		if (is_log_enabled) {
			fprintf(log_file,
				"page::%" PRIuMAX "; log sequence number:first = %lu;"
				" second = %lu\n",
				cur_page_num, logseq, logseqfield);
			if (logseq != logseqfield) {
				fprintf(log_file,
					"Fail; page %" PRIuMAX " invalid (fails log "
					"sequence number check)\n",
					cur_page_num);
			}
		}
	}

	InnocheckReporter reporter(true, buf, page_size, false, strict_check,
				   is_log_enabled, log_file);

	return(reporter.is_corrupted());
}

/********************************************//*
 Check if page is doublewrite buffer or not.
 @param [in] page	buffer page

 @retval true  if page is doublewrite buffer otherwise false.
*/
static
bool
is_page_doublewritebuffer(
	const byte*	page)
{
	if ((cur_page_num >= FSP_EXTENT_SIZE)
		&& (cur_page_num < FSP_EXTENT_SIZE * 3)) {
		/* page is doublewrite buffer. */
		return (true);
	}

	return (false);
}

/*******************************************************//*
Check if page is empty or not.
 @param		[in] page		page to checked for empty.
 @param		[in] len	size of page.

 @retval true if page is empty.
 @retval false if page is not empty.
*/
static
bool
is_page_empty(
	const byte*	page,
	size_t		len)
{
	while (len--) {
		if (*page++) {
			return (false);
		}
        }
        return (true);
}

/** Rewrite the checksum for the page.
@param[in,out]	page			page buffer
@param[in]	page_size		page size in bytes on disk.
@retval		true			do rewrite
@retval		false			skip the rewrite as checksum stored
match with calculated or page is doublwrite buffer. */
bool
update_checksum(
	byte*			page,
	const page_size_t&	page_size)
{
	ulong		physical_page_size = page_size.physical();
	bool		iscompressed = page_size.is_compressed();
	ib_uint32_t	checksum = 0;
	byte		stored1[4];	/* get FIL_PAGE_SPACE_OR_CHKSUM field checksum */
	byte		stored2[4];	/* get FIL_PAGE_END_LSN_OLD_CHKSUM field checksum */

	ut_ad(page);
	/* If page is doublewrite buffer, skip the rewrite of checksum. */
	if (skip_page) {
		return (false);
	}

	memcpy(stored1, page + FIL_PAGE_SPACE_OR_CHKSUM, 4);
	memcpy(stored2, page + physical_page_size -
	       FIL_PAGE_END_LSN_OLD_CHKSUM, 4);

	/* Check if page is empty, exclude the checksum field */
	if (is_page_empty(page + 4, physical_page_size - 12)
	    && is_page_empty(page + physical_page_size - 4, 4)) {

		memset(page + FIL_PAGE_SPACE_OR_CHKSUM, 0, 4);
		memset(page + physical_page_size -
		       FIL_PAGE_END_LSN_OLD_CHKSUM, 0, 4);

		goto func_exit;
	}

	if (iscompressed) {
		/* page is compressed */
<<<<<<< HEAD
		BlockReporter	reporter = BlockReporter(
			false, page, page_size, false);

		checksum = reporter.calc_zip_checksum(
=======
		checksum = page_zip_calc_checksum(
			page, physical_page_size,
>>>>>>> a5a22244
			static_cast<srv_checksum_algorithm_t>(write_check));

		mach_write_to_4(page + FIL_PAGE_SPACE_OR_CHKSUM, checksum);
		if (is_log_enabled) {
			fprintf(log_file, "page::%" PRIuMAX "; Updated checksum ="
				" %u\n", cur_page_num, checksum);
		}

	} else {
		/* page is uncompressed. */

		/* Store the new formula checksum */
		switch ((srv_checksum_algorithm_t) write_check) {

		case SRV_CHECKSUM_ALGORITHM_CRC32:
		case SRV_CHECKSUM_ALGORITHM_STRICT_CRC32:
			checksum = buf_calc_page_crc32(page);
			break;

		case SRV_CHECKSUM_ALGORITHM_INNODB:
		case SRV_CHECKSUM_ALGORITHM_STRICT_INNODB:
			checksum = (ib_uint32_t)
					buf_calc_page_new_checksum(page);
			break;

		case SRV_CHECKSUM_ALGORITHM_NONE:
		case SRV_CHECKSUM_ALGORITHM_STRICT_NONE:
			checksum = BUF_NO_CHECKSUM_MAGIC;
			break;
		/* no default so the compiler will emit a warning if new
		enum is added and not handled here */
		}

		mach_write_to_4(page + FIL_PAGE_SPACE_OR_CHKSUM, checksum);
		if (is_log_enabled) {
			fprintf(log_file, "page::%" PRIuMAX "; Updated checksum field1"
				" = %u\n", cur_page_num, checksum);
		}

		if (write_check == SRV_CHECKSUM_ALGORITHM_STRICT_INNODB
		    || write_check == SRV_CHECKSUM_ALGORITHM_INNODB) {
			checksum = (ib_uint32_t)
					buf_calc_page_old_checksum(page);
		}

		mach_write_to_4(page + physical_page_size -
				FIL_PAGE_END_LSN_OLD_CHKSUM,checksum);

		if (is_log_enabled) {
			fprintf(log_file, "page::%" PRIuMAX "; Updated checksum "
				"field2 = %u\n", cur_page_num, checksum);
		}

	}

	func_exit:
	/* The following code is to check the stored checksum with the
	calculated checksum. If it matches, then return FALSE to skip
	the rewrite of checksum, otherwise return TRUE. */
	if (iscompressed) {
		if (!memcmp(stored1, page + FIL_PAGE_SPACE_OR_CHKSUM, 4)) {
			return (false);
		}
		return (true);
	}

	if (!memcmp(stored1, page + FIL_PAGE_SPACE_OR_CHKSUM, 4)
	    && !memcmp(stored2, page + physical_page_size -
		       FIL_PAGE_END_LSN_OLD_CHKSUM, 4)) {
		return (false);

	}

	return (true);
}

/** Write the content to the file
@param[in]		filename	name of the file.
@param[in,out]		file		file pointer where content
					have to be written
@param[in]		buf		file buffer read
@param[in,out]		pos		current file position.
@param[in]		page_size	page size
@retval			true		if successfully written
@retval			false		if a non-recoverable error occurred */
static
bool
write_file(
	const char*			filename,
	FILE*				file,
	byte*				buf,
	fpos_t*				pos,
	const page_size_t&		page_size)
{
	bool	do_update;
	ulint	phys_page_size = page_size.physical();

	do_update = update_checksum(buf, page_size);

	if (file != stdin) {
		if (do_update) {
			/* Set the previous file pointer position
			saved in pos to current file position. */
			if (0 != fsetpos(file, pos)) {
				perror("fsetpos");
				return(false);
			}
		} else {
			/* Store the current file position in pos */
			if (0 != fgetpos(file, pos)) {
				perror("fgetpos");
				return(false);
			}
			return(true);
		}
	}

	if (phys_page_size
		!= fwrite(buf, 1, phys_page_size, file == stdin ? stdout : file)) {
		fprintf(stderr, "Failed to write page %" PRIuMAX " to %s: %s\n",
			cur_page_num, filename, strerror(errno));

		return(false);
	}
	if (file != stdin) {
		fflush(file);
		/* Store the current file position in pos */
		if (0 != fgetpos(file, pos)) {
			perror("fgetpos");
			return(false);
		}
	}

	return(true);
}

/*
Parse the page and collect/dump the information about page type
@param [in] page	buffer page
@param [in] file	file for diagnosis.
*/
void
parse_page(
	const byte*	page,
	FILE*		file)
{
	unsigned long long id;
	ulint undo_page_type;
	char str[20]={'\0'};

	/* Check whether page is doublewrite buffer. */
	if(skip_page) {
		strcpy(str, "Double_write_buffer");
	} else {
		strcpy(str, "-");
	}

	switch (mach_read_from_2(page + FIL_PAGE_TYPE)) {

	case FIL_PAGE_INDEX:
		page_type.n_fil_page_index++;
		id = mach_read_from_8(page + PAGE_HEADER + PAGE_INDEX_ID);
		if (page_type_dump) {
			fprintf(file, "#::%8" PRIuMAX "\t\t|\t\tIndex page\t\t\t|"
				"\tindex id=%llu,", cur_page_num, id);

			fprintf(file,
				" page level=%lu, No. of records=%lu,"
				" garbage=%lu, %s\n",
				page_header_get_field(page, PAGE_LEVEL),
				page_header_get_field(page, PAGE_N_RECS),
				page_header_get_field(page, PAGE_GARBAGE), str);
		}
		break;

	case FIL_PAGE_UNDO_LOG:
		page_type.n_fil_page_undo_log++;
		undo_page_type = mach_read_from_2(page +
				     TRX_UNDO_PAGE_HDR + TRX_UNDO_PAGE_TYPE);
		if (page_type_dump) {
			fprintf(file, "#::%8" PRIuMAX "\t\t|\t\tUndo log page\t\t\t|",
				cur_page_num);
		}
		if (undo_page_type == TRX_UNDO_INSERT) {
			page_type.n_undo_insert++;
			if (page_type_dump) {
				fprintf(file, "\t%s",
					"Insert Undo log page");
			}

		} else if (undo_page_type == TRX_UNDO_UPDATE) {
			page_type.n_undo_update++;
			if (page_type_dump) {
				fprintf(file, "\t%s",
					"Update undo log page");
			}
		}

		undo_page_type = mach_read_from_2(page + TRX_UNDO_SEG_HDR +
						  TRX_UNDO_STATE);
		switch (undo_page_type) {
			case TRX_UNDO_ACTIVE:
				page_type.n_undo_state_active++;
				if (page_type_dump) {
					fprintf(file, ", %s", "Undo log of "
						"an active transaction");
				}
				break;

			case TRX_UNDO_CACHED:
				page_type.n_undo_state_cached++;
				if (page_type_dump) {
					fprintf(file, ", %s", "Page is "
						"cached for quick reuse");
				}
				break;

			case TRX_UNDO_TO_FREE:
				page_type.n_undo_state_to_free++;
				if (page_type_dump) {
					fprintf(file, ", %s", "Insert undo "
						"segment that can be freed");
				}
				break;

			case TRX_UNDO_TO_PURGE:
				page_type.n_undo_state_to_purge++;
				if (page_type_dump) {
					fprintf(file, ", %s", "Will be "
						"freed in purge when all undo"
					"data in it is removed");
				}
				break;

			case TRX_UNDO_PREPARED:
				page_type.n_undo_state_prepared++;
				if (page_type_dump) {
					fprintf(file, ", %s", "Undo log of "
						"an prepared transaction");
				}
				break;

			default:
				page_type.n_undo_state_other++;
				break;
		}
		if(page_type_dump) {
			fprintf(file, ", %s\n", str);
		}
		break;

	case FIL_PAGE_INODE:
		page_type.n_fil_page_inode++;
		if (page_type_dump) {
			fprintf(file, "#::%8" PRIuMAX "\t\t|\t\tInode page\t\t\t|"
				"\t%s\n",cur_page_num, str);
		}
		break;

	case FIL_PAGE_IBUF_FREE_LIST:
		page_type.n_fil_page_ibuf_free_list++;
		if (page_type_dump) {
			fprintf(file, "#::%8" PRIuMAX "\t\t|\t\tInsert buffer free list"
				" page\t|\t%s\n", cur_page_num, str);
		}
		break;

	case FIL_PAGE_TYPE_ALLOCATED:
		page_type.n_fil_page_type_allocated++;
		if (page_type_dump) {
			fprintf(file, "#::%8" PRIuMAX "\t\t|\t\tFreshly allocated "
				"page\t\t|\t%s\n", cur_page_num, str);
		}
		break;

	case FIL_PAGE_IBUF_BITMAP:
		page_type.n_fil_page_ibuf_bitmap++;
		if (page_type_dump) {
			fprintf(file, "#::%8" PRIuMAX "\t\t|\t\tInsert Buffer "
				"Bitmap\t\t|\t%s\n", cur_page_num, str);
		}
		break;

	case FIL_PAGE_TYPE_SYS:
		page_type.n_fil_page_type_sys++;
		if (page_type_dump) {
			fprintf(file, "#::%8" PRIuMAX "\t\t|\t\tSystem page\t\t\t|"
				"\t%s\n",cur_page_num, str);
		}
		break;

	case FIL_PAGE_TYPE_TRX_SYS:
		page_type.n_fil_page_type_trx_sys++;
		if (page_type_dump) {
			fprintf(file, "#::%8" PRIuMAX "\t\t|\t\tTransaction system "
				"page\t\t|\t%s\n", cur_page_num, str);
		}
		break;

	case FIL_PAGE_TYPE_FSP_HDR:
		page_type.n_fil_page_type_fsp_hdr++;
		if (page_type_dump) {
			fprintf(file, "#::%8" PRIuMAX "\t\t|\t\tFile Space "
				"Header\t\t|\t%s\n", cur_page_num, str);
		}
		break;

	case FIL_PAGE_TYPE_XDES:
		page_type.n_fil_page_type_xdes++;
		if (page_type_dump) {
			fprintf(file, "#::%8" PRIuMAX "\t\t|\t\tExtent descriptor "
				"page\t\t|\t%s\n", cur_page_num, str);
		}
		break;

	case FIL_PAGE_TYPE_BLOB:
		page_type.n_fil_page_type_blob++;
		if (page_type_dump) {
			fprintf(file, "#::%8" PRIuMAX "\t\t|\t\tBLOB page\t\t\t|\t%s\n",
				cur_page_num, str);
		}
		break;

	case FIL_PAGE_TYPE_ZBLOB:
		page_type.n_fil_page_type_zblob++;
		if (page_type_dump) {
			fprintf(file, "#::%8" PRIuMAX "\t\t|\t\tCompressed BLOB "
				"page\t\t|\t%s\n", cur_page_num, str);
		}
		break;

	case FIL_PAGE_TYPE_ZBLOB2:
		page_type.n_fil_page_type_zblob2++;
		if (page_type_dump) {
			fprintf(file, "#::%8" PRIuMAX "\t\t|\t\tSubsequent Compressed "
				"BLOB page\t|\t%s\n", cur_page_num, str);
		}
			break;

	default:
		page_type.n_fil_page_type_other++;
		break;
	}
}
/**
@param [in/out] file_name	name of the filename

@retval FILE pointer if successfully created else NULL when error occured.
*/
FILE*
create_file(
	char*	file_name)
{
	FILE*	file = NULL;

#ifndef _WIN32
	file = fopen(file_name, "wb");
	if (file == NULL) {
		fprintf(stderr, "Failed to create file: %s: %s\n",
			file_name, strerror(errno));
		return(NULL);
	}
#else
	HANDLE		hFile;		/* handle to open file. */
	int fd = 0;
	hFile = CreateFile((LPCTSTR) file_name,
			  GENERIC_READ | GENERIC_WRITE,
			  FILE_SHARE_READ | FILE_SHARE_DELETE,
			  NULL, CREATE_NEW, NULL, NULL);

	if (hFile == INVALID_HANDLE_VALUE) {
		/* print the error message. */
		fprintf(stderr, "Filename::%s %s\n",
			file_name,
			error_message(GetLastError()));

			return(NULL);
		}

	/* get the file descriptor. */
	fd= _open_osfhandle((intptr_t)hFile, _O_RDWR | _O_BINARY);
	file = fdopen(fd, "wb");
#endif /* _WIN32 */

	return(file);
}

/*
 Print the page type count of a tablespace.
 @param [in] fil_out	stream where the output goes.
*/
void
print_summary(
	FILE*	fil_out)
{
	fprintf(fil_out, "\n================PAGE TYPE SUMMARY==============\n");
	fprintf(fil_out, "#PAGE_COUNT\tPAGE_TYPE");
	fprintf(fil_out, "\n===============================================\n");
	fprintf(fil_out, "%8d\tIndex page\n",
		page_type.n_fil_page_index);
	fprintf(fil_out, "%8d\tUndo log page\n",
		page_type.n_fil_page_undo_log);
	fprintf(fil_out, "%8d\tInode page\n",
		page_type.n_fil_page_inode);
	fprintf(fil_out, "%8d\tInsert buffer free list page\n",
		page_type.n_fil_page_ibuf_free_list);
	fprintf(fil_out, "%8d\tFreshly allocated page\n",
		page_type.n_fil_page_type_allocated);
	fprintf(fil_out, "%8d\tInsert buffer bitmap\n",
		page_type.n_fil_page_ibuf_bitmap);
	fprintf(fil_out, "%8d\tSystem page\n",
		page_type.n_fil_page_type_sys);
	fprintf(fil_out, "%8d\tTransaction system page\n",
		page_type.n_fil_page_type_trx_sys);
	fprintf(fil_out, "%8d\tFile Space Header\n",
		page_type.n_fil_page_type_fsp_hdr);
	fprintf(fil_out, "%8d\tExtent descriptor page\n",
		page_type.n_fil_page_type_xdes);
	fprintf(fil_out, "%8d\tBLOB page\n",
		page_type.n_fil_page_type_blob);
	fprintf(fil_out, "%8d\tCompressed BLOB page\n",
		page_type.n_fil_page_type_zblob);
	fprintf(fil_out, "%8d\tOther type of page",
		page_type.n_fil_page_type_other);
	fprintf(fil_out, "\n===============================================\n");
	fprintf(fil_out, "Additional information:\n");
	fprintf(fil_out, "Undo page type: %d insert, %d update, %d other\n",
		page_type.n_undo_insert,
		page_type.n_undo_update,
		page_type.n_undo_other);
	fprintf(fil_out, "Undo page state: %d active, %d cached, %d to_free, %d"
		" to_purge, %d prepared, %d other\n",
		page_type.n_undo_state_active,
		page_type.n_undo_state_cached,
		page_type.n_undo_state_to_free,
		page_type.n_undo_state_to_purge,
		page_type.n_undo_state_prepared,
		page_type.n_undo_state_other);
}

/* command line argument for innochecksum tool. */
static struct my_option innochecksum_options[] = {
  {"help", '?', "Displays this help and exits.",
    0, 0, 0, GET_NO_ARG, NO_ARG, 0, 0, 0, 0, 0, 0},
  {"info", 'I', "Synonym for --help.",
    0, 0, 0, GET_NO_ARG, NO_ARG, 0, 0, 0, 0, 0, 0},
  {"version", 'V', "Displays version information and exits.",
    0, 0, 0, GET_NO_ARG, NO_ARG, 0, 0, 0, 0, 0, 0},
  {"verbose", 'v', "Verbose (prints progress every 5 seconds).",
    &verbose, &verbose, 0, GET_BOOL, NO_ARG, 0, 0, 0, 0, 0, 0},
#ifndef DBUG_OFF
  {"debug", '#', "Output debug log. See " REFMAN "dbug-package.html",
    &dbug_setting, &dbug_setting, 0, GET_STR, OPT_ARG, 0, 0, 0, 0, 0, 0},
#endif /* !DBUG_OFF */
  {"count", 'c', "Print the count of pages in the file and exits.",
    &just_count, &just_count, 0, GET_BOOL, NO_ARG, 0, 0, 0, 0, 0, 0},
  {"start_page", 's', "Start on this page number (0 based).",
    &start_page, &start_page, 0, GET_ULL, REQUIRED_ARG,
    0, 0, ULLONG_MAX, 0, 1, 0},
  {"end_page", 'e', "End at this page number (0 based).",
    &end_page, &end_page, 0, GET_ULL, REQUIRED_ARG,
    0, 0, ULLONG_MAX, 0, 1, 0},
  {"page", 'p', "Check only this page (0 based).",
    &do_page, &do_page, 0, GET_ULL, REQUIRED_ARG,
    0, 0, ULLONG_MAX, 0, 1, 0},
  {"strict-check", 'C', "Specify the strict checksum algorithm by the user.",
    &strict_check, &strict_check, &innochecksum_algorithms_typelib,
    GET_ENUM, REQUIRED_ARG, 0, 0, 0, 0, 0, 0},
  {"no-check", 'n', "Ignore the checksum verification.",
    &no_check, &no_check, 0, GET_BOOL, NO_ARG, 0, 0, 0, 0, 0, 0},
  {"allow-mismatches", 'a', "Maximum checksum mismatch allowed.",
    &allow_mismatches, &allow_mismatches, 0,
    GET_ULL, REQUIRED_ARG, 0, 0, ULLONG_MAX, 0, 1, 0},
  {"write", 'w', "Rewrite the checksum algorithm by the user.",
    &write_check, &write_check, &innochecksum_algorithms_typelib,
    GET_ENUM, REQUIRED_ARG, 0, 0, 0, 0, 0, 0},
  {"page-type-summary", 'S', "Display a count of each page type "
   "in a tablespace.", &page_type_summary, &page_type_summary, 0,
   GET_BOOL, NO_ARG, 0, 0, 0, 0, 0, 0},
  {"page-type-dump", 'D', "Dump the page type info for each page in a "
   "tablespace.", &page_dump_filename, &page_dump_filename, 0,
   GET_STR, REQUIRED_ARG, 0, 0, 0, 0, 0, 0},
   {"log", 'l', "log output.",
     &log_filename, &log_filename, 0,
      GET_STR, REQUIRED_ARG, 0, 0, 0, 0, 0, 0},

  {0, 0, 0, 0, 0, 0, GET_NO_ARG, NO_ARG, 0, 0, 0, 0, 0, 0}
};

/* Print out the Innodb version and machine information. */
static void print_version(void)
{
#ifdef DBUG_OFF
	printf("%s Ver %s, for %s (%s)\n",
		my_progname, INNODB_VERSION_STR,
		SYSTEM_TYPE, MACHINE_TYPE);
#else
	printf("%s-debug Ver %s, for %s (%s)\n",
		my_progname, INNODB_VERSION_STR,
		SYSTEM_TYPE, MACHINE_TYPE);
#endif /* DBUG_OFF */
}

static void usage(void)
{
	print_version();
	puts(ORACLE_WELCOME_COPYRIGHT_NOTICE("2000"));
	printf("InnoDB offline file checksum utility.\n");
	printf("Usage: %s [-c] [-s <start page>] [-e <end page>] "
		"[-p <page>] [-v]  [-a <allow mismatches>] [-n] "
		"[-C <strict-check>] [-w <write>] [-S] [-D <page type dump>] "
		"[-l <log>] <filename or [-]>\n", my_progname);
	printf("See " REFMAN "innochecksum.html for usage hints.\n");
	my_print_help(innochecksum_options);
	my_print_variables(innochecksum_options);
}

extern "C" my_bool
innochecksum_get_one_option(
	int			optid,
	const struct my_option	*opt __attribute__((unused)),
	char			*argument __attribute__((unused)))
{
	switch (optid) {
#ifndef DBUG_OFF
	case '#':
		dbug_setting = argument
			? argument
			: IF_WIN("d:O,innochecksum.trace",
				 "d:o,/tmp/innochecksum.trace");
		DBUG_PUSH(dbug_setting);
		break;
#endif /* !DBUG_OFF */
	case 'e':
		use_end_page = true;
		break;
	case 'p':
		end_page = start_page = do_page;
		use_end_page = true;
		do_one_page = true;
		break;
	case 'V':
		print_version();
		exit(EXIT_SUCCESS);
		break;
	case 'C':
		strict_verify = true;
		switch ((srv_checksum_algorithm_t) strict_check) {

		case SRV_CHECKSUM_ALGORITHM_STRICT_CRC32:
		case SRV_CHECKSUM_ALGORITHM_CRC32:
			srv_checksum_algorithm =
				SRV_CHECKSUM_ALGORITHM_STRICT_CRC32;
			break;

		case SRV_CHECKSUM_ALGORITHM_STRICT_INNODB:
		case SRV_CHECKSUM_ALGORITHM_INNODB:
			srv_checksum_algorithm =
				SRV_CHECKSUM_ALGORITHM_STRICT_INNODB;
			break;

		case SRV_CHECKSUM_ALGORITHM_STRICT_NONE:
		case SRV_CHECKSUM_ALGORITHM_NONE:
			srv_checksum_algorithm =
				SRV_CHECKSUM_ALGORITHM_STRICT_NONE;
			break;
		default:
			return(true);
		}
		break;
	case 'n':
		no_check = true;
		break;
	case 'a':
	case 'S':
		break;
	case 'w':
		do_write = true;
		break;
	case 'D':
		page_type_dump = true;
		break;
	case 'l':
		is_log_enabled = true;
		break;
	case 'I':
	case '?':
		usage();
		exit(EXIT_SUCCESS);
		break;
	}

	return(false);
}

static
bool
get_options(
	int	*argc,
	char	***argv)
{
	if (handle_options(argc, argv, innochecksum_options,
		innochecksum_get_one_option))
		exit(true);

	/* The next arg must be the filename */
	if (!*argc) {
		usage();
		return (true);
	}

	return (false);
}

int main(
	int	argc,
	char	**argv)
{
	/* our input file. */
	FILE*		fil_in = NULL;
	/* our input filename. */
	char*		filename;
	/* Buffer to store pages read. */
	byte* buf = (uchar*) malloc(
			sizeof(uchar) * (UNIV_PAGE_SIZE_MAX));

	/* bytes read count */
	ulong		bytes;
	/* current time */
	time_t		now;
	/* last time */
	time_t		lastt;
	/* stat, to get file size. */
#ifdef _WIN32
	struct _stat64	st;
#else
	struct stat	st;
#endif /* _WIN32 */

	/* size of file (has to be 64 bits) */
	unsigned long long int	size		= 0;
	/* number of pages in file */
	ulint		pages;

	off_t		offset			= 0;
	/* count the no. of page corrupted. */
	ulint		mismatch_count		= 0;
	/* Variable to ack the page is corrupted or not. */
	bool		is_corrupted		= false;

	bool		partial_page_read	= false;
	/* Enabled when read from stdin is done. */
	bool		read_from_stdin		= false;
	FILE*		fil_page_type		= NULL;
	fpos_t		pos;

	/* Use to check the space id of given file. If space_id is zero,
	then check whether page is doublewrite buffer.*/
	ulint		space_id = 0UL;
	/* enable when space_id of given file is zero. */
	bool		is_system_tablespace = false;

	ut_crc32_init();
	MY_INIT(argv[0]);
	DBUG_ENTER("main");
	DBUG_PROCESS(argv[0]);

	if (get_options(&argc,&argv)) {
		DBUG_RETURN(1);
	}

	if (strict_verify && no_check) {
		fprintf(stderr, "Error: --strict-check option cannot be used "
			"together with --no-check option.\n");
		DBUG_RETURN(1);
	}

	if (no_check && !do_write) {
		fprintf(stderr, "Error: --no-check must be associated with "
			"--write option.\n");
		DBUG_RETURN(1);
	}

	if (page_type_dump) {
		fil_page_type = create_file(page_dump_filename);
		if (!fil_page_type) {
			DBUG_RETURN(1);
		}
	}

	if (is_log_enabled) {
		log_file = create_file(log_filename);
		if (!log_file) {
			DBUG_RETURN(1);
		}
		fprintf(log_file, "InnoDB File Checksum Utility.\n");
	}

	if (verbose) {
		my_print_variables_ex(innochecksum_options, stderr);
	}

	/* The file name is not optional. */
	for (int i = 0; i < argc; ++i) {
		/* Reset parameters for each file. */
		filename = argv[i];
		memset(&page_type, 0, sizeof(innodb_page_type));
		is_corrupted = false;
		partial_page_read = false;
		skip_page = false;

		if (is_log_enabled) {
			fprintf(log_file, "Filename = %s\n", filename);
		}

		if (*filename == '-') {
			/* read from stdin. */
			fil_in = stdin;
			read_from_stdin = true;

		}

		/* stat the file to get size and page count. */
		if (!read_from_stdin &&
#ifdef _WIN32
			_stat64(filename, &st)) {
#else
			stat(filename, &st)) {
#endif /* _WIN32 */
			fprintf(stderr, "Error: %s cannot be found\n",
				filename);

			DBUG_RETURN(1);
		}

		if (!read_from_stdin) {
			size = st.st_size;
			fil_in = open_file(filename);
			/*If fil_in is NULL, terminate as some error encountered */
			if(fil_in == NULL) {
				DBUG_RETURN(1);
			}
			/* Save the current file pointer in pos variable.*/
			if (0 != fgetpos(fil_in, &pos)) {
				perror("fgetpos");
				DBUG_RETURN(1);
			}
		}

		/* Testing for lock mechanism. The innochecksum
		acquire lock on given file. So other tools accessing the same
		file for processsing must fail. */
#ifdef _WIN32
		DBUG_EXECUTE_IF("innochecksum_cause_mysqld_crash",
			ut_ad(page_dump_filename);
			while((_access( page_dump_filename, 0)) == 0) {
				sleep(1);
			}
			DBUG_RETURN(0); );
#else
		DBUG_EXECUTE_IF("innochecksum_cause_mysqld_crash",
			ut_ad(page_dump_filename);
			struct stat status_buf;
			while(stat(page_dump_filename, &status_buf) == 0) {
				sleep(1);
			}
			DBUG_RETURN(0); );
#endif /* _WIN32 */

		/* Read the minimum page size. */
		bytes = ulong(fread(buf, 1, UNIV_ZIP_SIZE_MIN, fil_in));
		partial_page_read = true;

		if (bytes != UNIV_ZIP_SIZE_MIN) {
			fprintf(stderr, "Error: Was not able to read the "
				"minimum page size ");
			fprintf(stderr, "of %d bytes.  Bytes read was %lu\n",
				UNIV_ZIP_SIZE_MIN, bytes);

			DBUG_RETURN(1);
		}

		/* enable variable is_system_tablespace when space_id of given
		file is zero. Use to skip the checksum verification and rewrite
		for doublewrite pages. */
		is_system_tablespace = (!memcmp(&space_id, buf +
					FIL_PAGE_ARCH_LOG_NO_OR_SPACE_ID, 4))
					? true : false;

		const page_size_t&	page_size = get_page_size(buf);

		pages = (ulint) (size / page_size.physical());

		if (just_count) {
			if (read_from_stdin) {
				fprintf(stderr, "Number of pages:%lu\n", pages);
			} else {
				printf("Number of pages:%lu\n", pages);
			}
			continue;
		} else if (verbose && !read_from_stdin) {
			if (is_log_enabled) {
				fprintf(log_file, "file %s = %llu bytes "
					"(%lu pages)\n", filename, size, pages);
				if (do_one_page) {
					fprintf(log_file, "Innochecksum: "
						"checking page %" PRIuMAX "\n",
						do_page);
				}
			}
		} else {
			if (is_log_enabled) {
				fprintf(log_file, "Innochecksum: checking "
					"pages in range %" PRIuMAX " to %" PRIuMAX "\n",
					start_page, use_end_page ?
					end_page : (pages - 1));
			}
		}

		/* seek to the necessary position */
		if (start_page) {
			if (!read_from_stdin) {
				/* If read is not from stdin, we can use
				fseeko() to position the file pointer to
				the desired page. */
				partial_page_read = false;

				offset = (off_t) start_page
					* (off_t) page_size.physical();
#ifdef _WIN32
				if (_fseeki64(fil_in, offset, SEEK_SET)) {
#else
				if (fseeko(fil_in, offset, SEEK_SET)) {
#endif /* _WIN32 */
					perror("Error: Unable to seek to "
						"necessary offset");

					DBUG_RETURN(1);
				}
				/* Save the current file pointer in
				pos variable. */
				if (0 != fgetpos(fil_in, &pos)) {
					perror("fgetpos");
					DBUG_RETURN(1);
				}
			} else {

				ulong count = 0;

				while (!feof(fil_in)) {
					if (start_page == count) {
						break;
					}
					/* We read a part of page to find the
					minimum page size. We cannot reset
					the file pointer to the beginning of
					the page if we are reading from stdin
					(fseeko() on stdin doesn't work). So
					read only the remaining part of page,
					if partial_page_read is enable. */
					bytes = read_file(buf,
							  partial_page_read,
							  static_cast<ulong>(
							  page_size.physical()),
							  fil_in);

					partial_page_read = false;
					count++;

					if (!bytes || feof(fil_in)) {
						fprintf(stderr, "Error: Unable "
							"to seek to necessary "
							"offset");

						DBUG_RETURN(1);
					}
				}
			}
		}

		if (page_type_dump) {
			fprintf(fil_page_type,
				"\n\nFilename::%s\n", filename);
			fprintf(fil_page_type,
				"========================================"
				"======================================\n");
			fprintf(fil_page_type,
				"\tPAGE_NO\t\t|\t\tPAGE_TYPE\t\t"
				"\t|\tEXTRA INFO\n");
			fprintf(fil_page_type,
				"========================================"
				"======================================\n");
		}

		byte*	tbuf = (byte*) malloc(UNIV_PAGE_SIZE_MAX);

		/* main checksumming loop */
		cur_page_num = start_page;
		lastt = 0;
		while (!feof(fil_in)) {

			bytes = read_file(buf, partial_page_read,
					  static_cast<ulong>(
					  page_size.physical()), fil_in);
			partial_page_read = false;

			if (!bytes && feof(fil_in)) {
				break;
			}

			if (ferror(fil_in)) {
				fprintf(stderr, "Error reading %lu bytes",
					page_size.physical());
				perror(" ");

				free(tbuf);

				DBUG_RETURN(1);
			}

			if (bytes != page_size.physical()) {
				fprintf(stderr, "Error: bytes read (%lu) "
					"doesn't match page size (%lu)\n",
					bytes, page_size.physical());
				free(tbuf);
				DBUG_RETURN(1);
			}

			if (is_system_tablespace) {
				/* enable when page is double write buffer.*/
				skip_page = is_page_doublewritebuffer(buf);
			} else {
				skip_page = false;

				if (!page_decompress(buf, tbuf, page_size)) {

					fprintf(stderr,
						"Page decompress failed");

					free(tbuf);
					DBUG_RETURN(1);
				}
			}

			/* If no-check is enabled, skip the
			checksum verification.*/
			if (!no_check) {
				/* Checksum verification */
				if (!skip_page) {
					is_corrupted = is_page_corrupted(
						buf, page_size);

					if (is_corrupted) {
						fprintf(stderr, "Fail: page "
							"%" PRIuMAX " invalid\n",
							cur_page_num);

						mismatch_count++;

						if(mismatch_count > allow_mismatches) {
							fprintf(stderr,
								"Exceeded the "
								"maximum allowed "
								"checksum mismatch "
								"count::%" PRIuMAX "\n",
								allow_mismatches);

							free(tbuf);
							DBUG_RETURN(1);
						}
					}
				}
			}

			/* Rewrite checksum */
			if (do_write
			    && !write_file(filename, fil_in, buf,
					    &pos, page_size)) {

				free(tbuf);
				DBUG_RETURN(1);
			}

			/* end if this was the last page we were supposed to check */
			if (use_end_page && (cur_page_num >= end_page)) {
				break;
			}

			if (page_type_summary || page_type_dump) {
				parse_page(buf, fil_page_type);
			}

			/* do counter increase and progress printing */
			cur_page_num++;
			if (verbose && !read_from_stdin) {
				if ((cur_page_num % 64) == 0) {
					now = time(0);
					if (!lastt) {
						lastt= now;
					}
					if (now - lastt >= 1
					    && is_log_enabled) {
						fprintf(log_file, "page %" PRIuMAX " "
							"okay: %.3f%% done\n",
							(cur_page_num - 1),
							(float) cur_page_num / pages * 100);
						lastt = now;
					}
				}
			}
		}

		free(tbuf);

		if (!read_from_stdin) {
			/* flcose() will flush the data and release the lock if
			any acquired. */
			fclose(fil_in);
		}

		/* Enabled for page type summary. */
		if (page_type_summary) {
			if (!read_from_stdin) {
				fprintf(stdout, "\nFile::%s",filename);
				print_summary(stdout);
			} else {
				print_summary(stderr);
			}
		}
	}

	if (is_log_enabled) {
		fclose(log_file);
	}

	DBUG_RETURN(0);
}

/** Report a failed assertion
@param[in]	expr	the failed assertion (optional)
@param[in]	file	source file containting the assertion
@param[in]	line	line number of the assertion */
void
ut_dbg_assertion_failed(
	const char*	expr,
	const char*	file,
	ulint		line)
{
	fprintf(stderr, "Innochecksum: Assertion failure in"
		" file %s line %lu\n", file, line);

	if (expr) {
		fprintf(stderr,
			"Innochecksum: Failing assertion: %s\n", expr);
	}

	fflush(stderr);
	fflush(stdout);
	abort();
}<|MERGE_RESOLUTION|>--- conflicted
+++ resolved
@@ -597,7 +597,7 @@
 			return;
 		}
 
-		ib_uint32_t	crc32 = calc_zip_checksum(
+		const uint32_t	crc32 = calc_zip_checksum(
 			SRV_CHECKSUM_ALGORITHM_CRC32);
 
 		fprintf(m_log_file, "page::%" PRIuMAX ": crc32 checksum:"
@@ -739,15 +739,10 @@
 
 	if (iscompressed) {
 		/* page is compressed */
-<<<<<<< HEAD
 		BlockReporter	reporter = BlockReporter(
 			false, page, page_size, false);
 
 		checksum = reporter.calc_zip_checksum(
-=======
-		checksum = page_zip_calc_checksum(
-			page, physical_page_size,
->>>>>>> a5a22244
 			static_cast<srv_checksum_algorithm_t>(write_check));
 
 		mach_write_to_4(page + FIL_PAGE_SPACE_OR_CHKSUM, checksum);
