/*
   Copyright (c) 2005, 2011, Oracle and/or its affiliates. All rights reserved.

   This program is free software; you can redistribute it and/or modify
   it under the terms of the GNU General Public License as published by
   the Free Software Foundation; version 2 of the License.

   This program is distributed in the hope that it will be useful,
   but WITHOUT ANY WARRANTY; without even the implied warranty of
   MERCHANTABILITY or FITNESS FOR A PARTICULAR PURPOSE.  See the
   GNU General Public License for more details.

   You should have received a copy of the GNU General Public License
   along with this program; see the file COPYING. If not, write to the
   Free Software Foundation, Inc., 51 Franklin St, Fifth Floor, Boston,
   MA  02110-1301  USA.
 */

/*  ssl.h defines openssl compatibility layer 
 *
 */



#ifndef yaSSL_openssl_h__
#define yaSSL_openssl_h__

#ifdef YASSL_PREFIX
#include "prefix_ssl.h"
#endif

#include <stdio.h>    /* ERR_print fp */
#include "opensslv.h" /* for version number */
#include "rsa.h"


<<<<<<< HEAD
#define YASSL_VERSION "2.1.4"
=======
#define YASSL_VERSION "2.2.2"
>>>>>>> a0c2eb1d


#if defined(__cplusplus)
extern "C" {
#endif

 void yaSSL_CleanUp();   /* call once at end of application use to
                            free static singleton memory holders,
                            not a leak per se, but helpful when
                            looking for them                      */

#if defined(__cplusplus)
} // extern
#endif

#if defined(__cplusplus) && !defined(YASSL_MYSQL_COMPATIBLE)
namespace yaSSL {
extern "C" {
#endif

#undef X509_NAME   /* wincrypt.h clash */

#if defined(__cplusplus) && !defined(YASSL_MYSQL_COMPATIBLE)
    class SSL;
    class SSL_SESSION;
    class SSL_METHOD;
    class SSL_CTX;
    class SSL_CIPHER;

    class RSA;

    class X509;
    class X509_NAME;
#else
    typedef struct SSL          SSL;          
    typedef struct SSL_SESSION  SSL_SESSION;
    typedef struct SSL_METHOD   SSL_METHOD;
    typedef struct SSL_CTX      SSL_CTX;
    typedef struct SSL_CIPHER   SSL_CIPHER;

    typedef struct RSA RSA;

    typedef struct X509       X509;
    typedef struct X509_NAME  X509_NAME;
#endif


/* Big Number stuff, different file? */
typedef struct BIGNUM BIGNUM;

BIGNUM *BN_bin2bn(const unsigned char*, int, BIGNUM*);


/* Diffie-Hellman stuff, different file? */
/* mySQL deferences to set group parameters */
typedef struct DH {
    BIGNUM* p;
    BIGNUM* g;
} DH;

DH*  DH_new(void);
void DH_free(DH*);

/* RSA stuff */

void RSA_free(RSA*);
RSA* RSA_generate_key(int, unsigned long, void(*)(int, int, void*), void*);


/* X509 stuff, different file? */

/* because mySQL dereferences to use error and current_cert, even after calling
 * get functions for local references */
typedef struct X509_STORE_CTX {
    int   error;
    int   error_depth;
    X509* current_cert;
} X509_STORE_CTX;


typedef struct X509_STORE         X509_STORE;
typedef struct X509_LOOKUP        X509_LOOKUP;
typedef struct X509_OBJECT { char c; } X509_OBJECT;
typedef struct X509_CRL           X509_CRL;
typedef struct X509_REVOKED       X509_REVOKED;
typedef struct X509_LOOKUP_METHOD X509_LOOKUP_METHOD;


void X509_free(X509*);


/* bio stuff */
typedef struct BIO BIO;

/* ASN stuff */



X509* X509_STORE_CTX_get_current_cert(X509_STORE_CTX*);
int   X509_STORE_CTX_get_error(X509_STORE_CTX*);
int   X509_STORE_CTX_get_error_depth(X509_STORE_CTX*);

char*       X509_NAME_oneline(X509_NAME*, char*, int);
X509_NAME*  X509_get_issuer_name(X509*);
X509_NAME*  X509_get_subject_name(X509*);
const char* X509_verify_cert_error_string(long);

int                 X509_LOOKUP_add_dir(X509_LOOKUP*, const char*, long);
int                 X509_LOOKUP_load_file(X509_LOOKUP*, const char*, long);
X509_LOOKUP_METHOD* X509_LOOKUP_hash_dir(void);
X509_LOOKUP_METHOD* X509_LOOKUP_file(void);

X509_LOOKUP* X509_STORE_add_lookup(X509_STORE*, X509_LOOKUP_METHOD*);
X509_STORE*  X509_STORE_new(void);
int          X509_STORE_get_by_subject(X509_STORE_CTX*, int, X509_NAME*,
                                       X509_OBJECT*);




enum { /* X509 Constants */
    X509_V_OK                                 =  0,
    X509_V_ERR_CERT_CHAIN_TOO_LONG            =  1,
    X509_V_ERR_UNABLE_TO_GET_ISSUER_CERT      =  2,
    X509_V_ERR_CERT_NOT_YET_VALID             =  3,
    X509_V_ERR_ERROR_IN_CERT_NOT_BEFORE_FIELD =  4,
    X509_V_ERR_CERT_HAS_EXPIRED               =  5,
    X509_V_ERR_ERROR_IN_CERT_NOT_AFTER_FIELD  =  6,
    X509_FILETYPE_PEM                         =  7,
    X509_LU_X509                              =  8,
    X509_LU_CRL                               =  9,
    X509_V_ERR_CRL_SIGNATURE_FAILURE          = 10,
    X509_V_ERR_ERROR_IN_CRL_NEXT_UPDATE_FIELD = 11,
    X509_V_ERR_CRL_HAS_EXPIRED                = 12,
    X509_V_ERR_CERT_REVOKED                   = 13,
    X509_V_FLAG_CRL_CHECK                     = 14,
    X509_V_FLAG_CRL_CHECK_ALL                 = 15
};


/* Error stuff, could move to yassl_error */
unsigned long ERR_get_error_line_data(const char**, int*, const char**, int *);
void          ERR_print_errors_fp(FILE*);
char*         ERR_error_string(unsigned long,char*);
void          ERR_remove_state(unsigned long);
unsigned long ERR_get_error(void);
unsigned long ERR_peek_error(void);
int           ERR_GET_REASON(int);


enum {  /* ERR Constants */
    ERR_TXT_STRING = 1,
    EVP_R_BAD_DECRYPT = 2
};

/*
  Allow type used by SSL_set_fd to be changed, default to int
  in order to be compatible with OpenSSL
 */
#ifndef YASSL_SOCKET_T_DEFINED
typedef int YASSL_SOCKET_T;
#endif

SSL_CTX* SSL_CTX_new(SSL_METHOD*);
SSL* SSL_new(SSL_CTX*);
int  SSL_set_fd (SSL*, YASSL_SOCKET_T);
YASSL_SOCKET_T SSL_get_fd(const SSL*);
int  SSL_connect(SSL*);                    /* if you get an error from connect
                                              see note at top of README       */
int  SSL_write(SSL*, const void*, int);
int  SSL_read(SSL*, void*, int);
int  SSL_accept(SSL*);
void SSL_CTX_free(SSL_CTX*);
void SSL_free(SSL*);
int  SSL_clear(SSL*);
int  SSL_shutdown(SSL*);

void SSL_set_connect_state(SSL*);
void SSL_set_accept_state(SSL*);
int  SSL_do_handshake(SSL*);

const char* SSL_get_cipher(SSL*);
const char* SSL_get_cipher_name(SSL*);	           /* uses SSL_get_cipher */
char*       SSL_get_shared_ciphers(SSL*, char*, int);
const char* SSL_get_cipher_list(SSL*, int);
const char* SSL_get_version(SSL*);
const char* SSLeay_version(int);

int  SSL_get_error(SSL*, int);
void SSL_load_error_strings(void);

int          SSL_set_session(SSL *ssl, SSL_SESSION *session);
SSL_SESSION* SSL_get_session(SSL* ssl);
void         SSL_flush_sessions(SSL_CTX *ctx, long tm);
long         SSL_SESSION_set_timeout(SSL_SESSION*, long);
long         SSL_CTX_set_session_cache_mode(SSL_CTX* ctx, long mode);
X509*        SSL_get_peer_certificate(SSL*);
long         SSL_get_verify_result(SSL*);


typedef int (*VerifyCallback)(int, X509_STORE_CTX*);
typedef int (*pem_password_cb)(char*, int, int, void*);

void SSL_CTX_set_verify(SSL_CTX*, int, VerifyCallback verify_callback);
int  SSL_CTX_load_verify_locations(SSL_CTX*, const char*, const char*);
int  SSL_CTX_set_default_verify_paths(SSL_CTX*);
int  SSL_CTX_check_private_key(SSL_CTX*);
int  SSL_CTX_set_session_id_context(SSL_CTX*, const unsigned char*,
                                    unsigned int);

void SSL_CTX_set_tmp_rsa_callback(SSL_CTX*, RSA*(*)(SSL*, int, int));
long SSL_CTX_set_options(SSL_CTX*, long);
long SSL_CTX_set_session_cache_mode(SSL_CTX*, long);
long SSL_CTX_set_timeout(SSL_CTX*, long);
int  SSL_CTX_use_certificate_chain_file(SSL_CTX*, const char*);
void SSL_CTX_set_default_passwd_cb(SSL_CTX*, pem_password_cb);
int  SSL_CTX_use_RSAPrivateKey_file(SSL_CTX*, const char*, int);
void SSL_CTX_set_info_callback(SSL_CTX*, void (*)());

long SSL_CTX_sess_accept(SSL_CTX*);
long SSL_CTX_sess_connect(SSL_CTX*);
long SSL_CTX_sess_accept_good(SSL_CTX*);
long SSL_CTX_sess_connect_good(SSL_CTX*);
long SSL_CTX_sess_accept_renegotiate(SSL_CTX*);
long SSL_CTX_sess_connect_renegotiate(SSL_CTX*);
long SSL_CTX_sess_hits(SSL_CTX*);
long SSL_CTX_sess_cb_hits(SSL_CTX*);
long SSL_CTX_sess_cache_full(SSL_CTX*);
long SSL_CTX_sess_misses(SSL_CTX*);
long SSL_CTX_sess_timeouts(SSL_CTX*);
long SSL_CTX_sess_number(SSL_CTX*);
long SSL_CTX_sess_get_cache_size(SSL_CTX*);

int SSL_CTX_get_verify_mode(SSL_CTX*);
int SSL_get_verify_mode(SSL*);
int SSL_CTX_get_verify_depth(SSL_CTX*);
int SSL_get_verify_depth(SSL*);

long SSL_get_default_timeout(SSL*);
long SSL_CTX_get_session_cache_mode(SSL_CTX*);
int  SSL_session_reused(SSL*);

int  SSL_set_rfd(SSL*, int);
int  SSL_set_wfd(SSL*, int);
void SSL_set_shutdown(SSL*, int);
void SSL_set_quiet_shutdown(SSL *ssl,int mode);
int SSL_get_quiet_shutdown(SSL *ssl);

int SSL_want_read(SSL*);
int SSL_want_write(SSL*);

int SSL_pending(SSL*);


enum { /* ssl Constants */
    SSL_WOULD_BLOCK     = -8,
    SSL_BAD_STAT        = -7,
    SSL_BAD_PATH        = -6,
    SSL_BAD_FILETYPE    = -5,
    SSL_BAD_FILE        = -4,
    SSL_NOT_IMPLEMENTED = -3,
    SSL_UNKNOWN         = -2,
    SSL_FATAL_ERROR     = -1,
    SSL_NORMAL_SHUTDOWN =  0,
    SSL_ERROR_NONE      =  0,   /* for most functions */
    SSL_FAILURE         =  0,   /* for some functions */
    SSL_SUCCESS	        =  1,

    SSL_FILETYPE_ASN1    = 10,
    SSL_FILETYPE_PEM     = 11,
    SSL_FILETYPE_DEFAULT = 10, /* ASN1 */

    SSL_VERIFY_NONE                 = 0,
    SSL_VERIFY_PEER                 = 1,
    SSL_VERIFY_FAIL_IF_NO_PEER_CERT = 2,
    SSL_VERIFY_CLIENT_ONCE          = 4,

    SSL_SESS_CACHE_OFF                = 30,
    SSL_SESS_CACHE_CLIENT             = 31,
    SSL_SESS_CACHE_SERVER             = 32,
    SSL_SESS_CACHE_BOTH               = 33,
    SSL_SESS_CACHE_NO_AUTO_CLEAR      = 34,
    SSL_SESS_CACHE_NO_INTERNAL_LOOKUP = 35,

    SSL_OP_MICROSOFT_SESS_ID_BUG            = 50,
    SSL_OP_NETSCAPE_CHALLENGE_BUG           = 51,
    SSL_OP_NETSCAPE_REUSE_CIPHER_CHANGE_BUG = 52,
    SSL_OP_SSLREF2_REUSE_CERT_TYPE_BUG      = 53,
    SSL_OP_MICROSOFT_BIG_SSLV3_BUFFER       = 54,
    SSL_OP_MSIE_SSLV2_RSA_PADDING           = 55,
    SSL_OP_SSLEAY_080_CLIENT_DH_BUG         = 56,
    SSL_OP_TLS_D5_BUG                       = 57,
    SSL_OP_TLS_BLOCK_PADDING_BUG            = 58,
    SSL_OP_TLS_ROLLBACK_BUG                 = 59,
    SSL_OP_DONT_INSERT_EMPTY_FRAGMENTS      = 60,
    SSL_OP_ALL                              = 61,
    SSL_OP_SINGLE_DH_USE                    = 62,
    SSL_OP_EPHEMERAL_RSA                    = 63,
    SSL_OP_NO_SSLv2                         = 64,
    SSL_OP_NO_SSLv3                         = 65,
    SSL_OP_NO_TLSv1                         = 66,
    SSL_OP_PKCS1_CHECK_1                    = 67,
    SSL_OP_PKCS1_CHECK_2                    = 68,
    SSL_OP_NETSCAPE_CA_DN_BUG               = 69,
    SSL_OP_NON_EXPORT_FIRST                 = 70,
    SSL_OP_NETSCAPE_DEMO_CIPHER_CHANGE_BUG  = 71,

    SSL_ERROR_WANT_READ        = 80,
    SSL_ERROR_WANT_WRITE       = 81,
    SSL_ERROR_SYSCALL          = 82,
    SSL_ERROR_WANT_X509_LOOKUP = 83,
    SSL_ERROR_ZERO_RETURN      = 84,
    SSL_ERROR_SSL              = 85,

    SSL_ST_CONNECT        = 90,
    SSL_ST_ACCEPT         = 91,
    SSL_CB_LOOP           = 92,
    SSL_SENT_SHUTDOWN     = 93,
    SSL_RECEIVED_SHUTDOWN = 94,
    SSL_CB_ALERT          = 95,
    SSL_CB_READ           = 96,
    SSL_CB_HANDSHAKE_DONE = 97

};


SSL_METHOD *SSLv3_method(void);
SSL_METHOD *SSLv3_server_method(void);
SSL_METHOD *SSLv3_client_method(void);
SSL_METHOD *TLSv1_server_method(void);
SSL_METHOD *TLSv1_client_method(void);
SSL_METHOD *TLSv1_1_server_method(void);
SSL_METHOD *TLSv1_1_client_method(void);
SSL_METHOD *SSLv23_server_method(void);

int SSL_CTX_use_certificate_file(SSL_CTX*, const char*, int);
int SSL_CTX_use_PrivateKey_file(SSL_CTX*, const char*, int);
int SSL_CTX_set_cipher_list(SSL_CTX*, const char*);

long SSL_CTX_sess_set_cache_size(SSL_CTX*, long);
long SSL_CTX_set_tmp_dh(SSL_CTX*, DH*);

void OpenSSL_add_all_algorithms(void);
int  SSL_library_init();
int  SSLeay_add_ssl_algorithms(void);


SSL_CIPHER* SSL_get_current_cipher(SSL*);
char*       SSL_CIPHER_description(SSL_CIPHER*, char*, int);


char* SSL_alert_type_string_long(int);
char* SSL_alert_desc_string_long(int);
char* SSL_state_string_long(SSL*);


/* EVP stuff, des and md5, different file? */
typedef char EVP_MD;

typedef char EVP_CIPHER;

typedef struct EVP_PKEY EVP_PKEY;

typedef unsigned char DES_cblock[8];
typedef const  DES_cblock const_DES_cblock;
typedef DES_cblock DES_key_schedule;
                                                          
enum {
    DES_ENCRYPT = 1,
    DES_DECRYPT = 0
};
                                                             
const EVP_MD*     EVP_md5(void);
const EVP_CIPHER* EVP_des_ede3_cbc(void);

typedef unsigned char opaque;

int EVP_BytesToKey(const EVP_CIPHER*, const EVP_MD*, const opaque*,
                   const opaque*, int, int, opaque*, opaque*);

void DES_set_key_unchecked(const_DES_cblock*, DES_key_schedule*);
void DES_ede3_cbc_encrypt(const opaque*, opaque*, long, DES_key_schedule*,
                        DES_key_schedule*, DES_key_schedule*, DES_cblock*, int);


/* RAND stuff */
void        RAND_screen(void);
const char* RAND_file_name(char*, size_t);
int         RAND_write_file(const char*);
int         RAND_load_file(const char*, long);


/* for libcurl */
int  RAND_status(void);
int  RAND_bytes(unsigned char* buf, int num);

int  DES_set_key(const_DES_cblock*, DES_key_schedule*);
void DES_set_odd_parity(DES_cblock*);
void DES_ecb_encrypt(DES_cblock*, DES_cblock*, DES_key_schedule*, int);

void SSL_CTX_set_default_passwd_cb_userdata(SSL_CTX*, void* userdata);
void SSL_SESSION_free(SSL_SESSION* session);
int  SSL_peek(SSL* ssl, void* buf, int num);

X509*     SSL_get_certificate(SSL* ssl);
EVP_PKEY* SSL_get_privatekey(SSL* ssl);
EVP_PKEY* X509_get_pubkey(X509* x);

int  EVP_PKEY_copy_parameters(EVP_PKEY* to, const EVP_PKEY* from);
void EVP_PKEY_free(EVP_PKEY* pkey);
void ERR_error_string_n(unsigned long e, char *buf, size_t len);
void ERR_free_strings(void);
void EVP_cleanup(void);

void* X509_get_ext_d2i(X509* x, int nid, int* crit, int* idx);

#define GEN_IPADD 7
#define NID_subject_alt_name 85
#define STACK_OF(x) x


/* defined here because libcurl dereferences */
typedef struct ASN1_STRING {
    int type;
    int length;
    unsigned char* data;
} ASN1_STRING;


typedef struct GENERAL_NAME {
    int type;
    union {
        ASN1_STRING* ia5;
    } d;
} GENERAL_NAME;

void GENERAL_NAMES_free(STACK_OF(GENERAL_NAME) *x);

int           sk_GENERAL_NAME_num(STACK_OF(GENERAL_NAME) *x);
GENERAL_NAME* sk_GENERAL_NAME_value(STACK_OF(GENERAL_NAME) *x, int i);


unsigned char* ASN1_STRING_data(ASN1_STRING* x);
int            ASN1_STRING_length(ASN1_STRING* x);
int            ASN1_STRING_type(ASN1_STRING *x);

typedef ASN1_STRING X509_NAME_ENTRY;

int X509_NAME_get_index_by_NID(X509_NAME* name,int nid, int lastpos);

ASN1_STRING* X509_NAME_ENTRY_get_data(X509_NAME_ENTRY* ne);
X509_NAME_ENTRY* X509_NAME_get_entry(X509_NAME* name, int loc);

#define OPENSSL_malloc(x) malloc(x)
#define OPENSSL_free(x)   free(x)

int ASN1_STRING_to_UTF8(unsigned char** out, ASN1_STRING* in);

SSL_METHOD* SSLv23_client_method(void);  /* doesn't actually roll back */
SSL_METHOD* SSLv2_client_method(void);   /* will never work, no v 2    */


SSL_SESSION* SSL_get1_session(SSL* ssl);  /* what's ref count */


#define CRYPTO_free(x) free(x)
#define ASN1_TIME ASN1_STRING

ASN1_TIME* X509_get_notBefore(X509* x);
ASN1_TIME* X509_get_notAfter(X509* x);


#define ASN1_UTCTIME ASN1_STRING
#define NID_commonName    13
#define V_ASN1_UTF8STRING 12
#define GEN_DNS            2

#define CERTFICATE_ERROR 0x14090086  /* SSLv3 error */


typedef struct MD4_CTX {
    int buffer[32];      /* big enough to hold, check size in Init */
} MD4_CTX;

void MD4_Init(MD4_CTX*);
void MD4_Update(MD4_CTX*, const void*, unsigned long);
void MD4_Final(unsigned char*, MD4_CTX*);


typedef struct MD5_CTX {
    int buffer[32];       /* big enough to hold, check size in Init */
} MD5_CTX;

void MD5_Init(MD5_CTX*);
void MD5_Update(MD5_CTX*, const void*, unsigned long);
void MD5_Final(unsigned char*, MD5_CTX*);

#define MD5_DIGEST_LENGTH 16


#define SSL_DEFAULT_CIPHER_LIST ""   /* default all */


/* yaSSL extensions */
int SSL_set_compression(SSL*);   /* turn on yaSSL zlib compression */
char *yaSSL_ASN1_TIME_to_string(ASN1_TIME *time, char *buf, size_t len);

#include "transport_types.h"

/*
  Set functions for yaSSL to use in order to send and receive data.

  These hooks are offered in order to enable non-blocking I/O. If
  not set, yaSSL defaults to using send() and recv().

  @todo Remove hooks and accompanying code when yaSSL is fixed.
*/
void yaSSL_transport_set_ptr(SSL *, void *);
void yaSSL_transport_set_recv_function(SSL *, yaSSL_recv_func_t);
void yaSSL_transport_set_send_function(SSL *, yaSSL_send_func_t);

#if defined(__cplusplus) && !defined(YASSL_MYSQL_COMPATIBLE)
}      /* namespace  */
}      /* extern "C" */
#endif


#endif /* yaSSL_openssl_h__ */<|MERGE_RESOLUTION|>--- conflicted
+++ resolved
@@ -34,11 +34,7 @@
 #include "rsa.h"
 
 
-<<<<<<< HEAD
-#define YASSL_VERSION "2.1.4"
-=======
 #define YASSL_VERSION "2.2.2"
->>>>>>> a0c2eb1d
 
 
 #if defined(__cplusplus)
