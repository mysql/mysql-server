/*
   Copyright (c) 2005, 2014, Oracle and/or its affiliates. All rights reserved.

   This program is free software; you can redistribute it and/or modify
   it under the terms of the GNU General Public License as published by
   the Free Software Foundation; version 2 of the License.

   This program is distributed in the hope that it will be useful,
   but WITHOUT ANY WARRANTY; without even the implied warranty of
   MERCHANTABILITY or FITNESS FOR A PARTICULAR PURPOSE.  See the
   GNU General Public License for more details.

   You should have received a copy of the GNU General Public License
   along with this program; see the file COPYING. If not, write to the
   Free Software Foundation, Inc., 51 Franklin St, Fifth Floor, Boston,
   MA  02110-1301  USA.
 */

/*  ssl.h defines openssl compatibility layer 
 *
 */



#ifndef yaSSL_openssl_h__
#define yaSSL_openssl_h__

#ifdef YASSL_PREFIX
#include "prefix_ssl.h"
#endif

#include <stdio.h>    /* ERR_print fp */
#include "opensslv.h" /* for version number */
#include "rsa.h"


<<<<<<< HEAD
#define YASSL_VERSION "2.4.0"
=======
#define YASSL_VERSION "2.4.2"
>>>>>>> 6709085a


#if defined(__cplusplus)
extern "C" {
#endif

 void yaSSL_CleanUp();   /* call once at end of application use to
                            free static singleton memory holders,
                            not a leak per se, but helpful when
                            looking for them                      */

#if defined(__cplusplus)
} // extern
#endif

#if defined(__cplusplus) && !defined(YASSL_MYSQL_COMPATIBLE)
namespace yaSSL {
extern "C" {
#endif

#undef X509_NAME   /* wincrypt.h clash */

#if defined(__cplusplus) && !defined(YASSL_MYSQL_COMPATIBLE)
    class SSL;
    class SSL_SESSION;
    class SSL_METHOD;
    class SSL_CTX;
    class SSL_CIPHER;

    class RSA;

    class X509;
    class X509_NAME;
#else
    typedef struct SSL          SSL;          
    typedef struct SSL_SESSION  SSL_SESSION;
    typedef struct SSL_METHOD   SSL_METHOD;
    typedef struct SSL_CTX      SSL_CTX;
    typedef struct SSL_CIPHER   SSL_CIPHER;

    typedef struct RSA RSA;

    typedef struct X509       X509;
    typedef struct X509_NAME  X509_NAME;
#endif


/* Big Number stuff, different file? */
typedef struct BIGNUM BIGNUM;

BIGNUM *BN_bin2bn(const unsigned char*, int, BIGNUM*);


/* Diffie-Hellman stuff, different file? */
/* mySQL deferences to set group parameters */
typedef struct DH {
    BIGNUM* p;
    BIGNUM* g;
} DH;

DH*  DH_new(void);
void DH_free(DH*);

/* RSA stuff */

void RSA_free(RSA*);
RSA* RSA_generate_key(int, unsigned long, void(*)(int, int, void*), void*);


/* X509 stuff, different file? */

/* because mySQL dereferences to use error and current_cert, even after calling
 * get functions for local references */
typedef struct X509_STORE_CTX {
    int   error;
    int   error_depth;
    X509* current_cert;
} X509_STORE_CTX;


typedef struct X509_STORE         X509_STORE;
typedef struct X509_LOOKUP        X509_LOOKUP;
typedef struct X509_OBJECT { char c; } X509_OBJECT;
typedef struct X509_CRL           X509_CRL;
typedef struct X509_REVOKED       X509_REVOKED;
typedef struct X509_LOOKUP_METHOD X509_LOOKUP_METHOD;


void X509_free(X509*);


/* bio stuff */
typedef struct BIO BIO;

/* ASN stuff */



X509* X509_STORE_CTX_get_current_cert(X509_STORE_CTX*);
int   X509_STORE_CTX_get_error(X509_STORE_CTX*);
int   X509_STORE_CTX_get_error_depth(X509_STORE_CTX*);

char*       X509_NAME_oneline(X509_NAME*, char*, int);
X509_NAME*  X509_get_issuer_name(X509*);
X509_NAME*  X509_get_subject_name(X509*);
const char* X509_verify_cert_error_string(long);

int                 X509_LOOKUP_add_dir(X509_LOOKUP*, const char*, long);
int                 X509_LOOKUP_load_file(X509_LOOKUP*, const char*, long);
X509_LOOKUP_METHOD* X509_LOOKUP_hash_dir(void);
X509_LOOKUP_METHOD* X509_LOOKUP_file(void);

X509_LOOKUP* X509_STORE_add_lookup(X509_STORE*, X509_LOOKUP_METHOD*);
X509_STORE*  X509_STORE_new(void);
int          X509_STORE_get_by_subject(X509_STORE_CTX*, int, X509_NAME*,
                                       X509_OBJECT*);




enum { /* X509 Constants */
    X509_V_OK                                 =  0,
    X509_V_ERR_CERT_CHAIN_TOO_LONG            =  1,
    X509_V_ERR_UNABLE_TO_GET_ISSUER_CERT      =  2,
    X509_V_ERR_CERT_NOT_YET_VALID             =  3,
    X509_V_ERR_ERROR_IN_CERT_NOT_BEFORE_FIELD =  4,
    X509_V_ERR_CERT_HAS_EXPIRED               =  5,
    X509_V_ERR_ERROR_IN_CERT_NOT_AFTER_FIELD  =  6,
    X509_FILETYPE_PEM                         =  7,
    X509_LU_X509                              =  8,
    X509_LU_CRL                               =  9,
    X509_V_ERR_CRL_SIGNATURE_FAILURE          = 10,
    X509_V_ERR_ERROR_IN_CRL_NEXT_UPDATE_FIELD = 11,
    X509_V_ERR_CRL_HAS_EXPIRED                = 12,
    X509_V_ERR_CERT_REVOKED                   = 13,
    X509_V_FLAG_CRL_CHECK                     = 14,
    X509_V_FLAG_CRL_CHECK_ALL                 = 15
};


/* Error stuff, could move to yassl_error */
unsigned long ERR_get_error_line_data(const char**, int*, const char**, int *);
void          ERR_print_errors_fp(FILE*);
char*         ERR_error_string(unsigned long,char*);
void          ERR_remove_state(unsigned long);
unsigned long ERR_get_error(void);
unsigned long ERR_peek_error(void);
int           ERR_GET_REASON(int);


enum {  /* ERR Constants */
    ERR_TXT_STRING = 1,
    EVP_R_BAD_DECRYPT = 2
};

/*
  Allow type used by SSL_set_fd to be changed, default to int
  in order to be compatible with OpenSSL
 */
#ifndef YASSL_SOCKET_T_DEFINED
typedef int YASSL_SOCKET_T;
#endif

SSL_CTX* SSL_CTX_new(SSL_METHOD*);
SSL* SSL_new(SSL_CTX*);
int  SSL_set_fd (SSL*, YASSL_SOCKET_T);
YASSL_SOCKET_T SSL_get_fd(const SSL*);
int  SSL_connect(SSL*);                    /* if you get an error from connect
                                              see note at top of README       */
int  SSL_write(SSL*, const void*, int);
int  SSL_read(SSL*, void*, int);
int  SSL_accept(SSL*);
void SSL_CTX_free(SSL_CTX*);
void SSL_free(SSL*);
int  SSL_clear(SSL*);
int  SSL_shutdown(SSL*);

void SSL_set_connect_state(SSL*);
void SSL_set_accept_state(SSL*);
int  SSL_do_handshake(SSL*);

const char* SSL_get_cipher(SSL*);
const char* SSL_get_cipher_name(SSL*);	           /* uses SSL_get_cipher */
char*       SSL_get_shared_ciphers(SSL*, char*, int);
const char* SSL_get_cipher_list(SSL*, int);
const char* SSL_get_version(SSL*);
const char* SSLeay_version(int);

int  SSL_get_error(SSL*, int);
void SSL_load_error_strings(void);

int          SSL_set_session(SSL *ssl, SSL_SESSION *session);
SSL_SESSION* SSL_get_session(SSL* ssl);
void         SSL_flush_sessions(SSL_CTX *ctx, long tm);
long         SSL_SESSION_set_timeout(SSL_SESSION*, long);
long         SSL_CTX_set_session_cache_mode(SSL_CTX* ctx, long mode);
X509*        SSL_get_peer_certificate(SSL*);
long         SSL_get_verify_result(SSL*);


typedef int (*VerifyCallback)(int, X509_STORE_CTX*);
typedef int (*pem_password_cb)(char*, int, int, void*);
int default_password_callback(char * buffer, int size_arg, int rwflag,
                              void * u);

void SSL_CTX_set_verify(SSL_CTX*, int, VerifyCallback verify_callback);
int  SSL_CTX_load_verify_locations(SSL_CTX*, const char*, const char*);
int  SSL_CTX_set_default_verify_paths(SSL_CTX*);
int  SSL_CTX_check_private_key(SSL_CTX*);
int  SSL_CTX_set_session_id_context(SSL_CTX*, const unsigned char*,
                                    unsigned int);

void SSL_CTX_set_tmp_rsa_callback(SSL_CTX*, RSA*(*)(SSL*, int, int));
long SSL_CTX_set_options(SSL_CTX*, long);
long SSL_CTX_set_session_cache_mode(SSL_CTX*, long);
long SSL_CTX_set_timeout(SSL_CTX*, long);
int  SSL_CTX_use_certificate_chain_file(SSL_CTX*, const char*);
void SSL_CTX_set_default_passwd_cb(SSL_CTX*, pem_password_cb);
int  SSL_CTX_use_RSAPrivateKey_file(SSL_CTX*, const char*, int);
void SSL_CTX_set_info_callback(SSL_CTX*, void (*)());

long SSL_CTX_sess_accept(SSL_CTX*);
long SSL_CTX_sess_connect(SSL_CTX*);
long SSL_CTX_sess_accept_good(SSL_CTX*);
long SSL_CTX_sess_connect_good(SSL_CTX*);
long SSL_CTX_sess_accept_renegotiate(SSL_CTX*);
long SSL_CTX_sess_connect_renegotiate(SSL_CTX*);
long SSL_CTX_sess_hits(SSL_CTX*);
long SSL_CTX_sess_cb_hits(SSL_CTX*);
long SSL_CTX_sess_cache_full(SSL_CTX*);
long SSL_CTX_sess_misses(SSL_CTX*);
long SSL_CTX_sess_timeouts(SSL_CTX*);
long SSL_CTX_sess_number(SSL_CTX*);
long SSL_CTX_sess_get_cache_size(SSL_CTX*);

int SSL_CTX_get_verify_mode(SSL_CTX*);
int SSL_get_verify_mode(SSL*);
int SSL_CTX_get_verify_depth(SSL_CTX*);
int SSL_get_verify_depth(SSL*);

long SSL_get_default_timeout(SSL*);
long SSL_CTX_get_session_cache_mode(SSL_CTX*);
int  SSL_session_reused(SSL*);

int  SSL_set_rfd(SSL*, int);
int  SSL_set_wfd(SSL*, int);
void SSL_set_shutdown(SSL*, int);
void SSL_set_quiet_shutdown(SSL *ssl,int mode);
int SSL_get_quiet_shutdown(SSL *ssl);

int SSL_want_read(SSL*);
int SSL_want_write(SSL*);

int SSL_pending(SSL*);


enum { /* ssl Constants */
    SSL_WOULD_BLOCK     = -8,
    SSL_BAD_STAT        = -7,
    SSL_BAD_PATH        = -6,
    SSL_BAD_FILETYPE    = -5,
    SSL_BAD_FILE        = -4,
    SSL_NOT_IMPLEMENTED = -3,
    SSL_UNKNOWN         = -2,
    SSL_FATAL_ERROR     = -1,
    SSL_NORMAL_SHUTDOWN =  0,
    SSL_ERROR_NONE      =  0,   /* for most functions */
    SSL_FAILURE         =  0,   /* for some functions */
    SSL_SUCCESS	        =  1,

    SSL_FILETYPE_ASN1    = 10,
    SSL_FILETYPE_PEM     = 11,
    SSL_FILETYPE_DEFAULT = 10, /* ASN1 */

    SSL_VERIFY_NONE                 = 0,
    SSL_VERIFY_PEER                 = 1,
    SSL_VERIFY_FAIL_IF_NO_PEER_CERT = 2,
    SSL_VERIFY_CLIENT_ONCE          = 4,

    SSL_SESS_CACHE_OFF                = 30,
    SSL_SESS_CACHE_CLIENT             = 31,
    SSL_SESS_CACHE_SERVER             = 32,
    SSL_SESS_CACHE_BOTH               = 33,
    SSL_SESS_CACHE_NO_AUTO_CLEAR      = 34,
    SSL_SESS_CACHE_NO_INTERNAL_LOOKUP = 35,

    SSL_OP_MICROSOFT_SESS_ID_BUG            = 50,
    SSL_OP_NETSCAPE_CHALLENGE_BUG           = 51,
    SSL_OP_NETSCAPE_REUSE_CIPHER_CHANGE_BUG = 52,
    SSL_OP_SSLREF2_REUSE_CERT_TYPE_BUG      = 53,
    SSL_OP_MICROSOFT_BIG_SSLV3_BUFFER       = 54,
    SSL_OP_MSIE_SSLV2_RSA_PADDING           = 55,
    SSL_OP_SSLEAY_080_CLIENT_DH_BUG         = 56,
    SSL_OP_TLS_D5_BUG                       = 57,
    SSL_OP_TLS_BLOCK_PADDING_BUG            = 58,
    SSL_OP_TLS_ROLLBACK_BUG                 = 59,
    SSL_OP_DONT_INSERT_EMPTY_FRAGMENTS      = 60,
    SSL_OP_ALL                              = 61,
    SSL_OP_SINGLE_DH_USE                    = 62,
    SSL_OP_EPHEMERAL_RSA                    = 63,
    SSL_OP_PKCS1_CHECK_1                    = 67,
    SSL_OP_PKCS1_CHECK_2                    = 68,
    SSL_OP_NETSCAPE_CA_DN_BUG               = 69,
    SSL_OP_NON_EXPORT_FIRST                 = 70,
    SSL_OP_NETSCAPE_DEMO_CIPHER_CHANGE_BUG  = 71,

    SSL_ERROR_WANT_READ        = 80,
    SSL_ERROR_WANT_WRITE       = 81,
    SSL_ERROR_SYSCALL          = 82,
    SSL_ERROR_WANT_X509_LOOKUP = 83,
    SSL_ERROR_ZERO_RETURN      = 84,
    SSL_ERROR_SSL              = 85,

    SSL_ST_CONNECT        = 90,
    SSL_ST_ACCEPT         = 91,
    SSL_CB_LOOP           = 92,
    SSL_SENT_SHUTDOWN     = 93,
    SSL_RECEIVED_SHUTDOWN = 94,
    SSL_CB_ALERT          = 95,
    SSL_CB_READ           = 96,
    SSL_CB_HANDSHAKE_DONE = 97,

    SSL_OP_NO_SSLv2                         = 128,
    SSL_OP_NO_SSLv3                         = 256,
    SSL_OP_NO_TLSv1                         = 512,
    SSL_OP_NO_TLSv1_1                       = 1024,
};


SSL_METHOD *SSLv3_method(void);
SSL_METHOD *SSLv3_server_method(void);
SSL_METHOD *SSLv3_client_method(void);
SSL_METHOD *TLSv1_server_method(void);
SSL_METHOD *TLSv1_client_method(void);
SSL_METHOD *TLSv1_1_server_method(void);
SSL_METHOD *TLSv1_1_client_method(void);
SSL_METHOD *SSLv23_server_method(void);

int SSL_CTX_use_certificate_file(SSL_CTX*, const char*, int);
int SSL_CTX_use_PrivateKey_file(SSL_CTX*, const char*, int);
int SSL_CTX_set_cipher_list(SSL_CTX*, const char*);

long SSL_CTX_sess_set_cache_size(SSL_CTX*, long);
long SSL_CTX_set_tmp_dh(SSL_CTX*, DH*);

void OpenSSL_add_all_algorithms(void);
int  SSL_library_init();
int  SSLeay_add_ssl_algorithms(void);


SSL_CIPHER* SSL_get_current_cipher(SSL*);
char*       SSL_CIPHER_description(SSL_CIPHER*, char*, int);


char* SSL_alert_type_string_long(int);
char* SSL_alert_desc_string_long(int);
char* SSL_state_string_long(SSL*);

X509* PEM_read_X509(FILE *fp, X509 *x, pem_password_cb cb, void *u);
/* EVP stuff, des and md5, different file? */
typedef char EVP_MD;

typedef char EVP_CIPHER;

typedef struct EVP_PKEY EVP_PKEY;

typedef unsigned char DES_cblock[8];
typedef const  DES_cblock const_DES_cblock;
typedef DES_cblock DES_key_schedule;
                                                          
enum {
    DES_ENCRYPT = 1,
    DES_DECRYPT = 0
};
                                                             
const EVP_MD*     EVP_md5(void);
const EVP_CIPHER* EVP_des_ede3_cbc(void);

typedef unsigned char opaque;

int EVP_BytesToKey(const EVP_CIPHER*, const EVP_MD*, const opaque*,
                   const opaque*, int, int, opaque*, opaque*);

void DES_set_key_unchecked(const_DES_cblock*, DES_key_schedule*);
void DES_ede3_cbc_encrypt(const opaque*, opaque*, long, DES_key_schedule*,
                        DES_key_schedule*, DES_key_schedule*, DES_cblock*, int);


/* RAND stuff */
void        RAND_screen(void);
const char* RAND_file_name(char*, size_t);
int         RAND_write_file(const char*);
int         RAND_load_file(const char*, long);


/* for libcurl */
int  RAND_status(void);
int  RAND_bytes(unsigned char* buf, int num);

int  DES_set_key(const_DES_cblock*, DES_key_schedule*);
void DES_set_odd_parity(DES_cblock*);
void DES_ecb_encrypt(DES_cblock*, DES_cblock*, DES_key_schedule*, int);

void SSL_CTX_set_default_passwd_cb_userdata(SSL_CTX*, void* userdata);
void SSL_SESSION_free(SSL_SESSION* session);
int  SSL_peek(SSL* ssl, void* buf, int num);

X509*     SSL_get_certificate(SSL* ssl);
EVP_PKEY* SSL_get_privatekey(SSL* ssl);
EVP_PKEY* X509_get_pubkey(X509* x);

int  EVP_PKEY_copy_parameters(EVP_PKEY* to, const EVP_PKEY* from);
void EVP_PKEY_free(EVP_PKEY* pkey);
void ERR_error_string_n(unsigned long e, char *buf, size_t len);
void ERR_free_strings(void);
void EVP_cleanup(void);

void* X509_get_ext_d2i(X509* x, int nid, int* crit, int* idx);

#define GEN_IPADD 7
#define NID_subject_alt_name 85
#define STACK_OF(x) x


/* defined here because libcurl dereferences */
typedef struct ASN1_STRING {
    int type;
    int length;
    unsigned char* data;
} ASN1_STRING;


typedef struct GENERAL_NAME {
    int type;
    union {
        ASN1_STRING* ia5;
    } d;
} GENERAL_NAME;

void GENERAL_NAMES_free(STACK_OF(GENERAL_NAME) *x);

int           sk_GENERAL_NAME_num(STACK_OF(GENERAL_NAME) *x);
GENERAL_NAME* sk_GENERAL_NAME_value(STACK_OF(GENERAL_NAME) *x, int i);


unsigned char* ASN1_STRING_data(ASN1_STRING* x);
int            ASN1_STRING_length(ASN1_STRING* x);
int            ASN1_STRING_type(ASN1_STRING *x);

typedef ASN1_STRING X509_NAME_ENTRY;

int X509_NAME_get_index_by_NID(X509_NAME* name,int nid, int lastpos);

ASN1_STRING* X509_NAME_ENTRY_get_data(X509_NAME_ENTRY* ne);
X509_NAME_ENTRY* X509_NAME_get_entry(X509_NAME* name, int loc);

#define OPENSSL_malloc(x) malloc(x)
#define OPENSSL_free(x)   free(x)

int ASN1_STRING_to_UTF8(unsigned char** out, ASN1_STRING* in);

SSL_METHOD* SSLv23_client_method(void);  /* doesn't actually roll back */
SSL_METHOD* SSLv2_client_method(void);   /* will never work, no v 2    */


SSL_SESSION* SSL_get1_session(SSL* ssl);  /* what's ref count */


#define CRYPTO_free(x) free(x)
#define ASN1_TIME ASN1_STRING

ASN1_TIME* X509_get_notBefore(X509* x);
ASN1_TIME* X509_get_notAfter(X509* x);


#define ASN1_UTCTIME ASN1_STRING
#define NID_commonName    13
#define V_ASN1_UTF8STRING 12
#define GEN_DNS            2

#define CERTFICATE_ERROR 0x14090086  /* SSLv3 error */


typedef struct MD4_CTX {
    int buffer[32];      /* big enough to hold, check size in Init */
} MD4_CTX;

void MD4_Init(MD4_CTX*);
void MD4_Update(MD4_CTX*, const void*, unsigned long);
void MD4_Final(unsigned char*, MD4_CTX*);


typedef struct MD5_CTX {
    int buffer[32];       /* big enough to hold, check size in Init */
} MD5_CTX;

void MD5_Init(MD5_CTX*);
void MD5_Update(MD5_CTX*, const void*, unsigned long);
void MD5_Final(unsigned char*, MD5_CTX*);

#define MD5_DIGEST_LENGTH 16


#define SSL_DEFAULT_CIPHER_LIST ""   /* default all */


/* yaSSL extensions */
int SSL_set_compression(SSL*);   /* turn on yaSSL zlib compression */
char *yaSSL_ASN1_TIME_to_string(ASN1_TIME *time, char *buf, size_t len);

#include "transport_types.h"

/*
  Set functions for yaSSL to use in order to send and receive data.

  These hooks are offered in order to enable non-blocking I/O. If
  not set, yaSSL defaults to using send() and recv().

  @todo Remove hooks and accompanying code when yaSSL is fixed.
*/
void yaSSL_transport_set_ptr(SSL *, void *);
void yaSSL_transport_set_recv_function(SSL *, yaSSL_recv_func_t);
void yaSSL_transport_set_send_function(SSL *, yaSSL_send_func_t);

#if defined(__cplusplus) && !defined(YASSL_MYSQL_COMPATIBLE)
}      /* namespace  */
}      /* extern "C" */
#endif


#endif /* yaSSL_openssl_h__ */<|MERGE_RESOLUTION|>--- conflicted
+++ resolved
@@ -34,11 +34,7 @@
 #include "rsa.h"
 
 
-<<<<<<< HEAD
-#define YASSL_VERSION "2.4.0"
-=======
 #define YASSL_VERSION "2.4.2"
->>>>>>> 6709085a
 
 
 #if defined(__cplusplus)
