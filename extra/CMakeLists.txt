# Copyright (c) 2006, 2010, Oracle and/or its affiliates. All rights reserved.
# 
# This program is free software; you can redistribute it and/or modify
# it under the terms of the GNU General Public License as published by
# the Free Software Foundation; version 2 of the License.
# 
# This program is distributed in the hope that it will be useful,
# but WITHOUT ANY WARRANTY; without even the implied warranty of
# MERCHANTABILITY or FITNESS FOR A PARTICULAR PURPOSE.  See the
# GNU General Public License for more details.
# 
# You should have received a copy of the GNU General Public License
# along with this program; if not, write to the Free Software
# Foundation, Inc., 51 Franklin St, Fifth Floor, Boston, MA  02110-1301 USA

INCLUDE_DIRECTORIES(
${CMAKE_SOURCE_DIR}/include 
${ZLIB_INCLUDE_DIR}
# Following is for perror, in case NDB is compiled in.
${CMAKE_SOURCE_DIR}/storage/ndb/include
${CMAKE_SOURCE_DIR}/storage/ndb/include/util  
${CMAKE_SOURCE_DIR}/storage/ndb/include/ndbapi
${CMAKE_SOURCE_DIR}/storage/ndb/include/portlib
${CMAKE_SOURCE_DIR}/storage/ndb/include/mgmapi)

# Default install component for the files is Server here
SET(MYSQL_INSTALL_COMPONENT Server)

IF(NOT CMAKE_CROSSCOMPILING)
 ADD_EXECUTABLE(comp_err comp_err.c)
 TARGET_LINK_LIBRARIES(comp_err mysys)
ENDIF()

ADD_CUSTOM_COMMAND(OUTPUT ${PROJECT_BINARY_DIR}/include/mysqld_error.h 
                   ${PROJECT_BINARY_DIR}/sql/share/english/errmsg.sys
                   COMMAND comp_err
                    --charset=${PROJECT_SOURCE_DIR}/sql/share/charsets 
                    --out-dir=${PROJECT_BINARY_DIR}/sql/share/
                    --header_file=${PROJECT_BINARY_DIR}/include/mysqld_error.h 
                    --name_file=${PROJECT_BINARY_DIR}/include/mysqld_ername.h
                    --state_file=${PROJECT_BINARY_DIR}/include/sql_state.h
                    --in_file=${PROJECT_SOURCE_DIR}/sql/share/errmsg-utf8.txt
                   DEPENDS ${PROJECT_SOURCE_DIR}/sql/share/errmsg-utf8.txt
                   ${CMAKE_CURRENT_SOURCE_DIR}/comp_err.c)

ADD_CUSTOM_TARGET(GenError
                  ALL
                  DEPENDS 
                  ${PROJECT_BINARY_DIR}/include/mysqld_error.h
                  ${PROJECT_BINARY_DIR}/sql/share/english/errmsg.sys 
                  ${PROJECT_SOURCE_DIR}/sql/share/errmsg-utf8.txt)

MYSQL_ADD_EXECUTABLE(my_print_defaults my_print_defaults.c)
TARGET_LINK_LIBRARIES(my_print_defaults  mysys)

MYSQL_ADD_EXECUTABLE(perror perror.c)
ADD_DEPENDENCIES(perror GenError)
TARGET_LINK_LIBRARIES(perror mysys)

MYSQL_ADD_EXECUTABLE(resolveip resolveip.c)
TARGET_LINK_LIBRARIES(resolveip mysys)
IF(CMAKE_SYSTEM_NAME STREQUAL "SunOS")
  INCLUDE(CheckFunctionExists)
  INCLUDE(CheckLibraryExists)
  MY_SEARCH_LIBS(inet_aton  "nsl;socket;resolv" SOLARIS_NSL)
  TARGET_LINK_LIBRARIES(resolveip ${SOLARIS_NSL})
ENDIF()


MYSQL_ADD_EXECUTABLE(replace replace.c)
TARGET_LINK_LIBRARIES(replace mysys)
<<<<<<< HEAD
IF(UNIX)
  IF(WITH_INNOBASE_STORAGE_ENGINE)
    # Add path to the InnoDB headers
    INCLUDE_DIRECTORIES(${CMAKE_SOURCE_DIR}/storage/innobase/include)
    MYSQL_ADD_EXECUTABLE(innochecksum innochecksum.cc)
    IF(CMAKE_SYSTEM_NAME STREQUAL "SunOS")
      ADD_DEFINITIONS("-DINNOCHECKSUM_SOLARIS")
    ELSE()
      TARGET_LINK_LIBRARIES(innochecksum innobase)
    ENDIF()
  ENDIF()
=======
>>>>>>> 666718c1

IF(WITH_INNOBASE_STORAGE_ENGINE)
  # Add path to the InnoDB headers
  INCLUDE_DIRECTORIES(${CMAKE_SOURCE_DIR}/storage/innobase/include)
  # We use the InnoDB code directly in case the code changes.
  ADD_DEFINITIONS("-DUNIV_INNOCHECKSUM")
  SET(INNOBASE_SOURCES
      ../storage/innobase/buf/buf0checksum.c
      ../storage/innobase/ut/ut0crc32.c
      ../storage/innobase/ut/ut0ut.c
     )
  MYSQL_ADD_EXECUTABLE(innochecksum innochecksum.c ${INNOBASE_SOURCES})
  TARGET_LINK_LIBRARIES(innochecksum mysys)
ENDIF()

IF(UNIX)
  MYSQL_ADD_EXECUTABLE(resolve_stack_dump resolve_stack_dump.c)
  TARGET_LINK_LIBRARIES(resolve_stack_dump mysys)

  MYSQL_ADD_EXECUTABLE(mysql_waitpid mysql_waitpid.c)
  TARGET_LINK_LIBRARIES(mysql_waitpid mysys)
ENDIF()
<|MERGE_RESOLUTION|>--- conflicted
+++ resolved
@@ -69,20 +69,6 @@
 
 MYSQL_ADD_EXECUTABLE(replace replace.c)
 TARGET_LINK_LIBRARIES(replace mysys)
-<<<<<<< HEAD
-IF(UNIX)
-  IF(WITH_INNOBASE_STORAGE_ENGINE)
-    # Add path to the InnoDB headers
-    INCLUDE_DIRECTORIES(${CMAKE_SOURCE_DIR}/storage/innobase/include)
-    MYSQL_ADD_EXECUTABLE(innochecksum innochecksum.cc)
-    IF(CMAKE_SYSTEM_NAME STREQUAL "SunOS")
-      ADD_DEFINITIONS("-DINNOCHECKSUM_SOLARIS")
-    ELSE()
-      TARGET_LINK_LIBRARIES(innochecksum innobase)
-    ENDIF()
-  ENDIF()
-=======
->>>>>>> 666718c1
 
 IF(WITH_INNOBASE_STORAGE_ENGINE)
   # Add path to the InnoDB headers
@@ -90,11 +76,11 @@
   # We use the InnoDB code directly in case the code changes.
   ADD_DEFINITIONS("-DUNIV_INNOCHECKSUM")
   SET(INNOBASE_SOURCES
-      ../storage/innobase/buf/buf0checksum.c
-      ../storage/innobase/ut/ut0crc32.c
-      ../storage/innobase/ut/ut0ut.c
+      ../storage/innobase/buf/buf0checksum.cc
+      ../storage/innobase/ut/ut0crc32.cc
+      ../storage/innobase/ut/ut0ut.cc
      )
-  MYSQL_ADD_EXECUTABLE(innochecksum innochecksum.c ${INNOBASE_SOURCES})
+  MYSQL_ADD_EXECUTABLE(innochecksum innochecksum.cc ${INNOBASE_SOURCES})
   TARGET_LINK_LIBRARIES(innochecksum mysys)
 ENDIF()
 
