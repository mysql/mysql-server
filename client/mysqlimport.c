--- conflicted
+++ resolved
@@ -1,9 +1,5 @@
 /*
-<<<<<<< HEAD
-   Copyright (c) 2000, 2013, Oracle and/or its affiliates. All rights reserved.
-=======
    Copyright (c) 2000, 2014, Oracle and/or its affiliates. All rights reserved.
->>>>>>> 1cc04476
 
    This program is free software; you can redistribute it and/or modify
    it under the terms of the GNU General Public License as published by
@@ -165,14 +161,10 @@
    0, 0, 0, GET_STR, REQUIRED_ARG, 0, 0, 0, 0, 0, 0},
   {"replace", 'r', "If duplicate unique key was found, replace old row.",
    &replace, &replace, 0, GET_BOOL, NO_ARG, 0, 0, 0, 0, 0, 0},
-<<<<<<< HEAD
-#if defined (_WIN32) && !defined (EMBEDDED_LIBRARY)
-=======
   {"secure-auth", OPT_SECURE_AUTH, "Refuse client connecting to server if it"
     " uses old (pre-4.1.1) protocol.",
     &opt_secure_auth, &opt_secure_auth, 0, GET_BOOL, NO_ARG, 1, 0, 0, 0, 0, 0},
-#ifdef HAVE_SMEM
->>>>>>> 1cc04476
+#if defined (_WIN32) && !defined (EMBEDDED_LIBRARY)
   {"shared-memory-base-name", OPT_SHARED_MEMORY_BASE_NAME,
    "Base name of shared memory.", &shared_memory_base_name, &shared_memory_base_name,
    0, GET_STR_ALLOC, REQUIRED_ARG, 0, 0, 0, 0, 0, 0},
@@ -436,13 +428,9 @@
     mysql_options(mysql,MYSQL_OPT_PROTOCOL,(char*)&opt_protocol);
   if (opt_bind_addr)
     mysql_options(mysql,MYSQL_OPT_BIND,opt_bind_addr);
-<<<<<<< HEAD
-#if defined (_WIN32) && !defined (EMBEDDED_LIBRARY)
-=======
   if (!opt_secure_auth)
     mysql_options(mysql, MYSQL_SECURE_AUTH,(char*)&opt_secure_auth);
-#ifdef HAVE_SMEM
->>>>>>> 1cc04476
+#if defined (_WIN32) && !defined (EMBEDDED_LIBRARY)
   if (shared_memory_base_name)
     mysql_options(mysql,MYSQL_SHARED_MEMORY_BASE_NAME,shared_memory_base_name);
 #endif
