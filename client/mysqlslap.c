/*
   Copyright (c) 2005, 2012, Oracle and/or its affiliates. All rights reserved.

   This program is free software; you can redistribute it and/or modify
   it under the terms of the GNU General Public License as published by
   the Free Software Foundation; version 2 of the License.

   This program is distributed in the hope that it will be useful,
   but WITHOUT ANY WARRANTY; without even the implied warranty of
   MERCHANTABILITY or FITNESS FOR A PARTICULAR PURPOSE.  See the
   GNU General Public License for more details.

   You should have received a copy of the GNU General Public License
   along with this program; if not, write to the Free Software
   Foundation, Inc., 51 Franklin St, Fifth Floor, Boston, MA 02110-1301  USA
*/

/*
  MySQL Slap

  A simple program designed to work as if multiple clients querying the database,
  then reporting the timing of each stage.

  MySQL slap runs three stages:
  1) Create schema,table, and optionally any SP or data you want to beign
     the test with. (single client)
  2) Load test (many clients)
  3) Cleanup (disconnection, drop table if specified, single client)

  Examples:

  Supply your own create and query SQL statements, with 50 clients 
  querying (200 selects for each):

    mysqlslap --delimiter=";" \
              --create="CREATE TABLE A (a int);INSERT INTO A VALUES (23)" \
              --query="SELECT * FROM A" --concurrency=50 --iterations=200

  Let the program build the query SQL statement with a table of two int
  columns, three varchar columns, five clients querying (20 times each),
  don't create the table or insert the data (using the previous test's
  schema and data):

    mysqlslap --concurrency=5 --iterations=20 \
              --number-int-cols=2 --number-char-cols=3 \
              --auto-generate-sql

  Tell the program to load the create, insert and query SQL statements from
  the specified files, where the create.sql file has multiple table creation
  statements delimited by ';' and multiple insert statements delimited by ';'.
  The --query file will have multiple queries delimited by ';', run all the 
  load statements, and then run all the queries in the query file
  with five clients (five times each):

    mysqlslap --concurrency=5 \
              --iterations=5 --query=query.sql --create=create.sql \
              --delimiter=";"

TODO:
  Add language for better tests
  String length for files and those put on the command line are not
    setup to handle binary data.
  More stats
  Break up tests and run them on multiple hosts at once.
  Allow output to be fed into a database directly.

*/

#define SLAP_VERSION "1.0"

#define HUGE_STRING_LENGTH 8196
#define RAND_STRING_SIZE 126

/* Types */
#define SELECT_TYPE 0
#define UPDATE_TYPE 1
#define INSERT_TYPE 2
#define UPDATE_TYPE_REQUIRES_PREFIX 3
#define CREATE_TABLE_TYPE 4
#define SELECT_TYPE_REQUIRES_PREFIX 5
#define DELETE_TYPE_REQUIRES_PREFIX 6

#include "client_priv.h"
#include "my_default.h"
#include <mysqld_error.h>
#include <my_dir.h>
#include <signal.h>
#include <stdarg.h>
#include <sslopt-vars.h>
#include <sys/types.h>
#ifndef __WIN__
#include <sys/wait.h>
#endif
#include <ctype.h>
#include <welcome_copyright_notice.h>   /* ORACLE_WELCOME_COPYRIGHT_NOTICE */

#ifdef __WIN__
#define srandom  srand
#define random   rand
#define snprintf _snprintf
#endif

#ifdef HAVE_SMEM 
static char *shared_memory_base_name=0;
#endif

/* Global Thread counter */
uint thread_counter;
pthread_mutex_t counter_mutex;
pthread_cond_t count_threshhold;
uint master_wakeup;
pthread_mutex_t sleeper_mutex;
pthread_cond_t sleep_threshhold;

static char **defaults_argv;

char **primary_keys;
unsigned long long primary_keys_number_of;

static char *host= NULL, *opt_password= NULL, *user= NULL,
            *user_supplied_query= NULL,
            *user_supplied_pre_statements= NULL,
            *user_supplied_post_statements= NULL,
            *default_engine= NULL,
            *pre_system= NULL,
            *post_system= NULL,
            *opt_mysql_unix_port= NULL;
static char *opt_plugin_dir= 0, *opt_default_auth= 0;
static uint opt_enable_cleartext_plugin= 0;
static my_bool using_opt_enable_cleartext_plugin= 0;

const char *delimiter= "\n";

const char *create_schema_string= "mysqlslap";

static my_bool opt_preserve= TRUE, opt_no_drop= FALSE;
static my_bool debug_info_flag= 0, debug_check_flag= 0;
static my_bool opt_only_print= FALSE;
static my_bool opt_compress= FALSE, tty_password= FALSE,
               opt_silent= FALSE,
               auto_generate_sql_autoincrement= FALSE,
               auto_generate_sql_guid_primary= FALSE,
               auto_generate_sql= FALSE;
const char *auto_generate_sql_type= "mixed";

static unsigned long connect_flags= CLIENT_MULTI_RESULTS |
                                    CLIENT_MULTI_STATEMENTS |
                                    CLIENT_REMEMBER_OPTIONS;


static int verbose, delimiter_length;
static uint commit_rate;
static uint detach_rate;
const char *num_int_cols_opt;
const char *num_char_cols_opt;

/* Yes, we do set defaults here */
static unsigned int num_int_cols= 1;
static unsigned int num_char_cols= 1;
static unsigned int num_int_cols_index= 0; 
static unsigned int num_char_cols_index= 0;
static unsigned int iterations;
static uint my_end_arg= 0;
static char *default_charset= (char*) MYSQL_DEFAULT_CHARSET_NAME;
static ulonglong actual_queries= 0;
static ulonglong auto_actual_queries;
static ulonglong auto_generate_sql_unique_write_number;
static ulonglong auto_generate_sql_unique_query_number;
static unsigned int auto_generate_sql_secondary_indexes;
static ulonglong num_of_query;
static ulonglong auto_generate_sql_number;
const char *concurrency_str= NULL;
static char *create_string;
uint *concurrency;

const char *default_dbug_option="d:t:o,/tmp/mysqlslap.trace";
const char *opt_csv_str;
File csv_file;

static uint opt_protocol= 0;

static int get_options(int *argc,char ***argv);
static uint opt_mysql_port= 0;

static const char *load_default_groups[]= { "mysqlslap","client",0 };

typedef struct statement statement;

struct statement {
  char *string;
  size_t length;
  unsigned char type;
  char *option;
  size_t option_length;
  statement *next;
};

typedef struct option_string option_string;

struct option_string {
  char *string;
  size_t length;
  char *option;
  size_t option_length;
  option_string *next;
};

typedef struct stats stats;

struct stats {
  long int timing;
  uint users;
  unsigned long long rows;
};

typedef struct thread_context thread_context;

struct thread_context {
  statement *stmt;
  ulonglong limit;
};

typedef struct conclusions conclusions;

struct conclusions {
  char *engine;
  long int avg_timing;
  long int max_timing;
  long int min_timing;
  uint users;
  unsigned long long avg_rows;
  /* The following are not used yet */
  unsigned long long max_rows;
  unsigned long long min_rows;
};

static option_string *engine_options= NULL;
static statement *pre_statements= NULL; 
static statement *post_statements= NULL; 
static statement *create_statements= NULL, 
                 *query_statements= NULL;

/* Prototypes */
void print_conclusions(conclusions *con);
void print_conclusions_csv(conclusions *con);
void generate_stats(conclusions *con, option_string *eng, stats *sptr);
uint parse_comma(const char *string, uint **range);
uint parse_delimiter(const char *script, statement **stmt, char delm);
uint parse_option(const char *origin, option_string **stmt, char delm);
static int drop_schema(MYSQL *mysql, const char *db);
uint get_random_string(char *buf);
static statement *build_table_string(void);
static statement *build_insert_string(void);
static statement *build_update_string(void);
static statement * build_select_string(my_bool key);
static int generate_primary_key_list(MYSQL *mysql, option_string *engine_stmt);
static int drop_primary_key_list(void);
static int create_schema(MYSQL *mysql, const char *db, statement *stmt, 
              option_string *engine_stmt);
static int run_scheduler(stats *sptr, statement *stmts, uint concur, 
                         ulonglong limit);
pthread_handler_t run_task(void *p);
void statement_cleanup(statement *stmt);
void option_cleanup(option_string *stmt);
void concurrency_loop(MYSQL *mysql, uint current, option_string *eptr);
static int run_statements(MYSQL *mysql, statement *stmt);
int slap_connect(MYSQL *mysql);
static int run_query(MYSQL *mysql, const char *query, int len);

static const char ALPHANUMERICS[]=
  "0123456789ABCDEFGHIJKLMNOPQRSTWXYZabcdefghijklmnopqrstuvwxyz";

#define ALPHANUMERICS_SIZE (sizeof(ALPHANUMERICS)-1)


static long int timedif(struct timeval a, struct timeval b)
{
    register int us, s;
 
    us = a.tv_usec - b.tv_usec;
    us /= 1000;
    s = a.tv_sec - b.tv_sec;
    s *= 1000;
    return s + us;
}

#ifdef __WIN__
static int gettimeofday(struct timeval *tp, void *tzp)
{
  unsigned int ticks;
  ticks= GetTickCount();
  tp->tv_usec= ticks*1000;
  tp->tv_sec= ticks/1000;

  return 0;
}
#endif

int main(int argc, char **argv)
{
  MYSQL mysql;
  option_string *eptr;

  MY_INIT(argv[0]);

  my_getopt_use_args_separator= TRUE;
  if (load_defaults("my",load_default_groups,&argc,&argv))
  {
    my_end(0);
    exit(1);
  }
  my_getopt_use_args_separator= FALSE;
  defaults_argv=argv;
  if (get_options(&argc,&argv))
  {
    free_defaults(defaults_argv);
    my_end(0);
    exit(1);
  }

  /* Seed the random number generator if we will be using it. */
  if (auto_generate_sql)
    srandom((uint)time(NULL));

  /* globals? Yes, so we only have to run strlen once */
  delimiter_length= strlen(delimiter);

  if (argc > 2)
  {
    fprintf(stderr,"%s: Too many arguments\n",my_progname);
    free_defaults(defaults_argv);
    my_end(0);
    exit(1);
  }
  mysql_init(&mysql);
  if (opt_compress)
    mysql_options(&mysql,MYSQL_OPT_COMPRESS,NullS);
#ifdef HAVE_OPENSSL
  if (opt_use_ssl)
  {
    mysql_ssl_set(&mysql, opt_ssl_key, opt_ssl_cert, opt_ssl_ca,
                  opt_ssl_capath, opt_ssl_cipher);
    mysql_options(&mysql, MYSQL_OPT_SSL_CRL, opt_ssl_crl);
    mysql_options(&mysql, MYSQL_OPT_SSL_CRLPATH, opt_ssl_crlpath);
  }
#endif
  if (opt_protocol)
    mysql_options(&mysql,MYSQL_OPT_PROTOCOL,(char*)&opt_protocol);
#ifdef HAVE_SMEM
  if (shared_memory_base_name)
    mysql_options(&mysql,MYSQL_SHARED_MEMORY_BASE_NAME,shared_memory_base_name);
#endif
  mysql_options(&mysql, MYSQL_SET_CHARSET_NAME, default_charset);

  if (opt_plugin_dir && *opt_plugin_dir)
    mysql_options(&mysql, MYSQL_PLUGIN_DIR, opt_plugin_dir);

  if (opt_default_auth && *opt_default_auth)
    mysql_options(&mysql, MYSQL_DEFAULT_AUTH, opt_default_auth);

<<<<<<< HEAD
  mysql_options(&mysql, MYSQL_OPT_CONNECT_ATTR_RESET, 0);
  mysql_options4(&mysql, MYSQL_OPT_CONNECT_ATTR_ADD,
                 "program_name", "mysqlslap");
=======
  if (using_opt_enable_cleartext_plugin)
    mysql_options(&mysql, MYSQL_ENABLE_CLEARTEXT_PLUGIN, 
                  (char*) &opt_enable_cleartext_plugin);
>>>>>>> 31a9208b
  if (!opt_only_print) 
  {
    if (!(mysql_real_connect(&mysql, host, user, opt_password,
                             NULL, opt_mysql_port,
                             opt_mysql_unix_port, connect_flags)))
    {
      fprintf(stderr,"%s: Error when connecting to server: %s\n",
              my_progname,mysql_error(&mysql));
      free_defaults(defaults_argv);
      my_end(0);
      exit(1);
    }
  }

  pthread_mutex_init(&counter_mutex, NULL);
  pthread_cond_init(&count_threshhold, NULL);
  pthread_mutex_init(&sleeper_mutex, NULL);
  pthread_cond_init(&sleep_threshhold, NULL);

  /* Main iterations loop */
  eptr= engine_options;
  do
  {
    /* For the final stage we run whatever queries we were asked to run */
    uint *current;

    if (verbose >= 2)
      printf("Starting Concurrency Test\n");

    if (*concurrency)
    {
      for (current= concurrency; current && *current; current++)
        concurrency_loop(&mysql, *current, eptr);
    }
    else
    {
      uint infinite= 1;
      do {
        concurrency_loop(&mysql, infinite, eptr);
      }
      while (infinite++);
    }

    if (!opt_preserve)
      drop_schema(&mysql, create_schema_string);

  } while (eptr ? (eptr= eptr->next) : 0);

  pthread_mutex_destroy(&counter_mutex);
  pthread_cond_destroy(&count_threshhold);
  pthread_mutex_destroy(&sleeper_mutex);
  pthread_cond_destroy(&sleep_threshhold);

  if (!opt_only_print) 
    mysql_close(&mysql); /* Close & free connection */

  /* now free all the strings we created */
  my_free(opt_password);
  my_free(concurrency);

  statement_cleanup(create_statements);
  statement_cleanup(query_statements);
  statement_cleanup(pre_statements);
  statement_cleanup(post_statements);
  option_cleanup(engine_options);

#ifdef HAVE_SMEM
  my_free(shared_memory_base_name);
#endif
  free_defaults(defaults_argv);
  my_end(my_end_arg);

  return 0;
}

void concurrency_loop(MYSQL *mysql, uint current, option_string *eptr)
{
  unsigned int x;
  stats *head_sptr;
  stats *sptr;
  conclusions conclusion;
  unsigned long long client_limit;
  int sysret;

  head_sptr= (stats *)my_malloc(sizeof(stats) * iterations, 
                                MYF(MY_ZEROFILL|MY_FAE|MY_WME));

  memset(&conclusion, 0, sizeof(conclusions));

  if (auto_actual_queries)
    client_limit= auto_actual_queries;
  else if (num_of_query)
    client_limit=  num_of_query / current;
  else
    client_limit= actual_queries;

  for (x= 0, sptr= head_sptr; x < iterations; x++, sptr++)
  {
    /*
      We might not want to load any data, such as when we are calling
      a stored_procedure that doesn't use data, or we know we already have
      data in the table.
    */
    if (!opt_preserve)
      drop_schema(mysql, create_schema_string);

    /* First we create */
    if (create_statements)
      create_schema(mysql, create_schema_string, create_statements, eptr);

    /*
      If we generated GUID we need to build a list of them from creation that
      we can later use.
    */
    if (verbose >= 2)
      printf("Generating primary key list\n");
    if (auto_generate_sql_autoincrement || auto_generate_sql_guid_primary)
      generate_primary_key_list(mysql, eptr);

    if (commit_rate)
      run_query(mysql, "SET AUTOCOMMIT=0", strlen("SET AUTOCOMMIT=0"));

    if (pre_system)
      if ((sysret= system(pre_system)) != 0)
        fprintf(stderr, "Warning: Execution of pre_system option returned %d.\n", 
                sysret);

    /* 
      Pre statements are always run after all other logic so they can 
      correct/adjust any item that they want. 
    */
    if (pre_statements)
      run_statements(mysql, pre_statements);

    run_scheduler(sptr, query_statements, current, client_limit); 
    
    if (post_statements)
      run_statements(mysql, post_statements);

    if (post_system)
      if ((sysret= system(post_system)) != 0)
        fprintf(stderr, "Warning: Execution of post_system option returned %d.\n", 
                sysret);

    /* We are finished with this run */
    if (auto_generate_sql_autoincrement || auto_generate_sql_guid_primary)
      drop_primary_key_list();
  }

  if (verbose >= 2)
    printf("Generating stats\n");

  generate_stats(&conclusion, eptr, head_sptr);

  if (!opt_silent)
    print_conclusions(&conclusion);
  if (opt_csv_str)
    print_conclusions_csv(&conclusion);

  my_free(head_sptr);

}


static struct my_option my_long_options[] =
{
  {"help", '?', "Display this help and exit.", 0, 0, 0, GET_NO_ARG, NO_ARG,
    0, 0, 0, 0, 0, 0},
  {"auto-generate-sql", 'a',
    "Generate SQL where not supplied by file or command line.",
    &auto_generate_sql, &auto_generate_sql,
    0, GET_BOOL, NO_ARG, 0, 0, 0, 0, 0, 0},
  {"auto-generate-sql-add-autoincrement", OPT_SLAP_AUTO_GENERATE_ADD_AUTO,
    "Add an AUTO_INCREMENT column to auto-generated tables.",
    &auto_generate_sql_autoincrement,
    &auto_generate_sql_autoincrement,
    0, GET_BOOL, NO_ARG, 0, 0, 0, 0, 0, 0},
  {"auto-generate-sql-execute-number", OPT_SLAP_AUTO_GENERATE_EXECUTE_QUERIES,
    "Set this number to generate a set number of queries to run.",
    &auto_actual_queries, &auto_actual_queries,
    0, GET_ULL, REQUIRED_ARG, 0, 0, 0, 0, 0, 0},
  {"auto-generate-sql-guid-primary", OPT_SLAP_AUTO_GENERATE_GUID_PRIMARY,
    "Add GUID based primary keys to auto-generated tables.",
    &auto_generate_sql_guid_primary,
    &auto_generate_sql_guid_primary,
    0, GET_BOOL, NO_ARG, 0, 0, 0, 0, 0, 0},
  {"auto-generate-sql-load-type", OPT_SLAP_AUTO_GENERATE_SQL_LOAD_TYPE,
    "Specify test load type: mixed, update, write, key, or read; default is mixed.",
    &auto_generate_sql_type, &auto_generate_sql_type,
    0, GET_STR, REQUIRED_ARG, 0, 0, 0, 0, 0, 0},
  {"auto-generate-sql-secondary-indexes", 
    OPT_SLAP_AUTO_GENERATE_SECONDARY_INDEXES, 
    "Number of secondary indexes to add to auto-generated tables.",
    &auto_generate_sql_secondary_indexes,
    &auto_generate_sql_secondary_indexes, 0,
    GET_UINT, REQUIRED_ARG, 0, 0, 0, 0, 0, 0},
  {"auto-generate-sql-unique-query-number", 
    OPT_SLAP_AUTO_GENERATE_UNIQUE_QUERY_NUM,
    "Number of unique queries to generate for automatic tests.",
    &auto_generate_sql_unique_query_number,
    &auto_generate_sql_unique_query_number,
    0, GET_ULL, REQUIRED_ARG, 10, 0, 0, 0, 0, 0},
  {"auto-generate-sql-unique-write-number", 
    OPT_SLAP_AUTO_GENERATE_UNIQUE_WRITE_NUM,
    "Number of unique queries to generate for auto-generate-sql-write-number.",
    &auto_generate_sql_unique_write_number,
    &auto_generate_sql_unique_write_number,
    0, GET_ULL, REQUIRED_ARG, 10, 0, 0, 0, 0, 0},
  {"auto-generate-sql-write-number", OPT_SLAP_AUTO_GENERATE_WRITE_NUM,
    "Number of row inserts to perform for each thread (default is 100).",
    &auto_generate_sql_number, &auto_generate_sql_number,
    0, GET_ULL, REQUIRED_ARG, 100, 0, 0, 0, 0, 0},
  {"commit", OPT_SLAP_COMMIT, "Commit records every X number of statements.",
    &commit_rate, &commit_rate, 0, GET_UINT, REQUIRED_ARG,
    0, 0, 0, 0, 0, 0},
  {"compress", 'C', "Use compression in server/client protocol.",
    &opt_compress, &opt_compress, 0, GET_BOOL, NO_ARG, 0, 0, 0,
    0, 0, 0},
  {"concurrency", 'c', "Number of clients to simulate for query to run.",
    &concurrency_str, &concurrency_str, 0, GET_STR,
    REQUIRED_ARG, 0, 0, 0, 0, 0, 0},
  {"create", OPT_SLAP_CREATE_STRING, "File or string to use create tables.",
    &create_string, &create_string, 0, GET_STR, REQUIRED_ARG,
    0, 0, 0, 0, 0, 0},
  {"create-schema", OPT_CREATE_SLAP_SCHEMA, "Schema to run tests in.",
    &create_schema_string, &create_schema_string, 0, GET_STR, 
    REQUIRED_ARG, 0, 0, 0, 0, 0, 0},
  {"csv", OPT_SLAP_CSV,
	"Generate CSV output to named file or to stdout if no file is named.",
    NULL, NULL, 0, GET_STR, OPT_ARG, 0, 0, 0, 0, 0, 0},
#ifdef DBUG_OFF
  {"debug", '#', "This is a non-debug version. Catch this and exit.",
   0, 0, 0, GET_DISABLED, OPT_ARG, 0, 0, 0, 0, 0, 0},
#else
  {"debug", '#', "Output debug log. Often this is 'd:t:o,filename'.",
    &default_dbug_option, &default_dbug_option, 0, GET_STR,
    OPT_ARG, 0, 0, 0, 0, 0, 0},
#endif
  {"debug-check", OPT_DEBUG_CHECK, "Check memory and open file usage at exit.",
   &debug_check_flag, &debug_check_flag, 0,
   GET_BOOL, NO_ARG, 0, 0, 0, 0, 0, 0},
  {"debug-info", 'T', "Print some debug info at exit.", &debug_info_flag,
   &debug_info_flag, 0, GET_BOOL, NO_ARG, 0, 0, 0, 0, 0, 0},
  {"default_auth", OPT_DEFAULT_AUTH,
   "Default authentication client-side plugin to use.",
   &opt_default_auth, &opt_default_auth, 0,
   GET_STR, REQUIRED_ARG, 0, 0, 0, 0, 0, 0},
  {"delimiter", 'F',
    "Delimiter to use in SQL statements supplied in file or command line.",
    &delimiter, &delimiter, 0, GET_STR, REQUIRED_ARG,
    0, 0, 0, 0, 0, 0},
  {"detach", OPT_SLAP_DETACH,
    "Detach (close and reopen) connections after X number of requests.",
    &detach_rate, &detach_rate, 0, GET_UINT, REQUIRED_ARG, 
    0, 0, 0, 0, 0, 0},
  {"enable_cleartext_plugin", OPT_ENABLE_CLEARTEXT_PLUGIN, 
    "Enable/disable the clear text authentication plugin.",
   &opt_enable_cleartext_plugin, &opt_enable_cleartext_plugin, 
   0, GET_BOOL, OPT_ARG, 0, 0, 0, 0, 0, 0},
  {"engine", 'e', "Storage engine to use for creating the table.",
    &default_engine, &default_engine, 0,
    GET_STR, REQUIRED_ARG, 0, 0, 0, 0, 0, 0},
  {"host", 'h', "Connect to host.", &host, &host, 0, GET_STR,
    REQUIRED_ARG, 0, 0, 0, 0, 0, 0},
  {"iterations", 'i', "Number of times to run the tests.", &iterations,
    &iterations, 0, GET_UINT, REQUIRED_ARG, 1, 0, 0, 0, 0, 0},
  {"no-drop", OPT_SLAP_NO_DROP, "Do not drop the schema after the test.",
   &opt_no_drop, &opt_no_drop, 0, GET_BOOL, NO_ARG, 0, 0, 0, 0, 0, 0},
  {"number-char-cols", 'x', 
    "Number of VARCHAR columns to create in table if specifying --auto-generate-sql.",
    &num_char_cols_opt, &num_char_cols_opt, 0, GET_STR, REQUIRED_ARG,
    0, 0, 0, 0, 0, 0},
  {"number-int-cols", 'y', 
    "Number of INT columns to create in table if specifying --auto-generate-sql.",
    &num_int_cols_opt, &num_int_cols_opt, 0, GET_STR, REQUIRED_ARG, 
    0, 0, 0, 0, 0, 0},
  {"number-of-queries", OPT_MYSQL_NUMBER_OF_QUERY, 
    "Limit each client to this number of queries (this is not exact).",
    &num_of_query, &num_of_query, 0,
    GET_ULL, REQUIRED_ARG, 0, 0, 0, 0, 0, 0},
  {"only-print", OPT_MYSQL_ONLY_PRINT,
    "Do not connect to the databases, but instead print out what would have "
     "been done.",
    &opt_only_print, &opt_only_print, 0, GET_BOOL,  NO_ARG,
    0, 0, 0, 0, 0, 0},
  {"password", 'p',
    "Password to use when connecting to server. If password is not given it's "
      "asked from the tty.", 0, 0, 0, GET_PASSWORD, OPT_ARG, 0, 0, 0, 0, 0, 0},
#ifdef __WIN__
  {"pipe", 'W', "Use named pipes to connect to server.", 0, 0, 0, GET_NO_ARG,
    NO_ARG, 0, 0, 0, 0, 0, 0},
#endif
  {"plugin_dir", OPT_PLUGIN_DIR, "Directory for client-side plugins.",
   &opt_plugin_dir, &opt_plugin_dir, 0,
   GET_STR, REQUIRED_ARG, 0, 0, 0, 0, 0, 0},
  {"port", 'P', "Port number to use for connection.", &opt_mysql_port,
    &opt_mysql_port, 0, GET_UINT, REQUIRED_ARG, MYSQL_PORT, 0, 0, 0, 0,
    0},
  {"post-query", OPT_SLAP_POST_QUERY,
    "Query to run or file containing query to execute after tests have completed.",
    &user_supplied_post_statements, &user_supplied_post_statements,
    0, GET_STR, REQUIRED_ARG, 0, 0, 0, 0, 0, 0},
  {"post-system", OPT_SLAP_POST_SYSTEM,
    "system() string to execute after tests have completed.",
    &post_system, &post_system,
    0, GET_STR, REQUIRED_ARG, 0, 0, 0, 0, 0, 0},
  {"pre-query", OPT_SLAP_PRE_QUERY, 
    "Query to run or file containing query to execute before running tests.",
    &user_supplied_pre_statements, &user_supplied_pre_statements,
    0, GET_STR, REQUIRED_ARG, 0, 0, 0, 0, 0, 0},
  {"pre-system", OPT_SLAP_PRE_SYSTEM, 
    "system() string to execute before running tests.",
    &pre_system, &pre_system,
    0, GET_STR, REQUIRED_ARG, 0, 0, 0, 0, 0, 0},
  {"protocol", OPT_MYSQL_PROTOCOL,
    "The protocol to use for connection (tcp, socket, pipe, memory).",
    0, 0, 0, GET_STR,  REQUIRED_ARG, 0, 0, 0, 0, 0, 0},
  {"query", 'q', "Query to run or file containing query to run.",
    &user_supplied_query, &user_supplied_query,
    0, GET_STR, REQUIRED_ARG, 0, 0, 0, 0, 0, 0},
#ifdef HAVE_SMEM
  {"shared-memory-base-name", OPT_SHARED_MEMORY_BASE_NAME,
    "Base name of shared memory.", &shared_memory_base_name,
    &shared_memory_base_name, 0, GET_STR_ALLOC, REQUIRED_ARG,
    0, 0, 0, 0, 0, 0},
#endif
  {"silent", 's', "Run program in silent mode - no output.",
    &opt_silent, &opt_silent, 0, GET_BOOL,  NO_ARG,
    0, 0, 0, 0, 0, 0},
  {"socket", 'S', "The socket file to use for connection.",
    &opt_mysql_unix_port, &opt_mysql_unix_port, 0, GET_STR,
    REQUIRED_ARG, 0, 0, 0, 0, 0, 0},
#include <sslopt-longopts.h>
#ifndef DONT_ALLOW_USER_CHANGE
  {"user", 'u', "User for login if not current user.", &user,
    &user, 0, GET_STR, REQUIRED_ARG, 0, 0, 0, 0, 0, 0},
#endif
  {"verbose", 'v',
   "More verbose output; you can use this multiple times to get even more "
   "verbose output.", &verbose, &verbose, 0, GET_NO_ARG, NO_ARG,
   0, 0, 0, 0, 0, 0},
  {"version", 'V', "Output version information and exit.", 0, 0, 0,
   GET_NO_ARG, NO_ARG, 0, 0, 0, 0, 0, 0},
  {0, 0, 0, 0, 0, 0, GET_NO_ARG, NO_ARG, 0, 0, 0, 0, 0, 0}
};


static void print_version(void)
{
  printf("%s  Ver %s Distrib %s, for %s (%s)\n",my_progname, SLAP_VERSION,
         MYSQL_SERVER_VERSION,SYSTEM_TYPE,MACHINE_TYPE);
}


static void usage(void)
{
  print_version();
  puts(ORACLE_WELCOME_COPYRIGHT_NOTICE("2005, 2012"));
  puts("Run a query multiple times against the server.\n");
  printf("Usage: %s [OPTIONS]\n",my_progname);
  print_defaults("my",load_default_groups);
  my_print_help(my_long_options);
}


static my_bool
get_one_option(int optid, const struct my_option *opt __attribute__((unused)),
               char *argument)
{
  DBUG_ENTER("get_one_option");
  switch(optid) {
  case 'v':
    verbose++;
    break;
  case 'p':
    if (argument == disabled_my_option)
      argument= (char*) "";			/* Don't require password */
    if (argument)
    {
      char *start= argument;
      my_free(opt_password);
      opt_password= my_strdup(argument,MYF(MY_FAE));
      while (*argument) *argument++= 'x';		/* Destroy argument */
      if (*start)
        start[1]= 0;				/* Cut length of argument */
      tty_password= 0;
    }
    else
      tty_password= 1;
    break;
  case 'W':
#ifdef __WIN__
    opt_protocol= MYSQL_PROTOCOL_PIPE;
#endif
    break;
  case OPT_MYSQL_PROTOCOL:
    opt_protocol= find_type_or_exit(argument, &sql_protocol_typelib,
                                    opt->name);
    break;
  case '#':
    DBUG_PUSH(argument ? argument : default_dbug_option);
    debug_check_flag= 1;
    break;
  case OPT_SLAP_CSV:
    if (!argument)
      argument= (char *)"-"; /* use stdout */
    opt_csv_str= argument;
    break;
#include <sslopt-case.h>
  case 'V':
    print_version();
    exit(0);
    break;
  case '?':
  case 'I':					/* Info */
    usage();
    exit(0);
  case OPT_ENABLE_CLEARTEXT_PLUGIN:
    using_opt_enable_cleartext_plugin= TRUE;
    break;
  }
  DBUG_RETURN(0);
}


uint
get_random_string(char *buf)
{
  char *buf_ptr= buf;
  int x;
  DBUG_ENTER("get_random_string");
  for (x= RAND_STRING_SIZE; x > 0; x--)
    *buf_ptr++= ALPHANUMERICS[random() % ALPHANUMERICS_SIZE];
  DBUG_RETURN(buf_ptr - buf);
}


/*
  build_table_string

  This function builds a create table query if the user opts to not supply
  a file or string containing a create table statement
*/
static statement *
build_table_string(void)
{
  char       buf[HUGE_STRING_LENGTH];
  unsigned int        col_count;
  statement *ptr;
  DYNAMIC_STRING table_string;
  DBUG_ENTER("build_table_string");

  DBUG_PRINT("info", ("num int cols %u num char cols %u",
                      num_int_cols, num_char_cols));

  init_dynamic_string(&table_string, "", 1024, 1024);

  dynstr_append(&table_string, "CREATE TABLE `t1` (");

  if (auto_generate_sql_autoincrement)
  {
    dynstr_append(&table_string, "id serial");

    if (num_int_cols || num_char_cols)
      dynstr_append(&table_string, ",");
  }

  if (auto_generate_sql_guid_primary)
  {
    dynstr_append(&table_string, "id varchar(32) primary key");

    if (num_int_cols || num_char_cols || auto_generate_sql_guid_primary)
      dynstr_append(&table_string, ",");
  }

  if (auto_generate_sql_secondary_indexes)
  {
    unsigned int count;

    for (count= 0; count < auto_generate_sql_secondary_indexes; count++)
    {
      if (count) /* Except for the first pass we add a comma */
        dynstr_append(&table_string, ",");

      if (snprintf(buf, HUGE_STRING_LENGTH, "id%d varchar(32) unique key", count) 
          > HUGE_STRING_LENGTH)
      {
        fprintf(stderr, "Memory Allocation error in create table\n");
        exit(1);
      }
      dynstr_append(&table_string, buf);
    }

    if (num_int_cols || num_char_cols)
      dynstr_append(&table_string, ",");
  }

  if (num_int_cols)
    for (col_count= 1; col_count <= num_int_cols; col_count++)
    {
      if (num_int_cols_index)
      {
        if (snprintf(buf, HUGE_STRING_LENGTH, "intcol%d INT(32), INDEX(intcol%d)", 
                     col_count, col_count) > HUGE_STRING_LENGTH)
        {
          fprintf(stderr, "Memory Allocation error in create table\n");
          exit(1);
        }
      }
      else
      {
        if (snprintf(buf, HUGE_STRING_LENGTH, "intcol%d INT(32) ", col_count) 
            > HUGE_STRING_LENGTH)
        {
          fprintf(stderr, "Memory Allocation error in create table\n");
          exit(1);
        }
      }
      dynstr_append(&table_string, buf);

      if (col_count < num_int_cols || num_char_cols > 0)
        dynstr_append(&table_string, ",");
    }

  if (num_char_cols)
    for (col_count= 1; col_count <= num_char_cols; col_count++)
    {
      if (num_char_cols_index)
      {
        if (snprintf(buf, HUGE_STRING_LENGTH, 
                     "charcol%d VARCHAR(128), INDEX(charcol%d) ", 
                     col_count, col_count) > HUGE_STRING_LENGTH)
        {
          fprintf(stderr, "Memory Allocation error in creating table\n");
          exit(1);
        }
      }
      else
      {
        if (snprintf(buf, HUGE_STRING_LENGTH, "charcol%d VARCHAR(128)", 
                     col_count) > HUGE_STRING_LENGTH)
        {
          fprintf(stderr, "Memory Allocation error in creating table\n");
          exit(1);
        }
      }
      dynstr_append(&table_string, buf);

      if (col_count < num_char_cols)
        dynstr_append(&table_string, ",");
    }

  dynstr_append(&table_string, ")");
  ptr= (statement *)my_malloc(sizeof(statement), 
                              MYF(MY_ZEROFILL|MY_FAE|MY_WME));
  ptr->string = (char *)my_malloc(table_string.length+1,
                                  MYF(MY_ZEROFILL|MY_FAE|MY_WME));
  ptr->length= table_string.length+1;
  ptr->type= CREATE_TABLE_TYPE;
  strmov(ptr->string, table_string.str);
  dynstr_free(&table_string);
  DBUG_RETURN(ptr);
}

/*
  build_update_string()

  This function builds insert statements when the user opts to not supply
  an insert file or string containing insert data
*/
static statement *
build_update_string(void)
{
  char       buf[HUGE_STRING_LENGTH];
  unsigned int        col_count;
  statement *ptr;
  DYNAMIC_STRING update_string;
  DBUG_ENTER("build_update_string");

  init_dynamic_string(&update_string, "", 1024, 1024);

  dynstr_append(&update_string, "UPDATE t1 SET ");

  if (num_int_cols)
    for (col_count= 1; col_count <= num_int_cols; col_count++)
    {
      if (snprintf(buf, HUGE_STRING_LENGTH, "intcol%d = %ld", col_count, 
                   random()) > HUGE_STRING_LENGTH)
      {
        fprintf(stderr, "Memory Allocation error in creating update\n");
        exit(1);
      }
      dynstr_append(&update_string, buf);

      if (col_count < num_int_cols || num_char_cols > 0)
        dynstr_append_mem(&update_string, ",", 1);
    }

  if (num_char_cols)
    for (col_count= 1; col_count <= num_char_cols; col_count++)
    {
      char rand_buffer[RAND_STRING_SIZE];
      int buf_len= get_random_string(rand_buffer);

      if (snprintf(buf, HUGE_STRING_LENGTH, "charcol%d = '%.*s'", col_count, 
                   buf_len, rand_buffer) 
          > HUGE_STRING_LENGTH)
      {
        fprintf(stderr, "Memory Allocation error in creating update\n");
        exit(1);
      }
      dynstr_append(&update_string, buf);

      if (col_count < num_char_cols)
        dynstr_append_mem(&update_string, ",", 1);
    }

  if (auto_generate_sql_autoincrement || auto_generate_sql_guid_primary)
    dynstr_append(&update_string, " WHERE id = ");


  ptr= (statement *)my_malloc(sizeof(statement), 
                              MYF(MY_ZEROFILL|MY_FAE|MY_WME));

  ptr->string= (char *)my_malloc(update_string.length + 1,
                                  MYF(MY_ZEROFILL|MY_FAE|MY_WME));
  ptr->length= update_string.length+1;
  if (auto_generate_sql_autoincrement || auto_generate_sql_guid_primary)
    ptr->type= UPDATE_TYPE_REQUIRES_PREFIX ;
  else
    ptr->type= UPDATE_TYPE;
  strmov(ptr->string, update_string.str);
  dynstr_free(&update_string);
  DBUG_RETURN(ptr);
}


/*
  build_insert_string()

  This function builds insert statements when the user opts to not supply
  an insert file or string containing insert data
*/
static statement *
build_insert_string(void)
{
  char       buf[HUGE_STRING_LENGTH];
  unsigned int        col_count;
  statement *ptr;
  DYNAMIC_STRING insert_string;
  DBUG_ENTER("build_insert_string");

  init_dynamic_string(&insert_string, "", 1024, 1024);

  dynstr_append(&insert_string, "INSERT INTO t1 VALUES (");

  if (auto_generate_sql_autoincrement)
  {
    dynstr_append(&insert_string, "NULL");

    if (num_int_cols || num_char_cols)
      dynstr_append(&insert_string, ",");
  }

  if (auto_generate_sql_guid_primary)
  {
    dynstr_append(&insert_string, "uuid()");

    if (num_int_cols || num_char_cols)
      dynstr_append(&insert_string, ",");
  }

  if (auto_generate_sql_secondary_indexes)
  {
    unsigned int count;

    for (count= 0; count < auto_generate_sql_secondary_indexes; count++)
    {
      if (count) /* Except for the first pass we add a comma */
        dynstr_append(&insert_string, ",");

      dynstr_append(&insert_string, "uuid()");
    }

    if (num_int_cols || num_char_cols)
      dynstr_append(&insert_string, ",");
  }

  if (num_int_cols)
    for (col_count= 1; col_count <= num_int_cols; col_count++)
    {
      if (snprintf(buf, HUGE_STRING_LENGTH, "%ld", random()) > HUGE_STRING_LENGTH)
      {
        fprintf(stderr, "Memory Allocation error in creating insert\n");
        exit(1);
      }
      dynstr_append(&insert_string, buf);

      if (col_count < num_int_cols || num_char_cols > 0)
        dynstr_append_mem(&insert_string, ",", 1);
    }

  if (num_char_cols)
    for (col_count= 1; col_count <= num_char_cols; col_count++)
    {
      int buf_len= get_random_string(buf);
      dynstr_append_mem(&insert_string, "'", 1);
      dynstr_append_mem(&insert_string, buf, buf_len);
      dynstr_append_mem(&insert_string, "'", 1);

      if (col_count < num_char_cols)
        dynstr_append_mem(&insert_string, ",", 1);
    }

  dynstr_append_mem(&insert_string, ")", 1);

  ptr= (statement *)my_malloc(sizeof(statement),
                              MYF(MY_ZEROFILL|MY_FAE|MY_WME));
  ptr->string= (char *)my_malloc(insert_string.length + 1,
                              MYF(MY_ZEROFILL|MY_FAE|MY_WME));
  ptr->length= insert_string.length+1;
  ptr->type= INSERT_TYPE;
  strmov(ptr->string, insert_string.str);
  dynstr_free(&insert_string);
  DBUG_RETURN(ptr);
}


/*
  build_select_string()

  This function builds a query if the user opts to not supply a query
  statement or file containing a query statement
*/
static statement *
build_select_string(my_bool key)
{
  char       buf[HUGE_STRING_LENGTH];
  unsigned int        col_count;
  statement *ptr;
  static DYNAMIC_STRING query_string;
  DBUG_ENTER("build_select_string");

  init_dynamic_string(&query_string, "", 1024, 1024);

  dynstr_append_mem(&query_string, "SELECT ", 7);
  for (col_count= 1; col_count <= num_int_cols; col_count++)
  {
    if (snprintf(buf, HUGE_STRING_LENGTH, "intcol%d", col_count) 
        > HUGE_STRING_LENGTH)
    {
      fprintf(stderr, "Memory Allocation error in creating select\n");
      exit(1);
    }
    dynstr_append(&query_string, buf);

    if (col_count < num_int_cols || num_char_cols > 0)
      dynstr_append_mem(&query_string, ",", 1);

  }
  for (col_count= 1; col_count <= num_char_cols; col_count++)
  {
    if (snprintf(buf, HUGE_STRING_LENGTH, "charcol%d", col_count)
        > HUGE_STRING_LENGTH)
    {
      fprintf(stderr, "Memory Allocation error in creating select\n");
      exit(1);
    }
    dynstr_append(&query_string, buf);

    if (col_count < num_char_cols)
      dynstr_append_mem(&query_string, ",", 1);

  }
  dynstr_append(&query_string, " FROM t1");

  if ((key) && 
      (auto_generate_sql_autoincrement || auto_generate_sql_guid_primary))
    dynstr_append(&query_string, " WHERE id = ");

  ptr= (statement *)my_malloc(sizeof(statement),
                              MYF(MY_ZEROFILL|MY_FAE|MY_WME));
  ptr->string= (char *)my_malloc(query_string.length + 1,
                              MYF(MY_ZEROFILL|MY_FAE|MY_WME));
  ptr->length= query_string.length+1;
  if ((key) && 
      (auto_generate_sql_autoincrement || auto_generate_sql_guid_primary))
    ptr->type= SELECT_TYPE_REQUIRES_PREFIX;
  else
    ptr->type= SELECT_TYPE;
  strmov(ptr->string, query_string.str);
  dynstr_free(&query_string);
  DBUG_RETURN(ptr);
}

static int
get_options(int *argc,char ***argv)
{
  int ho_error;
  char *tmp_string;
  MY_STAT sbuf;  /* Stat information for the data file */

  DBUG_ENTER("get_options");
  if ((ho_error= handle_options(argc, argv, my_long_options, get_one_option)))
    exit(ho_error);
  if (debug_info_flag)
    my_end_arg= MY_CHECK_ERROR | MY_GIVE_INFO;
  if (debug_check_flag)
    my_end_arg= MY_CHECK_ERROR;

  if (!user)
    user= (char *)"root";

  /*
    If something is created and --no-drop is not specified, we drop the
    schema.
  */
  if (!opt_no_drop && (create_string || auto_generate_sql))
    opt_preserve= FALSE;

  if (auto_generate_sql && (create_string || user_supplied_query))
  {
      fprintf(stderr,
              "%s: Can't use --auto-generate-sql when create and query strings are specified!\n",
              my_progname);
      exit(1);
  }

  if (auto_generate_sql && auto_generate_sql_guid_primary && 
      auto_generate_sql_autoincrement)
  {
      fprintf(stderr,
              "%s: Either auto-generate-sql-guid-primary or auto-generate-sql-add-autoincrement can be used!\n",
              my_progname);
      exit(1);
  }

  /* 
    We are testing to make sure that if someone specified a key search
    that we actually added a key!
  */
  if (auto_generate_sql && auto_generate_sql_type[0] == 'k')
    if ( auto_generate_sql_autoincrement == FALSE &&
         auto_generate_sql_guid_primary == FALSE)
    {
      fprintf(stderr,
              "%s: Can't perform key test without a primary key!\n",
              my_progname);
      exit(1);
    }



  if (auto_generate_sql && num_of_query && auto_actual_queries)
  {
      fprintf(stderr,
              "%s: Either auto-generate-sql-execute-number or number-of-queries can be used!\n",
              my_progname);
      exit(1);
  }

  parse_comma(concurrency_str ? concurrency_str : "1", &concurrency);

  if (opt_csv_str)
  {
    opt_silent= TRUE;
    
    if (opt_csv_str[0] == '-')
    {
      csv_file= my_fileno(stdout);
    }
    else
    {
      if ((csv_file= my_open(opt_csv_str, O_CREAT|O_WRONLY|O_APPEND, MYF(0)))
          == -1)
      {
        fprintf(stderr,"%s: Could not open csv file: %sn\n",
                my_progname, opt_csv_str);
        exit(1);
      }
    }
  }

  if (opt_only_print)
    opt_silent= TRUE;

  if (num_int_cols_opt)
  {
    option_string *str;
    parse_option(num_int_cols_opt, &str, ',');
    num_int_cols= atoi(str->string);
    if (str->option)
      num_int_cols_index= atoi(str->option);
    option_cleanup(str);
  }

  if (num_char_cols_opt)
  {
    option_string *str;
    parse_option(num_char_cols_opt, &str, ',');
    num_char_cols= atoi(str->string);
    if (str->option)
      num_char_cols_index= atoi(str->option);
    else
      num_char_cols_index= 0;
    option_cleanup(str);
  }


  if (auto_generate_sql)
  {
    unsigned long long x= 0;
    statement *ptr_statement;

    if (verbose >= 2)
      printf("Building Create Statements for Auto\n");

    create_statements= build_table_string();
    /* 
      Pre-populate table 
    */
    for (ptr_statement= create_statements, x= 0; 
         x < auto_generate_sql_unique_write_number; 
         x++, ptr_statement= ptr_statement->next)
    {
      ptr_statement->next= build_insert_string();
    }

    if (verbose >= 2)
      printf("Building Query Statements for Auto\n");

    if (auto_generate_sql_type[0] == 'r')
    {
      if (verbose >= 2)
        printf("Generating SELECT Statements for Auto\n");

      query_statements= build_select_string(FALSE);
      for (ptr_statement= query_statements, x= 0; 
           x < auto_generate_sql_unique_query_number; 
           x++, ptr_statement= ptr_statement->next)
      {
        ptr_statement->next= build_select_string(FALSE);
      }
    }
    else if (auto_generate_sql_type[0] == 'k')
    {
      if (verbose >= 2)
        printf("Generating SELECT for keys Statements for Auto\n");

      query_statements= build_select_string(TRUE);
      for (ptr_statement= query_statements, x= 0; 
           x < auto_generate_sql_unique_query_number; 
           x++, ptr_statement= ptr_statement->next)
      {
        ptr_statement->next= build_select_string(TRUE);
      }
    }
    else if (auto_generate_sql_type[0] == 'w')
    {
      /*
        We generate a number of strings in case the engine is 
        Archive (since strings which were identical one after another
        would be too easily optimized).
      */
      if (verbose >= 2)
        printf("Generating INSERT Statements for Auto\n");
      query_statements= build_insert_string();
      for (ptr_statement= query_statements, x= 0; 
           x < auto_generate_sql_unique_query_number; 
           x++, ptr_statement= ptr_statement->next)
      {
        ptr_statement->next= build_insert_string();
      }
    }
    else if (auto_generate_sql_type[0] == 'u')
    {
      query_statements= build_update_string();
      for (ptr_statement= query_statements, x= 0; 
           x < auto_generate_sql_unique_query_number; 
           x++, ptr_statement= ptr_statement->next)
      {
          ptr_statement->next= build_update_string();
      }
    }
    else /* Mixed mode is default */
    {
      int coin= 0;

      query_statements= build_insert_string();
      /* 
        This logic should be extended to do a more mixed load,
        at the moment it results in "every other".
      */
      for (ptr_statement= query_statements, x= 0; 
           x < auto_generate_sql_unique_query_number; 
           x++, ptr_statement= ptr_statement->next)
      {
        if (coin)
        {
          ptr_statement->next= build_insert_string();
          coin= 0;
        }
        else
        {
          ptr_statement->next= build_select_string(TRUE);
          coin= 1;
        }
      }
    }
  }
  else
  {
    if (create_string && my_stat(create_string, &sbuf, MYF(0)))
    {
      File data_file;
      if (!MY_S_ISREG(sbuf.st_mode))
      {
        fprintf(stderr,"%s: Create file was not a regular file\n",
                my_progname);
        exit(1);
      }
      if ((data_file= my_open(create_string, O_RDWR, MYF(0))) == -1)
      {
        fprintf(stderr,"%s: Could not open create file\n", my_progname);
        exit(1);
      }
      tmp_string= (char *)my_malloc(sbuf.st_size + 1,
                              MYF(MY_ZEROFILL|MY_FAE|MY_WME));
      my_read(data_file, (uchar*) tmp_string, sbuf.st_size, MYF(0));
      tmp_string[sbuf.st_size]= '\0';
      my_close(data_file,MYF(0));
      parse_delimiter(tmp_string, &create_statements, delimiter[0]);
      my_free(tmp_string);
    }
    else if (create_string)
    {
        parse_delimiter(create_string, &create_statements, delimiter[0]);
    }

    if (user_supplied_query && my_stat(user_supplied_query, &sbuf, MYF(0)))
    {
      File data_file;
      if (!MY_S_ISREG(sbuf.st_mode))
      {
        fprintf(stderr,"%s: User query supplied file was not a regular file\n",
                my_progname);
        exit(1);
      }
      if ((data_file= my_open(user_supplied_query, O_RDWR, MYF(0))) == -1)
      {
        fprintf(stderr,"%s: Could not open query supplied file\n", my_progname);
        exit(1);
      }
      tmp_string= (char *)my_malloc(sbuf.st_size + 1,
                                    MYF(MY_ZEROFILL|MY_FAE|MY_WME));
      my_read(data_file, (uchar*) tmp_string, sbuf.st_size, MYF(0));
      tmp_string[sbuf.st_size]= '\0';
      my_close(data_file,MYF(0));
      if (user_supplied_query)
        actual_queries= parse_delimiter(tmp_string, &query_statements,
                                        delimiter[0]);
      my_free(tmp_string);
    } 
    else if (user_supplied_query)
    {
        actual_queries= parse_delimiter(user_supplied_query, &query_statements,
                                        delimiter[0]);
    }
  }

  if (user_supplied_pre_statements && my_stat(user_supplied_pre_statements, &sbuf, MYF(0)))
  {
    File data_file;
    if (!MY_S_ISREG(sbuf.st_mode))
    {
      fprintf(stderr,"%s: User query supplied file was not a regular file\n",
              my_progname);
      exit(1);
    }
    if ((data_file= my_open(user_supplied_pre_statements, O_RDWR, MYF(0))) == -1)
    {
      fprintf(stderr,"%s: Could not open query supplied file\n", my_progname);
      exit(1);
    }
    tmp_string= (char *)my_malloc(sbuf.st_size + 1,
                                  MYF(MY_ZEROFILL|MY_FAE|MY_WME));
    my_read(data_file, (uchar*) tmp_string, sbuf.st_size, MYF(0));
    tmp_string[sbuf.st_size]= '\0';
    my_close(data_file,MYF(0));
    if (user_supplied_pre_statements)
      (void)parse_delimiter(tmp_string, &pre_statements,
                            delimiter[0]);
    my_free(tmp_string);
  } 
  else if (user_supplied_pre_statements)
  {
    (void)parse_delimiter(user_supplied_pre_statements,
                          &pre_statements,
                          delimiter[0]);
  }

  if (user_supplied_post_statements && my_stat(user_supplied_post_statements, &sbuf, MYF(0)))
  {
    File data_file;
    if (!MY_S_ISREG(sbuf.st_mode))
    {
      fprintf(stderr,"%s: User query supplied file was not a regular file\n",
              my_progname);
      exit(1);
    }
    if ((data_file= my_open(user_supplied_post_statements, O_RDWR, MYF(0))) == -1)
    {
      fprintf(stderr,"%s: Could not open query supplied file\n", my_progname);
      exit(1);
    }
    tmp_string= (char *)my_malloc(sbuf.st_size + 1,
                                  MYF(MY_ZEROFILL|MY_FAE|MY_WME));
    my_read(data_file, (uchar*) tmp_string, sbuf.st_size, MYF(0));
    tmp_string[sbuf.st_size]= '\0';
    my_close(data_file,MYF(0));
    if (user_supplied_post_statements)
      (void)parse_delimiter(tmp_string, &post_statements,
                            delimiter[0]);
    my_free(tmp_string);
  } 
  else if (user_supplied_post_statements)
  {
    (void)parse_delimiter(user_supplied_post_statements, &post_statements,
                          delimiter[0]);
  }

  if (verbose >= 2)
    printf("Parsing engines to use.\n");

  if (default_engine)
    parse_option(default_engine, &engine_options, ',');

  if (tty_password)
    opt_password= get_tty_password(NullS);
  DBUG_RETURN(0);
}


static int run_query(MYSQL *mysql, const char *query, int len)
{
  if (opt_only_print)
  {
    printf("%.*s;\n", len, query);
    return 0;
  }

  if (verbose >= 3)
    printf("%.*s;\n", len, query);
  return mysql_real_query(mysql, query, len);
}


static int
generate_primary_key_list(MYSQL *mysql, option_string *engine_stmt)
{
  MYSQL_RES *result;
  MYSQL_ROW row;
  unsigned long long counter;
  DBUG_ENTER("generate_primary_key_list");

  /* 
    Blackhole is a special case, this allows us to test the upper end 
    of the server during load runs.
  */
  if (opt_only_print || (engine_stmt && 
                         strstr(engine_stmt->string, "blackhole")))
  {
    primary_keys_number_of= 1;
    primary_keys= (char **)my_malloc((uint)(sizeof(char *) * 
                                            primary_keys_number_of), 
                                    MYF(MY_ZEROFILL|MY_FAE|MY_WME));
    /* Yes, we strdup a const string to simplify the interface */
    primary_keys[0]= my_strdup("796c4422-1d94-102a-9d6d-00e0812d", MYF(0)); 
  }
  else
  {
    if (run_query(mysql, "SELECT id from t1", strlen("SELECT id from t1")))
    {
      fprintf(stderr,"%s: Cannot select GUID primary keys. (%s)\n", my_progname,
              mysql_error(mysql));
      exit(1);
    }

    if (!(result= mysql_store_result(mysql)))
    {
      fprintf(stderr, "%s: Error when storing result: %d %s\n",
              my_progname, mysql_errno(mysql), mysql_error(mysql));
      exit(1);
    }
    primary_keys_number_of= mysql_num_rows(result);

    /* So why check this? Blackhole :) */
    if (primary_keys_number_of)
    {
      /*
        We create the structure and loop and create the items.
      */
      primary_keys= (char **)my_malloc((uint)(sizeof(char *) * 
                                              primary_keys_number_of), 
                                       MYF(MY_ZEROFILL|MY_FAE|MY_WME));
      row= mysql_fetch_row(result);
      for (counter= 0; counter < primary_keys_number_of; 
           counter++, row= mysql_fetch_row(result))
        primary_keys[counter]= my_strdup(row[0], MYF(0));
    }

    mysql_free_result(result);
  }

  DBUG_RETURN(0);
}

static int
drop_primary_key_list(void)
{
  unsigned long long counter;

  if (primary_keys_number_of)
  {
    for (counter= 0; counter < primary_keys_number_of; counter++)
      my_free(primary_keys[counter]);

    my_free(primary_keys);
  }

  return 0;
}

static int
create_schema(MYSQL *mysql, const char *db, statement *stmt, 
              option_string *engine_stmt)
{
  char query[HUGE_STRING_LENGTH];
  statement *ptr;
  statement *after_create;
  int len;
  ulonglong count;
  DBUG_ENTER("create_schema");

  len= snprintf(query, HUGE_STRING_LENGTH, "CREATE SCHEMA `%s`", db);

  if (verbose >= 2)
    printf("Loading Pre-data\n");

  if (run_query(mysql, query, len))
  {
    fprintf(stderr,"%s: Cannot create schema %s : %s\n", my_progname, db,
            mysql_error(mysql));
    exit(1);
  }

  if (opt_only_print)
  {
    printf("use %s;\n", db);
  }
  else
  {
    if (verbose >= 3)
      printf("%s;\n", query);

    if (mysql_select_db(mysql,  db))
    {
      fprintf(stderr,"%s: Cannot select schema '%s': %s\n",my_progname, db,
              mysql_error(mysql));
      exit(1);
    }
  }

  if (engine_stmt)
  {
    len= snprintf(query, HUGE_STRING_LENGTH, "set storage_engine=`%s`",
                  engine_stmt->string);
    if (run_query(mysql, query, len))
    {
      fprintf(stderr,"%s: Cannot set default engine: %s\n", my_progname,
              mysql_error(mysql));
      exit(1);
    }
  }

  count= 0;
  after_create= stmt;

limit_not_met:
  for (ptr= after_create; ptr && ptr->length; ptr= ptr->next, count++)
  {
    if (auto_generate_sql && ( auto_generate_sql_number == count))
      break;

    if (engine_stmt && engine_stmt->option && ptr->type == CREATE_TABLE_TYPE)
    {
      char buffer[HUGE_STRING_LENGTH];

      snprintf(buffer, HUGE_STRING_LENGTH, "%s %s", ptr->string, 
               engine_stmt->option);
      if (run_query(mysql, buffer, strlen(buffer)))
      {
        fprintf(stderr,"%s: Cannot run query %.*s ERROR : %s\n",
                my_progname, (uint)ptr->length, ptr->string, mysql_error(mysql));
        exit(1);
      }
    }
    else
    {
      if (run_query(mysql, ptr->string, ptr->length))
      {
        fprintf(stderr,"%s: Cannot run query %.*s ERROR : %s\n",
                my_progname, (uint)ptr->length, ptr->string, mysql_error(mysql));
        exit(1);
      }
    }
  }

  if (auto_generate_sql && (auto_generate_sql_number > count ))
  {
    /* Special case for auto create, we don't want to create tables twice */
    after_create= stmt->next;
    goto limit_not_met;
  }

  DBUG_RETURN(0);
}

static int
drop_schema(MYSQL *mysql, const char *db)
{
  char query[HUGE_STRING_LENGTH];
  int len;
  DBUG_ENTER("drop_schema");
  len= snprintf(query, HUGE_STRING_LENGTH, "DROP SCHEMA IF EXISTS `%s`", db);

  if (run_query(mysql, query, len))
  {
    fprintf(stderr,"%s: Cannot drop database '%s' ERROR : %s\n",
            my_progname, db, mysql_error(mysql));
    exit(1);
  }



  DBUG_RETURN(0);
}

static int
run_statements(MYSQL *mysql, statement *stmt) 
{
  statement *ptr;
  MYSQL_RES *result;
  DBUG_ENTER("run_statements");

  for (ptr= stmt; ptr && ptr->length; ptr= ptr->next)
  {
    if (run_query(mysql, ptr->string, ptr->length))
    {
      fprintf(stderr,"%s: Cannot run query %.*s ERROR : %s\n",
              my_progname, (uint)ptr->length, ptr->string, mysql_error(mysql));
      exit(1);
    }
    if (mysql_field_count(mysql))
    {
      result= mysql_store_result(mysql);
      mysql_free_result(result);
    }
  }

  DBUG_RETURN(0);
}

static int
run_scheduler(stats *sptr, statement *stmts, uint concur, ulonglong limit)
{
  uint x;
  struct timeval start_time, end_time;
  thread_context con;
  pthread_t mainthread;            /* Thread descriptor */
  pthread_attr_t attr;          /* Thread attributes */
  DBUG_ENTER("run_scheduler");

  con.stmt= stmts;
  con.limit= limit;

  pthread_attr_init(&attr);
  pthread_attr_setdetachstate(&attr,
		  PTHREAD_CREATE_DETACHED);

  pthread_mutex_lock(&counter_mutex);
  thread_counter= 0;

  pthread_mutex_lock(&sleeper_mutex);
  master_wakeup= 1;
  pthread_mutex_unlock(&sleeper_mutex);
  for (x= 0; x < concur; x++)
  {
    /* now you create the thread */
    if (pthread_create(&mainthread, &attr, run_task, 
                       (void *)&con) != 0)
    {
      fprintf(stderr,"%s: Could not create thread\n",
              my_progname);
      exit(0);
    }
    thread_counter++;
  }
  pthread_mutex_unlock(&counter_mutex);
  pthread_attr_destroy(&attr);

  pthread_mutex_lock(&sleeper_mutex);
  master_wakeup= 0;
  pthread_mutex_unlock(&sleeper_mutex);
  pthread_cond_broadcast(&sleep_threshhold);

  gettimeofday(&start_time, NULL);

  /*
    We loop until we know that all children have cleaned up.
  */
  pthread_mutex_lock(&counter_mutex);
  while (thread_counter)
  {
    struct timespec abstime;

    set_timespec(abstime, 3);
    pthread_cond_timedwait(&count_threshhold, &counter_mutex, &abstime);
  }
  pthread_mutex_unlock(&counter_mutex);

  gettimeofday(&end_time, NULL);


  sptr->timing= timedif(end_time, start_time);
  sptr->users= concur;
  sptr->rows= limit;

  DBUG_RETURN(0);
}


pthread_handler_t run_task(void *p)
{
  ulonglong counter= 0, queries;
  ulonglong detach_counter;
  unsigned int commit_counter;
  MYSQL *mysql;
  MYSQL_RES *result;
  MYSQL_ROW row;
  statement *ptr;
  thread_context *con= (thread_context *)p;

  DBUG_ENTER("run_task");
  DBUG_PRINT("info", ("task script \"%s\"", con->stmt ? con->stmt->string : ""));

  pthread_mutex_lock(&sleeper_mutex);
  while (master_wakeup)
  {
    pthread_cond_wait(&sleep_threshhold, &sleeper_mutex);
  }
  pthread_mutex_unlock(&sleeper_mutex);

  if (!(mysql= mysql_init(NULL)))
  {
    fprintf(stderr,"%s: mysql_init() failed ERROR : %s\n",
            my_progname, mysql_error(mysql));
    exit(0);
  }

  if (mysql_thread_init())
  {
    fprintf(stderr,"%s: mysql_thread_init() failed ERROR : %s\n",
            my_progname, mysql_error(mysql));
    exit(0);
  }

  DBUG_PRINT("info", ("trying to connect to host %s as user %s", host, user));

  if (!opt_only_print)
  {
    if (slap_connect(mysql))
      goto end;
  }

  DBUG_PRINT("info", ("connected."));
  if (verbose >= 3)
    printf("connected!\n");
  queries= 0;

  commit_counter= 0;
  if (commit_rate)
    run_query(mysql, "SET AUTOCOMMIT=0", strlen("SET AUTOCOMMIT=0"));

limit_not_met:
    for (ptr= con->stmt, detach_counter= 0; 
         ptr && ptr->length; 
         ptr= ptr->next, detach_counter++)
    {
      if (!opt_only_print && detach_rate && !(detach_counter % detach_rate))
      {
        mysql_close(mysql);

        if (!(mysql= mysql_init(NULL)))
        {
          fprintf(stderr,"%s: mysql_init() failed ERROR : %s\n",
                  my_progname, mysql_error(mysql));
          exit(0);
        }

        if (slap_connect(mysql))
          goto end;
      }

      /* 
        We have to execute differently based on query type. This should become a function.
      */
      if ((ptr->type == UPDATE_TYPE_REQUIRES_PREFIX) ||
          (ptr->type == SELECT_TYPE_REQUIRES_PREFIX))
      {
        int length;
        unsigned int key_val;
        char *key;
        char buffer[HUGE_STRING_LENGTH];

        /* 
          This should only happen if some sort of new engine was
          implemented that didn't properly handle UPDATEs.

          Just in case someone runs this under an experimental engine we don't
          want a crash so the if() is placed here.
        */
        DBUG_ASSERT(primary_keys_number_of);
        if (primary_keys_number_of)
        {
          key_val= (unsigned int)(random() % primary_keys_number_of);
          key= primary_keys[key_val];

          DBUG_ASSERT(key);

          length= snprintf(buffer, HUGE_STRING_LENGTH, "%.*s '%s'", 
                           (int)ptr->length, ptr->string, key);

          if (run_query(mysql, buffer, length))
          {
            fprintf(stderr,"%s: Cannot run query %.*s ERROR : %s\n",
                    my_progname, (uint)length, buffer, mysql_error(mysql));
            exit(0);
          }
        }
      }
      else
      {
        if (run_query(mysql, ptr->string, ptr->length))
        {
          fprintf(stderr,"%s: Cannot run query %.*s ERROR : %s\n",
                  my_progname, (uint)ptr->length, ptr->string, mysql_error(mysql));
          exit(0);
        }
      }

      do
      {
        if (mysql_field_count(mysql))
        {
          if (!(result= mysql_store_result(mysql)))
            fprintf(stderr, "%s: Error when storing result: %d %s\n",
                    my_progname, mysql_errno(mysql), mysql_error(mysql));
          else
          {
            while ((row= mysql_fetch_row(result)))
              counter++;
            mysql_free_result(result);
          }
        }
      } while(mysql_next_result(mysql) == 0);
      queries++;

      if (commit_rate && (++commit_counter == commit_rate))
      {
        commit_counter= 0;
        run_query(mysql, "COMMIT", strlen("COMMIT"));
      }

      if (con->limit && queries == con->limit)
        goto end;
    }

    if (con->limit && queries < con->limit)
      goto limit_not_met;

end:
  if (commit_rate)
    run_query(mysql, "COMMIT", strlen("COMMIT"));

  if (!opt_only_print) 
    mysql_close(mysql);

  mysql_thread_end();

  pthread_mutex_lock(&counter_mutex);
  thread_counter--;
  pthread_cond_signal(&count_threshhold);
  pthread_mutex_unlock(&counter_mutex);

  DBUG_RETURN(0);
}

uint
parse_option(const char *origin, option_string **stmt, char delm)
{
  char *retstr;
  char *ptr= (char *)origin;
  option_string **sptr= stmt;
  option_string *tmp;
  size_t length= strlen(origin);
  uint count= 0; /* We know that there is always one */

  for (tmp= *sptr= (option_string *)my_malloc(sizeof(option_string),
                                          MYF(MY_ZEROFILL|MY_FAE|MY_WME));
       (retstr= strchr(ptr, delm)); 
       tmp->next=  (option_string *)my_malloc(sizeof(option_string),
                                          MYF(MY_ZEROFILL|MY_FAE|MY_WME)),
       tmp= tmp->next)
  {
    char buffer[HUGE_STRING_LENGTH];
    char *buffer_ptr;

    count++;
    strncpy(buffer, ptr, (size_t)(retstr - ptr));
    if ((buffer_ptr= strchr(buffer, ':')))
    {
      char *option_ptr;

      tmp->length= (size_t)(buffer_ptr - buffer);
      tmp->string= my_strndup(ptr, (uint)tmp->length, MYF(MY_FAE));

      option_ptr= ptr + 1 + tmp->length;

      /* Move past the : and the first string */
      tmp->option_length= (size_t)(retstr - option_ptr);
      tmp->option= my_strndup(option_ptr, (uint)tmp->option_length,
                              MYF(MY_FAE));
    }
    else
    {
      tmp->string= my_strndup(ptr, (size_t)(retstr - ptr), MYF(MY_FAE));
      tmp->length= (size_t)(retstr - ptr);
    }

    ptr+= retstr - ptr + 1;
    if (isspace(*ptr))
      ptr++;
    count++;
  }

  if (ptr != origin+length)
  {
    char *origin_ptr;

    if ((origin_ptr= strchr(ptr, ':')))
    {
      char *option_ptr;

      tmp->length= (size_t)(origin_ptr - ptr);
      tmp->string= my_strndup(origin, tmp->length, MYF(MY_FAE));

      option_ptr= (char *)ptr + 1 + tmp->length;

      /* Move past the : and the first string */
      tmp->option_length= (size_t)((ptr + length) - option_ptr);
      tmp->option= my_strndup(option_ptr, tmp->option_length,
                              MYF(MY_FAE));
    }
    else
    {
      tmp->length= (size_t)((ptr + length) - ptr);
      tmp->string= my_strndup(ptr, tmp->length, MYF(MY_FAE));
    }

    count++;
  }

  return count;
}


uint
parse_delimiter(const char *script, statement **stmt, char delm)
{
  char *retstr;
  char *ptr= (char *)script;
  statement **sptr= stmt;
  statement *tmp;
  uint length= strlen(script);
  uint count= 0; /* We know that there is always one */

  for (tmp= *sptr= (statement *)my_malloc(sizeof(statement),
                                          MYF(MY_ZEROFILL|MY_FAE|MY_WME));
       (retstr= strchr(ptr, delm)); 
       tmp->next=  (statement *)my_malloc(sizeof(statement),
                                          MYF(MY_ZEROFILL|MY_FAE|MY_WME)),
       tmp= tmp->next)
  {
    count++;
    tmp->string= my_strndup(ptr, (uint)(retstr - ptr), MYF(MY_FAE));
    tmp->length= (size_t)(retstr - ptr);
    ptr+= retstr - ptr + 1;
    if (isspace(*ptr))
      ptr++;
  }

  if (ptr != script+length)
  {
    tmp->string= my_strndup(ptr, (uint)((script + length) - ptr), 
                                       MYF(MY_FAE));
    tmp->length= (size_t)((script + length) - ptr);
    count++;
  }

  return count;
}


uint
parse_comma(const char *string, uint **range)
{
  uint count= 1,x; /* We know that there is always one */
  char *retstr;
  char *ptr= (char *)string;
  uint *nptr;

  for (;*ptr; ptr++)
    if (*ptr == ',') count++;
  
  /* One extra spot for the NULL */
  nptr= *range= (uint *)my_malloc(sizeof(uint) * (count + 1), 
                                  MYF(MY_ZEROFILL|MY_FAE|MY_WME));

  ptr= (char *)string;
  x= 0;
  while ((retstr= strchr(ptr,',')))
  {
    nptr[x++]= atoi(ptr);
    ptr+= retstr - ptr + 1;
  }
  nptr[x++]= atoi(ptr);

  return count;
}

void
print_conclusions(conclusions *con)
{
  printf("Benchmark\n");
  if (con->engine)
    printf("\tRunning for engine %s\n", con->engine);
  printf("\tAverage number of seconds to run all queries: %ld.%03ld seconds\n",
                    con->avg_timing / 1000, con->avg_timing % 1000);
  printf("\tMinimum number of seconds to run all queries: %ld.%03ld seconds\n",
                    con->min_timing / 1000, con->min_timing % 1000);
  printf("\tMaximum number of seconds to run all queries: %ld.%03ld seconds\n",
                    con->max_timing / 1000, con->max_timing % 1000);
  printf("\tNumber of clients running queries: %d\n", con->users);
  printf("\tAverage number of queries per client: %llu\n", con->avg_rows); 
  printf("\n");
}

void
print_conclusions_csv(conclusions *con)
{
  char buffer[HUGE_STRING_LENGTH];
  const char *ptr= auto_generate_sql_type ? auto_generate_sql_type : "query";
  snprintf(buffer, HUGE_STRING_LENGTH, 
           "%s,%s,%ld.%03ld,%ld.%03ld,%ld.%03ld,%d,%llu\n",
           con->engine ? con->engine : "", /* Storage engine we ran against */
           ptr, /* Load type */
           con->avg_timing / 1000, con->avg_timing % 1000, /* Time to load */
           con->min_timing / 1000, con->min_timing % 1000, /* Min time */
           con->max_timing / 1000, con->max_timing % 1000, /* Max time */
           con->users, /* Children used */
           con->avg_rows  /* Queries run */
          );
  my_write(csv_file, (uchar*) buffer, (uint)strlen(buffer), MYF(0));
}

void
generate_stats(conclusions *con, option_string *eng, stats *sptr)
{
  stats *ptr;
  unsigned int x;

  con->min_timing= sptr->timing; 
  con->max_timing= sptr->timing;
  con->min_rows= sptr->rows;
  con->max_rows= sptr->rows;
  
  /* At the moment we assume uniform */
  con->users= sptr->users;
  con->avg_rows= sptr->rows;
  
  /* With no next, we know it is the last element that was malloced */
  for (ptr= sptr, x= 0; x < iterations; ptr++, x++)
  {
    con->avg_timing+= ptr->timing;

    if (ptr->timing > con->max_timing)
      con->max_timing= ptr->timing;
    if (ptr->timing < con->min_timing)
      con->min_timing= ptr->timing;
  }
  con->avg_timing= con->avg_timing/iterations;

  if (eng && eng->string)
    con->engine= eng->string;
  else
    con->engine= NULL;
}

void
option_cleanup(option_string *stmt)
{
  option_string *ptr, *nptr;
  if (!stmt)
    return;

  for (ptr= stmt; ptr; ptr= nptr)
  {
    nptr= ptr->next;
    my_free(ptr->string);
    my_free(ptr->option);
    my_free(ptr);
  }
}

void
statement_cleanup(statement *stmt)
{
  statement *ptr, *nptr;
  if (!stmt)
    return;

  for (ptr= stmt; ptr; ptr= nptr)
  {
    nptr= ptr->next;
    my_free(ptr->string);
    my_free(ptr);
  }
}


int 
slap_connect(MYSQL *mysql)
{
  /* Connect to server */
  static ulong connection_retry_sleep= 100000; /* Microseconds */
  int x, connect_error= 1;
  for (x= 0; x < 10; x++)
  {
    if (mysql_real_connect(mysql, host, user, opt_password,
                           create_schema_string,
                           opt_mysql_port,
                           opt_mysql_unix_port,
                           connect_flags))
    {
      /* Connect suceeded */
      connect_error= 0;
      break;
    }
    my_sleep(connection_retry_sleep);
  }
  if (connect_error)
  {
    fprintf(stderr,"%s: Error when connecting to server: %d %s\n",
            my_progname, mysql_errno(mysql), mysql_error(mysql));
    return 1;
  }

  return 0;
}<|MERGE_RESOLUTION|>--- conflicted
+++ resolved
@@ -144,8 +144,8 @@
 const char *auto_generate_sql_type= "mixed";
 
 static unsigned long connect_flags= CLIENT_MULTI_RESULTS |
-                                    CLIENT_MULTI_STATEMENTS |
-                                    CLIENT_REMEMBER_OPTIONS;
+                                    CLIENT_MULTI_STATEMENTS |
+                                    CLIENT_REMEMBER_OPTIONS;
 
 
 static int verbose, delimiter_length;
@@ -358,15 +358,12 @@
   if (opt_default_auth && *opt_default_auth)
     mysql_options(&mysql, MYSQL_DEFAULT_AUTH, opt_default_auth);
 
-<<<<<<< HEAD
   mysql_options(&mysql, MYSQL_OPT_CONNECT_ATTR_RESET, 0);
   mysql_options4(&mysql, MYSQL_OPT_CONNECT_ATTR_ADD,
                  "program_name", "mysqlslap");
-=======
   if (using_opt_enable_cleartext_plugin)
     mysql_options(&mysql, MYSQL_ENABLE_CLEARTEXT_PLUGIN, 
                   (char*) &opt_enable_cleartext_plugin);
->>>>>>> 31a9208b
   if (!opt_only_print) 
   {
     if (!(mysql_real_connect(&mysql, host, user, opt_password,
