// Copyright (c) 2000, 2022, Oracle and/or its affiliates.
//
// This program is free software; you can redistribute it and/or modify
// it under the terms of the GNU General Public License, version 2.0,
// as published by the Free Software Foundation.
//
// This program is also distributed with certain software (including
// but not limited to OpenSSL) that is licensed under separate terms,
// as designated in a particular file or component or in included license
// documentation.  The authors of MySQL hereby grant you an additional
// permission to link the program and your derivative works with the
// separately licensed software that they have included with MySQL.
//
// This program is distributed in the hope that it will be useful,
// but WITHOUT ANY WARRANTY; without even the implied warranty of
// MERCHANTABILITY or FITNESS FOR A PARTICULAR PURPOSE.  See the
// GNU General Public License, version 2.0, for more details.
//
// You should have received a copy of the GNU General Public License
// along with this program; if not, write to the Free Software
// Foundation, Inc., 51 Franklin St, Fifth Floor, Boston, MA 02110-1301  USA.

/// @file
///
/// mysqltest client - Tool used for executing a .test file.
///
/// See @ref PAGE_MYSQL_TEST_RUN "The MySQL Test Framework" for more
/// information.

#include "client/client_query_attributes.h"
#include "client/mysqltest/error_names.h"
#include "client/mysqltest/expected_errors.h"
#include "client/mysqltest/expected_warnings.h"
#include "client/mysqltest/logfile.h"
#include "client/mysqltest/regular_expressions.h"
#include "client/mysqltest/secondary_engine.h"
#include "client/mysqltest/utils.h"
#include "compression.h"

#include <algorithm>
#include <chrono>
#include <cmath>  // std::isinf
#include <limits>
#include <new>
#include <sstream>
#ifdef _WIN32
#include <thread>  // std::thread
#endif

#include <assert.h>
#if defined MY_MSCRT_DEBUG || defined _WIN32
#include <crtdbg.h>
#endif
#ifdef _WIN32
#include <direct.h>
#endif
#include <errno.h>
#include <fcntl.h>
#include <limits.h>
#include <mysql_async.h>
#include <mysql_version.h>
#include <mysqld_error.h>
#include <signal.h>
#include <stdarg.h>
#include <stdio.h>
#include <stdlib.h>
#include <sys/types.h>
#ifndef _WIN32
#include <poll.h>
#include <sys/time.h>
#include <sys/wait.h>
#endif
#ifdef _WIN32
#include <windows.h>
#endif

#include "caching_sha2_passwordopt-vars.h"
#include "client/client_priv.h"
#include "m_ctype.h"
#include "map_helpers.h"
#include "mf_wcomp.h"  // wild_compare
#include "my_compiler.h"
#include "my_config.h"
#include "my_dbug.h"
#include "my_default.h"
#include "my_dir.h"
#include "my_inttypes.h"
#include "my_macros.h"
#include "my_openssl_fips.h"
#include "my_pointer_arithmetic.h"
#include "my_stacktrace.h"
#include "my_systime.h"  // my_sleep()
#include "my_thread_local.h"
#include "prealloced_array.h"
#include "print_version.h"
#include "sql_common.h"
#include "template_utils.h"
#include "typelib.h"
#include "violite.h"
#include "welcome_copyright_notice.h"  // ORACLE_WELCOME_COPYRIGHT_NOTICE

#ifdef _WIN32
#define SIGNAL_FMT "exception 0x%x"
#else
#define SIGNAL_FMT "signal %d"
#endif

#ifdef _WIN32
#define setenv(a, b, c) _putenv_s(a, b)
#define popen _popen
#define pclose _pclose
#endif

#define MAX_VAR_NAME_LENGTH 256
#define MAX_COLUMNS 256
#define MAX_DELIMITER_LENGTH 16
#define DEFAULT_MAX_CONN 128
#define REPLACE_ROUND_MAX 16

/* Flags controlling send and reap */
#define QUERY_SEND_FLAG 1
#define QUERY_REAP_FLAG 2

#define APPEND_TYPE(type)                                                 \
  {                                                                       \
    dynstr_append(ds, "-- ");                                             \
    switch (type) {                                                       \
      case SESSION_TRACK_SYSTEM_VARIABLES:                                \
        dynstr_append(ds, "Tracker : SESSION_TRACK_SYSTEM_VARIABLES\n");  \
        break;                                                            \
      case SESSION_TRACK_SCHEMA:                                          \
        dynstr_append(ds, "Tracker : SESSION_TRACK_SCHEMA\n");            \
        break;                                                            \
      case SESSION_TRACK_STATE_CHANGE:                                    \
        dynstr_append(ds, "Tracker : SESSION_TRACK_STATE_CHANGE\n");      \
        break;                                                            \
      case SESSION_TRACK_GTIDS:                                           \
        dynstr_append(ds, "Tracker : SESSION_TRACK_GTIDS\n");             \
        break;                                                            \
      case SESSION_TRACK_TRANSACTION_CHARACTERISTICS:                     \
        dynstr_append(                                                    \
            ds, "Tracker : SESSION_TRACK_TRANSACTION_CHARACTERISTICS\n"); \
        break;                                                            \
      case SESSION_TRACK_TRANSACTION_STATE:                               \
        dynstr_append(ds, "Tracker : SESSION_TRACK_TRANSACTION_STATE\n"); \
        break;                                                            \
      default:                                                            \
        dynstr_append(ds, "\n");                                          \
    }                                                                     \
  }

extern CHARSET_INFO my_charset_utf16le_bin;

// List of error codes specified with 'error' command.
Expected_errors *expected_errors = new Expected_errors();

// List of warnings disabled with 'disable_warnings' command.
Expected_warnings *disabled_warnings = new Expected_warnings();

// List of warnings enabled with 'enable_warnings' command.
Expected_warnings *enabled_warnings = new Expected_warnings();

enum {
  OPT_COLORED_DIFF = OPT_MAX_CLIENT_OPTION,
  OPT_CURSOR_PROTOCOL,
  OPT_EXPLAIN_PROTOCOL,
  OPT_HYPERGRAPH,
  OPT_JSON_EXPLAIN_PROTOCOL,
  OPT_LOG_DIR,
  OPT_MARK_PROGRESS,
  OPT_MAX_CONNECT_RETRIES,
  OPT_MAX_CONNECTIONS,
  OPT_NO_SKIP,
  OPT_OFFLOAD_COUNT_FILE,
  OPT_PS_PROTOCOL,
  OPT_RESULT_FORMAT_VERSION,
#ifdef _WIN32
  OPT_SAFEPROCESS_PID,
#endif
  OPT_SP_PROTOCOL,
  OPT_TAIL_LINES,
  OPT_TRACE_EXEC,
  OPT_TRACE_PROTOCOL,
  OPT_VIEW_PROTOCOL,
};

static int record = 0;
static char *opt_db = nullptr, *opt_pass = nullptr;
const char *opt_user = nullptr, *opt_host = nullptr, *unix_sock = nullptr,
           *opt_basedir = "./";
const char *excluded_string = nullptr;
static char *shared_memory_base_name = nullptr;
const char *opt_logdir = "";
const char *opt_include = nullptr, *opt_charsets_dir;
static int opt_port = 0;
static int opt_max_connect_retries;
static int opt_result_format_version;
static int opt_max_connections = DEFAULT_MAX_CONN;
static char *opt_init_command = nullptr;
static bool opt_colored_diff = false;
static bool opt_compress = false, silent = false, verbose = false,
            trace_exec = false;
static bool debug_info_flag = false, debug_check_flag = false;
static bool tty_password = false;
static bool opt_mark_progress = false;
static bool ps_protocol = false, ps_protocol_enabled = false;
static bool sp_protocol = false, sp_protocol_enabled = false;
static bool no_skip = false;
static bool skip_ignored = false;
static bool view_protocol = false, view_protocol_enabled = false;
static bool opt_trace_protocol = false, opt_trace_protocol_enabled = false;
static bool explain_protocol = false, explain_protocol_enabled = false;
static bool json_explain_protocol = false,
            json_explain_protocol_enabled = false;
static bool cursor_protocol = false, cursor_protocol_enabled = false;
static bool testcase_disabled = false;
static bool display_result_vertically = false, display_result_lower = false,
            display_metadata = false, display_result_sorted = false,
            display_session_track_info = false;
static bool skip_if_hypergraph = false;
static int start_sort_column = 0;
static bool disable_query_log = false, disable_result_log = false;
static bool disable_connect_log = true;
static bool disable_warnings = false;
static bool disable_info = true;
static bool abort_on_error = true;
static bool server_initialized = false;
static bool is_windows = false;
static MEM_ROOT argv_alloc{PSI_NOT_INSTRUMENTED, 512};
static const char *load_default_groups[] = {"mysqltest", "client", nullptr};
static char line_buffer[MAX_DELIMITER_LENGTH], *line_buffer_pos = line_buffer;
static bool can_handle_expired_passwords = true;
static bool opt_hypergraph = false;

/*
  These variables control the behavior of the asynchronous operations for
  mysqltest client. If --async-client is specified, use_async_client is true.
  Each command checks enable_async_client (which can be forced off or
  disabled for a single command) to decide the mode it uses to run.
*/
static bool use_async_client = false;
static bool enable_async_client = false;

// Secondary engine options
static const char *opt_offload_count_file;

static Secondary_engine *secondary_engine = nullptr;

static uint opt_zstd_compress_level = default_zstd_compression_level;
static char *opt_compress_algorithm = nullptr;

#ifdef _WIN32
static DWORD opt_safe_process_pid;
static HANDLE mysqltest_thread;
// Event handle for stacktrace request event
static HANDLE stacktrace_request_event = NULL;
static std::thread wait_for_stacktrace_request_event_thread;
#endif

Logfile log_file;
// File to store the progress
Logfile progress_file;

/// Info on properties that can be set with '--disable_X' and
/// '--disable_X' commands.
struct Property {
  bool *var;             // Actual variable
  bool set;              // Has been set for ONCE command
  bool old;              // If set, thus is the old value
  bool reverse;          // Variable is true if disabled
  const char *env_name;  // Environment variable name
};

static struct Property prop_list[] = {
    {&abort_on_error, false, true, false, "$ENABLE_ABORT_ON_ERROR"},
    {&disable_connect_log, false, true, true, "$ENABLE_CONNECT_LOG"},
    {&disable_info, false, true, true, "$ENABLE_INFO"},
    {&display_session_track_info, false, true, true,
     "$ENABLE_STATE_CHANGE_INFO"},
    {&display_metadata, false, false, false, "$ENABLE_METADATA"},
    {&ps_protocol_enabled, false, false, false, "$ENABLE_PS_PROTOCOL"},
    {&disable_query_log, false, false, true, "$ENABLE_QUERY_LOG"},
    {&disable_result_log, false, false, true, "$ENABLE_RESULT_LOG"},
    {&disable_warnings, false, false, true, "$ENABLE_WARNINGS"},
    {&enable_async_client, false, false, false, "$ENABLE_ASYNC_CLIENT"}};

static bool once_property = false;

enum enum_prop {
  P_ABORT = 0,
  P_CONNECT,
  P_INFO,
  P_SESSION_TRACK,
  P_META,
  P_PS,
  P_QUERY,
  P_RESULT,
  P_WARN,
  P_ASYNC,
  P_MAX
};

static uint start_lineno = 0; /* Start line of current command */
static uint my_end_arg = 0;

/* Number of lines of the result to include in failure report */
static uint opt_tail_lines = 0;

static uint opt_connect_timeout = 0;

static char delimiter[MAX_DELIMITER_LENGTH] = ";";
static size_t delimiter_length = 1;

static char TMPDIR[FN_REFLEN];

/* Block stack */
enum block_cmd { cmd_none, cmd_if, cmd_while, cmd_assert };

struct st_block {
  int line;                         /* Start line of block */
  bool ok;                          /* Should block be executed */
  enum block_cmd cmd;               /* Command owning the block */
  char delim[MAX_DELIMITER_LENGTH]; /* Delimiter before block */
};

static struct st_block block_stack[32];
static struct st_block *cur_block, *block_stack_end;

/* Open file stack */
struct st_test_file {
  FILE *file;
  char *file_name;
  uint lineno; /* Current line in file */
};

static struct st_test_file file_stack[16];
static struct st_test_file *cur_file;
static struct st_test_file *file_stack_end;

static const char *default_charset = MYSQL_DEFAULT_CHARSET_NAME;
CHARSET_INFO *charset_info =
    &my_charset_utf8mb4_0900_ai_ci; /* Default charset */

/*
  Timer related variables
  See the timer_output() definition for details
*/
static char *timer_file = nullptr;
static ulonglong timer_start;
static void timer_output(void);
static ulonglong timer_now(void);

static ulong connection_retry_sleep = 100000; /* Microseconds */

static char *opt_plugin_dir = nullptr;

/* To retrieve a filename from a filepath */
const char *get_filename_from_path(const char *path) {
  const char *fname = nullptr;
  if (is_windows)
    fname = strrchr(path, '\\');
  else
    fname = strrchr(path, '/');
  if (fname == nullptr)
    return path;
  else
    return ++fname;
}

static uint opt_protocol = 0;

#if defined(_WIN32)
static uint opt_protocol_for_default_connection = MYSQL_PROTOCOL_PIPE;
#endif

struct st_command;
typedef Prealloced_array<st_command *, 1024> Q_lines;
Q_lines *q_lines;

#include "sslopt-vars.h"

struct Parser {
  int read_lines, current_line;
} parser;

struct MasterPos {
  char file[FN_REFLEN];
  ulong pos;
} master_pos;

/* if set, all results are concated and compared against this file */
const char *result_file_name = nullptr;

typedef struct {
  char *name;
  size_t name_len;
  char *str_val;
  size_t str_val_len;
  int int_val;
  size_t alloced_len;
  bool int_dirty; /* do not update string if int is updated until first read */
  bool is_int;
  bool alloced;
} VAR;

/*Perl/shell-like variable registers */
VAR var_reg[10];

struct var_free {
  void operator()(VAR *var) const;
};

collation_unordered_map<std::string, std::unique_ptr<VAR, var_free>> *var_hash;

struct st_connection {
  MYSQL mysql;
  /* Used when creating views and sp, to avoid implicit commit */
  MYSQL *util_mysql;
  char *name;
  size_t name_len;
  MYSQL_STMT *stmt;
  /* Set after send to disallow other queries before reap */
  bool pending;
};

struct st_connection *connections = nullptr;
struct st_connection *cur_con = nullptr, *next_con, *connections_end;

/*
  List of commands in mysqltest
  Must match the "command_names" array
  Add new commands before Q_UNKNOWN!
*/
enum enum_commands {
  Q_CONNECTION = 1,
  Q_QUERY,
  Q_CONNECT,
  Q_SLEEP,
  Q_INC,
  Q_DEC,
  Q_SOURCE,
  Q_DISCONNECT,
  Q_LET,
  Q_ECHO,
  Q_EXPR,
  Q_WHILE,
  Q_END_BLOCK,
  Q_SAVE_MASTER_POS,
  Q_SYNC_WITH_MASTER,
  Q_SYNC_SLAVE_WITH_MASTER,
  Q_ERROR,
  Q_SEND,
  Q_REAP,
  Q_DIRTY_CLOSE,
  Q_REPLACE,
  Q_REPLACE_COLUMN,
  Q_PING,
  Q_EVAL,
  Q_ENABLE_QUERY_LOG,
  Q_DISABLE_QUERY_LOG,
  Q_ENABLE_RESULT_LOG,
  Q_DISABLE_RESULT_LOG,
  Q_ENABLE_CONNECT_LOG,
  Q_DISABLE_CONNECT_LOG,
  Q_WAIT_FOR_SLAVE_TO_STOP,
  Q_ENABLE_WARNINGS,
  Q_DISABLE_WARNINGS,
  Q_ENABLE_INFO,
  Q_DISABLE_INFO,
  Q_ENABLE_SESSION_TRACK_INFO,
  Q_DISABLE_SESSION_TRACK_INFO,
  Q_ENABLE_METADATA,
  Q_DISABLE_METADATA,
  Q_ENABLE_ASYNC_CLIENT,
  Q_DISABLE_ASYNC_CLIENT,
  Q_EXEC,
  Q_EXECW,
  Q_EXEC_BACKGROUND,
  Q_DELIMITER,
  Q_DISABLE_ABORT_ON_ERROR,
  Q_ENABLE_ABORT_ON_ERROR,
  Q_DISPLAY_VERTICAL_RESULTS,
  Q_DISPLAY_HORIZONTAL_RESULTS,
  Q_QUERY_VERTICAL,
  Q_QUERY_HORIZONTAL,
  Q_SORTED_RESULT,
  Q_PARTIALLY_SORTED_RESULT,
  Q_LOWERCASE,
  Q_SKIP_IF_HYPERGRAPH,
  Q_START_TIMER,
  Q_END_TIMER,
  Q_CHARACTER_SET,
  Q_DISABLE_PS_PROTOCOL,
  Q_ENABLE_PS_PROTOCOL,
  Q_DISABLE_RECONNECT,
  Q_ENABLE_RECONNECT,
  Q_IF,
  Q_DISABLE_TESTCASE,
  Q_ENABLE_TESTCASE,
  Q_REPLACE_REGEX,
  Q_REPLACE_NUMERIC_ROUND,
  Q_REMOVE_FILE,
  Q_FILE_EXIST,
  Q_WRITE_FILE,
  Q_COPY_FILE,
  Q_PERL,
  Q_DIE,
  Q_ASSERT,
  Q_EXIT,
  Q_SKIP,
  Q_CHMOD_FILE,
  Q_APPEND_FILE,
  Q_CAT_FILE,
  Q_DIFF_FILES,
  Q_SEND_QUIT,
  Q_CHANGE_USER,
  Q_MKDIR,
  Q_RMDIR,
  Q_FORCE_RMDIR,
  Q_FORCE_CPDIR,
  Q_LIST_FILES,
  Q_LIST_FILES_WRITE_FILE,
  Q_LIST_FILES_APPEND_FILE,
  Q_SEND_SHUTDOWN,
  Q_SHUTDOWN_SERVER,
  Q_RESULT_FORMAT_VERSION,
  Q_MOVE_FILE,
  Q_REMOVE_FILES_WILDCARD,
  Q_COPY_FILES_WILDCARD,
  Q_SEND_EVAL,
  Q_OUTPUT, /* redirect output to a file */
  Q_RESET_CONNECTION,
  Q_QUERY_ATTRIBUTES,
  Q_UNKNOWN, /* Unknown command.   */
  Q_COMMENT, /* Comments, ignored. */
  Q_COMMENT_WITH_COMMAND,
  Q_EMPTY_LINE
};

const char *command_names[] = {
    "connection", "query", "connect", "sleep", "inc", "dec", "source",
    "disconnect", "let", "echo", "expr", "while", "end", "save_master_pos",
    "sync_with_master", "sync_slave_with_master", "error", "send", "reap",
    "dirty_close", "replace_result", "replace_column", "ping", "eval",
    /* Enable/disable that the _query_ is logged to result file */
    "enable_query_log", "disable_query_log",
    /* Enable/disable that the _result_ from a query is logged to result file */
    "enable_result_log", "disable_result_log", "enable_connect_log",
    "disable_connect_log", "wait_for_slave_to_stop", "enable_warnings",
    "disable_warnings", "enable_info", "disable_info",
    "enable_session_track_info", "disable_session_track_info",
    "enable_metadata", "disable_metadata", "enable_async_client",
    "disable_async_client", "exec", "execw", "exec_in_background", "delimiter",
    "disable_abort_on_error", "enable_abort_on_error", "vertical_results",
    "horizontal_results", "query_vertical", "query_horizontal", "sorted_result",
    "partially_sorted_result", "lowercase_result", "skip_if_hypergraph",
    "start_timer", "end_timer", "character_set", "disable_ps_protocol",
    "enable_ps_protocol", "disable_reconnect", "enable_reconnect", "if",
    "disable_testcase", "enable_testcase", "replace_regex",
    "replace_numeric_round", "remove_file", "file_exists", "write_file",
    "copy_file", "perl", "die", "assert",

    /* Don't execute any more commands, compare result */
    "exit", "skip", "chmod", "append_file", "cat_file", "diff_files",
    "send_quit", "change_user", "mkdir", "rmdir", "force-rmdir", "force-cpdir",
    "list_files", "list_files_write_file", "list_files_append_file",
    "send_shutdown", "shutdown_server", "result_format", "move_file",
    "remove_files_wildcard", "copy_files_wildcard", "send_eval", "output",
    "reset_connection", "query_attributes",

    nullptr};

struct st_command {
  char *query, *query_buf, *first_argument, *last_argument, *end;
  DYNAMIC_STRING content;
  size_t first_word_len, query_len;
  bool abort_on_error, used_replace;
  char output_file[FN_REFLEN];
  enum enum_commands type;
  // Line number of the command
  uint lineno;
};

TYPELIB command_typelib = {array_elements(command_names), "", command_names,
                           nullptr};

DYNAMIC_STRING ds_res;
DYNAMIC_STRING ds_result;
/* Points to ds_warning in run_query, so it can be freed */
DYNAMIC_STRING *ds_warn = nullptr;
struct st_command *curr_command = nullptr;

char builtin_echo[FN_REFLEN];

/* Stores regex substitutions */

struct st_replace_regex *glob_replace_regex = nullptr;

struct REPLACE;
REPLACE *glob_replace = nullptr;
void replace_strings_append(REPLACE *rep, DYNAMIC_STRING *ds, const char *from,
                            size_t len);

static void cleanup_and_exit(int exit_code) MY_ATTRIBUTE((noreturn));

void die(const char *fmt, ...) MY_ATTRIBUTE((format(printf, 1, 2)))
    MY_ATTRIBUTE((noreturn));
void abort_not_supported_test(const char *fmt, ...)
    MY_ATTRIBUTE((format(printf, 1, 2))) MY_ATTRIBUTE((noreturn));
void verbose_msg(const char *fmt, ...) MY_ATTRIBUTE((format(printf, 1, 2)));
void log_msg(const char *fmt, ...) MY_ATTRIBUTE((format(printf, 1, 2)));
void flush_ds_res();

VAR *var_from_env(const char *, const char *);
VAR *var_init(VAR *v, const char *name, size_t name_len, const char *val,
              size_t val_len);
VAR *var_get(const char *var_name, const char **var_name_end, bool raw,
             bool ignore_not_existing);
void eval_expr(VAR *v, const char *p, const char **p_end, bool open_end = false,
               bool do_eval = true);
bool match_delimiter(int c, const char *delim, size_t length);

void do_eval(DYNAMIC_STRING *query_eval, const char *query,
             const char *query_end, bool pass_through_escape_chars);
void str_to_file(const char *fname, char *str, size_t size);
void str_to_file2(const char *fname, char *str, size_t size, bool append);

void fix_win_paths(const char *val, size_t len);

#ifdef _WIN32
void free_win_path_patterns();
#endif

/* For replace_column */
static char *replace_column[MAX_COLUMNS];
static uint max_replace_column = 0;
void do_get_replace_column(struct st_command *);
void free_replace_column();

static void do_query_attributes(struct st_command *command);

/* For replace */
void do_get_replace(struct st_command *command);
void free_replace();

/* For replace_regex */
void do_get_replace_regex(struct st_command *command);
void free_replace_regex();

/* For replace numeric round */
static int glob_replace_numeric_round = -1;
void do_get_replace_numeric_round(struct st_command *command);
void free_replace_numeric_round();
void replace_numeric_round_append(int round, DYNAMIC_STRING *ds,
                                  const char *from, size_t len);

/* Used by sleep */
void check_eol_junk_line(const char *eol);

static void var_set(const char *var_name, const char *var_name_end,
                    const char *var_val, const char *var_val_end);

static void free_all_replace() {
  free_replace();
  free_replace_regex();
  free_replace_column();
  free_replace_numeric_round();
  global_attrs->clear();
}

/*
  To run tests via the async API, invoke mysqltest with --async-client.
*/
class AsyncTimer {
 public:
  explicit AsyncTimer(std::string label)
      : label_(label), time_(std::chrono::system_clock::now()), start_(time_) {}

  ~AsyncTimer() {
    auto now = std::chrono::system_clock::now();
    auto delta = now - start_;
    ulonglong MY_ATTRIBUTE((unused)) micros =
        std::chrono::duration_cast<std::chrono::microseconds>(delta).count();
    DBUG_PRINT("async_timing",
               ("%s total micros: %llu", label_.c_str(), micros));
  }

  void check() {
    auto now = std::chrono::system_clock::now();
    auto delta = now - time_;
    time_ = now;
    ulonglong MY_ATTRIBUTE((unused)) micros =
        std::chrono::duration_cast<std::chrono::microseconds>(delta).count();
    DBUG_PRINT("async_timing", ("%s op micros: %llu", label_.c_str(), micros));
  }

 private:
  std::string label_;
  std::chrono::system_clock::time_point time_;
  std::chrono::system_clock::time_point start_;
};

#ifdef _WIN32
/*
  Check if any data is available in the socket to be read or written.
*/
static int socket_event_listen(my_socket fd) {
  int result;
  fd_set readfds, writefds, exceptfds;

  FD_ZERO(&readfds);
  FD_ZERO(&writefds);
  FD_ZERO(&exceptfds);

  FD_SET(fd, &exceptfds);
  FD_SET(fd, &readfds);
  FD_SET(fd, &writefds);

  result = select((int)(fd + 1), &readfds, &writefds, &exceptfds, NULL);
  if (result < 0) {
    DWORD error_code = WSAGetLastError();
    verbose_msg("Cannot determine the status due to error :%lu\n", error_code);
  }
  return result;
}
#else
static int socket_event_listen(my_socket fd) {
  int result;
  pollfd pfd;
  pfd.fd = fd;
  /*
    Listen to both in/out because SSL can perform reads during writes (and
    vice versa).
  */
  pfd.events = POLLIN | POLLOUT;
  result = poll(&pfd, 1, -1);
  if (result < 0) {
    perror("poll");
  }
  return result;
}
#endif

/*
  Below async_mysql_*_wrapper functions are used to measure how much time
  each nonblocking call spends before completing the operations.
i*/
static MYSQL_ROW async_mysql_fetch_row_wrapper(MYSQL_RES *res) {
  MYSQL_ROW row;
  MYSQL *mysql = res->handle;
  AsyncTimer t(__func__);
  while (mysql_fetch_row_nonblocking(res, &row) == NET_ASYNC_NOT_READY) {
    t.check();
    int result = socket_event_listen(mysql_get_socket_descriptor(mysql));
    if (result == -1) return nullptr;
  }
  return row;
}

static MYSQL_RES *async_mysql_store_result_wrapper(MYSQL *mysql) {
  MYSQL_RES *mysql_result;
  AsyncTimer t(__func__);
  while (mysql_store_result_nonblocking(mysql, &mysql_result) ==
         NET_ASYNC_NOT_READY) {
    t.check();
    int result = socket_event_listen(mysql_get_socket_descriptor(mysql));
    if (result == -1) return nullptr;
  }
  return mysql_result;
}

static int async_mysql_real_query_wrapper(MYSQL *mysql, const char *query,
                                          ulong length) {
  net_async_status status;
  AsyncTimer t(__func__);
  while ((status = mysql_real_query_nonblocking(mysql, query, length)) ==
         NET_ASYNC_NOT_READY) {
    t.check();
    int result = socket_event_listen(mysql_get_socket_descriptor(mysql));
    if (result == -1) return 1;
  }
  if (status == NET_ASYNC_ERROR) {
    return 1;
  }
  return 0;
}

static int async_mysql_send_query_wrapper(MYSQL *mysql, const char *query,
                                          ulong length) {
  net_async_status status;
  AsyncTimer t(__func__);
  while ((status = mysql_send_query_nonblocking(mysql, query, length)) ==
         NET_ASYNC_NOT_READY) {
    t.check();
    int result = socket_event_listen(mysql_get_socket_descriptor(mysql));
    if (result == -1) return 1;
  }
  if (status == NET_ASYNC_ERROR) {
    return 1;
  }
  return 0;
}

static bool async_mysql_read_query_result_wrapper(MYSQL *mysql) {
  net_async_status status;
  AsyncTimer t(__func__);
  while ((status = (*mysql->methods->read_query_result_nonblocking)(mysql)) ==
         NET_ASYNC_NOT_READY) {
    t.check();
    int result = socket_event_listen(mysql_get_socket_descriptor(mysql));
    if (result == -1) return true;
  }
  if (status == NET_ASYNC_ERROR) {
    return true;
  }
  return false;
}

static int async_mysql_next_result_wrapper(MYSQL *mysql) {
  net_async_status status;
  AsyncTimer t(__func__);
  while ((status = mysql_next_result_nonblocking(mysql)) ==
         NET_ASYNC_NOT_READY) {
    t.check();
    int result = socket_event_listen(mysql_get_socket_descriptor(mysql));
    if (result == -1) return 1;
  }
  if (status == NET_ASYNC_ERROR)
    return 1;
  else if (status == NET_ASYNC_COMPLETE_NO_MORE_RESULTS)
    return -1;
  else
    return 0;
}

static MYSQL *async_mysql_real_connect_wrapper(
    MYSQL *mysql, const char *host, const char *user, const char *passwd,
    const char *db, uint port, const char *unix_socket, ulong client_flag) {
  net_async_status status;
  AsyncTimer t(__func__);

  while ((status = mysql_real_connect_nonblocking(
              mysql, host, user, passwd, db, port, unix_socket, client_flag)) ==
         NET_ASYNC_NOT_READY) {
    t.check();
  }
  if (status == NET_ASYNC_ERROR)
    return nullptr;
  else
    return mysql;
}

static int async_mysql_query_wrapper(MYSQL *mysql, const char *query) {
  net_async_status status;
  AsyncTimer t(__func__);
  while ((status = mysql_real_query_nonblocking(mysql, query, strlen(query))) ==
         NET_ASYNC_NOT_READY) {
    t.check();
    int result = socket_event_listen(mysql_get_socket_descriptor(mysql));
    if (result == -1) return 1;
  }
  if (status == NET_ASYNC_ERROR) {
    return 1;
  }
  return 0;
}

static void async_mysql_free_result_wrapper(MYSQL_RES *result) {
  AsyncTimer t(__func__);
  while (mysql_free_result_nonblocking(result) == NET_ASYNC_NOT_READY) {
    t.check();
    MYSQL *mysql = result->handle;
    int listen_result = socket_event_listen(mysql_get_socket_descriptor(mysql));
    if (listen_result == -1) return;
  }
  return;
}

/*
  Below are the wrapper functions which are defined on top of standard C APIs
  to make a decision on whether to call blocking or non blocking API based on
  --async-client option is set or not.
*/
static MYSQL_ROW mysql_fetch_row_wrapper(MYSQL_RES *res) {
  if (enable_async_client)
    return async_mysql_fetch_row_wrapper(res);
  else
    return mysql_fetch_row(res);
}

static MYSQL_RES *mysql_store_result_wrapper(MYSQL *mysql) {
  if (enable_async_client)
    return async_mysql_store_result_wrapper(mysql);
  else
    return mysql_store_result(mysql);
}

static int mysql_real_query_wrapper(MYSQL *mysql, const char *query,
                                    ulong length) {
  int rc;
  if (0 != (rc = global_attrs->set_params(mysql))) return rc;

  if (enable_async_client)
    return async_mysql_real_query_wrapper(mysql, query, length);
  else
    return mysql_real_query(mysql, query, length);
}

static int mysql_send_query_wrapper(MYSQL *mysql, const char *query,
                                    ulong length) {
  int rc;
  if (0 != (rc = global_attrs->set_params(mysql))) return rc;

  if (enable_async_client)
    return async_mysql_send_query_wrapper(mysql, query, length);
  else
    return mysql_send_query(mysql, query, length);
}

static bool mysql_read_query_result_wrapper(MYSQL *mysql) {
  bool ret;
  if (enable_async_client)
    ret = async_mysql_read_query_result_wrapper(mysql);
  else
    ret = mysql_read_query_result(mysql);
  return ret;
}

static int mysql_query_wrapper(MYSQL *mysql, const char *query) {
  int rc;
  if (0 != (rc = global_attrs->set_params(mysql))) return rc;

  if (enable_async_client)
    return async_mysql_query_wrapper(mysql, query);
  else
    return mysql_query(mysql, query);
}

static int mysql_next_result_wrapper(MYSQL *mysql) {
  if (enable_async_client)
    return async_mysql_next_result_wrapper(mysql);
  else
    return mysql_next_result(mysql);
}

static MYSQL *mysql_real_connect_wrapper(MYSQL *mysql, const char *host,
                                         const char *user, const char *passwd,
                                         const char *db, uint port,
                                         const char *unix_socket,
                                         ulong client_flag) {
  if (enable_async_client)
    return async_mysql_real_connect_wrapper(mysql, host, user, passwd, db, port,
                                            unix_socket, client_flag);
  else
    return mysql_real_connect(mysql, host, user, passwd, db, port, unix_socket,
                              client_flag);
}

static void mysql_free_result_wrapper(MYSQL_RES *result) {
  if (enable_async_client)
    return async_mysql_free_result_wrapper(result);
  else
    return mysql_free_result(result);
}

/* async client test code (end) */

void replace_dynstr_append_mem(DYNAMIC_STRING *ds, const char *val, size_t len);
void replace_dynstr_append(DYNAMIC_STRING *ds, const char *val);
void replace_dynstr_append_uint(DYNAMIC_STRING *ds, uint val);
void dynstr_append_sorted(DYNAMIC_STRING *ds, DYNAMIC_STRING *ds_input,
                          int start_sort_column);

void revert_properties();

void do_eval(DYNAMIC_STRING *query_eval, const char *query,
             const char *query_end, bool pass_through_escape_chars) {
  const char *p;
  char c, next_c;
  int escaped = 0;
  VAR *v;
  DBUG_TRACE;

  for (p = query; (c = *p) && p < query_end; ++p) {
    next_c = *(p + 1);
    switch (c) {
      case '$':
        if (escaped ||
            // a JSON path expression
            next_c == '.' || next_c == '[' || next_c == '\'' || next_c == '"') {
          escaped = 0;
          dynstr_append_mem(query_eval, p, 1);
        } else {
          if (!(v = var_get(p, &p, false, false))) die("Bad variable in eval");
          dynstr_append_mem(query_eval, v->str_val, v->str_val_len);
        }
        break;
      case '\\':
        if (escaped) {
          escaped = 0;
          dynstr_append_mem(query_eval, p, 1);
        } else if (next_c == '\\' || next_c == '$' || next_c == '"') {
          /* Set escaped only if next char is \, " or $ */
          escaped = 1;

          if (pass_through_escape_chars) {
            /* The escape char should be added to the output string. */
            dynstr_append_mem(query_eval, p, 1);
          }
        } else
          dynstr_append_mem(query_eval, p, 1);
        break;
      default:
        escaped = 0;
        dynstr_append_mem(query_eval, p, 1);
        break;
    }
  }
#ifdef _WIN32
  fix_win_paths(query_eval->str, query_eval->length);
#endif
}

/*
  Run query and dump the result to stderr in vertical format

  NOTE! This function should be safe to call when an error
  has occurred and thus any further errors will be ignored(although logged)

  SYNOPSIS
  show_query
  mysql - connection to use
  query - query to run

*/

static void show_query(MYSQL *mysql, const char *query) {
  MYSQL_RES *res;
  DBUG_TRACE;

  if (!mysql) return;

  if (mysql_query_wrapper(mysql, query)) {
    log_msg("Error running query '%s': %d %s", query, mysql_errno(mysql),
            mysql_error(mysql));
    return;
  }

  if ((res = mysql_store_result_wrapper(mysql)) == nullptr) {
    /* No result set returned */
    return;
  }

  {
    MYSQL_ROW row;
    unsigned int i;
    unsigned int row_num = 0;
    unsigned int num_fields = mysql_num_fields(res);
    MYSQL_FIELD *fields = mysql_fetch_fields(res);

    fprintf(stderr, "=== %s ===\n", query);
    while ((row = mysql_fetch_row_wrapper(res))) {
      unsigned long *lengths = mysql_fetch_lengths(res);
      row_num++;

      fprintf(stderr, "---- %d. ----\n", row_num);
      for (i = 0; i < num_fields; i++) {
        /* looks ugly , but put here to convince parfait */
        assert(lengths);
        fprintf(stderr, "%s\t%.*s\n", fields[i].name, (int)lengths[i],
                row[i] ? row[i] : "NULL");
      }
    }
    for (i = 0; i < std::strlen(query) + 8; i++) fprintf(stderr, "=");
    fprintf(stderr, "\n\n");
  }
  mysql_free_result_wrapper(res);
}

/*
  Show any warnings just before the error. Since the last error
  is added to the warning stack, only print @@warning_count-1 warnings.

  NOTE! This function should be safe to call when an error
  has occurred and this any further errors will be ignored(although logged)

  SYNOPSIS
  show_warnings_before_error
  mysql - connection to use

*/

static void show_warnings_before_error(MYSQL *mysql) {
  MYSQL_RES *res;
  const char *query = "SHOW WARNINGS";
  DBUG_TRACE;

  if (!mysql) return;

  if (mysql_query_wrapper(mysql, query)) {
    log_msg("Error running query '%s': %d %s", query, mysql_errno(mysql),
            mysql_error(mysql));
    return;
  }

  if ((res = mysql_store_result_wrapper(mysql)) == nullptr) {
    /* No result set returned */
    return;
  }

  if (mysql_num_rows(res) <= 1) {
    /* Don't display the last row, it's "last error" */
  } else {
    MYSQL_ROW row;
    unsigned int row_num = 0;
    unsigned int num_fields = mysql_num_fields(res);

    fprintf(stderr, "\nWarnings from just before the error:\n");
    while ((row = mysql_fetch_row_wrapper(res))) {
      unsigned int i;
      unsigned long *lengths = mysql_fetch_lengths(res);

      if (++row_num >= mysql_num_rows(res)) {
        /* Don't display the last row, it's "last error" */
        break;
      }

      for (i = 0; i < num_fields; i++) {
        /* looks ugly , but put here to convince parfait */
        assert(lengths);
        fprintf(stderr, "%.*s ", (int)lengths[i], row[i] ? row[i] : "NULL");
      }
      fprintf(stderr, "\n");
    }
  }
  mysql_free_result_wrapper(res);
}

enum arg_type { ARG_STRING, ARG_REST };

struct command_arg {
  const char *argname;     /* Name of argument   */
  enum arg_type type;      /* Type of argument   */
  bool required;           /* Argument required  */
  DYNAMIC_STRING *ds;      /* Storage for argument */
  const char *description; /* Description of the argument */
};

static void check_command_args(struct st_command *command, char *arguments,
                               const struct command_arg *args, int num_args,
                               const char delimiter_arg) {
  int i;
  char *ptr = arguments;
  const char *start;
  DBUG_TRACE;
  DBUG_PRINT("enter", ("num_args: %d", num_args));

  for (i = 0; i < num_args; i++) {
    const struct command_arg *arg = &args[i];
    char delimiter;

    switch (arg->type) {
        /* A string */
      case ARG_STRING:
        /* Skip leading spaces */
        while (*ptr && *ptr == ' ') ptr++;
        start = ptr;
        delimiter = delimiter_arg;
        /* If start of arg is ' ` or " search to matching quote end instead */
        if (*ptr && strchr("'`\"", *ptr)) {
          delimiter = *ptr;
          start = ++ptr;
        }
        /* Find end of arg, terminated by "delimiter" */
        while (*ptr && *ptr != delimiter) ptr++;
        if (ptr > start) {
          init_dynamic_string(arg->ds, nullptr, ptr - start);
          do_eval(arg->ds, start, ptr, false);
        } else {
          /* Empty string */
          init_dynamic_string(arg->ds, "", 0);
        }
        /* Find real end of arg, terminated by "delimiter_arg" */
        /* This will do nothing if arg was not closed by quotes */
        while (*ptr && *ptr != delimiter_arg) ptr++;

        command->last_argument = ptr;

        /* Step past the delimiter */
        if (*ptr && *ptr == delimiter_arg) ptr++;
        DBUG_PRINT("info", ("val: %s", arg->ds->str));
        break;

        /* Rest of line */
      case ARG_REST:
        start = ptr;
        init_dynamic_string(arg->ds, nullptr, command->query_len);
        do_eval(arg->ds, start, command->end, false);
        command->last_argument = command->end;
        DBUG_PRINT("info", ("val: %s", arg->ds->str));
        break;

      default:
        assert("Unknown argument type");
        break;
    }

    /* Check required arg */
    if (arg->ds->length == 0 && arg->required)
      die("Missing required argument '%s' to command '%.*s'", arg->argname,
          static_cast<int>(command->first_word_len), command->query);
  }
  /* Check for too many arguments passed */
  ptr = command->last_argument;
  while (ptr <= command->end && *ptr != '#') {
    if (*ptr && *ptr != ' ')
      die("Extra argument '%s' passed to '%.*s'", ptr,
          static_cast<int>(command->first_word_len), command->query);
    ptr++;
  }
}

/// Check whether given error is in list of expected errors.
///
/// @param command      Pointer to the st_command structure which holds the
///                     arguments and information for the command.
/// @param err_errno    Error number of the error that actually occurred.
/// @param err_sqlstate SQLSTATE that was thrown, or NULL for impossible
///                     (file-ops, diff, etc.)
///
/// @retval -1 if the given error is not in the list, index in the
///         list of expected errors otherwise.
///
/// @note
/// If caller needs to know whether the list was empty, they should
/// check the value of expected_errors.count.
static int match_expected_error(struct st_command *command,
                                std::uint32_t err_errno,
                                const char *err_sqlstate) {
  std::uint8_t index = 0;

  // Iterator for list/vector of expected errors
  std::vector<std::unique_ptr<Error>>::iterator error =
      expected_errors->begin();

  // Iterate over list of expected errors
  for (; error != expected_errors->end(); error++) {
    if ((*error)->type() == ERR_ERRNO) {
      // Error type is ERR_ERRNO
      if ((*error)->error_code() == err_errno) return index;
    } else if ((*error)->type() == ERR_SQLSTATE) {
      // Error type is ERR_SQLSTATE. NULL is quite likely, but not in
      // conjunction with a SQL-state expect.
      if (unlikely(err_sqlstate == nullptr)) {
        die("Expecting a SQLSTATE (%s) from query '%s' which cannot produce "
            "one.",
            (*error)->sqlstate(), command->query);
      }

      if (!std::strncmp((*error)->sqlstate(), err_sqlstate, SQLSTATE_LENGTH))
        return index;
    }

    index++;
  }

  return -1;
}

/// Handle errors which occurred during execution of a query.
///
/// @param command      Pointer to the st_command structure which holds the
///                     arguments and information for the command.
/// @param err_errno    Error number
/// @param err_error    Error message
/// @param err_sqlstate SQLSTATE that was thrown
/// @param ds           Dynamic string to store the result.
///
/// @note
/// If there is an unexpected error, this function will abort mysqltest
/// immediately.
void handle_error(struct st_command *command, std::uint32_t err_errno,
                  const char *err_error, const char *err_sqlstate,
                  DYNAMIC_STRING *ds) {
  DBUG_TRACE;

  if (opt_hypergraph && err_errno == ER_HYPERGRAPH_NOT_SUPPORTED_YET) {
    const char errstr[] = "<ignored hypergraph optimizer error: ";
    dynstr_append_mem(ds, errstr, sizeof(errstr) - 1);
    replace_dynstr_append(ds, err_error);
    dynstr_append_mem(ds, ">\n", 2);
    revert_properties();
    return;
  }

  if (command->abort_on_error)
    die("Query '%s' failed.\nERROR %d (%s): %s", command->query, err_errno,
        err_sqlstate, err_error);

  DBUG_PRINT("info", ("Expected errors count: %zu", expected_errors->count()));

  int i = match_expected_error(command, err_errno, err_sqlstate);

  if (i >= 0) {
    if (!disable_result_log) {
      if (expected_errors->count() == 1) {
        // Only log error if there is one possible error
        dynstr_append_mem(ds, "ERROR ", 6);
        replace_dynstr_append(ds, err_sqlstate);
        dynstr_append_mem(ds, ": ", 2);
        replace_dynstr_append(ds, err_error);
        dynstr_append_mem(ds, "\n", 1);
      }
      // Don't log error if we may not get an error
      else if (expected_errors->type() == ERR_SQLSTATE ||
               (expected_errors->type() == ERR_ERRNO &&
                expected_errors->error_code() != 0))
        dynstr_append(ds, "Got one of the listed errors\n");
    }

    revert_properties();
    return;
  }

  DBUG_PRINT("info",
             ("i: %d Expected errors count: %zu", i, expected_errors->count()));

  if (!disable_result_log) {
    dynstr_append_mem(ds, "ERROR ", 6);
    replace_dynstr_append(ds, err_sqlstate);
    dynstr_append_mem(ds, ": ", 2);
    replace_dynstr_append(ds, err_error);
    dynstr_append_mem(ds, "\n", 1);
  }

  if (expected_errors->count()) {
    if (expected_errors->count() == 1) {
      die("Query '%s' failed with wrong error %d: '%s', should have failed "
          "with error '%s'.",
          command->query, err_errno, err_error,
          expected_errors->error_list().c_str());
    } else {
      die("Query '%s' failed with wrong error %d: '%s', should have failed "
          "with any of '%s' errors.",
          command->query, err_errno, err_error,
          expected_errors->error_list().c_str());
    }
  }

  revert_properties();
}

/// Handle absence of errors after execution.
///
/// Abort test run if the query succeeds and was expected to fail with
/// an error.
///
/// @param command Pointer to the st_command structure which holds the
///                arguments and information for the command.
void handle_no_error(struct st_command *command) {
  DBUG_TRACE;

  if (expected_errors->count()) {
    int index = match_expected_error(command, 0, "00000");
    if (index == -1) {
      if (expected_errors->count() == 1) {
        die("Query '%s' succeeded, should have failed with error '%s'",
            command->query, expected_errors->error_list().c_str());
      } else {
        die("Query '%s' succeeded, should have failed with any of '%s' errors.",
            command->query, expected_errors->error_list().c_str());
      }
    }
  }
}

/// Save error code returned by a mysqltest command in '$__error'
/// variable.
///
/// @param error Error code
static void save_error_code(std::uint32_t error) {
  char error_value[10];
  size_t error_length = std::snprintf(error_value, 10, "%u", error);
  error_value[error_length > 9 ? 9 : error_length] = '0';
  const char *var_name = "__error";
  var_set(var_name, var_name + 7, error_value, error_value + error_length);
}

/// Handle errors which occurred during execution of mysqltest commands
/// like 'move_file', 'remove_file' etc which are used to perform file
/// system operations.
///
/// @param command Pointer to the st_command structure which holds the
///                arguments and information for the command.
/// @param error   Error number
///
/// @note
/// If there is an unexpected error, this function will abort mysqltest
/// client immediately.
static void handle_command_error(struct st_command *command,
                                 std::uint32_t error) {
  DBUG_TRACE;
  DBUG_PRINT("enter", ("error: %d", error));

  if (error != 0 && command->abort_on_error) {
    die("Command \"%s\" failed with error %d. my_errno=%d.",
        command_names[command->type - 1], error, my_errno());
  }

  if (expected_errors->count()) {
    int index = match_expected_error(command, error, nullptr);
    if (index == -1) {
      if (error != 0) {
        if (expected_errors->count() == 1) {
          die("Command \"%s\" failed with wrong error: %d, my_errno=%d. should "
              "have failed with error '%s'.",
              command_names[command->type - 1], error, my_errno(),
              expected_errors->error_list().c_str());
        } else {
          die("Command \"%s\" failed with wrong error: %d, my_errno=%d. should "
              "have failed with any of '%s' errors.",
              command_names[command->type - 1], error, my_errno(),
              expected_errors->error_list().c_str());
        }
      } else {
        // Command succeeded, should have failed with an error
        if (expected_errors->count() == 1) {
          die("Command \"%s\" succeeded, should have failed with error '%s'.",
              command_names[command->type - 1],
              expected_errors->error_list().c_str());
        } else {
          die("Command \"%s\" succeeded, should have failed with any of '%s' "
              "errors.",
              command_names[command->type - 1],
              expected_errors->error_list().c_str());
        }
      }
    }
  }

  // Save the error code
  save_error_code(error);

  revert_properties();
}

static void close_connections() {
  DBUG_TRACE;
  for (--next_con; next_con >= connections; --next_con) {
    if (next_con->stmt) mysql_stmt_close(next_con->stmt);
    next_con->stmt = nullptr;
    mysql_close(&next_con->mysql);
    if (next_con->util_mysql) mysql_close(next_con->util_mysql);
    my_free(next_con->name);
  }
  my_free(connections);
}

static void close_statements() {
  struct st_connection *con;
  DBUG_TRACE;
  for (con = connections; con < next_con; con++) {
    if (con->stmt) mysql_stmt_close(con->stmt);
    con->stmt = nullptr;
  }
}

static void close_files() {
  DBUG_TRACE;
  for (; cur_file >= file_stack; cur_file--) {
    if (cur_file->file && cur_file->file != stdin) {
      DBUG_PRINT("info", ("closing file: %s", cur_file->file_name));
      fclose(cur_file->file);
    }
    my_free(cur_file->file_name);
    cur_file->file_name = nullptr;
  }
}

static void free_used_memory() {
  // Delete the expected errors pointer
  delete expected_errors;

  // Delete disabled and enabled warning list
  delete disabled_warnings;
  delete enabled_warnings;

  if (connections) close_connections();
  close_files();
  delete var_hash;
  var_hash = nullptr;

  struct st_command **q;
  for (q = q_lines->begin(); q != q_lines->end(); ++q) {
    my_free((*q)->query_buf);
    if ((*q)->content.str) dynstr_free(&(*q)->content);
    my_free((*q));
  }

  for (size_t i = 0; i < 10; i++) {
    if (var_reg[i].alloced_len) my_free(var_reg[i].str_val);
  }

  delete q_lines;
  dynstr_free(&ds_res);
  dynstr_free(&ds_result);
  if (ds_warn) dynstr_free(ds_warn);
  free_all_replace();
  my_free(opt_pass);
#ifdef _WIN32
  free_win_path_patterns();
#endif

  if (global_attrs != nullptr) {
    delete global_attrs;
    global_attrs = nullptr;
  }

  // Only call mysql_server_end if mysql_server_init has been called.
  if (server_initialized) mysql_server_end();

  // Don't use DBUG after mysql_server_end()
  return;
}

static void cleanup_and_exit(int exit_code) {
  if (opt_offload_count_file) {
    // Check if the current connection is active, if not create one.
    if (cur_con->mysql.net.vio == nullptr) {
      mysql_real_connect(&cur_con->mysql, opt_host, opt_user, opt_pass, opt_db,
                         opt_port, unix_sock,
                         CLIENT_MULTI_STATEMENTS | CLIENT_REMEMBER_OPTIONS);
    }

    // Save the final value of secondary engine execution status.
    if (secondary_engine->offload_count(&cur_con->mysql, "after"))
      exit_code = 1;
    secondary_engine->report_offload_count(opt_offload_count_file);
  }

  free_used_memory();
  my_end(my_end_arg);

  enum test_exit_code { PASS, FAIL, SKIPPED = 62, NOSKIP_PASS, NOSKIP_FAIL };
  if (skip_ignored) {
    exit_code = (exit_code == PASS) ? NOSKIP_PASS : NOSKIP_FAIL;
  }

  if (!silent) {
    switch (exit_code) {
      case FAIL:
        printf("not ok\n");
        break;
      case PASS:
        printf("ok\n");
        break;
      case SKIPPED:
        printf("skipped\n");
        break;
      case NOSKIP_PASS:
        printf("noskip-passed\n");
        break;
      case NOSKIP_FAIL:
        printf("noskip-failed\n");
        break;
      default:
        printf("unknown exit code: %d\n", exit_code);
        assert(0);
    }
  }

// exit() appears to be not 100% reliable on Windows under some conditions.
#ifdef _WIN32
  if (opt_safe_process_pid) {
    // Close the stack trace request event handle
    if (stacktrace_request_event != NULL) CloseHandle(stacktrace_request_event);

    // Detach or stop the thread waiting for stack trace event to occur.
    if (wait_for_stacktrace_request_event_thread.joinable())
      wait_for_stacktrace_request_event_thread.detach();

    // Close the thread handle
    if (!CloseHandle(mysqltest_thread))
      die("CloseHandle failed, err = %d.\n", GetLastError());
  }

  fflush(stdout);
  fflush(stderr);
  _exit(exit_code);
#else
  exit(exit_code);
#endif
}

static void print_file_stack() {
  fprintf(stderr, "file %s: %d\n", cur_file->file_name, cur_file->lineno);

  struct st_test_file *err_file;
  for (err_file = cur_file - 1; err_file >= file_stack; err_file--) {
    fprintf(stderr, "included from %s: %d\n", err_file->file_name,
            err_file->lineno);
  }
}

void die(const char *fmt, ...) {
  static int dying = 0;
  va_list args;
  DBUG_PRINT("enter", ("start_lineno: %d", start_lineno));

  // Flush whatever was printed by the failing command before it died.
  flush_ds_res();

  // Protect against dying twice first time 'die' is called, try to
  // write log files second time, just exit.
  if (dying) cleanup_and_exit(1);
  dying = 1;

  // Print the error message
  fprintf(stderr, "mysqltest: ");

  if (start_lineno > 0) fprintf(stderr, "At line %u: ", start_lineno);

  if (fmt) {
    va_start(args, fmt);
    vfprintf(stderr, fmt, args);
    fprintf(stderr, "\n");
    va_end(args);
  } else
    fprintf(stderr, "Unknown error");

  // Print the file stack
  if (cur_file && cur_file != file_stack) {
    fprintf(stderr, "In included ");
    print_file_stack();
  }

  fflush(stderr);

  if (result_file_name) log_file.show_tail(opt_tail_lines);

  // Help debugging by displaying any warnings that might have
  // been produced prior to the error.
  if (cur_con && !cur_con->pending) show_warnings_before_error(&cur_con->mysql);

  cleanup_and_exit(1);
}

void abort_not_supported_test(const char *fmt, ...) {
  va_list args;
  DBUG_TRACE;

  /* Print include filestack */
  fprintf(stderr, "The test '%s' is not supported by this installation\n",
          file_stack->file_name);
  fprintf(stderr, "Detected in ");
  print_file_stack();

  /* Print error message */
  va_start(args, fmt);
  if (fmt) {
    fprintf(stderr, "reason: ");
    vfprintf(stderr, fmt, args);
    fprintf(stderr, "\n");
    fflush(stderr);
  }
  va_end(args);

  cleanup_and_exit(62);
}

void verbose_msg(const char *fmt, ...) {
  va_list args;
  DBUG_TRACE;
  if (!verbose) return;

  va_start(args, fmt);
  fprintf(stderr, "mysqltest: ");
  if (cur_file && cur_file != file_stack)
    fprintf(stderr, "In included file \"%s\": ", cur_file->file_name);
  if (start_lineno != 0) fprintf(stderr, "At line %u: ", start_lineno);
  vfprintf(stderr, fmt, args);
  fprintf(stderr, "\n");
  va_end(args);
}

void log_msg(const char *fmt, ...) {
  va_list args;
  char buff[1024];
  size_t len;
  DBUG_TRACE;

  va_start(args, fmt);
  len = vsnprintf(buff, sizeof(buff) - 1, fmt, args);
  va_end(args);

  dynstr_append_mem(&ds_res, buff, len);
  dynstr_append(&ds_res, "\n");
}

void flush_ds_res() {
  if (ds_res.length) {
    if (log_file.write(ds_res.str, ds_res.length) || log_file.flush())
      cleanup_and_exit(1);

    if (!result_file_name) {
      std::fwrite(ds_res.str, 1, ds_res.length, stdout);
      std::fflush(stdout);
    }

    dynstr_set(&ds_res, nullptr);
  }
}

/*
  Read a file and append it to ds

  SYNOPSIS
  cat_file
  ds - pointer to dynamic string where to add the files content
  filename - name of the file to read

*/

static int cat_file(DYNAMIC_STRING *ds, const char *filename) {
  int fd;
  size_t len;
  char buff[512];
  bool dangling_cr = false;

  if ((fd = my_open(filename, O_RDONLY, MYF(0))) < 0) return 1;

  std::string file_content;

  while ((len = my_read(fd, (uchar *)&buff, sizeof(buff), MYF(0))) > 0) {
    char *p = buff, *start = buff;
    if (dangling_cr) {
      if (*p != '\n') file_content.append("\r");
      dangling_cr = false;
    }
    while (p < buff + len) {
      /* Convert cr/lf to lf */
      if (*p == '\r' && *(p + 1) && *(p + 1) == '\n') {
        /* Add fake newline instead of cr and output the line */
        *p = '\n';
        p++; /* Step past the "fake" newline */
        file_content.append(start, p - start);
        p++; /* Step past the "fake" newline */
        start = p;
      } else
        p++;
    }
    if (*(p - 1) == '\r' && len == 512) dangling_cr = true;
    size_t buf_len;
    /* Add any characters that might be left */
    if (dangling_cr)
      buf_len = p - start - 1;
    else
      buf_len = p - start;
    file_content.append(start, buf_len);
  }

  replace_dynstr_append(ds, file_content.c_str());
  my_close(fd, MYF(0));

  return 0;
}

/*
  Run the specified command with popen

  SYNOPSIS
  run_command
  cmd - command to execute(should be properly quoted
  ds_res- pointer to dynamic string where to store the result

*/

static int run_command(char *cmd, DYNAMIC_STRING *ds_res) {
  char buf[512] = {0};
  FILE *res_file;
  int error;

  if (!(res_file = popen(cmd, "r"))) die("popen(\"%s\", \"r\") failed", cmd);

  while (fgets(buf, sizeof(buf), res_file)) {
    DBUG_PRINT("info", ("buf: %s", buf));
    if (ds_res) {
      /* Save the output of this command in the supplied string */
      dynstr_append(ds_res, buf);
    } else {
      /* Print it directly on screen */
      fprintf(stdout, "%s", buf);
    }
  }

  error = pclose(res_file);
  return WEXITSTATUS(error);
}

/*
  Run the specified tool with variable number of arguments

  SYNOPSIS
  run_tool
  tool_path - the name of the tool to run
  ds_res - pointer to dynamic string where to store the result
  ... - variable number of arguments that will be properly
        quoted and appended after the tool's name

*/

static int run_tool(const char *tool_path, DYNAMIC_STRING *ds_res, ...) {
  int ret;
  const char *arg;
  va_list args;
  DYNAMIC_STRING ds_cmdline;

  DBUG_TRACE;
  DBUG_PRINT("enter", ("tool_path: %s", tool_path));

  if (init_dynamic_string(&ds_cmdline, IF_WIN("\"", ""), FN_REFLEN))
    die("Out of memory");

  dynstr_append_os_quoted(&ds_cmdline, tool_path, NullS);
  dynstr_append(&ds_cmdline, " ");

  va_start(args, ds_res);

  while ((arg = va_arg(args, char *))) {
    /* Options should be os quoted */
    if (std::strncmp(arg, "--", 2) == 0)
      dynstr_append_os_quoted(&ds_cmdline, arg, NullS);
    else
      dynstr_append(&ds_cmdline, arg);
    dynstr_append(&ds_cmdline, " ");
  }

  va_end(args);

#ifdef _WIN32
  dynstr_append(&ds_cmdline, "\"");
#endif

  DBUG_PRINT("info", ("Running: %s", ds_cmdline.str));
  ret = run_command(ds_cmdline.str, ds_res);
  DBUG_PRINT("exit", ("ret: %d", ret));
  dynstr_free(&ds_cmdline);
  return ret;
}

/*
  Test if diff is present.  This is needed on Windows systems
  as the OS returns 1 whether diff is successful or if it is
  not present.

  We run diff -v and look for output in stdout.
  We don't redirect stderr to stdout to make for a simplified check
  Windows will output '"diff"' is not recognized... to stderr if it is
  not present.
*/

#ifdef _WIN32

static int diff_check(const char *diff_name) {
  FILE *res_file;
  char buf[128];
  int have_diff = 0;

  snprintf(buf, sizeof(buf), "%s -v", diff_name);

  if (!(res_file = popen(buf, "r"))) die("popen(\"%s\", \"r\") failed", buf);

  /* if diff is not present, nothing will be in stdout to increment have_diff */
  if (fgets(buf, sizeof(buf), res_file)) have_diff = 1;

  pclose(res_file);

  return have_diff;
}

#endif

/**
  See if the diff consists _solely_ of hunks that are due to output lines being
  replaced with the special hypergraph error text. If so, return true.
  An example hunk:

  @@ -315,45 +211,25 @@
   SELECT * FROM articles WHERE MATCH(title, body) AGAINST('a' IN BOOLEAN MODE);
  -id     title   body
  -3      foo     bar
  -2      bar     baz
  +<ignored hypergraph optimizer error: The hypergraph optimizer does not yet
  support 'fulltext search'> SELECT ...
 */
static bool is_diff_clean_except_hypergraph(DYNAMIC_STRING *ds) {
  constexpr char error_signature[] = "+<ignored hypergraph optimizer error: ";

  enum STATE {
    LOOKING_FOR_FIRST_HUNK,
    IN_HUNK,
    FOUND_NEGATIVE_LINE
  } state = LOOKING_FOR_FIRST_HUNK;

  const char *end = ds->str + ds->length;
  const char *line_end;
  for (const char *ptr = ds->str; ptr < end; ptr = line_end + 1) {
    line_end = pointer_cast<const char *>(memchr(ptr, '\n', end - ptr));
    if (line_end == nullptr) {
      line_end = end;
    }

    size_t line_length = line_end - ptr;
    if (state == LOOKING_FOR_FIRST_HUNK) {
      if (line_length < 2) {
        // Malformed diff, give up.
        return false;
      }
      if (ptr[0] == '@' && ptr[1] == '@') {
        // Beginning of hunk.
        state = IN_HUNK;
      } else {
        // Still waiting for the first hunk.
      }
    } else {
      assert(state == IN_HUNK || state == FOUND_NEGATIVE_LINE);

      if (line_length < 1) {
        // Malformed diff, give up.
        return false;
      }
      if (ptr[0] == '-') {
        // A group of negative diff lines (either the beginning, or more
        // of them). Hopefully, this group will be ended with an instance of
        // "+<ignored hypergraph optimizer ...", which means we can ignore it.
        state = FOUND_NEGATIVE_LINE;
      } else if (ptr[0] == ' ') {
        if (state == IN_HUNK) {
          // Waiting for the next (or first) diff. Continue.
        } else {
          // Negative lines that were not followed by an ignored error.
          // These are not acceptable.
          return false;
        }
      } else if (line_length >= 2 && ptr[0] == '@' && ptr[1] == '@') {
        // Beginning of a new hunk.
        if (state == FOUND_NEGATIVE_LINE) {
          // Negative lines that were not followed by an ignored error.
          // These are not acceptable.
          return false;
        }
      } else if (ptr[0] == '+') {
        if (line_length >= strlen(error_signature) &&
            memcmp(ptr, error_signature, strlen(error_signature)) == 0) {
          // An ignored error. Whether there were previous negative lines
          // or not, that's fine; we can end and ignore this group.
          state = IN_HUNK;
        } else {
          // A non-ignored error.
          return false;
        }
      } else {
        // Malformed diff, give up.
        return false;
      }
    }
  }

  if (state == FOUND_NEGATIVE_LINE) {
    // Negative lines that were not followed by an ignored error.
    // These are not acceptable.
    return false;
  }

  // Found nothing else, so success!
  return true;
}

/// Show the diff of two files using the systems builtin diff
/// command. If no such diff command exist, just dump the content
/// of the two files and inform about how to get "diff"
///
/// @param ds        Pointer to dynamic string where to add the
///                  diff. If NULL, print the diff to stderr.
/// @param filename1 Name of the first file
/// @param filename2 Name of the second file
/// @return          true if the diff should be ignored
static bool show_diff(DYNAMIC_STRING *ds, const char *filename1,
                      const char *filename2) {
  DYNAMIC_STRING ds_diff;
  if (init_dynamic_string(&ds_diff, "", 256)) die("Out of memory");

  const char *diff_name = nullptr;

  // Determine if we have diff on Windows. If yes, then needs special
  // processing due to return values on that OS. This test is only done
  // on Windows since it's only needed there in order to correctly
  // detect non-availibility of 'diff', and the way it's implemented
  // does not work with default 'diff' on Solaris.
#ifdef _WIN32
  if (diff_check("diff"))
    diff_name = "diff";
  else if (diff_check("mtrdiff"))
    diff_name = "mtrdiff";
  else
    diff_name = 0;
#else
  // Otherwise always assume it's called diff
  diff_name = "diff";
#endif

  if (diff_name) {
    int exit_code = 0;
    // Use 'diff --color=always' to print the colored diff if it is enabled
    if (opt_colored_diff) {
      // Most "diff" tools return '> 1' if error
      exit_code = run_tool(diff_name, &ds_diff, "-u --color='always'",
                           filename1, filename2, "2>&1", NULL);

      if (exit_code > 1)
        die("Option '--colored-diff' is not supported on this machine. "
            "To get colored diff output, install GNU diffutils version "
            "3.4 or higher.");
    } else {
      // Colored diff is disabled, clear the diff string and try unified
      // diff with "diff -u".
      dynstr_set(&ds_diff, "");
      exit_code = run_tool(diff_name, &ds_diff, "-u", filename1, filename2,
                           "2>&1", NULL);

      if (exit_code > 1) {
        // Clear the diff string and fallback to context diff with "diff -c"
        dynstr_set(&ds_diff, "");
        exit_code = run_tool(diff_name, &ds_diff, "-c", filename1, filename2,
                             "2>&1", NULL);

        if (exit_code > 1) {
          // Clear the diff string and fallback to simple diff with "diff"
          dynstr_set(&ds_diff, "");
          exit_code =
              run_tool(diff_name, &ds_diff, filename1, filename2, "2>&1", NULL);
          if (exit_code > 1) diff_name = nullptr;
        }
      } else if (exit_code == 1 && opt_hypergraph &&
                 is_diff_clean_except_hypergraph(&ds_diff)) {
        dynstr_free(&ds_diff);
        return true;
      }
    }
  }

  if (!diff_name) {
    // Fallback to dump both files to result file and inform
    // about installing "diff".
    dynstr_append(&ds_diff, "\n");
    dynstr_append(
        &ds_diff,
        "\n"
        "The two files differ but it was not possible to execute 'diff' in\n"
        "order to show only the difference. Instead the whole content of the\n"
        "two files was shown for you to diff manually.\n\n"
        "To get a better report you should install 'diff' on your system, "
        "which you\n"
        "for example can get from "
        "http://www.gnu.org/software/diffutils/diffutils.html\n"
#ifdef _WIN32
        "or http://gnuwin32.sourceforge.net/packages/diffutils.htm\n"
#endif
        "\n");

    dynstr_append(&ds_diff, " --- ");
    dynstr_append(&ds_diff, filename1);
    dynstr_append(&ds_diff, " >>>\n");
    cat_file(&ds_diff, filename1);
    dynstr_append(&ds_diff, "<<<\n --- ");
    dynstr_append(&ds_diff, filename1);
    dynstr_append(&ds_diff, " >>>\n");
    cat_file(&ds_diff, filename2);
    dynstr_append(&ds_diff, "<<<<\n");
  }

  if (ds)
    // Add the diff to output
    dynstr_append_mem(ds, ds_diff.str, ds_diff.length);
  else
    // Print diff directly to stderr
    fprintf(stderr, "%s\n", ds_diff.str);

  dynstr_free(&ds_diff);
  return false;
}

enum compare_files_result_enum {
  RESULT_OK = 0,
  RESULT_CONTENT_MISMATCH = 1,
  RESULT_LENGTH_MISMATCH = 2
};

/*
  Compare two files, given a fd to the first file and
  name of the second file

  SYNOPSIS
  compare_files2
  fd - Open file descriptor of the first file
  filename2 - Name of second file

  RETURN VALUES
  According to the values in "compare_files_result_enum"

*/

static int compare_files2(File fd, const char *filename2) {
  int error = RESULT_OK;
  File fd2;
  size_t len, len2;
  char buff[512], buff2[512];

  if ((fd2 = my_open(filename2, O_RDONLY, MYF(0))) < 0) {
    my_close(fd, MYF(0));
    die("Failed to open second file: '%s'", filename2);
  }
  while ((len = my_read(fd, (uchar *)&buff, sizeof(buff), MYF(0))) > 0) {
    if ((len2 = my_read(fd2, (uchar *)&buff2, sizeof(buff2), MYF(0))) < len) {
      /* File 2 was smaller */
      error = RESULT_LENGTH_MISMATCH;
      break;
    }
    if (len2 > len) {
      /* File 1 was smaller */
      error = RESULT_LENGTH_MISMATCH;
      break;
    }
    if ((memcmp(buff, buff2, len))) {
      /* Content of this part differed */
      error = RESULT_CONTENT_MISMATCH;
      break;
    }
  }
  if (!error && my_read(fd2, (uchar *)&buff2, sizeof(buff2), MYF(0)) > 0) {
    /* File 1 was smaller */
    error = RESULT_LENGTH_MISMATCH;
  }

  my_close(fd2, MYF(0));

  return error;
}

/*
  Compare two files, given their filenames

  SYNOPSIS
  compare_files
  filename1 - Name of first file
  filename2 - Name of second file

  RETURN VALUES
  See 'compare_files2'

*/

static int compare_files(const char *filename1, const char *filename2) {
  File fd;
  int error;

  if ((fd = my_open(filename1, O_RDONLY, MYF(0))) < 0)
    die("Failed to open first file: '%s'", filename1);

  error = compare_files2(fd, filename2);

  my_close(fd, MYF(0));

  return error;
}

/*
  Check the content of log against result file

  SYNOPSIS
  check_result

  RETURN VALUES
  error - the function will not return

*/

static void check_result() {
  const char *mess = "Result content mismatch\n";

  DBUG_TRACE;
  assert(result_file_name);
  DBUG_PRINT("enter", ("result_file_name: %s", result_file_name));

  /*
    Removing the unnecessary warning messages generated
    on GCOV platform.
  */
#ifdef HAVE_GCOV
  char cmd[FN_REFLEN];
  strcpy(cmd, "sed -i '/gcda:Merge mismatch for function/d' ");
  std::strcat(cmd, log_file.file_name());
  system(cmd);
#endif

  switch (compare_files(log_file.file_name(), result_file_name)) {
    case RESULT_OK:
      break; /* ok */
    case RESULT_LENGTH_MISMATCH:
      mess = "Result length mismatch\n";
      /* Fallthrough */
    case RESULT_CONTENT_MISMATCH: {
      /*
        Result mismatched, dump results to .reject file
        and then show the diff
      */
      char reject_file[FN_REFLEN];
      size_t reject_length;
      dirname_part(reject_file, result_file_name, &reject_length);

      /* Put reject file in opt_logdir */
      fn_format(reject_file, result_file_name, opt_logdir, ".reject",
                MY_REPLACE_DIR | MY_REPLACE_EXT);

      if (my_copy(log_file.file_name(), reject_file, MYF(0)) != 0)
        die("Failed to copy '%s' to '%s', errno: %d", log_file.file_name(),
            reject_file, errno);

      bool ignored_diff = show_diff(nullptr, result_file_name, reject_file);
      if (ignored_diff) {
        abort_not_supported_test(
            "Hypergraph optimizer did not support all queries.");
      }
      die("%s", mess);
      break;
    }
    default: /* impossible */
      die("Unknown error code from dyn_string_cmp()");
  }
}

/*
   Remove surrounding chars from string

   Return 1 if first character is found but not last
*/
static int strip_surrounding(char *str, char c1, char c2) {
  char *ptr = str;

  /* Check if the first non space character is c1 */
  while (*ptr && my_isspace(charset_info, *ptr)) ptr++;
  if (*ptr == c1) {
    /* Replace it with a space */
    *ptr = ' ';

    /* Last non space character should be c2 */
    ptr = strend(str) - 1;
    while (*ptr && my_isspace(charset_info, *ptr)) ptr--;
    if (*ptr == c2) {
      /* Replace it with \0 */
      *ptr = 0;
    } else {
      /* Mismatch detected */
      return 1;
    }
  }
  return 0;
}

static void strip_parentheses(struct st_command *command) {
  if (strip_surrounding(command->first_argument, '(', ')'))
    die("%.*s - argument list started with '%c' must be ended with '%c'",
        static_cast<int>(command->first_word_len), command->query, '(', ')');
}

void var_free::operator()(VAR *var) const {
  my_free(var->str_val);
  if (var->alloced) my_free(var);
}

static void var_check_int(VAR *v) {
  char *endptr;
  char *str = v->str_val;

  /* Initially assume not a number */
  v->int_val = 0;
  v->is_int = false;
  v->int_dirty = false;
  if (!str) return;

  v->int_val = (int)strtol(str, &endptr, 10);
  /* It is an int if strtol consumed something up to end/space/tab */
  if (endptr > str && (!*endptr || *endptr == ' ' || *endptr == '\t'))
    v->is_int = true;
}

VAR *var_init(VAR *v, const char *name, size_t name_len, const char *val,
              size_t val_len) {
  size_t val_alloc_len;
  VAR *tmp_var;
  if (!name_len && name) name_len = std::strlen(name);
  if (!val_len && val) val_len = std::strlen(val);
  if (!val) val_len = 0;
  val_alloc_len = val_len + 16; /* room to grow */
  if (!(tmp_var = v) && !(tmp_var = (VAR *)my_malloc(
                              PSI_NOT_INSTRUMENTED,
                              sizeof(*tmp_var) + name_len + 2, MYF(MY_WME))))
    die("Out of memory");

  if (name != nullptr) {
    tmp_var->name = reinterpret_cast<char *>(tmp_var) + sizeof(*tmp_var);
    memcpy(tmp_var->name, name, name_len);
    tmp_var->name[name_len] = 0;
  } else
    tmp_var->name = nullptr;

  tmp_var->alloced = (v == nullptr);

  if (!(tmp_var->str_val = (char *)my_malloc(PSI_NOT_INSTRUMENTED,
                                             val_alloc_len + 1, MYF(MY_WME))))
    die("Out of memory");

  if (val) memcpy(tmp_var->str_val, val, val_len);
  tmp_var->str_val[val_len] = 0;

  var_check_int(tmp_var);
  tmp_var->name_len = name_len;
  tmp_var->str_val_len = val_len;
  tmp_var->alloced_len = val_alloc_len;
  return tmp_var;
}

VAR *var_from_env(const char *name, const char *def_val) {
  const char *tmp;
  VAR *v;
  if (!(tmp = getenv(name))) tmp = def_val;

  v = var_init(nullptr, name, std::strlen(name), tmp, std::strlen(tmp));
  var_hash->emplace(name, std::unique_ptr<VAR, var_free>(v));
  return v;
}

VAR *var_get(const char *var_name, const char **var_name_end, bool raw,
             bool ignore_not_existing) {
  int digit;
  VAR *v;
  DBUG_TRACE;
  DBUG_PRINT("enter", ("var_name: %s", var_name));

  if (*var_name != '$') goto err;
  digit = *++var_name - '0';
  if (digit < 0 || digit >= 10) {
    const char *save_var_name = var_name, *end;
    uint length;
    end = (var_name_end) ? *var_name_end : nullptr;
    while (my_isvar(charset_info, *var_name) && var_name != end) var_name++;
    if (var_name == save_var_name) {
      if (ignore_not_existing) return nullptr;
      die("Empty variable");
    }
    length = (uint)(var_name - save_var_name);
    if (length >= MAX_VAR_NAME_LENGTH)
      die("Too long variable name: %s", save_var_name);

    if (!(v = find_or_nullptr(*var_hash, std::string(save_var_name, length)))) {
      char buff[MAX_VAR_NAME_LENGTH + 1];
      strmake(buff, save_var_name, length);
      v = var_from_env(buff, "");
    }
    var_name--; /* Point at last character */
  } else
    v = var_reg + digit;

  if (!raw && v->int_dirty) {
    sprintf(v->str_val, "%d", v->int_val);
    v->int_dirty = false;
    v->str_val_len = std::strlen(v->str_val);
  }
  if (var_name_end) *var_name_end = var_name;
  return v;
err:
  if (var_name_end) *var_name_end = nullptr;
  die("Unsupported variable name: %s", var_name);
  return nullptr;
}

static VAR *var_obtain(const char *name, int len) {
  VAR *v = find_or_nullptr(*var_hash, std::string(name, len));
  if (v == nullptr) {
    v = var_init(nullptr, name, len, "", 0);
    var_hash->emplace(std::string(name, len),
                      std::unique_ptr<VAR, var_free>(v));
  }
  return v;
}

/*
  - if variable starts with a $ it is regarded as a local test variable
  - if not it is treated as a environment variable, and the corresponding
  environment variable will be updated
*/

void var_set(const char *var_name, const char *var_name_end,
             const char *var_val, const char *var_val_end) {
  int digit, env_var = 0;
  VAR *v;
  DBUG_TRACE;
  DBUG_PRINT("enter", ("var_name: '%.*s' = '%.*s' (length: %d)",
                       (int)(var_name_end - var_name), var_name,
                       (int)(var_val_end - var_val), var_val,
                       (int)(var_val_end - var_val)));

  if (*var_name != '$')
    env_var = 1;
  else
    var_name++;

  digit = *var_name - '0';
  if (!(digit < 10 && digit >= 0)) {
    v = var_obtain(var_name, (uint)(var_name_end - var_name));
  } else
    v = var_reg + digit;

  eval_expr(v, var_val, (const char **)&var_val_end);

  if (env_var) {
    if (v->int_dirty) {
      sprintf(v->str_val, "%d", v->int_val);
      v->int_dirty = false;
      v->str_val_len = std::strlen(v->str_val);
    }
    /* setenv() expects \0-terminated strings */
    assert(v->name[v->name_len] == 0);
    setenv(v->name, v->str_val, 1);
  }
}

static void var_set_string(const char *name, const char *value) {
  var_set(name, name + std::strlen(name), value, value + std::strlen(value));
}

static void var_set_int(const char *name, int value) {
  char buf[21];
  snprintf(buf, sizeof(buf), "%d", value);
  var_set_string(name, buf);
}

/*
  Store an integer (typically the returncode of the last SQL)
  statement in the mysqltest builtin variable $mysql_errno
*/

static void var_set_errno(int sql_errno) {
  var_set_int("$mysql_errno", sql_errno);
  var_set_string("$mysql_errname", get_errname_from_code(sql_errno));
}

/// Variable '$DISABLED_WARNINGS_LIST' contains comma separated list
/// of disabled warnings and variable '$ENABLED_WARNINGS_LIST' contains
/// comma separated list of enabled warnings.
///
/// Update the value of these two variables with the latest list of
/// disabled and enabled warnings. The value of these variables will be
/// empty if there are no disabled or enabled warnings.
///
/// These variables will  always contain the latest list of disabled
/// and enabled warnings, and can be referenced inside a test or inside
/// a test utility file to access the current list of disabled or
/// enabled warnings.
static void update_disabled_enabled_warnings_list_var() {
  // Update '$DISABLED_WARNINGS_LIST' variable
  std::string disabled_warning_list = disabled_warnings->warnings_list();
  var_set_string("DISABLED_WARNINGS_LIST", disabled_warning_list.c_str());

  // Update '$ENABLED_WARNINGS_LIST' variable
  std::string enabled_warning_list = enabled_warnings->warnings_list();
  var_set_string("ENABLED_WARNINGS_LIST", enabled_warning_list.c_str());
}

/// Set a property value to either 0 or 1 for a disable_X or a enable_X
/// command, and the new value set will be applicable for next statement
/// only. After that, property value will be reset back to the old value.
///
/// @param property Enum value representing a Property
/// @param value    Value for the property, either 0 or 1
static void set_once_property(enum_prop property, bool value) {
  Property &prop = prop_list[property];
  prop.set = true;
  prop.old = *prop.var;
  *prop.var = value;
  var_set_int(prop.env_name, (value != prop.reverse));
  once_property = true;
}

/// Set a property value to either 0 or 1 for a disable_X or a enable_X
/// command.
///
/// @param command  Pointer to the st_command structure which holds the
///                 arguments and information for the command.
/// @param property Enum value representing a Property
/// @param value    Value for the property, either 0 or 1
static void set_property(st_command *command, enum_prop property, bool value) {
  char *arg = command->first_argument;

  // If "ONCE" argument is specified, the new value for the property is
  // set for next statement only. After that, property value will be
  // reset back to the old value.
  if (arg) {
    // "ONCE" is the second argument to 'disable_warnings/enable_warnings'
    // command.
    if (((command->type == Q_DISABLE_WARNINGS ||
          command->type == Q_ENABLE_WARNINGS) &&
         std::strstr(arg, "ONCE") != nullptr) ||
        !std::strcmp(arg, "ONCE")) {
      command->last_argument = arg + std::strlen(arg);
      set_once_property(property, value);
      return;
    }
  }

  Property &prop = prop_list[property];
  prop.set = false;
  *prop.var = value;
  var_set_int(prop.env_name, (value != prop.reverse));
}

/// Reset property value to the old value for all properties which are
/// set for the next statement only, i.e properties specified using
/// keyword "ONCE" argument.
void revert_properties() {
  if (!once_property) return;

  for (std::size_t i = 0; i < P_MAX; i++) {
    Property &prop = prop_list[i];
    if (prop.set) {
      *prop.var = prop.old;
      prop.set = false;
      var_set_int(prop.env_name, (prop.old != prop.reverse));
    }
  }

  // Remove warnings which are disabled or enabled for the next
  // statement only.
  disabled_warnings->update_list();
  enabled_warnings->update_list();

  // Update $DISABLED_WARNINGS_LIST and $ENABLED_WARNINGS_LIST
  // variable value.
  update_disabled_enabled_warnings_list_var();

  once_property = false;
}

/*
  Set variable from the result of a query

  SYNOPSIS
  var_query_set()
  var	        variable to set from query
  query       start of query string to execute
  query_end   end of the query string to execute


  DESCRIPTION
  let @<var_name> = `<query>`

  Execute the query and assign the first row of result to var as
  a tab separated strings

  Also assign each column of the result set to
  variable "$<var_name>_<column_name>"
  Thus the tab separated output can be read from $<var_name> and
  and each individual column can be read as $<var_name>_<col_name>

*/

static void var_query_set(VAR *var, const char *query, const char **query_end) {
  const char *end =
      (query_end && *query_end) ? *query_end : query + std::strlen(query);
  MYSQL_RES *res = nullptr;
  MYSQL_ROW row;
  MYSQL *mysql = &cur_con->mysql;
  DYNAMIC_STRING ds_query;
  DBUG_TRACE;

  /* Only white space or ) allowed past ending ` */
  while (end > query && *end != '`') {
    if (*end && (*end != ' ' && *end != '\t' && *end != '\n' && *end != ')'))
      die("Spurious text after `query` expression");
    --end;
  }

  if (query == end) die("Syntax error in query, missing '`'");
  ++query;

  /* Eval the query, thus replacing all environment variables */
  init_dynamic_string(&ds_query, nullptr, (end - query) + 32);
  do_eval(&ds_query, query, end, false);

  if (mysql_real_query_wrapper(mysql, ds_query.str,
                               static_cast<ulong>(ds_query.length))) {
    handle_error(curr_command, mysql_errno(mysql), mysql_error(mysql),
                 mysql_sqlstate(mysql), &ds_res);
    /* If error was acceptable, return empty string */
    dynstr_free(&ds_query);
    eval_expr(var, "", nullptr);
    return;
  }

  if (!(res = mysql_store_result_wrapper(mysql)))
    die("Query '%s' didn't return a result set", ds_query.str);
  dynstr_free(&ds_query);

  if ((row = mysql_fetch_row_wrapper(res)) && row[0]) {
    /*
      Concatenate all fields in the first row with tab in between
      and assign that string to the $variable
    */
    DYNAMIC_STRING result;
    uint i;
    ulong *lengths;

    init_dynamic_string(&result, "", 512);
    lengths = mysql_fetch_lengths(res);
    for (i = 0; i < mysql_num_fields(res); i++) {
      if (row[i]) {
        /* Add column to tab separated string */
        char *val = row[i];
        size_t len = lengths[i];

        if (glob_replace_regex) {
          size_t orig_len = len;
          // Regex replace
          if (!multi_reg_replace(glob_replace_regex, (char *)val, &len)) {
            val = glob_replace_regex->buf;
          } else {
            len = orig_len;
          }
        }
        DYNAMIC_STRING ds_temp;
        init_dynamic_string(&ds_temp, "", 512);

        /* Store result from replace_result in ds_temp */
        if (glob_replace)
          replace_strings_append(glob_replace, &ds_temp, val, len);

        /*
          Call the replace_numeric_round function with the specified
          precision. It may be used along with replace_result, so use the
          output from replace_result as the input for replace_numeric_round.
*/
        if (glob_replace_numeric_round >= 0) {
          /* Copy the result from replace_result if it was used, into buffer */
          if (ds_temp.length > 0) {
            char buffer[512];
            strcpy(buffer, ds_temp.str);
            dynstr_free(&ds_temp);
            init_dynamic_string(&ds_temp, "", 512);
            replace_numeric_round_append(glob_replace_numeric_round, &ds_temp,
                                         buffer, std::strlen(buffer));
          } else
            replace_numeric_round_append(glob_replace_numeric_round, &ds_temp,
                                         val, len);
        }

        if (!glob_replace && glob_replace_numeric_round < 0)
          dynstr_append_mem(&result, val, len);
        else
          dynstr_append_mem(&result, ds_temp.str, std::strlen(ds_temp.str));
        dynstr_free(&ds_temp);
      }
      dynstr_append_mem(&result, "\t", 1);
    }
    end = result.str + result.length - 1;
    /* Evaluation should not recurse via backtick */
    eval_expr(var, result.str, &end, false, false);
    dynstr_free(&result);
  } else
    eval_expr(var, "", nullptr);

  mysql_free_result_wrapper(res);
}

static void set_result_format_version(ulong new_version) {
  switch (new_version) {
    case 1:
      /* The first format */
      break;
    case 2:
      /* New format that also writes comments and empty lines
         from test file to result */
      break;
    default:
      die("Version format %lu has not yet been implemented", new_version);
      break;
  }
  opt_result_format_version = new_version;
}

/*
  Set the result format version to use when generating
  the .result file
*/

static void do_result_format_version(struct st_command *command) {
  long version;
  static DYNAMIC_STRING ds_version;
  const struct command_arg result_format_args[] = {
      {"version", ARG_STRING, true, &ds_version, "Version to use"}};

  DBUG_TRACE;

  check_command_args(command, command->first_argument, result_format_args,
                     sizeof(result_format_args) / sizeof(struct command_arg),
                     ',');

  /* Convert version  number to int */
  if (!str2int(ds_version.str, 10, (long)0, (long)INT_MAX, &version))
    die("Invalid version number: '%s'", ds_version.str);

  set_result_format_version(version);

  dynstr_append(&ds_res, "result_format: ");
  dynstr_append_mem(&ds_res, ds_version.str, ds_version.length);
  dynstr_append(&ds_res, "\n");
  dynstr_free(&ds_version);
}

/// Convert between error numbers and error names/strings.
///
/// @code
/// let $var = convert_error(ER_UNKNOWN_ERROR);
/// let $var = convert_error(1234);
/// @endcode
///
/// The variable '$var' will be populated with error number if the
/// argument is string. The variable var will be populated with error
/// string if the argument is number.
///
/// @param command Pointer to the st_command structure which holds the
///                arguments and information for the command.
/// @param var     Pointer to VAR object containing a variable
///                information.
static void var_set_convert_error(struct st_command *command, VAR *var) {
  // The command->query contains the statement convert_error(1234)
  char *first = std::strchr(command->query, '(') + 1;
  char *last = std::strchr(command->query, ')');

  // Denoting an empty string
  if (last == first) {
    eval_expr(var, "0", nullptr);
    return;
  }

  // If the string is an error string , it starts with 'E' as is the norm
  if (*first == 'E') {
    std::string error_name(first, int(last - first));
    int error = get_errcode_from_name(error_name);
    if (error == -1) die("Unknown SQL error name '%s'.", error_name.c_str());
    char str[100];
    std::sprintf(str, "%d", error);
    eval_expr(var, str, nullptr);
  } else if (my_isdigit(charset_info, *first)) {
    // Error number argument
    long int err = std::strtol(first, &last, 0);
    const char *err_name = get_errname_from_code(err);
    eval_expr(var, err_name, nullptr);
  } else {
    die("Invalid error in input");
  }
}

/**
  Allocate memory for the buffer holding the string value of a variable.

  @param var The variable
  @param length The number of string characters, not counting the \0.
*/
static void alloc_var(VAR *var, size_t length) {
  // Make space for '\0'
  ++length;
  if (var->alloced_len < length) {
    // At least double the length, so we don't have to allocate so often.
    if (length < var->alloced_len * 2) length = var->alloced_len * 2;
    var->str_val = (char *)my_realloc(PSI_NOT_INSTRUMENTED, var->str_val,
                                      length, MYF(MY_WME));
    if (!var->str_val) die("Out of memory");
    var->alloced_len = length;
  }
}

/**
  Process a "let $variable = escape(CHARACTER,TEXT)" command.

  This will parse the text starting after 'escape'.  If parsing is
  successful, it inserts a backslash character before each occurrence
  of 'CHARACTER' in 'TEXT' and stores the result to $variable.  If
  parsing fails, it prints an error message and aborts the progrma.

  @param command The st_command structure, where the 'first_argument'
  member points to the character just after 'escape'.

  @param dst VAR object representing $variable
*/
static void var_set_escape(struct st_command *command, VAR *dst) {
  // command->query contains the statement escape(character,text)
  static const std::regex arg_re("^\\(([^\\r\\n]),((?:.|[\\r\\n])*)\\)$",
                                 std::regex::optimize);
  // Parse arguments.
  std::cmatch arg_match;
  if (std::regex_search(command->first_argument, arg_match, arg_re)) {
    std::string character_str = arg_match[1];
    char character = character_str[0];
    std::string src = arg_match[2];
    // Compute length of escaped string
    auto dst_len = src.length();
    for (char c : src)
      if (c == character) dst_len++;
    // Allocate space for escaped string
    alloc_var(dst, dst_len);
    auto dst_char = dst->str_val;
    // Compute escaped string
    for (char c : src) {
      if (c == character) *dst_char++ = '\\';
      *dst_char++ = c;
    }
    dst->str_val_len = dst_len;
  } else {
    die("Invalid format of 'escape' arguments: <%.100s>",
        command->first_argument);
    return;
  }
}

/*
  Set variable from the result of a field in a query

  This function is useful when checking for a certain value
  in the output from a query that can't be restricted to only
  return some values. A very good example of that is most SHOW
  commands.

  SYNOPSIS
  var_set_query_get_value()

  DESCRIPTION
  let $variable= query_get_value(<query to run>,<column name>,<row no>);

  <query to run> -    The query that should be sent to the server
  <column name> -     Name of the column that holds the field be compared
                      against the expected value
  <row no> -          Number of the row that holds the field to be
                      compared against the expected value

*/

static void var_set_query_get_value(struct st_command *command, VAR *var) {
  long row_no;
  int col_no = -1;
  MYSQL_RES *res = nullptr;
  MYSQL *mysql = &cur_con->mysql;

  static DYNAMIC_STRING ds_query;
  static DYNAMIC_STRING ds_col;
  static DYNAMIC_STRING ds_row;
  const struct command_arg query_get_value_args[] = {
      {"query", ARG_STRING, true, &ds_query, "Query to run"},
      {"column name", ARG_STRING, true, &ds_col, "Name of column"},
      {"row number", ARG_STRING, true, &ds_row, "Number for row"}};

  DBUG_TRACE;

  strip_parentheses(command);
  DBUG_PRINT("info", ("query: %s", command->query));
  check_command_args(command, command->first_argument, query_get_value_args,
                     sizeof(query_get_value_args) / sizeof(struct command_arg),
                     ',');

  DBUG_PRINT("info", ("query: %s", ds_query.str));
  DBUG_PRINT("info", ("col: %s", ds_col.str));

  /* Convert row number to int */
  if (!str2int(ds_row.str, 10, (long)0, (long)INT_MAX, &row_no))
    die("Invalid row number: '%s'", ds_row.str);
  DBUG_PRINT("info", ("row: %s, row_no: %ld", ds_row.str, row_no));
  dynstr_free(&ds_row);

  /* Remove any surrounding "'s from the query - if there is any */
  if (strip_surrounding(ds_query.str, '"', '"'))
    die("Mismatched \"'s around query '%s'", ds_query.str);

  /* Run the query */
  if (mysql_real_query_wrapper(mysql, ds_query.str,
                               static_cast<ulong>(ds_query.length))) {
    handle_error(curr_command, mysql_errno(mysql), mysql_error(mysql),
                 mysql_sqlstate(mysql), &ds_res);
    /* If error was acceptable, return empty string */
    dynstr_free(&ds_query);
    dynstr_free(&ds_col);
    eval_expr(var, "", nullptr);
    return;
  }

  if (!(res = mysql_store_result_wrapper(mysql)))
    die("Query '%s' didn't return a result set", ds_query.str);

  {
    /* Find column number from the given column name */
    uint i;
    uint num_fields = mysql_num_fields(res);
    MYSQL_FIELD *fields = mysql_fetch_fields(res);

    for (i = 0; i < num_fields; i++) {
      if (std::strcmp(fields[i].name, ds_col.str) == 0 &&
          std::strlen(fields[i].name) == ds_col.length) {
        col_no = i;
        break;
      }
    }
    if (col_no == -1) {
      mysql_free_result_wrapper(res);
      die("Could not find column '%s' in the result of '%s'", ds_col.str,
          ds_query.str);
    }
    DBUG_PRINT("info", ("Found column %d with name '%s'", i, fields[i].name));
  }
  dynstr_free(&ds_col);

  {
    /* Get the value */
    MYSQL_ROW row;
    long rows = 0;
    const char *value = "No such row";

    while ((row = mysql_fetch_row_wrapper(res))) {
      if (++rows == row_no) {
        DBUG_PRINT("info", ("At row %ld, column %d is '%s'", row_no, col_no,
                            row[col_no]));
        /* Found the row to get */
        if (row[col_no])
          value = row[col_no];
        else
          value = "NULL";

        break;
      }
    }
    eval_expr(var, value, nullptr, false, false);
  }
  dynstr_free(&ds_query);
  mysql_free_result_wrapper(res);
}

static void var_copy(VAR *dest, VAR *src) {
  dest->int_val = src->int_val;
  dest->is_int = src->is_int;
  dest->int_dirty = src->int_dirty;

  /* Alloc/realloc data for str_val in dest */
  if (dest->alloced_len < src->alloced_len &&
      !(dest->str_val =
            dest->str_val
                ? (char *)my_realloc(PSI_NOT_INSTRUMENTED, dest->str_val,
                                     src->alloced_len, MYF(MY_WME))
                : (char *)my_malloc(PSI_NOT_INSTRUMENTED, src->alloced_len,
                                    MYF(MY_WME))))
    die("Out of memory");
  else
    dest->alloced_len = src->alloced_len;

  /* Copy str_val data to dest */
  dest->str_val_len = src->str_val_len;
  if (src->str_val_len) memcpy(dest->str_val, src->str_val, src->str_val_len);
}

void eval_expr(VAR *v, const char *p, const char **p_end, bool open_end,
               bool do_eval) {
  DBUG_TRACE;
  if (p_end) {
    DBUG_PRINT("enter", ("p: '%.*s'", (int)(*p_end - p), p));
  } else {
    DBUG_PRINT("enter", ("p: '%s'", p));
  }
  /* Skip to treat as pure string if no evaluation */
  if (!do_eval) goto NO_EVAL;

  if (*p == '$') {
    VAR *vp;
    const char *expected_end = *p_end;  // Remember var end
    if ((vp = var_get(p, p_end, false, false))) var_copy(v, vp);

    /* Apparently it is not safe to assume null-terminated string */
    v->str_val[v->str_val_len] = 0;

    /* Make sure there was just a $variable and nothing else */
    const char *end = *p_end + 1;
    if (end < expected_end && !open_end)
      die("Found junk '%.*s' after $variable in expression",
          (int)(expected_end - end - 1), end);

    return;
  }

  if (*p == '`') {
    var_query_set(v, p, p_end);
    return;
  }

  {
    auto parse_function =
        [&](const char *prefix,
            void (*parser)(struct st_command *, VAR *)) -> bool {
      const size_t len = std::strlen(prefix);
      if (std::strncmp(p, prefix, len) == 0) {
        struct st_command command;
        memset(&command, 0, sizeof(command));
        command.query = const_cast<char *>(p);
        command.first_word_len = len;
        command.first_argument = command.query + len;
        command.end = const_cast<char *>(*p_end);
        parser(&command, v);
        return true;
      }
      return false;
    };

    if (parse_function("query_get_value", var_set_query_get_value)) return;
    if (parse_function("convert_error", var_set_convert_error)) return;
    if (parse_function("escape", var_set_escape)) return;
  }

NO_EVAL : {
  size_t new_val_len =
      (p_end && *p_end) ? static_cast<size_t>(*p_end - p) : std::strlen(p);
  if (new_val_len + 1 >= v->alloced_len) {
    static size_t MIN_VAR_ALLOC = 32;
    v->alloced_len =
        (new_val_len < MIN_VAR_ALLOC - 1) ? MIN_VAR_ALLOC : new_val_len + 1;
    if (!(v->str_val =
              v->str_val ? (char *)my_realloc(PSI_NOT_INSTRUMENTED, v->str_val,
                                              v->alloced_len + 1, MYF(MY_WME))
                         : (char *)my_malloc(PSI_NOT_INSTRUMENTED,
                                             v->alloced_len + 1, MYF(MY_WME))))
      die("Out of memory");
  }
  v->str_val_len = new_val_len;
  memcpy(v->str_val, p, new_val_len);
  v->str_val[new_val_len] = 0;
  var_check_int(v);
}
}

static int open_file(const char *name) {
  char buff[FN_REFLEN];
  size_t length;
  DBUG_TRACE;
  DBUG_PRINT("enter", ("name: %s", name));

  bool file_exists = false;
  /* Extract path from current file and try it as base first */
  if (dirname_part(buff, cur_file->file_name, &length)) {
    strxmov(buff, buff, name, NullS);
    if (access(buff, F_OK) == 0) {
      DBUG_PRINT("info", ("The file exists"));
      name = buff;
      file_exists = true;
    }
  }

  if (!test_if_hard_path(name) && !file_exists) {
    strxmov(buff, opt_basedir, name, NullS);
    name = buff;
  }
  fn_format(buff, name, "", "", MY_UNPACK_FILENAME);

  if (cur_file == file_stack_end) die("Source directives are nesting too deep");
  cur_file++;
  if (!(cur_file->file = fopen(buff, "rb"))) {
    cur_file--;
    die("Could not open '%s' for reading, errno: %d", buff, errno);
  }
  cur_file->file_name = my_strdup(PSI_NOT_INSTRUMENTED, buff, MYF(MY_FAE));
  cur_file->lineno = 1;
  return 0;
}

/*
  Source and execute the given file

  SYNOPSIS
  do_source()
  query	called command

  DESCRIPTION
  source <file_name>

  Open the file <file_name> and execute it

*/

static void do_source(struct st_command *command) {
  static DYNAMIC_STRING ds_filename;
  const struct command_arg source_args[] = {
      {"filename", ARG_STRING, true, &ds_filename, "File to source"}};
  DBUG_TRACE;

  check_command_args(command, command->first_argument, source_args,
                     sizeof(source_args) / sizeof(struct command_arg), ' ');

  /*
    If this file has already been sourced, don't source it again.
    It's already available in the q_lines cache.
  */
  if (parser.current_line < (parser.read_lines - 1))
    ; /* Do nothing */
  else {
    DBUG_PRINT("info", ("sourcing file: %s", ds_filename.str));
    open_file(ds_filename.str);
  }

  dynstr_free(&ds_filename);
}

static FILE *my_popen(DYNAMIC_STRING *ds_cmd, const char *mode,
                      struct st_command *command MY_ATTRIBUTE((unused))) {
#ifdef _WIN32
  /*
    --execw is for tests executing commands containing non-ASCII characters.

    To correctly start such a program on Windows, we need to use the "wide"
    version of popen, with prior translation of the command line from
    the file character set to wide string. We use the current value
    of --character_set as a file character set, so before using --execw
    make sure to set --character_set properly.

    If we use the non-wide version of popen, Windows internally
    converts command line from the current ANSI code page to wide string.
    In case when character set of the command line does not match the
    current ANSI code page, non-ASCII characters get garbled in most cases.

    On Linux, the command line passed to popen() is considered
    as a binary string, no any internal to-wide and from-wide
    character set conversion happens, so we don't need to do anything.
    On Linux --execw is just a synonym to --exec.

    For simplicity, assume that  command line is limited to 4KB
    (like in cmd.exe) and that mode at most 10 characters.
  */
  if (command->type == Q_EXECW) {
    wchar_t wcmd[4096];
    wchar_t wmode[10];
    const char *cmd = ds_cmd->str;
    uint dummy_errors;
    size_t len;
    len = my_convert((char *)wcmd, sizeof(wcmd) - sizeof(wcmd[0]),
                     &my_charset_utf16le_bin, ds_cmd->str,
                     std::strlen(ds_cmd->str), charset_info, &dummy_errors);
    wcmd[len / sizeof(wchar_t)] = 0;
    len = my_convert((char *)wmode, sizeof(wmode) - sizeof(wmode[0]),
                     &my_charset_utf16le_bin, mode, std::strlen(mode),
                     charset_info, &dummy_errors);
    wmode[len / sizeof(wchar_t)] = 0;
    return _wpopen(wcmd, wmode);
  }
#endif /* _WIN32 */

  return popen(ds_cmd->str, mode);
}

static void init_builtin_echo(void) {
#ifdef _WIN32
  size_t echo_length;

  /* Look for "echo.exe" in same dir as mysqltest was started from */
  dirname_part(builtin_echo, my_progname, &echo_length);
  fn_format(builtin_echo, ".\\echo.exe", builtin_echo, "", MYF(MY_REPLACE_DIR));

  /* Make sure echo.exe exists */
  if (access(builtin_echo, F_OK) != 0) builtin_echo[0] = 0;
  return;

#else

  builtin_echo[0] = 0;
  return;

#endif
}

/*
  Replace a substring

  SYNOPSIS
    replace
    ds_str      The string to search and perform the replace in
    search_str  The string to search for
    search_len  Length of the string to search for
    replace_str The string to replace with
    replace_len Length of the string to replace with

  RETURN
    0 String replaced
    1 Could not find search_str in str
*/

static int replace(DYNAMIC_STRING *ds_str, const char *search_str,
                   size_t search_len, const char *replace_str,
                   size_t replace_len) {
  DYNAMIC_STRING ds_tmp;
  const char *start = strstr(ds_str->str, search_str);
  if (!start) return 1;
  init_dynamic_string(&ds_tmp, "", ds_str->length + replace_len);
  dynstr_append_mem(&ds_tmp, ds_str->str, start - ds_str->str);
  dynstr_append_mem(&ds_tmp, replace_str, replace_len);
  dynstr_append(&ds_tmp, start + search_len);
  dynstr_set(ds_str, ds_tmp.str);
  dynstr_free(&ds_tmp);
  return 0;
}

#ifdef _WIN32
/**
 Replace CRLF sequence with LF in place.

 This function is required as a workaround for a bug in the Microsoft
 C runtime library introduced in Visual Studio 2015.
 See bug#22608247 and bug#22811243

 @param buf  Null terminated buffer.
*/
static void replace_crlf_with_lf(char *buf) {
  char *replace = buf;
  while (*buf) {
    *replace = *buf++;
    if (!((*replace == '\x0D') && (*buf == '\x0A'))) {
      replace++;
    }
  }
  *replace = '\x0';
}
#endif

/// Execute the shell command using the popen() library call. References
/// to variables within the command are replaced with the corresponding
/// values. Use “\\$” to specify a literal “$” character.
///
/// The error code returned from the subprocess is checked against the
/// expected error array, previously set with the --error command. It can
/// thus be used to execute a command that shall fail.
///
/// @code
/// exec command [args]
/// @endcode
///
/// @param command Pointer to the st_command structure which holds the
///                arguments and information for the command.
/// @param run_in_background Specifies if command should be run in background.
///                          In such case we don't wait nor attempt to read the
///                          output.
///
/// @note
/// It is recommended to use mysqltest command(s) like "remove_file"
/// instead of executing the shell commands using 'exec' command.
static void do_exec(struct st_command *command, bool run_in_background) {
  DBUG_TRACE;

  const char *cmd = command->first_argument;
  DBUG_PRINT("enter", ("cmd: '%s'", cmd));

  // Skip leading space
  while (*cmd && my_isspace(charset_info, *cmd)) cmd++;
  if (!*cmd) die("Missing argument in exec");
  command->last_argument = command->end;

  DYNAMIC_STRING ds_cmd;
  init_dynamic_string(&ds_cmd, nullptr, command->query_len + 256);

  // Eval the command, thus replacing all environment variables
  do_eval(&ds_cmd, cmd, command->end, !is_windows);

  // Check if echo should be replaced with "builtin" echo
  if (builtin_echo[0] && std::strncmp(cmd, "echo", 4) == 0) {
    // Replace echo with our "builtin" echo
    replace(&ds_cmd, "echo", 4, builtin_echo, std::strlen(builtin_echo));
  }

#ifdef _WIN32
  // Replace "/dev/null" with NUL
  while (replace(&ds_cmd, "/dev/null", 9, "NUL", 3) == 0)
    ;

  // Replace "closed stdout" with non existing output fd
  while (replace(&ds_cmd, ">&-", 3, ">&4", 3) == 0)
    ;
#endif

  if (run_in_background) {
    /* Add an invocation of "START /B" on Windows, append " &" on Linux*/
    DYNAMIC_STRING ds_tmp;
#ifdef WIN32
    init_dynamic_string(&ds_tmp, "START /B ", ds_cmd.length + 9);
    dynstr_append_mem(&ds_tmp, ds_cmd.str, ds_cmd.length);
#else
    init_dynamic_string(&ds_tmp, ds_cmd.str, ds_cmd.length + 2);
    dynstr_append_mem(&ds_tmp, " &", 2);
#endif
    dynstr_set(&ds_cmd, ds_tmp.str);
    dynstr_free(&ds_tmp);
  }

  // exec command is interpreted externally and will not take newlines
  while (replace(&ds_cmd, "\n", 1, " ", 1) == 0)
    ;

  DBUG_PRINT("info",
             ("Executing '%s' as '%s'", command->first_argument, ds_cmd.str));

#ifdef WIN32
  // Open pipe in binary mode as part of handling Microsoft _read bug.
  // See bug#22608247 and bug#22811243
  const char *mode = "rb";
#else
  const char *mode = "r";
#endif
  FILE *res_file;
  if (!(res_file = my_popen(&ds_cmd, mode, command)) &&
      command->abort_on_error) {
    dynstr_free(&ds_cmd);
    die("popen(\"%s\", \"r\") failed", command->first_argument);
  }

  if (!run_in_background) {
    char buf[512];
    std::string str;
    while (std::fgets(buf, sizeof(buf), res_file)) {
      if (std::strlen(buf) < 1) continue;

#ifdef WIN32
      // Replace CRLF char with LF.
      // See bug#22608247 and bug#22811243
      assert(!std::strcmp(mode, "rb"));
      replace_crlf_with_lf(buf);
#endif
      if (trace_exec) {
        fprintf(stdout, "%s", buf);
        fflush(stdout);
      }
      if (disable_result_log) {
        buf[std::strlen(buf) - 1] = 0;
        DBUG_PRINT("exec_result", ("%s", buf));
      } else {
        // Read the file line by line. Check if the buffer read from the
        // file ends with EOL character.
        if ((buf[std::strlen(buf) - 1] != '\n' &&
             std::strlen(buf) < (sizeof(buf) - 1)) ||
            (buf[std::strlen(buf) - 1] == '\n')) {
          // Found EOL
          if (str.length()) {
            // Temporary string exists, append the current buffer read
            // to the temporary string.
            str.append(buf);
            replace_dynstr_append(&ds_res, str.c_str());
            str.clear();
          } else {
            // Entire line is read at once
            replace_dynstr_append(&ds_res, buf);
          }
        } else {
          // The buffer read from the file doesn't end with EOL character,
          // store it in a temporary string.
          str.append(buf);
        }
      }
    }
  }

  std::uint32_t status = 0;
  int error = pclose(res_file);

  if (error != 0) {
#ifdef _WIN32
    status = WEXITSTATUS(error);
#else
    if (error > 0) {
      // Do the same as many shells here: show SIGKILL as 137
      if (WIFEXITED(error))
        status = WEXITSTATUS(error);
      else if (WIFSIGNALED(error))
        status = 0x80 + WTERMSIG(error);
    }
#endif

    if (command->abort_on_error) {
      log_msg("exec of '%s' failed, error: %d, status: %d, errno: %d.",
              ds_cmd.str, error, status, errno);
      dynstr_free(&ds_cmd);
      die("Command \"%s\" failed.\n\nOutput from before failure:\n%s",
          command->first_argument, ds_res.str);
    }

    if (status == 0) status = error;
  }

  dynstr_free(&ds_cmd);
  handle_command_error(command, status);

  // Save error code
  save_error_code(error);
}

enum enum_operator { DO_DEC, DO_INC };

/// Template function that frees memory of the dynamic string
/// passed to the function.
///
/// @param val Dynamic string whose memory needs to be freed.
template <typename T>
static void free_dynamic_strings(T *val) {
  dynstr_free(val);
}

/// Frees the memory of dynamic strings passed to the function.
/// It accepts a variable number of dynamic strings, and through
/// recursion, frees the memory. The other template function
/// which calls dynstr_free() is called here.
///
/// @param first The dynamic string passed to the function which
///              gets freed using dynstr_free().
/// @param rest  Rest of the dynamic strings which are passed to
///              the function, through recursion, end up being
///              freed by dynstr_free().
template <typename T1, typename... T2>
static void free_dynamic_strings(T1 *first, T2 *... rest) {
  free_dynamic_strings(first);
  free_dynamic_strings(rest...);
}

/*
  Decrease or increase the value of a variable

  SYNOPSIS
  do_modify_var()
  query	called command
  op    operation to perform on the var

  DESCRIPTION
  dec $var_name
  inc $var_name

*/

static int do_modify_var(struct st_command *command, enum enum_operator op) {
  const char *p = command->first_argument;
  VAR *v;
  if (!*p)
    die("Missing argument to %.*s", static_cast<int>(command->first_word_len),
        command->query);
  if (*p != '$')
    die("The argument to %.*s must be a variable (start with $)",
        static_cast<int>(command->first_word_len), command->query);
  v = var_get(p, &p, true, false);
  if (!v->is_int) die("Cannot perform inc/dec on a non-numeric value");
  switch (op) {
    case DO_DEC:
      v->int_val--;
      break;
    case DO_INC:
      v->int_val++;
      break;
    default:
      die("Invalid operator to do_modify_var");
      break;
  }
  v->int_dirty = true;
  command->last_argument = const_cast<char *>(++p);
  return 0;
}

/// Removes the file passed as the argument and retries a specified
/// number of times, if it is unsuccessful.
///
/// @param command Pointer to the st_command structure which holds the
///                arguments and information for the command.
static void do_remove_file(struct st_command *command) {
  int error;
  static DYNAMIC_STRING ds_filename;
  static DYNAMIC_STRING ds_retry;

  const struct command_arg rm_args[] = {
      {"filename", ARG_STRING, true, &ds_filename, "File to delete"},
      {"retry", ARG_STRING, false, &ds_retry, "Number of retries"}};
  DBUG_TRACE;

  check_command_args(command, command->first_argument, rm_args,
                     sizeof(rm_args) / sizeof(struct command_arg), ' ');

  // Check if the retry value is passed, and if it is an integer
  int retry = 0;
  if (ds_retry.length) {
    retry = get_int_val(ds_retry.str);
    if (retry < 0) {
      // In case of invalid retry, copy the value passed to print later
      char buf[32];
      strmake(buf, ds_retry.str, sizeof(buf) - 1);
      free_dynamic_strings(&ds_filename, &ds_retry);
      die("Invalid value '%s' for retry argument given to remove_file "
          "command.",
          buf);
    }
  }

  DBUG_PRINT("info", ("removing file: %s", ds_filename.str));
  error = my_delete(ds_filename.str, MYF(0)) != 0;

  /*
    If the remove command fails due to an environmental issue, the command can
    be retried a specified number of times before throwing an error.
  */
  for (int i = 0; error && (i < retry); i++) {
    my_sleep(1000 * 1000);
    error = my_delete(ds_filename.str, MYF(0)) != 0;
  }

  handle_command_error(command, error);
  free_dynamic_strings(&ds_filename, &ds_retry);
}

/// Removes the files in the specified directory, by matching the
/// file name pattern. Retry of the command can happen optionally with
/// an interval of one second between each retry if the command fails.
///
/// @param command Pointer to the st_command structure which holds the
///                arguments and information for the command.
static void do_remove_files_wildcard(struct st_command *command) {
  int error = 0;
  uint i;
  MY_DIR *dir_info;
  FILEINFO *file;
  char dir_separator[2];
  static DYNAMIC_STRING ds_directory;
  static DYNAMIC_STRING ds_wild;
  static DYNAMIC_STRING ds_retry;
  char dirname[FN_REFLEN];

  const struct command_arg rm_args[] = {
      {"directory", ARG_STRING, true, &ds_directory,
       "Directory containing files to delete"},
      {"pattern", ARG_STRING, true, &ds_wild, "File pattern to delete"},
      {"retry", ARG_STRING, false, &ds_retry, "Number of retries"}};
  DBUG_TRACE;

  check_command_args(command, command->first_argument, rm_args,
                     sizeof(rm_args) / sizeof(struct command_arg), ' ');
  fn_format(dirname, ds_directory.str, "", "", MY_UNPACK_FILENAME);

  // Check if the retry value is passed, and if it is an integer
  int retry = 0;
  if (ds_retry.length) {
    retry = get_int_val(ds_retry.str);
    if (retry < 0) {
      // In case of invalid retry, copy the value passed to print later
      char buf[32];
      strmake(buf, ds_retry.str, sizeof(buf) - 1);
      free_dynamic_strings(&ds_directory, &ds_wild, &ds_retry);
      die("Invalid value '%s' for retry argument given to "
          "remove_files_wildcard command.",
          buf);
    }
  }

  static DYNAMIC_STRING ds_file_to_remove;
  DBUG_PRINT("info", ("listing directory: %s", dirname));
  /* Note that my_dir sorts the list if not given any flags */
  if (!(dir_info = my_dir(dirname, MYF(MY_DONT_SORT | MY_WANT_STAT)))) {
    error = 1;
    goto end;
  }
  init_dynamic_string(&ds_file_to_remove, dirname, 1024);
  dir_separator[0] = FN_LIBCHAR;
  dir_separator[1] = 0;
  dynstr_append(&ds_file_to_remove, dir_separator);

  size_t length;
  /* Storing the length of the path to the file, so it can be reused */
  length = ds_file_to_remove.length;
  for (i = 0; i < (uint)dir_info->number_off_files; i++) {
    ds_file_to_remove.length = length;
    file = dir_info->dir_entry + i;
    /* Remove only regular files, i.e. no directories etc. */
    /* if (!MY_S_ISREG(file->mystat->st_mode)) */
    /* MY_S_ISREG does not work here on Windows, just skip directories */
    if (MY_S_ISDIR(file->mystat->st_mode)) continue;
    if (wild_compare_full(file->name, std::strlen(file->name), ds_wild.str,
                          std::strlen(ds_wild.str), false, 0, '?', '*'))
      continue;
    /* Not required as the var ds_file_to_remove.length already has the
       length in canonnicalized form */
    /* ds_file_to_remove.length= ds_directory.length + 1;
    ds_file_to_remove.str[ds_directory.length + 1]= 0; */
    dynstr_append(&ds_file_to_remove, file->name);
    DBUG_PRINT("info", ("removing file: %s", ds_file_to_remove.str));
    error = my_delete(ds_file_to_remove.str, MYF(0)) != 0;

    /*
      If the remove command fails due to an environmental issue, the command
      can be retried a specified number of times before throwing an error.
    */
    for (int j = 0; error && (j < retry); j++) {
      my_sleep(1000 * 1000);
      error = my_delete(ds_file_to_remove.str, MYF(0)) != 0;
    }
    if (error) break;
  }
  my_dirend(dir_info);

end:
  handle_command_error(command, error);
  free_dynamic_strings(&ds_directory, &ds_wild, &ds_file_to_remove, &ds_retry);
}

/// Copy the source file to destination file. Copy will fail if the
/// destination file exists. Retry of the command can happen optionally with
/// an interval of one second between each retry if the command fails.
///
/// @param command Pointer to the st_command structure which holds the
///                arguments and information for the command.
static void do_copy_file(struct st_command *command) {
  int error;
  static DYNAMIC_STRING ds_from_file;
  static DYNAMIC_STRING ds_to_file;
  static DYNAMIC_STRING ds_retry;

  const struct command_arg copy_file_args[] = {
      {"from_file", ARG_STRING, true, &ds_from_file, "Filename to copy from"},
      {"to_file", ARG_STRING, true, &ds_to_file, "Filename to copy to"},
      {"retry", ARG_STRING, false, &ds_retry, "Number of retries"}};
  DBUG_TRACE;

  check_command_args(command, command->first_argument, copy_file_args,
                     sizeof(copy_file_args) / sizeof(struct command_arg), ' ');

  // Check if the retry value is passed, and if it is an integer
  int retry = 0;
  if (ds_retry.length) {
    retry = get_int_val(ds_retry.str);
    if (retry < 0) {
      // In case of invalid retry, copy the value passed to print later
      char buf[32];
      strmake(buf, ds_retry.str, sizeof(buf) - 1);
      free_dynamic_strings(&ds_from_file, &ds_to_file, &ds_retry);
      die("Invalid value '%s' for retry argument given to copy_file "
          "command.",
          buf);
    }
  }

  DBUG_PRINT("info", ("Copy %s to %s", ds_from_file.str, ds_to_file.str));
  /* MY_HOLD_ORIGINAL_MODES prevents attempts to chown the file */
  error = (my_copy(ds_from_file.str, ds_to_file.str,
                   MYF(MY_DONT_OVERWRITE_FILE | MY_HOLD_ORIGINAL_MODES)) != 0);

  /*
    If the copy command fails due to an environmental issue, the command can
    be retried a specified number of times before throwing an error.
  */
  for (int i = 0; error && (i < retry); i++) {
    my_sleep(1000 * 1000);
    error =
        (my_copy(ds_from_file.str, ds_to_file.str,
                 MYF(MY_DONT_OVERWRITE_FILE | MY_HOLD_ORIGINAL_MODES)) != 0);
  }

  handle_command_error(command, error);
  free_dynamic_strings(&ds_from_file, &ds_to_file, &ds_retry);
}

/*
  SYNOPSIS
  recursive_copy
  ds_source      - pointer to dynamic string containing source
                   directory information
  ds_destination - pointer to dynamic string containing destination
                   directory information

  DESCRIPTION
  Recursive copy of <ds_source> to <ds_destination>
*/

static int recursive_copy(DYNAMIC_STRING *ds_source,
                          DYNAMIC_STRING *ds_destination) {
  /* Note that my_dir sorts the list if not given any flags */
  MY_DIR *src_dir_info =
      my_dir(ds_source->str, MYF(MY_DONT_SORT | MY_WANT_STAT));

  int error = 0;

  /* Source directory exists */
  if (src_dir_info) {
    /* Note that my_dir sorts the list if not given any flags */
    MY_DIR *dest_dir_info =
        my_dir(ds_destination->str, MYF(MY_DONT_SORT | MY_WANT_STAT));

    /* Create destination directory if it doesn't exist */
    if (!dest_dir_info) {
      error = my_mkdir(ds_destination->str, 0777, MYF(0)) != 0;
      if (error) {
        my_dirend(dest_dir_info);
        goto end;
      }
    } else {
      /* Extracting the source directory name */
      if (ds_source->str[std::strlen(ds_source->str) - 1] == '/') {
        strmake(ds_source->str, ds_source->str,
                std::strlen(ds_source->str) - 1);
        ds_source->length = ds_source->length - 1;
      }
      char *src_dir_name = strrchr(ds_source->str, '/');

      /* Extracting the destination directory name */
      if (ds_destination->str[std::strlen(ds_destination->str) - 1] == '/') {
        strmake(ds_destination->str, ds_destination->str,
                std::strlen(ds_destination->str) - 1);
        ds_destination->length = ds_destination->length - 1;
      }
      char *dest_dir_name = strrchr(ds_destination->str, '/');

      /*
        Destination directory might not exist if source directory
        name and destination directory name are not same.

        For example, if source is "abc" and destintion is "def",
        check for the existence of directory "def/abc". If it exists
        then, copy the files from source directory(i.e "abc") to
        destination directory(i.e "def/abc"), otherwise create a new
        directory "abc" under "def" and copy the files from source to
        destination directory.
      */
      if (std::strcmp(src_dir_name, dest_dir_name)) {
        dynstr_append(ds_destination, src_dir_name);
        my_dirend(dest_dir_info);
        dest_dir_info =
            my_dir(ds_destination->str, MYF(MY_DONT_SORT | MY_WANT_STAT));

        /* Create destination directory if it doesn't exist */
        if (!dest_dir_info) {
          error = my_mkdir(ds_destination->str, 0777, MYF(0)) != 0;
          if (error) {
            my_dirend(dest_dir_info);
            goto end;
          }
        }
      }
    }

    char dir_separator[2] = {FN_LIBCHAR, 0};
    dynstr_append(ds_source, dir_separator);
    dynstr_append(ds_destination, dir_separator);

    /*
      Storing the length of source and destination
      directory paths so it can be reused.
    */
    size_t source_dir_length = ds_source->length;
    size_t destination_dir_length = ds_destination->length;
    ;

    for (uint i = 0; i < src_dir_info->number_off_files; i++) {
      ds_source->length = source_dir_length;
      ds_destination->length = destination_dir_length;
      FILEINFO *file = src_dir_info->dir_entry + i;

      /* Skip the names "." and ".." */
      if (!std::strcmp(file->name, ".") || !std::strcmp(file->name, ".."))
        continue;

      dynstr_append(ds_source, file->name);
      dynstr_append(ds_destination, file->name);

      if (MY_S_ISDIR(file->mystat->st_mode))
        error = (recursive_copy(ds_source, ds_destination) != 0) ? 1 : error;
      else {
        DBUG_PRINT("info", ("Copying file: %s to %s", ds_source->str,
                            ds_destination->str));

        /* MY_HOLD_ORIGINAL_MODES prevents attempts to chown the file */
        error = (my_copy(ds_source->str, ds_destination->str,
                         MYF(MY_HOLD_ORIGINAL_MODES)) != 0)
                    ? 1
                    : error;
      }
    }
    my_dirend(dest_dir_info);
  }
  /* Source directory does not exist or access denied */
  else
    error = 1;

end:
  my_dirend(src_dir_info);
  return error;
}

/*
  SYNOPSIS
  do_force_cpdir
  command    - command handle

  DESCRIPTION
  force-cpdir <from_directory> <to_directory>
  Recursive copy of <from_directory> to <to_directory>.
  Destination directory is created if it doesn't exist.

  NOTE
  Will fail if  <from_directory> doesn't exist.
*/

static void do_force_cpdir(struct st_command *command) {
  DBUG_TRACE;

  static DYNAMIC_STRING ds_source;
  static DYNAMIC_STRING ds_destination;

  const struct command_arg copy_file_args[] = {
      {"from_directory", ARG_STRING, true, &ds_source,
       "Directory to copy from"},
      {"to_directory", ARG_STRING, true, &ds_destination,
       "Directory to copy to"}};

  check_command_args(command, command->first_argument, copy_file_args,
                     sizeof(copy_file_args) / sizeof(struct command_arg), ' ');

  DBUG_PRINT("info", ("Recursive copy files of %s to %s", ds_source.str,
                      ds_destination.str));

  DBUG_PRINT("info", ("listing directory: %s", ds_source.str));

  int error = 0;

  /*
    Throw an error if source directory path and
    destination directory path are same.
  */
  if (!std::strcmp(ds_source.str, ds_destination.str)) {
    error = 1;
    set_my_errno(EEXIST);
  } else
    error = recursive_copy(&ds_source, &ds_destination);

  handle_command_error(command, error);
  dynstr_free(&ds_source);
  dynstr_free(&ds_destination);
}

/// Copy files from source directory to destination directory, by matching
/// a specified file name pattern.
///
/// Copy will fail if no files match the pattern. It will fail if source
/// directory is empty and/or there are no files in it. Copy will also
/// fail if source directory or destination directory or both do not
/// exist. Retry of the command can happen optionally with an interval of
/// one second between each retry if the command fails.
///
/// @param command Pointer to the st_command structure which holds the
///                arguments and information for the command.
static void do_copy_files_wildcard(struct st_command *command) {
  static DYNAMIC_STRING ds_source;
  static DYNAMIC_STRING ds_destination;
  static DYNAMIC_STRING ds_wild;
  static DYNAMIC_STRING ds_retry;

  const struct command_arg copy_file_args[] = {
      {"from_directory", ARG_STRING, true, &ds_source,
       "Directory to copy from"},
      {"to_directory", ARG_STRING, true, &ds_destination,
       "Directory to copy to"},
      {"pattern", ARG_STRING, true, &ds_wild, "File name pattern"},
      {"retry", ARG_STRING, false, &ds_retry, "Number of retries"}};
  DBUG_TRACE;

  check_command_args(command, command->first_argument, copy_file_args,
                     sizeof(copy_file_args) / sizeof(struct command_arg), ' ');

  DBUG_PRINT("info",
             ("Copy files of %s to %s", ds_source.str, ds_destination.str));

  DBUG_PRINT("info", ("listing directory: %s", ds_source.str));

  int error = 0;

  // Check if the retry value is passed, and if it is an integer
  int retry = 0;
  if (ds_retry.length) {
    retry = get_int_val(ds_retry.str);
    if (retry < 0) {
      // In case of invalid retry, copy the value passed to print later
      char buf[32];
      strmake(buf, ds_retry.str, sizeof(buf) - 1);
      free_dynamic_strings(&ds_source, &ds_destination, &ds_wild, &ds_retry);
      die("Invalid value '%s' for retry argument given to "
          "copy_files_wildcard command.",
          buf);
    }
  }

  /* Note that my_dir sorts the list if not given any flags */
  MY_DIR *dir_info = my_dir(ds_source.str, MYF(MY_DONT_SORT | MY_WANT_STAT));

  /* Directory does not exist or access denied */
  if (!dir_info) {
    error = 1;
    goto end;
  }

  /* The directory exists but is empty */
  if (dir_info->number_off_files == 2) {
    error = 1;
    set_my_errno(ENOENT);
    goto end;
  }

  char dir_separator[2];
  dir_separator[0] = FN_LIBCHAR;
  dir_separator[1] = 0;
  dynstr_append(&ds_source, dir_separator);
  dynstr_append(&ds_destination, dir_separator);

  /* Storing the length of the path to the file, so it can be reused */
  size_t source_file_length;
  size_t dest_file_length;
  dest_file_length = ds_destination.length;
  source_file_length = ds_source.length;
  uint match_count;
  match_count = 0;

  for (uint i = 0; i < dir_info->number_off_files; i++) {
    ds_source.length = source_file_length;
    ds_destination.length = dest_file_length;
    FILEINFO *file = dir_info->dir_entry + i;

    /*
      Copy only regular files, i.e. no directories etc.
      if (!MY_S_ISREG(file->mystat->st_mode))
      MY_S_ISREG does not work here on Windows, just skip directories
    */
    if (MY_S_ISDIR(file->mystat->st_mode)) continue;

    /* Copy only those files which the pattern matches */
    if (wild_compare_full(file->name, std::strlen(file->name), ds_wild.str,
                          std::strlen(ds_wild.str), false, 0, '?', '*'))
      continue;

    match_count++;
    dynstr_append(&ds_source, file->name);
    dynstr_append(&ds_destination, file->name);
    DBUG_PRINT("info",
               ("Copying file: %s to %s", ds_source.str, ds_destination.str));

    /* MY_HOLD_ORIGINAL_MODES prevents attempts to chown the file */
    error = (my_copy(ds_source.str, ds_destination.str,
                     MYF(MY_HOLD_ORIGINAL_MODES)) != 0);

    /*
      If the copy command fails due to an environmental issue, the command can
      be retried a specified number of times before throwing an error.
    */
    for (int j = 0; error && (j < retry); j++) {
      my_sleep(1000 * 1000);
      error =
          (my_copy(ds_source.str, ds_destination.str,
                   MYF(MY_DONT_OVERWRITE_FILE | MY_HOLD_ORIGINAL_MODES)) != 0);
    }

    if (error) goto end;
  }

  /* Pattern did not match any files */
  if (!match_count) {
    error = 1;
    set_my_errno(ENOENT);
  }

end:
  my_dirend(dir_info);
  handle_command_error(command, error);
  free_dynamic_strings(&ds_source, &ds_destination, &ds_wild, &ds_retry);
}

/*
  SYNOPSIS
  move_file_by_copy_delete
  from  path of source
  to    path of destination

  DESCRIPTION
  Move <from_file> to <to_file>
  Auxiliary function for copying <from_file> to <to_file> followed by
  deleting <to_file>.
*/

static int move_file_by_copy_delete(const char *from, const char *to) {
  int error_copy, error_delete;
  error_copy = (my_copy(from, to, MYF(MY_HOLD_ORIGINAL_MODES)) != 0);
  if (error_copy) {
    return error_copy;
  }

  error_delete = my_delete(from, MYF(0)) != 0;

  /*
    If deleting the source file fails, rollback by deleting the
    redundant copy at the destinatiion.
  */
  if (error_delete) {
    my_delete(to, MYF(0));
  }
  return error_delete;
}

/// Moves a file to destination file. Retry of the command can happen
/// optionally with an interval of one second between each retry if
/// the command fails.
///
/// @param command Pointer to the st_command structure which holds the
///                arguments and information for the command.
static void do_move_file(struct st_command *command) {
  int error;
  static DYNAMIC_STRING ds_from_file;
  static DYNAMIC_STRING ds_to_file;
  static DYNAMIC_STRING ds_retry;

  const struct command_arg move_file_args[] = {
      {"from_file", ARG_STRING, true, &ds_from_file, "Filename to move from"},
      {"to_file", ARG_STRING, true, &ds_to_file, "Filename to move to"},
      {"retry", ARG_STRING, false, &ds_retry, "Number of retries"}};
  DBUG_TRACE;

  check_command_args(command, command->first_argument, move_file_args,
                     sizeof(move_file_args) / sizeof(struct command_arg), ' ');

  // Check if the retry value is passed, and if it is an integer
  int retry = 0;
  if (ds_retry.length) {
    retry = get_int_val(ds_retry.str);
    if (retry < 0) {
      // In case of invalid retry, copy the value passed to print later
      char buf[32];
      strmake(buf, ds_retry.str, sizeof(buf) - 1);
      free_dynamic_strings(&ds_from_file, &ds_to_file, &ds_retry);
      die("Invalid value '%s' for retry argument given to move_file "
          "command.",
          buf);
    }
  }

  DBUG_PRINT("info", ("Move %s to %s", ds_from_file.str, ds_to_file.str));
  error = (my_rename(ds_from_file.str, ds_to_file.str, MYF(0)) != 0);

  /*
    Use my_copy() followed by my_delete() for moving a file instead of
    my_rename() when my_errno is EXDEV. This is because my_rename() fails
    with the error "Invalid cross-device link" while moving a file between
    locations having different filesystems in some operating systems.
  */
  if (error && (my_errno() == EXDEV)) {
    error = move_file_by_copy_delete(ds_from_file.str, ds_to_file.str);
  }

  /*
    If the command fails due to an environmental issue, the command can be
    retried a specified number of times before throwing an error.
  */
  for (int i = 0; error && (i < retry); i++) {
    my_sleep(1000 * 1000);
    error = (my_rename(ds_from_file.str, ds_to_file.str, MYF(0)) != 0);

    if (error && (my_errno() == EXDEV))
      error = move_file_by_copy_delete(ds_from_file.str, ds_to_file.str);
  }

  handle_command_error(command, error);
  free_dynamic_strings(&ds_from_file, &ds_to_file, &ds_retry);
}

/*
  SYNOPSIS
  do_chmod_file
  command	command handle

  DESCRIPTION
  chmod <octal> <file_name>
  Change file permission of <file_name>

*/

static void do_chmod_file(struct st_command *command) {
  long mode = 0;
  int err_code;
  static DYNAMIC_STRING ds_mode;
  static DYNAMIC_STRING ds_file;
  const struct command_arg chmod_file_args[] = {
      {"mode", ARG_STRING, true, &ds_mode, "Mode of file(octal) ex. 0660"},
      {"filename", ARG_STRING, true, &ds_file, "Filename of file to modify"}};
  DBUG_TRACE;

  check_command_args(command, command->first_argument, chmod_file_args,
                     sizeof(chmod_file_args) / sizeof(struct command_arg), ' ');

  /* Parse what mode to set */
  if (ds_mode.length != 4 ||
      str2int(ds_mode.str, 8, 0, INT_MAX, &mode) == NullS)
    die("You must write a 4 digit octal number for mode");

  DBUG_PRINT("info", ("chmod %o %s", (uint)mode, ds_file.str));
  err_code = chmod(ds_file.str, mode);
  if (err_code < 0) err_code = 1;
  handle_command_error(command, err_code);
  dynstr_free(&ds_mode);
  dynstr_free(&ds_file);
}

/// Check if specified file exists. Retry of the command can happen
/// optionally with an interval of one second between each retry if
/// the command fails.
///
/// @param command Pointer to the st_command structure which holds the
///                arguments and information for the command.
static void do_file_exist(struct st_command *command) {
  int error;
  static DYNAMIC_STRING ds_filename;
  static DYNAMIC_STRING ds_retry;

  const struct command_arg file_exist_args[] = {
      {"filename", ARG_STRING, true, &ds_filename, "File to check if it exist"},
      {"retry", ARG_STRING, false, &ds_retry, "Number of retries"}};
  DBUG_TRACE;

  check_command_args(command, command->first_argument, file_exist_args,
                     sizeof(file_exist_args) / sizeof(struct command_arg), ' ');

  // Check if the retry value is passed, and if it is an integer
  int retry = 0;
  if (ds_retry.length) {
    retry = get_int_val(ds_retry.str);
    if (retry < 0) {
      // In case of invalid retry, copy the value passed to print later
      char buf[32];
      strmake(buf, ds_retry.str, sizeof(buf) - 1);
      free_dynamic_strings(&ds_filename, &ds_retry);
      die("Invalid value '%s' for retry argument given to file_exists "
          "command.",
          buf);
    }
  }

  DBUG_PRINT("info", ("Checking for existence of file: %s", ds_filename.str));
  error = (access(ds_filename.str, F_OK) != 0);

  /*
    If the file_exists command fails due to an environmental issue, the command
    can be retried a specified number of times before throwing an error.
  */
  for (int i = 0; error && (i < retry); i++) {
    my_sleep(1000 * 1000);
    error = (access(ds_filename.str, F_OK) != 0);
  }

  handle_command_error(command, error);
  free_dynamic_strings(&ds_filename, &ds_retry);
}

/*
  SYNOPSIS
  do_mkdir
  command	called command

  DESCRIPTION
  mkdir <dir_name>
  Create the directory <dir_name>
*/

static void do_mkdir(struct st_command *command) {
  int error;
  static DYNAMIC_STRING ds_dirname;
  const struct command_arg mkdir_args[] = {
      {"dirname", ARG_STRING, true, &ds_dirname, "Directory to create"}};
  DBUG_TRACE;

  check_command_args(command, command->first_argument, mkdir_args,
                     sizeof(mkdir_args) / sizeof(struct command_arg), ' ');

  DBUG_PRINT("info", ("creating directory: %s", ds_dirname.str));
  error = my_mkdir(ds_dirname.str, 0777, MYF(0)) != 0;
  handle_command_error(command, error);
  dynstr_free(&ds_dirname);
}

/*
  SYNOPSIS
  do_force_rmdir
  command    - command handle
  ds_dirname - pointer to dynamic string containing directory information

  DESCRIPTION
  force-rmdir <dir_name>
  Remove the directory <dir_name>
*/

void do_force_rmdir(struct st_command *command, DYNAMIC_STRING *ds_dirname) {
  DBUG_TRACE;

  char dir_name[FN_REFLEN + 1];
  strncpy(dir_name, ds_dirname->str, sizeof(dir_name) - 1);
  dir_name[FN_REFLEN] = '\0';

  /* Note that my_dir sorts the list if not given any flags */
  MY_DIR *dir_info = my_dir(ds_dirname->str, MYF(MY_DONT_SORT | MY_WANT_STAT));

  if (dir_info && dir_info->number_off_files > 2) {
    /* Storing the length of the path to the file, so it can be reused */
    size_t length = ds_dirname->length;

    /* Delete the directory recursively */
    for (uint i = 0; i < dir_info->number_off_files; i++) {
      FILEINFO *file = dir_info->dir_entry + i;

      /* Skip the names "." and ".." */
      if (!std::strcmp(file->name, ".") || !std::strcmp(file->name, ".."))
        continue;

      ds_dirname->length = length;
      char dir_separator[2] = {FN_LIBCHAR, 0};
      dynstr_append(ds_dirname, dir_separator);
      dynstr_append(ds_dirname, file->name);

      if (MY_S_ISDIR(file->mystat->st_mode)) /* It's a directory */
        do_force_rmdir(command, ds_dirname);
      else
        /* It's a file */
        my_delete(ds_dirname->str, MYF(0));
    }
  }

  my_dirend(dir_info);
  int error = rmdir(dir_name) != 0;
  set_my_errno(errno);
  handle_command_error(command, error);
}

/*
  SYNOPSIS
  do_rmdir
  command	called command
  force         Recursively delete a directory if the value is set to true,
                otherwise delete an empty directory

  DESCRIPTION
  rmdir <dir_name>
  Remove the empty directory <dir_name>
*/

static void do_rmdir(struct st_command *command, bool force) {
  int error;
  static DYNAMIC_STRING ds_dirname;
  const struct command_arg rmdir_args[] = {
      {"dirname", ARG_STRING, true, &ds_dirname, "Directory to remove"}};
  DBUG_TRACE;

  check_command_args(command, command->first_argument, rmdir_args,
                     sizeof(rmdir_args) / sizeof(struct command_arg), ' ');

  DBUG_PRINT("info", ("removing directory: %s", ds_dirname.str));
  if (force)
    do_force_rmdir(command, &ds_dirname);
  else {
    error = rmdir(ds_dirname.str) != 0;
    set_my_errno(errno);
    handle_command_error(command, error);
  }
  dynstr_free(&ds_dirname);
}

/*
  SYNOPSIS
  get_list_files
  ds          output
  ds_dirname  dir to list
  ds_wild     wild-card file pattern (can be empty)

  DESCRIPTION
  list all entries in directory (matching ds_wild if given)
*/

static int get_list_files(DYNAMIC_STRING *ds, const DYNAMIC_STRING *ds_dirname,
                          const DYNAMIC_STRING *ds_wild) {
  uint i;
  MY_DIR *dir_info;
  FILEINFO *file;
  DBUG_TRACE;

  DBUG_PRINT("info", ("listing directory: %s", ds_dirname->str));
  /* Note that my_dir sorts the list if not given any flags */
  if (!(dir_info = my_dir(ds_dirname->str, MYF(0)))) return 1;
  for (i = 0; i < (uint)dir_info->number_off_files; i++) {
    file = dir_info->dir_entry + i;
    if (file->name[0] == '.' &&
        (file->name[1] == '\0' ||
         (file->name[1] == '.' && file->name[2] == '\0')))
      continue; /* . or .. */
    if (ds_wild && ds_wild->length &&
        wild_compare_full(file->name, std::strlen(file->name), ds_wild->str,
                          std::strlen(ds_wild->str), false, 0, '?', '*'))
      continue;
    replace_dynstr_append(ds, file->name);
    dynstr_append(ds, "\n");
  }
  my_dirend(dir_info);
  return 0;
}

/*
  SYNOPSIS
  do_list_files
  command	called command

  DESCRIPTION
  list_files <dir_name> [<file_name>]
  List files and directories in directory <dir_name> (like `ls`)
  [Matching <file_name>, where wild-cards are allowed]
*/

static void do_list_files(struct st_command *command) {
  int error;
  static DYNAMIC_STRING ds_dirname;
  static DYNAMIC_STRING ds_wild;
  const struct command_arg list_files_args[] = {
      {"dirname", ARG_STRING, true, &ds_dirname, "Directory to list"},
      {"file", ARG_STRING, false, &ds_wild, "Filename (incl. wildcard)"}};
  DBUG_TRACE;
  command->used_replace = true;

  check_command_args(command, command->first_argument, list_files_args,
                     sizeof(list_files_args) / sizeof(struct command_arg), ' ');

  error = get_list_files(&ds_res, &ds_dirname, &ds_wild);
  handle_command_error(command, error);
  dynstr_free(&ds_dirname);
  dynstr_free(&ds_wild);
}

/*
  SYNOPSIS
  do_list_files_write_file_command
  command       called command
  append        append file, or create new

  DESCRIPTION
  list_files_{write|append}_file <filename> <dir_name> [<match_file>]
  List files and directories in directory <dir_name> (like `ls`)
  [Matching <match_file>, where wild-cards are allowed]

  Note: File will be truncated if exists and append is not true.
*/

static void do_list_files_write_file_command(struct st_command *command,
                                             bool append) {
  int error;
  static DYNAMIC_STRING ds_content;
  static DYNAMIC_STRING ds_filename;
  static DYNAMIC_STRING ds_dirname;
  static DYNAMIC_STRING ds_wild;
  const struct command_arg list_files_args[] = {
      {"filename", ARG_STRING, true, &ds_filename, "Filename for write"},
      {"dirname", ARG_STRING, true, &ds_dirname, "Directory to list"},
      {"file", ARG_STRING, false, &ds_wild, "Filename (incl. wildcard)"}};
  DBUG_TRACE;
  command->used_replace = true;

  check_command_args(command, command->first_argument, list_files_args,
                     sizeof(list_files_args) / sizeof(struct command_arg), ' ');

  init_dynamic_string(&ds_content, "", 1024);
  error = get_list_files(&ds_content, &ds_dirname, &ds_wild);
  handle_command_error(command, error);
  str_to_file2(ds_filename.str, ds_content.str, ds_content.length, append);
  dynstr_free(&ds_content);
  dynstr_free(&ds_filename);
  dynstr_free(&ds_dirname);
  dynstr_free(&ds_wild);
}

/*
  Read characters from line buffer or file. This is needed to allow
  my_ungetc() to buffer MAX_DELIMITER_LENGTH characters for a file

  NOTE:
  This works as long as one doesn't change files (with 'source file_name')
  when there is things pushed into the buffer.  This should however not
  happen for any tests in the test suite.
*/

static int my_getc(FILE *file) {
  if (line_buffer_pos == line_buffer) return fgetc(file);
  return *--line_buffer_pos;
}

static void my_ungetc(int c) { *line_buffer_pos++ = (char)c; }

static void read_until_delimiter(DYNAMIC_STRING *ds,
                                 DYNAMIC_STRING *ds_delimiter) {
  char c;
  DBUG_TRACE;
  DBUG_PRINT("enter", ("delimiter: %s, length: %u", ds_delimiter->str,
                       (uint)ds_delimiter->length));

  if (ds_delimiter->length > MAX_DELIMITER_LENGTH)
    die("Max delimiter length(%d) exceeded", MAX_DELIMITER_LENGTH);

  /* Read from file until delimiter is found */
  while (true) {
    c = my_getc(cur_file->file);

    if (c == '\n') {
      cur_file->lineno++;

      /* Skip newline from the same line as the command */
      if (start_lineno == (cur_file->lineno - 1)) continue;
    } else if (start_lineno == cur_file->lineno) {
      /*
        No characters except \n are allowed on
        the same line as the command
      */
      die("Trailing characters found after command");
    }

    if (feof(cur_file->file))
      die("End of file encountered before '%s' delimiter was found",
          ds_delimiter->str);

    if (match_delimiter(c, ds_delimiter->str, ds_delimiter->length)) {
      DBUG_PRINT("exit", ("Found delimiter '%s'", ds_delimiter->str));
      break;
    }
    dynstr_append_mem(ds, (const char *)&c, 1);
  }
  DBUG_PRINT("exit", ("ds: %s", ds->str));
}

static void do_write_file_command(struct st_command *command, bool append) {
  static DYNAMIC_STRING ds_content;
  static DYNAMIC_STRING ds_filename;
  static DYNAMIC_STRING ds_delimiter;
  const struct command_arg write_file_args[] = {
      {"filename", ARG_STRING, true, &ds_filename, "File to write to"},
      {"delimiter", ARG_STRING, false, &ds_delimiter,
       "Delimiter to read until"}};
  DBUG_TRACE;

  check_command_args(command, command->first_argument, write_file_args,
                     sizeof(write_file_args) / sizeof(struct command_arg), ' ');

  if (!append && access(ds_filename.str, F_OK) == 0) {
    /* The file should not be overwritten */
    die("File already exist: '%s'", ds_filename.str);
  }

  ds_content = command->content;
  /* If it hasn't been done already by a loop iteration, fill it in */
  if (!ds_content.str) {
    /* If no delimiter was provided, use EOF */
    if (ds_delimiter.length == 0) dynstr_set(&ds_delimiter, "EOF");

    init_dynamic_string(&ds_content, "", 1024);
    read_until_delimiter(&ds_content, &ds_delimiter);
    command->content = ds_content;
  }
  /* This function could be called even if "false", so check before printing */
  if (cur_block->ok) {
    DBUG_PRINT("info", ("Writing to file: %s", ds_filename.str));
    str_to_file2(ds_filename.str, ds_content.str, ds_content.length, append);
  }
  dynstr_free(&ds_filename);
  dynstr_free(&ds_delimiter);
}

/*
  SYNOPSIS
  do_write_file
  command	called command

  DESCRIPTION
  write_file <file_name> [<delimiter>];
  <what to write line 1>
  <...>
  < what to write line n>
  EOF

  --write_file <file_name>;
  <what to write line 1>
  <...>
  < what to write line n>
  EOF

  Write everything between the "write_file" command and 'delimiter'
  to "file_name"

  NOTE! Will fail if <file_name> exists

  Default <delimiter> is EOF

*/

static void do_write_file(struct st_command *command) {
  do_write_file_command(command, false);
}

/*
  SYNOPSIS
  do_append_file
  command	called command

  DESCRIPTION
  append_file <file_name> [<delimiter>];
  <what to write line 1>
  <...>
  < what to write line n>
  EOF

  --append_file <file_name>;
  <what to write line 1>
  <...>
  < what to write line n>
  EOF

  Append everything between the "append_file" command
  and 'delimiter' to "file_name"

  Default <delimiter> is EOF

*/

static void do_append_file(struct st_command *command) {
  do_write_file_command(command, true);
}

/*
  SYNOPSIS
  do_cat_file
  command	called command

  DESCRIPTION
  cat_file <file_name>;

  Print the given file to result log

*/

static void do_cat_file(struct st_command *command) {
  int error;
  static DYNAMIC_STRING ds_filename;
  const struct command_arg cat_file_args[] = {
      {"filename", ARG_STRING, true, &ds_filename, "File to read from"}};
  DBUG_TRACE;
  command->used_replace = true;

  check_command_args(command, command->first_argument, cat_file_args,
                     sizeof(cat_file_args) / sizeof(struct command_arg), ' ');

  DBUG_PRINT("info", ("Reading from, file: %s", ds_filename.str));

  error = cat_file(&ds_res, ds_filename.str);
  handle_command_error(command, error);
  dynstr_free(&ds_filename);
}

/// Compare the two files.
///
/// Success if 2 files are same, failure if the files are different or
/// either file does not exist.
///
/// @code
/// diff_files <file1> <file2>;
/// @endcode
///
/// @param command Pointer to the st_command structure which holds the
///                arguments and information for the command.
static void do_diff_files(struct st_command *command) {
  static DYNAMIC_STRING ds_filename1;
  static DYNAMIC_STRING ds_filename2;

  const struct command_arg diff_file_args[] = {
      {"file1", ARG_STRING, true, &ds_filename1, "First file to diff"},
      {"file2", ARG_STRING, true, &ds_filename2, "Second file to diff"}};

  check_command_args(command, command->first_argument, diff_file_args,
                     sizeof(diff_file_args) / sizeof(struct command_arg), ' ');

  if (access(ds_filename1.str, F_OK) != 0)
    die("Command \"diff_files\" failed, file '%s' does not exist.",
        ds_filename1.str);

  if (access(ds_filename2.str, F_OK) != 0)
    die("Command \"diff_files\" failed, file '%s' does not exist.",
        ds_filename2.str);

  int error = 0;
  if ((error = compare_files(ds_filename1.str, ds_filename2.str)) &&
      match_expected_error(command, error, nullptr) < 0) {
    // Compare of the two files failed, append them to output so the
    // failure can be analyzed, but only if it was not expected to fail.
    show_diff(&ds_res, ds_filename1.str, ds_filename2.str);
    if (log_file.write(ds_res.str, ds_res.length) || log_file.flush())
      cleanup_and_exit(1);
    dynstr_set(&ds_res, nullptr);
  }

  free_dynamic_strings(&ds_filename1, &ds_filename2);
  handle_command_error(command, error);
}

static struct st_connection *find_connection_by_name(const char *name) {
  struct st_connection *con;
  for (con = connections; con < next_con; con++) {
    if (!std::strcmp(con->name, name)) {
      return con;
    }
  }
  return nullptr; /* Connection not found */
}

/*
  SYNOPSIS
  do_send_quit
  command	called command

  DESCRIPTION
  Sends a simple quit command to the server for the named connection.

*/

static void do_send_quit(struct st_command *command) {
  char *p = command->first_argument;
  const char *name;
  struct st_connection *con;

  DBUG_TRACE;
  DBUG_PRINT("enter", ("name: '%s'", p));

  if (!*p) die("Missing connection name in send_quit");
  name = p;
  while (*p && !my_isspace(charset_info, *p)) p++;

  if (*p) *p++ = 0;
  command->last_argument = p;

  if (!(con = find_connection_by_name(name)))
    die("connection '%s' not found in connection pool", name);

  simple_command(&con->mysql, COM_QUIT, nullptr, 0, 1);
}

/*
  SYNOPSIS
  do_change_user
  command       called command

  DESCRIPTION
  change_user [<user>], [<passwd>], [<db>]
  <user> - user to change to
  <passwd> - user password
  <db> - default database

  Changes the user and causes the database specified by db to become
  the default (current) database for the the current connection.

*/

static void do_change_user(struct st_command *command) {
  MYSQL *mysql = &cur_con->mysql;
  static DYNAMIC_STRING ds_user, ds_passwd, ds_db;
  const struct command_arg change_user_args[] = {
      {"user", ARG_STRING, false, &ds_user, "User to connect as"},
      {"password", ARG_STRING, false, &ds_passwd,
       "Password used when connecting"},
      {"database", ARG_STRING, false, &ds_db,
       "Database to select after connect"},
  };

  DBUG_TRACE;

  check_command_args(command, command->first_argument, change_user_args,
                     sizeof(change_user_args) / sizeof(struct command_arg),
                     ',');

  if (cur_con->stmt) {
    mysql_stmt_close(cur_con->stmt);
    cur_con->stmt = nullptr;
  }

  if (!ds_user.length) {
    dynstr_set(&ds_user, mysql->user);

    if (!ds_passwd.length) dynstr_set(&ds_passwd, mysql->passwd);

    if (!ds_db.length) dynstr_set(&ds_db, mysql->db);
  }

  DBUG_PRINT("info",
             ("connection: '%s' user: '%s' password: '%s' database: '%s'",
              cur_con->name, ds_user.str, ds_passwd.str, ds_db.str));

  if (mysql_change_user(mysql, ds_user.str, ds_passwd.str, ds_db.str)) {
    handle_error(curr_command, mysql_errno(mysql), mysql_error(mysql),
                 mysql_sqlstate(mysql), &ds_res);
    mysql->reconnect = true;
    mysql_reconnect(&cur_con->mysql);
  }

  dynstr_free(&ds_user);
  dynstr_free(&ds_passwd);
  dynstr_free(&ds_db);
}

/*
  SYNOPSIS
  do_perl
  command	command handle

  DESCRIPTION
  perl [<delimiter>];
  <perlscript line 1>
  <...>
  <perlscript line n>
  EOF

  Execute everything after "perl" until <delimiter> as perl.
  Useful for doing more advanced things
  but still being able to execute it on all platforms.

  Default <delimiter> is EOF
*/

static void do_perl(struct st_command *command) {
  int error;
  File fd;
  FILE *res_file;
  char buf[FN_REFLEN + 10];
  char temp_file_path[FN_REFLEN];
  static DYNAMIC_STRING ds_script;
  static DYNAMIC_STRING ds_delimiter;
  const struct command_arg perl_args[] = {{"delimiter", ARG_STRING, false,
                                           &ds_delimiter,
                                           "Delimiter to read until"}};
  DBUG_TRACE;

  check_command_args(command, command->first_argument, perl_args,
                     sizeof(perl_args) / sizeof(struct command_arg), ' ');

  ds_script = command->content;
  /* If it hasn't been done already by a loop iteration, fill it in */
  if (!ds_script.str) {
    /* If no delimiter was provided, use EOF */
    if (ds_delimiter.length == 0) dynstr_set(&ds_delimiter, "EOF");

    init_dynamic_string(&ds_script, "", 1024);
    read_until_delimiter(&ds_script, &ds_delimiter);
    command->content = ds_script;
  }

  /* This function could be called even if "false", so check before doing */
  if (cur_block->ok) {
    DBUG_PRINT("info", ("Executing perl: %s", ds_script.str));

    /* Create temporary file name */
    if ((fd =
             create_temp_file(temp_file_path, getenv("MYSQLTEST_VARDIR"), "tmp",
                              O_CREAT | O_RDWR, KEEP_FILE, MYF(MY_WME))) < 0)
      die("Failed to create temporary file for perl command");
    my_close(fd, MYF(0));

    /* Compatibility for Perl 5.24 and newer. */
    std::string script = "push @INC, \".\";\n";
    script.append(ds_script.str, ds_script.length);

    str_to_file(temp_file_path, &script[0], script.size());

    /* Format the "perl <filename>" command */
    snprintf(buf, sizeof(buf), "perl %s", temp_file_path);

    if (!(res_file = popen(buf, "r")) && command->abort_on_error)
      die("popen(\"%s\", \"r\") failed", buf);

    while (fgets(buf, sizeof(buf), res_file)) {
      if (disable_result_log) {
        buf[std::strlen(buf) - 1] = 0;
        DBUG_PRINT("exec_result", ("%s", buf));
      } else {
        replace_dynstr_append(&ds_res, buf);
      }
    }
    error = pclose(res_file);

    /* Remove the temporary file, but keep it if perl failed */
    if (!error) my_delete(temp_file_path, MYF(0));

    /* Check for error code that indicates perl could not be started */
    int exstat = WEXITSTATUS(error);
#ifdef _WIN32
    if (exstat == 1) /* Text must begin 'perl not found' as mtr looks for it */
      abort_not_supported_test("perl not found in path or did not start");
#else
    if (exstat == 127) abort_not_supported_test("perl not found in path");
#endif
    else
      handle_command_error(command, exstat);
  }
  dynstr_free(&ds_delimiter);
}

/*
  Print the content between echo and <delimiter> to result file.
  Evaluate all variables in the string before printing, allow
  for variable names to be escaped using \

  SYNOPSIS
  do_echo()
  command  called command

  DESCRIPTION
  echo text
  Print the text after echo until end of command to result file

  echo $<var_name>
  Print the content of the variable <var_name> to result file

  echo Some text $<var_name>
  Print "Some text" plus the content of the variable <var_name> to
  result file

  echo Some text \$<var_name>
  Print "Some text" plus $<var_name> to result file
*/

static int do_echo(struct st_command *command) {
  DYNAMIC_STRING ds_echo;
  DBUG_TRACE;

  init_dynamic_string(&ds_echo, "", command->query_len);
  do_eval(&ds_echo, command->first_argument, command->end, false);
  dynstr_append_mem(&ds_res, ds_echo.str, ds_echo.length);
  dynstr_append_mem(&ds_res, "\n", 1);
  dynstr_free(&ds_echo);
  command->last_argument = command->end;
  return 0;
}

static void do_wait_for_slave_to_stop(
    struct st_command *c MY_ATTRIBUTE((unused))) {
  static int SLAVE_POLL_INTERVAL = 300000;
  MYSQL *mysql = &cur_con->mysql;
  for (;;) {
    MYSQL_RES *res = nullptr;
    MYSQL_ROW row;
    int done;

    if (mysql_query_wrapper(
            mysql,
            "SELECT 'Slave_running' as Variable_name,"
            " IF(count(*)>0,'ON','OFF') as Value FROM"
            " performance_schema.replication_applier_status ras,"
            "performance_schema.replication_connection_status rcs WHERE "
            "ras.SERVICE_STATE='ON' AND rcs.SERVICE_STATE='ON'") ||
        !(res = mysql_store_result_wrapper(mysql)))

      die("Query failed while probing slave for stop: %s", mysql_error(mysql));

    if (!(row = mysql_fetch_row_wrapper(res)) || !row[1]) {
      mysql_free_result_wrapper(res);
      die("Strange result from query while probing slave for stop");
    }
    done = !std::strcmp(row[1], "OFF");
    mysql_free_result_wrapper(res);
    if (done) break;
    my_sleep(SLAVE_POLL_INTERVAL);
  }
  return;
}

static void do_sync_with_master2(struct st_command *command, long offset) {
  MYSQL_RES *res;
  MYSQL_ROW row;
  MYSQL *mysql = &cur_con->mysql;
  char query_buf[FN_REFLEN + 128];
  int timeout = 300; /* seconds */

  if (!master_pos.file[0])
    die("Calling 'sync_with_master' without calling 'save_master_pos'");

  sprintf(query_buf, "select master_pos_wait('%s', %ld, %d)", master_pos.file,
          master_pos.pos + offset, timeout);

  if (mysql_query_wrapper(mysql, query_buf))
    die("failed in '%s': %d: %s", query_buf, mysql_errno(mysql),
        mysql_error(mysql));

  if (!(res = mysql_store_result_wrapper(mysql)))
    die("mysql_store_result() returned NULL for '%s'", query_buf);
  if (!(row = mysql_fetch_row_wrapper(res))) {
    mysql_free_result_wrapper(res);
    die("empty result in %s", query_buf);
  }

  int result = -99;
  const char *result_str = row[0];
  if (result_str) result = atoi(result_str);

  mysql_free_result_wrapper(res);

  if (!result_str || result < 0) {
    /* master_pos_wait returned NULL or < 0 */
    show_query(mysql, "SHOW MASTER STATUS");
    show_query(mysql, "SHOW SLAVE STATUS");
    show_query(mysql, "SHOW PROCESSLIST");
    fprintf(stderr, "analyze: sync_with_master\n");

    if (!result_str) {
      /*
        master_pos_wait returned NULL. This indicates that
        slave SQL thread is not started, the slave's master
        information is not initialized, the arguments are
        incorrect, or an error has occurred
      */
      die("%.*s failed: '%s' returned NULL "
          "indicating slave SQL thread failure",
          static_cast<int>(command->first_word_len), command->query, query_buf);
    }

    if (result == -1)
      die("%.*s failed: '%s' returned -1 "
          "indicating timeout after %d seconds",
          static_cast<int>(command->first_word_len), command->query, query_buf,
          timeout);
    else
      die("%.*s failed: '%s' returned unknown result :%d",
          static_cast<int>(command->first_word_len), command->query, query_buf,
          result);
  }

  return;
}

static void do_sync_with_master(struct st_command *command) {
  long offset = 0;
  char *p = command->first_argument;
  const char *offset_start = p;
  if (*offset_start) {
    for (; my_isdigit(charset_info, *p); p++) offset = offset * 10 + *p - '0';

    if (*p && !my_isspace(charset_info, *p))
      die("Invalid integer argument \"%s\"", offset_start);
    command->last_argument = p;
  }
  do_sync_with_master2(command, offset);
  return;
}

/*
  Wait for ndb binlog injector to be up-to-date with all changes
  done on the local mysql server
*/

static void ndb_wait_for_binlog_injector(void) {
  MYSQL_RES *res;
  MYSQL_ROW row;
  MYSQL *mysql = &cur_con->mysql;
  const char *query;
  ulong have_ndbcluster;
  if (mysql_query_wrapper(
          mysql, query = "select count(*) from information_schema.engines"
                         "  where engine = 'ndbcluster' and"
                         "        support in ('YES', 'DEFAULT')"))
    die("'%s' failed: %d %s", query, mysql_errno(mysql), mysql_error(mysql));
  if (!(res = mysql_store_result_wrapper(mysql)))
    die("mysql_store_result() returned NULL for '%s'", query);
  if (!(row = mysql_fetch_row_wrapper(res)))
    die("Query '%s' returned empty result", query);

  have_ndbcluster = std::strcmp(row[0], "1") == 0;
  mysql_free_result_wrapper(res);

  if (!have_ndbcluster) {
    return;
  }

  ulonglong start_epoch = 0, handled_epoch = 0, latest_trans_epoch = 0,
            latest_handled_binlog_epoch = 0, start_handled_binlog_epoch = 0;
  const int WaitSeconds = 150;

  int count = 0;
  int do_continue = 1;
  while (do_continue) {
    const char binlog[] = "binlog";
    const char latest_trans_epoch_str[] = "latest_trans_epoch=";
    const char latest_handled_binlog_epoch_str[] =
        "latest_handled_binlog_epoch=";
    if (count) my_sleep(100 * 1000); /* 100ms */

    if (mysql_query_wrapper(mysql, query = "show engine ndb status"))
      die("failed in '%s': %d %s", query, mysql_errno(mysql),
          mysql_error(mysql));

    if (!(res = mysql_store_result_wrapper(mysql)))
      die("mysql_store_result() returned NULL for '%s'", query);

    while ((row = mysql_fetch_row_wrapper(res))) {
      if (std::strcmp(row[1], binlog) == 0) {
        const char *status = row[2];

        /* latest_trans_epoch */
        while (*status && std::strncmp(status, latest_trans_epoch_str,
                                       sizeof(latest_trans_epoch_str) - 1))
          status++;
        if (*status) {
          status += sizeof(latest_trans_epoch_str) - 1;
          latest_trans_epoch = my_strtoull(status, (char **)nullptr, 10);
        } else
          die("result does not contain '%s' in '%s'", latest_trans_epoch_str,
              query);

        /* latest_handled_binlog */
        while (*status &&
               std::strncmp(status, latest_handled_binlog_epoch_str,
                            sizeof(latest_handled_binlog_epoch_str) - 1))
          status++;
        if (*status) {
          status += sizeof(latest_handled_binlog_epoch_str) - 1;
          latest_handled_binlog_epoch =
              my_strtoull(status, (char **)nullptr, 10);
        } else
          die("result does not contain '%s' in '%s'",
              latest_handled_binlog_epoch_str, query);

        if (count == 0) {
          start_epoch = latest_trans_epoch;
          start_handled_binlog_epoch = latest_handled_binlog_epoch;
        }
        break;
      }
    }
    if (!row) die("result does not contain '%s' in '%s'", binlog, query);
    if (latest_handled_binlog_epoch > handled_epoch) count = 0;
    handled_epoch = latest_handled_binlog_epoch;
    count++;
    if (latest_handled_binlog_epoch >= start_epoch)
      do_continue = 0;
    else if (count > (WaitSeconds * 10)) {
      die("do_save_master_pos() timed out after %u s waiting for "
          "last committed epoch to be applied by the "
          "Ndb binlog injector.  "
          "Ndb epoch %llu/%llu to be handled.  "
          "Last handled epoch : %llu/%llu.  "
          "First handled epoch : %llu/%llu.",
          WaitSeconds, start_epoch >> 32, start_epoch & 0xffffffff,
          latest_handled_binlog_epoch >> 32,
          latest_handled_binlog_epoch & 0xffffffff,
          start_handled_binlog_epoch >> 32,
          start_handled_binlog_epoch & 0xffffffff);
    }

    mysql_free_result_wrapper(res);
  }
}

static int do_save_master_pos() {
  MYSQL_RES *res;
  MYSQL_ROW row;
  MYSQL *mysql = &cur_con->mysql;
  const char *query;
  DBUG_TRACE;
  /*
    when ndb binlog is on, this call will wait until last updated epoch
    (locally in the mysqld) has been received into the binlog
  */
  ndb_wait_for_binlog_injector();

  if (mysql_query_wrapper(mysql, query = "show master status"))
    die("failed in 'show master status': %d %s", mysql_errno(mysql),
        mysql_error(mysql));

  if (!(res = mysql_store_result_wrapper(mysql)))
    die("mysql_store_result() retuned NULL for '%s'", query);
  if (!(row = mysql_fetch_row_wrapper(res)))
    die("empty result in show master status");
  my_stpnmov(master_pos.file, row[0], sizeof(master_pos.file) - 1);
  master_pos.pos = strtoul(row[1], (char **)nullptr, 10);
  mysql_free_result_wrapper(res);
  return 0;
}

/*
  Check if a variable name is valid or not.

  SYNOPSIS
  check_variable_name()
  var_name     - pointer to the beginning of variable name
  var_name_end - pointer to the end of variable name
  dollar_flag  - flag to check whether variable name should start with '$'
*/
static void check_variable_name(const char *var_name, const char *var_name_end,
                                const bool dollar_flag) {
  char save_var_name[MAX_VAR_NAME_LENGTH];
  strmake(save_var_name, var_name, (var_name_end - var_name));

  // Check if variable name should start with '$'
  if (!dollar_flag && (*var_name != '$'))
    die("Variable name '%s' should start with '$'", save_var_name);

  if (*var_name == '$') var_name++;

  // Check if variable name exists or not
  if (var_name == var_name_end) die("Missing variable name.");

  // Check for non alphanumeric character(s) in variable name
  while ((var_name != var_name_end) && my_isvar(charset_info, *var_name))
    var_name++;

  if (var_name != var_name_end)
    die("Invalid variable name '%s'", save_var_name);
}

/*
  Check if the pointer points to an operator.

  SYNOPSIS
  is_operator()
  op - character pointer to mathematical expression
*/
static bool is_operator(const char *op) {
  if (*op == '+')
    return true;
  else if (*op == '-')
    return true;
  else if (*op == '*')
    return true;
  else if (*op == '/')
    return true;
  else if (*op == '%')
    return true;
  else if (*op == '&' && *(op + 1) == '&')
    return true;
  else if (*op == '|' && *(op + 1) == '|')
    return true;
  else if (*op == '&')
    return true;
  else if (*op == '|')
    return true;
  else if (*op == '^')
    return true;
  else if (*op == '>' && *(op + 1) == '>')
    return true;
  else if (*op == '<' && *(op + 1) == '<')
    return true;

  return false;
}

/*
  Perform basic mathematical operation.

  SYNOPSIS
  do_expr()
  command - command handle

  DESCRIPTION
  expr $<var_name>= <operand1> <operator> <operand2>
  Perform basic mathematical operation and store the result
  in a variable($<var_name>). Both <operand1> and <operand2>
  should be valid MTR variables.

  'expr' command supports only binary operators that operates
  on two operands and manipulates them to return a result.

  Following mathematical operators are supported.
  1 Arithmetic Operators
    1.1 Addition
    1.2 Subtraction
    1.3 Multiplication
    1.4 Division
    1.5 Modulo

  2 Logical Operators
    2.1 Logical AND
    2.2 Logical OR

  3 Bitwise Operators
    3.1 Binary AND
    3.2 Binary OR
    3.3 Binary XOR
    3.4 Binary Left Shift
    3.5 Binary Right Shift

  NOTE
  1. Non-integer operand is truncated to integer value for operations
     that dont support non-integer operand.
  2. If the result is an infinite value, then expr command will return
     'inf' keyword to indicate the result is infinity.
  3. Division by 0 will result in an infinite value and expr command
     will return 'inf' keyword to indicate the result is infinity.
*/
static void do_expr(struct st_command *command) {
  DBUG_TRACE;

  const char *p = command->first_argument;
  if (!*p) die("Missing arguments to expr command.");

  // Find <var_name>
  const char *var_name = p;
  while (*p && (*p != '=') && !my_isspace(charset_info, *p)) p++;
  const char *var_name_end = p;
  check_variable_name(var_name, var_name_end, true);

  // Skip spaces between <var_name> and '='
  while (my_isspace(charset_info, *p)) p++;

  if (*p++ != '=') die("Missing assignment operator in expr command.");

  // Skip spaces after '='
  while (*p && my_isspace(charset_info, *p)) p++;

  // Save the mathematical expression in a variable
  const char *expr = p;

  // First operand in the expression
  const char *operand_name = p;
  while (*p && !is_operator(p) && !my_isspace(charset_info, *p)) p++;
  const char *operand_name_end = p;
  check_variable_name(operand_name, operand_name_end, false);
  VAR *v1 = var_get(operand_name, &operand_name_end, false, false);

  double operand1;
  if ((my_isdigit(charset_info, *v1->str_val)) ||
      ((*v1->str_val == '-') && my_isdigit(charset_info, *(v1->str_val + 1))))
    operand1 = strtod(v1->str_val, nullptr);
  else
    die("Undefined/invalid first operand '$%s' in expr command.", v1->name);

  // Skip spaces after the first operand
  while (*p && my_isspace(charset_info, *p)) p++;

  // Extract the operator
  const char *operator_start = p;
  while (*p && (*p != '$') &&
         !(my_isspace(charset_info, *p) || my_isvar(charset_info, *p)))
    p++;

  char math_operator[3];
  strmake(math_operator, operator_start, (p - operator_start));
  if (!std::strlen(math_operator))
    die("Missing mathematical operator in expr command.");

  // Skip spaces after the operator
  while (*p && my_isspace(charset_info, *p)) p++;

  // Second operand in the expression
  operand_name = p;
  while (*p && !my_isspace(charset_info, *p)) p++;
  operand_name_end = p;
  check_variable_name(operand_name, operand_name_end, false);
  VAR *v2 = var_get(operand_name, &operand_name_end, false, false);

  double operand2;
  if ((my_isdigit(charset_info, *v2->str_val)) ||
      ((*v2->str_val == '-') && my_isdigit(charset_info, *(v2->str_val + 1))))
    operand2 = strtod(v2->str_val, nullptr);
  else
    die("Undefined/invalid second operand '$%s' in expr command.", v2->name);

  // Skip spaces at the end
  while (*p && my_isspace(charset_info, *p)) p++;

  // Check for any spurious text after the second operand
  if (*p) die("Invalid mathematical expression '%s' in expr command.", expr);

  double result;
  // Arithmetic Operators
  if (!std::strcmp(math_operator, "+"))
    result = operand1 + operand2;
  else if (!std::strcmp(math_operator, "-"))
    result = operand1 - operand2;
  else if (!std::strcmp(math_operator, "*"))
    result = operand1 * operand2;
  else if (!std::strcmp(math_operator, "/")) {
    if (operand2 == 0.0) {
      if (operand1 == 0.0)
        result = std::numeric_limits<double>::quiet_NaN();
      else
        result = std::numeric_limits<double>::infinity();
    } else
      result = operand1 / operand2;
  } else if (!std::strcmp(math_operator, "%"))
    result = (int)operand1 % (int)operand2;
  // Logical Operators
  else if (!std::strcmp(math_operator, "&&"))
    result = operand1 && operand2;
  else if (!std::strcmp(math_operator, "||"))
    result = operand1 || operand2;
  // Bitwise Operators
  else if (!std::strcmp(math_operator, "&"))
    result = (int)operand1 & (int)operand2;
  else if (!std::strcmp(math_operator, "|"))
    result = (int)operand1 | (int)operand2;
  else if (!std::strcmp(math_operator, "^"))
    result = (int)operand1 ^ (int)operand2;
  else if (!std::strcmp(math_operator, ">>"))
    result = (int)operand1 >> (int)operand2;
  else if (!std::strcmp(math_operator, "<<"))
    result = (int)operand1 << (int)operand2;
  else
    die("Invalid operator '%s' in expr command", math_operator);

  char buf[128];
  size_t result_len;
  // Check if result is an infinite value
  if (std::isnan(result)) {
    // Print 'nan' if result is Not a Number
    result_len = snprintf(buf, sizeof(buf), "%s", "nan");
  } else if (!std::isinf(result)) {
    const char *format = (result < 1e10 && result > -1e10) ? "%f" : "%g";
    result_len = snprintf(buf, sizeof(buf), format, result);
  } else
    // Print 'inf' if result is an infinite value
    result_len = snprintf(buf, sizeof(buf), "%s", "inf");

  if (result < 1e10 && result > -1e10) {
    /*
      Remove the trailing 0's i.e 2.0000000 need to be represented
      as 2 for consistency, 2.0010000 also becomes 2.001.
    */
    while (buf[result_len - 1] == '0') result_len--;

    // Remove trailing '.' if exists
    if (buf[result_len - 1] == '.') result_len--;
  }

  var_set(var_name, var_name_end, buf, buf + result_len);
  command->last_argument = command->end;
}

/*
  Assign the variable <var_name> with <var_val>

  SYNOPSIS
  do_let()
  query	called command

  DESCRIPTION
  let $<var_name>=<var_val><delimiter>

  <var_name>  - is the string string found between the $ and =
  <var_val>   - is the content between the = and <delimiter>, it may span
  multiple line and contain any characters except <delimiter>
  <delimiter> - is a string containing of one or more chars, default is ;

  RETURN VALUES
  Program will die if error detected
*/

static void do_let(struct st_command *command) {
  const char *p = command->first_argument;
  const char *var_name, *var_name_end;
  DYNAMIC_STRING let_rhs_expr;
  DBUG_TRACE;

  init_dynamic_string(&let_rhs_expr, "", 512);

  /* Find <var_name> */
  if (!*p) die("Missing arguments to let");
  var_name = p;
  while (*p && (*p != '=') && !my_isspace(charset_info, *p)) p++;
  var_name_end = p;
  if (var_name == var_name_end ||
      (var_name + 1 == var_name_end && *var_name == '$'))
    die("Missing variable name in let");
  while (my_isspace(charset_info, *p)) p++;
  if (*p++ != '=') die("Missing assignment operator in let");

  /* Find start of <var_val> */
  while (*p && my_isspace(charset_info, *p)) p++;

  do_eval(&let_rhs_expr, p, command->end, false);

  command->last_argument = command->end;
  /* Assign var_val to var_name */
  var_set(var_name, var_name_end, let_rhs_expr.str,
          (let_rhs_expr.str + let_rhs_expr.length));
  dynstr_free(&let_rhs_expr);
  revert_properties();
}

/*
  Sleep the number of specified seconds

  SYNOPSIS
  do_sleep()
  q	       called command

  DESCRIPTION
  Sleep <seconds>

  The argument provided to --sleep command is not required to be
  a whole number and can have fractional parts as well. For
  example, '--sleep 0.1' is valid.

*/

static int do_sleep(struct st_command *command) {
  int error = 0;
  double sleep_val;
  char *p;
  static DYNAMIC_STRING ds_sleep;
  const struct command_arg sleep_args[] = {{"sleep_delay", ARG_STRING, true,
                                            &ds_sleep,
                                            "Number of seconds to sleep."}};
  check_command_args(command, command->first_argument, sleep_args,
                     sizeof(sleep_args) / sizeof(struct command_arg), ' ');

  p = ds_sleep.str;
  const char *sleep_end = ds_sleep.str + ds_sleep.length;
  while (my_isspace(charset_info, *p)) p++;
  if (!*p)
    die("Missing argument to %.*s", static_cast<int>(command->first_word_len),
        command->query);
  const char *sleep_start = p;
  /* Check that arg starts with a digit, not handled by my_strtod */
  if (!my_isdigit(charset_info, *sleep_start))
    die("Invalid argument to %.*s \"%s\"",
        static_cast<int>(command->first_word_len), command->query, sleep_start);
  sleep_val = my_strtod(sleep_start, &sleep_end, &error);
  check_eol_junk_line(sleep_end);
  if (error)
    die("Invalid argument to %.*s \"%s\"",
        static_cast<int>(command->first_word_len), command->query,
        command->first_argument);
  dynstr_free(&ds_sleep);

  DBUG_PRINT("info", ("sleep_val: %f", sleep_val));
  if (sleep_val) my_sleep((ulong)(sleep_val * 1000000L));
  return 0;
}

static void do_set_charset(struct st_command *command) {
  char *charset_name = command->first_argument;
  char *p;

  if (!charset_name || !*charset_name)
    die("Missing charset name in 'character_set'");
  /* Remove end space */
  p = charset_name;
  while (*p && !my_isspace(charset_info, *p)) p++;
  if (*p) *p++ = 0;
  command->last_argument = p;
  charset_info =
      get_charset_by_csname(charset_name, MY_CS_PRIMARY, MYF(MY_WME));
  if (!charset_info)
    abort_not_supported_test("Test requires charset '%s'", charset_name);
}

/// Check if the bug number argument to disable_testcase is in a proper
/// format.
///
/// Bug number argument should follow 'BUG#XXXX' format
///
///   - Keyword 'BUG" is case-insensitive
///   - XXXX should contain only digits
///
/// @param bug_number String representing a bug number
///
/// @retval True if the bug number argument is in correct format, false
///         otherwise.
static bool validate_bug_number_argument(std::string bug_number) {
  // Convert the string to lowercase characters
  std::transform(bug_number.begin(), bug_number.end(), bug_number.begin(),
                 ::tolower);

  // Check if string representing a bug number starts 'BUG' keyword.
  // Note: This keyword is case-inseinsitive.
  if (bug_number.substr(0, 3).compare("bug") != 0) return false;

  // Check if the string contains '#' after 'BUG' keyword
  if (bug_number.at(3) != '#') return false;

  // Check if the bug number string contains only digits after '#'
  if (get_int_val(bug_number.substr(4).c_str()) == -1) return false;

  return true;
}

/// Disable or don't execute the statements or commands appear after
/// this command until the execution is enabled by 'enable_testcase'
/// command. If test cases are already disabled, then throw an error
/// and abort the test execution.
///
/// This command also takes a mandatory parameter specifying the bug
/// number.
///
/// @code
/// --disable_testcase BUG#XXXX
/// statements or commands
/// --enable_testcase
/// @endcode
///
/// @param command Pointer to the st_command structure which holds the
///                arguments and information for the command.
static void do_disable_testcase(struct st_command *command) {
  DYNAMIC_STRING ds_bug_number;
  const struct command_arg disable_testcase_args[] = {
      {"Bug number", ARG_STRING, true, &ds_bug_number, "Bug number"}};

  check_command_args(command, command->first_argument, disable_testcase_args,
                     sizeof(disable_testcase_args) / sizeof(struct command_arg),
                     ' ');

  /// Check if the bug number argument to disable_testcase is in a
  /// proper format.
  if (validate_bug_number_argument(ds_bug_number.str) == 0) {
    free_dynamic_strings(&ds_bug_number);
    die("Bug number mentioned in '%s' command is not in a correct format. "
        "It should be 'BUG#XXXX', where keyword 'BUG' is case-insensitive "
        "and 'XXXX' should contain only digits.",
        command->query);
  }

  testcase_disabled = true;
  free_dynamic_strings(&ds_bug_number);
}

/**
  Check if process is active.

  @param pid  Process id.

  @return true if process is active, false otherwise.
*/
static bool is_process_active(int pid) {
#ifdef _WIN32
  DWORD exit_code;
  HANDLE proc;
  proc = OpenProcess(PROCESS_QUERY_INFORMATION, false, pid);
  if (proc == NULL) return false; /* Process could not be found. */

  if (!GetExitCodeProcess(proc, &exit_code)) exit_code = 0;

  CloseHandle(proc);
  if (exit_code != STILL_ACTIVE)
    return false; /* Error or process has terminated. */

  return true;
#else
  return (kill(pid, 0) == 0);
#endif
}

/**
  kill process.

  @param pid  Process id.

  @return true if process is terminated, false otherwise.
*/
static bool kill_process(int pid) {
  bool killed = true;
#ifdef _WIN32
  HANDLE proc;
  proc = OpenProcess(PROCESS_TERMINATE, false, pid);
  if (proc == NULL) return true; /* Process could not be found. */

  if (!TerminateProcess(proc, 201)) killed = false;

  CloseHandle(proc);
#else
  killed = (kill(pid, SIGKILL) == 0);
#endif
  return killed;
}

/**
  Abort process.

  @param pid  Process id.
  @param path Path to create minidump file in.
*/
static void abort_process(int pid, const char *path MY_ATTRIBUTE((unused))) {
#ifdef _WIN32
  HANDLE proc;
  proc = OpenProcess(PROCESS_ALL_ACCESS, false, pid);
  verbose_msg("Aborting pid %d (handle: %p)\n", pid, proc);
  if (proc != NULL) {
    char name[FN_REFLEN], *end;
    BOOL is_debugged;

    if (path) {
      /* Append mysqld.<pid>.dmp to the path. */
      strncpy(name, path, sizeof(name) - 1);
      name[sizeof(name) - 1] = '\0';
      end = name + std::strlen(name);
      /* Make sure "/mysqld.nnnnnnnnnn.dmp" fits */
      if ((end - name) < (sizeof(name) - 23)) {
        if (!is_directory_separator(end[-1])) {
          end[0] = FN_LIBCHAR2;  // datadir path normally uses '/'.
          end++;
        }
        snprintf(end, sizeof(name) + name - end - 1, "mysqld.%d.dmp", pid);

        verbose_msg("Creating minidump.\n");
        my_create_minidump(name, proc, pid);
      } else
        die("Path too long for creating minidump!\n");
    }
    /* If running in a debugger, send a break, otherwise terminate. */
    if (CheckRemoteDebuggerPresent(proc, &is_debugged) && is_debugged) {
      if (!DebugBreakProcess(proc)) {
        DWORD err = GetLastError();
        verbose_msg("DebugBreakProcess failed: %d\n", err);
      } else
        verbose_msg("DebugBreakProcess succeeded!\n");
      CloseHandle(proc);
    } else {
      CloseHandle(proc);
      (void)kill_process(pid);
    }
  } else {
    DWORD err = GetLastError();
    verbose_msg("OpenProcess failed: %d\n", err);
  }
#else
  kill(pid, SIGABRT);
#endif
}

/// Shutdown or kill the server. If timeout is set to 0 the server is
/// killed or terminated immediately. Otherwise the shutdown command
/// is first sent and then it waits for the server to terminate within
/// 'timeout' seconds. If it has not terminated before 'timeout'
/// seconds the command will fail.
///
/// @note
/// Currently only works with local server
///
/// @param command Pointer to the st_command structure which holds the
///                arguments and information for the command. Optionally
///                including a timeout else the default of 60 seconds
static void do_shutdown_server(struct st_command *command) {
  static DYNAMIC_STRING ds_timeout;
  const struct command_arg shutdown_args[] = {
      {"timeout", ARG_STRING, false, &ds_timeout,
       "Timeout before killing server"}};

  check_command_args(command, command->first_argument, shutdown_args,
                     sizeof(shutdown_args) / sizeof(struct command_arg), ' ');
  if (opt_offload_count_file) {
    // Save the value of secondary engine execution status
    // before shutting down the server.
    if (secondary_engine->offload_count(&cur_con->mysql, "after"))
      cleanup_and_exit(1);
  }

  long timeout = 60;

  if (ds_timeout.length) {
    char *endptr;
    timeout = std::strtol(ds_timeout.str, &endptr, 10);
    if (*endptr != '\0')
      die("Illegal argument for timeout: '%s'", ds_timeout.str);
  }

  dynstr_free(&ds_timeout);

  MYSQL *mysql = &cur_con->mysql;
  std::string ds_file_name;

  // Get the servers pid_file name and use it to read pid
  if (query_get_string(mysql, "SHOW VARIABLES LIKE 'pid_file'", 1,
                       &ds_file_name))
    die("Failed to get pid_file from server");

  // Read the pid from the file
  int fd;
  char buff[32];

  if ((fd = my_open(ds_file_name.c_str(), O_RDONLY, MYF(0))) < 0)
    die("Failed to open file '%s'", ds_file_name.c_str());

  if (my_read(fd, (uchar *)&buff, sizeof(buff), MYF(0)) <= 0) {
    my_close(fd, MYF(0));
    die("pid file was empty");
  }

  my_close(fd, MYF(0));

  int pid = std::atoi(buff);
  if (pid == 0) die("Pidfile didn't contain a valid number");

  int error = 0;
  if (timeout) {
    // Check if we should generate a minidump on timeout.
    if (query_get_string(mysql, "SHOW VARIABLES LIKE 'core_file'", 1,
                         &ds_file_name) ||
        std::strcmp("ON", ds_file_name.c_str())) {
    } else {
      // Get the data dir and use it as path for a minidump if needed.
      if (query_get_string(mysql, "SHOW VARIABLES LIKE 'datadir'", 1,
                           &ds_file_name))
        die("Failed to get datadir from server");
    }

    const char *var_name = "$MTR_MANUAL_DEBUG";
    VAR *var = var_get(var_name, &var_name, false, false);
    if (var->int_val) {
      if (!kill_process(pid) && is_process_active(pid)) error = 3;
    } else {
      // Tell server to shutdown if timeout > 0.
      if (timeout > 0 && mysql_query_wrapper(mysql, "shutdown")) {
        // Failed to issue shutdown command.
        error = 1;
        goto end;
      }

      // Check that server dies
      do {
        if (!is_process_active(pid)) {
          DBUG_PRINT("info", ("Process %d does not exist anymore", pid));
          goto end;
        }
        if (timeout > 0) {
          DBUG_PRINT("info", ("Sleeping, timeout: %ld", timeout));
          my_sleep(1000000L);
        }
      } while (timeout-- > 0);

      error = 2;

      // Abort to make it easier to find the hang/problem.
      abort_process(pid, ds_file_name.c_str());
    }
  } else {
    // timeout value is 0, kill the server
    DBUG_PRINT("info", ("Killing server, pid: %d", pid));

    // kill_process can fail (bad privileges, non existing process on
    // *nix etc), so also check if the process is active before setting
    // error.
    if (!kill_process(pid) && is_process_active(pid)) error = 3;
  }

end:
  if (error) handle_command_error(command, error);
}

/// Evaluate the warning list argument specified with either
/// disable_warnings or enable_warnings command and replace the
/// variables with actual values if there exist any.
///
/// @param command     Pointer to the st_command structure which holds
///                    the arguments and information for the command.
/// @param ds_warnings DYNAMIC_STRING object containing the argument.
///
/// @retval Evaluated string after replacing the variables with values.
const char *eval_warning_argument(struct st_command *command,
                                  DYNAMIC_STRING *ds_warnings) {
  dynstr_trunc(ds_warnings, ds_warnings->length);
  do_eval(ds_warnings, command->first_argument, command->end, false);
  return ds_warnings->str;
}

/// Check if second argument "ONCE" to disable_warnings or enable_warnings
/// command is specified. If yes, filter out the keyword "ONCE" from the
/// argument string.
///
/// @param ds_property   DYNAMIC_STRING object containing the second argument
/// @param warn_argument String to store the argument string containing only
///                      the list of warnings.
///
/// @retval True if the second argument is specified, false otherwise.
static bool check_and_filter_once_property(DYNAMIC_STRING ds_property,
                                           std::string *warn_argument) {
  if (ds_property.length) {
    // Second argument exists, and it should be "ONCE" keyword.
    if (std::strcmp(ds_property.str, "ONCE"))
      die("Second argument to '%s' command should always be \"ONCE\" keyword.",
          command_names[curr_command->type - 1]);

    // Filter out the keyword and save only the warnings.
    std::size_t position = warn_argument->find(" ONCE");
    assert(position != std::string::npos);
    warn_argument->erase(position, 5);
    return true;
  }

  return false;
}

/// Handle disabling of warnings.
///
/// * If all warnings are disabled, don't add the warning to disabled
///   warning list.
/// * If there exist enabled warnings, remove the disabled warning from
///   the list of enabled warnings.
/// * If all the warnings are enabled or if there exist disabled warnings,
///   add or append the new warning to the list of disabled warnings.
///
/// @param warning_code Warning code
/// @param warning      Warning string
/// @param once_prop    Flag specifying whether a property should be set
///                     for next statement only.
static void handle_disable_warnings(std::uint32_t warning_code,
                                    std::string warning, bool once_prop) {
  if (enabled_warnings->count()) {
    // Remove the warning from list of enabled warnings.
    enabled_warnings->remove_warning(warning_code, once_prop);
  } else if (!disable_warnings || disabled_warnings->count()) {
    // Add the warning to list of expected warnings only if all the
    // warnings are not disabled.
    disabled_warnings->add_warning(warning_code, warning.c_str(), once_prop);
  }
}

/// Handle enabling of warnings.
///
/// * If all the warnings are enabled, don't add the warning to enabled
///   warning list.
/// * If there exist disabled warnings, remove the enabled warning from
///   the list of disabled warnings.
/// * If all the warnings are disabled or if there exist enabled warnings,
///   add or append the new warning to the list of enabled warnings.
///
/// @param warning_code Warning code
/// @param warning      Warning string
/// @param once_prop    Flag specifying whether a property should be set
///                     for next statement only.
static void handle_enable_warnings(std::uint32_t warning_code,
                                   std::string warning, bool once_prop) {
  if (disabled_warnings->count()) {
    // Remove the warning from list of disabled warnings.
    disabled_warnings->remove_warning(warning_code, once_prop);
  } else if (disabled_warnings) {
    // All the warnings are disabled, enable only the warnings specified
    // in the argument.
    enabled_warnings->add_warning(warning_code, warning.c_str(), once_prop);
  }
}

/// Get an error code corresponding to a warning name. The warning name
/// specified is in symbolic error name format.
///
/// @param command       Pointer to the st_command structure which holds the
///                      arguments and information for the command.
/// @param warn_argument String containing warning argument
/// @param once_prop     Flag specifying whether a property should be set for
///                      next statement only.
static void get_warning_codes(struct st_command *command,
                              std::string warn_argument, bool once_prop) {
  std::string warning;
  std::stringstream warnings(warn_argument);

  if (!my_isalnum(charset_info, warn_argument.back())) {
    die("Invalid argument '%s' to '%s' command.", command->first_argument,
        command_names[command->type - 1]);
  }

  while (std::getline(warnings, warning, ',')) {
    // Remove any space in a string representing a warning.
    warning.erase(remove_if(warning.begin(), warning.end(), isspace),
                  warning.end());

    // Check if a warning name is a valid symbolic error name.
    if (warning.front() == 'E' || warning.front() == 'W') {
      int warning_code = get_errcode_from_name(warning);
      if (warning_code == -1)
        die("Unknown SQL error name '%s'.", warning.c_str());
      if (command->type == Q_DISABLE_WARNINGS)
        handle_disable_warnings(warning_code, warning, once_prop);
      else if (command->type == Q_ENABLE_WARNINGS) {
        handle_enable_warnings(warning_code, warning, once_prop);
        // If disable_warnings flag is set, and there are no disabled or
        // enabled warnings, set the disable_warnings flag to 0.
        if (disable_warnings) {
          if (!disabled_warnings->count() && !enabled_warnings->count())
            set_property(command, P_WARN, false);
        }
      }
    } else {
      // Invalid argument, should only consist of warnings specified in
      // symbolic error name format.
      die("Invalid argument '%s' to '%s' command, list of disabled or enabled "
          "warnings may only consist of symbolic error names.",
          command->first_argument, command_names[command->type - 1]);
    }
  }
}

/// Parse the warning list argument specified with disable_warnings or
/// enable_warnings command. Check if the second argument "ONCE" is
/// specified, if yes, set once_property flag.
///
/// @param command Pointer to the st_command structure which holds the
///                arguments and information for the command.
///
/// @retval True if second argument "ONCE" is specified, false otherwise.
static bool parse_warning_list_argument(struct st_command *command) {
  DYNAMIC_STRING ds_warnings, ds_property;
  const struct command_arg warning_args[] = {
      {"Warnings", ARG_STRING, false, &ds_warnings,
       "Comma separated list of warnings to be disabled or enabled."},
      {"Property", ARG_STRING, false, &ds_property,
       "Keyword \"ONCE\" repesenting the property should be set for next "
       "statement only."}};

  check_command_args(command, command->first_argument, warning_args,
                     sizeof(warning_args) / sizeof(struct command_arg), ' ');

  // Waning list argument can't be an empty string.
  if (!ds_warnings.length)
    die("Warning list argument to command '%s' can't be an empty string.",
        command_names[command->type - 1]);

  // Evaluate warning list argument and replace the variables with
  // actual values
  std::string warn_argument = eval_warning_argument(command, &ds_warnings);

  // Set once_prop flag to true if keyword "ONCE" is specified as an
  // argument to a disable_warnings or a enable_warnings command.
  // Filter this keyword from the argument string and save only the
  // list of warnings.
  bool once_prop = check_and_filter_once_property(ds_property, &warn_argument);

  // Free all the DYNAMIC_STRING objects created
  free_dynamic_strings(&ds_warnings, &ds_property);

  // Get warning codes
  get_warning_codes(command, warn_argument, once_prop);

  return once_prop;
}

/// Create a list of disabled warnings that should be suppressed for
/// the next statements until enabled by enable_warnings command.
///
/// disable_warnings command can take an optional argument specifying
/// a warning or a comma separated list of warnings to be disabled.
/// The warnings specified should be in symbolic error name format.
///
/// disable_warnings command can also take a second optional argument,
/// which when specified will suppress the warnings for next statement
/// only. The second argument must be a "ONCE" keyword.
///
/// @param command Pointer to the st_command structure which holds the
///                arguments and information for the command.
static void do_disable_warnings(struct st_command *command) {
  // Revert the previously set properties
  if (once_property) revert_properties();

  // Check if disable_warnings command has warning list argument.
  if (!*command->first_argument) {
    // disable_warnings without an argument, disable all the warnings.
    if (disabled_warnings->count()) disabled_warnings->clear_list();
    if (enabled_warnings->count()) enabled_warnings->clear_list();

    // Update the environment variables containing the list of disabled
    // and enabled warnings.
    update_disabled_enabled_warnings_list_var();

    // Set 'disable_warnings' property value to 1
    set_property(command, P_WARN, true);
    return;
  } else {
    // Parse the warning list argument specified with disable_warnings
    // command.
    parse_warning_list_argument(command);

    // Update the environment variables containing the list of disabled
    // and enabled warnings.
    update_disabled_enabled_warnings_list_var();

    // Set 'disable_warnings' property value to 1
    set_property(command, P_WARN, true);
  }

  command->last_argument = command->end;
}

/// Create a list of enabled warnings that should be enabled for the
/// next statements until disabled by disable_warnings command.
///
/// enable_warnings command can take an optional argument specifying
/// a warning or a comma separated list of warnings to be enabled. The
/// warnings specified should be in symbolic error name format.
///
/// enable_warnings command can also take a second optional argument,
/// which when specified will enable the warnings for next statement
/// only. The second argument must be a "ONCE" keyword.
///
/// @param command Pointer to the st_command structure which holds the
///                arguments and information for the command.
static void do_enable_warnings(struct st_command *command) {
  // Revert the previously set properties
  if (once_property) revert_properties();

  bool once_prop = false;
  if (!*command->first_argument) {
    // enable_warnings without an argument, enable all the warnings.
    if (disabled_warnings->count()) disabled_warnings->clear_list();
    if (enabled_warnings->count()) enabled_warnings->clear_list();

    // Update the environment variables containing the list of disabled
    // and enabled warnings.
    update_disabled_enabled_warnings_list_var();

    // Set 'disable_warnings' property value to 0
    set_property(command, P_WARN, false);
  } else {
    // Parse the warning list argument specified with enable_warnings command.
    once_prop = parse_warning_list_argument(command);

    // Update the environment variables containing the list of disabled and
    // enabled warnings.
    update_disabled_enabled_warnings_list_var();
  }

  // Call set_once_property() to set once_propetry flag.
  if (disable_warnings && once_prop) set_once_property(P_WARN, true);

  command->last_argument = command->end;
}

/// Create a list of error values that the next statement is expected
/// to return. Each error must be an error number or an SQLSTATE value
/// or a symbolic error name representing an error.
///
/// SQLSTATE value must start with 'S'. It is also possible to specify
/// client errors with 'error' command.
///
/// @code
/// --error 1064
/// --error S42S01
/// --error ER_TABLE_EXISTS_ERROR,ER_PARSE_ERROR
/// --error CR_SERVER_GONE_ERROR
/// @endcode
///
/// @param command Pointer to the st_command structure which holds the
///                arguments and information for the command.
static void do_error(struct st_command *command) {
  if (!*command->first_argument) die("Missing argument(s) to 'error' command.");

  // Check if error command ends with a comment
  char *end = command->first_argument + std::strlen(command->first_argument);
  while (std::strlen(command->first_argument) > std::strlen(end)) {
    end--;
    if (*end == '#') break;
  }

  if (std::strlen(command->first_argument) == std::strlen(end))
    end = command->first_argument + std::strlen(command->first_argument);

  std::string error;
  std::stringstream errors(std::string(command->first_argument, end));

  // Get error codes
  while (std::getline(errors, error, ',')) {
    // Remove any space from the string representing an error.
    error.erase(remove_if(error.begin(), error.end(), isspace), error.end());

    // Code to handle a variable containing an error.
    if (error.front() == '$') {
      const char *varname_end = nullptr;
      VAR *var = var_get(error.c_str(), &varname_end, false, false);
      error.assign(var->str_val);
    }

    if (error.front() == 'S') {
      // SQLSTATE string
      //   * Must be SQLSTATE_LENGTH long
      //   * May contain only digits[0-9] and _uppercase_ letters

      // Step pass 'S' character
      error = error.substr(1, error.length());

      if (error.length() != SQLSTATE_LENGTH)
        die("The sqlstate must be exactly %d chars long.", SQLSTATE_LENGTH);

      // Check the validity of an SQLSTATE string.
      for (std::size_t i = 0; i < error.length(); i++) {
        if (!my_isdigit(charset_info, error[i]) &&
            !my_isupper(charset_info, error[i]))
          die("The sqlstate may only consist of digits[0-9] and _uppercase_ "
              "letters.");
      }
      expected_errors->add_error(error.c_str(), ERR_SQLSTATE);
    } else if (error.front() == 's') {
      die("The sqlstate definition must start with an uppercase S.");
    }
    // Checking for both server error names as well as client error names.
    else if (error.front() == 'C' || error.front() == 'E') {
      // Code to handle --error <error_string>.
      int error_code = get_errcode_from_name(error);
      if (error_code == -1) die("Unknown SQL error name '%s'.", error.c_str());
      expected_errors->add_error(error_code, ERR_ERRNO);
    } else if (error.front() == 'c' || error.front() == 'e') {
      die("The error name definition must start with an uppercase C or E.");
    } else {
      // Check that the string passed to error command contains only digits.
      int error_code = get_int_val(error.c_str());
      if (error_code == -1)
        die("Invalid argument '%s' to 'error' command, the argument may "
            "consist of either symbolic error names or error codes.",
            command->first_argument);
      expected_errors->add_error((std::uint32_t)error_code, ERR_ERRNO);
    }

    if (expected_errors->count() >= MAX_ERROR_COUNT)
      die("Too many errorcodes specified.");
  }

  command->last_argument = command->end;
}

/*
  Get a string;  Return ptr to end of string
  Strings may be surrounded by " or '

  If string is a '$variable', return the value of the variable.
*/

static char *get_string(char **to_ptr, const char **from_ptr,
                        struct st_command *command) {
  char c, sep;
  char *to = *to_ptr, *start = to;
  const char *from = *from_ptr;
  DBUG_TRACE;

  /* Find separator */
  if (*from == '"' || *from == '\'')
    sep = *from++;
  else
    sep = ' '; /* Separated with space */

  for (; (c = *from); from++) {
    if (c == '\\' && from[1]) { /* Escaped character */
      /* We can't translate \0 -> ASCII 0 as replace can't handle ASCII 0 */
      switch (*++from) {
        case 'n':
          *to++ = '\n';
          break;
        case 't':
          *to++ = '\t';
          break;
        case 'r':
          *to++ = '\r';
          break;
        case 'b':
          *to++ = '\b';
          break;
        case 'Z': /* ^Z must be escaped on Win32 */
          *to++ = '\032';
          break;
        default:
          *to++ = *from;
          break;
      }
    } else if (c == sep) {
      if (c == ' ' || c != *++from) break; /* Found end of string */
      *to++ = c;                           /* Copy duplicated separator */
    } else
      *to++ = c;
  }
  if (*from != ' ' && *from) die("Wrong string argument in %s", command->query);

  while (my_isspace(charset_info, *from)) /* Point to next string */
    from++;

  *to = 0;          /* End of string marker */
  *to_ptr = to + 1; /* Store pointer to end */
  *from_ptr = from;

  /* Check if this was a variable */
  if (*start == '$') {
    const char *end = to;
    VAR *var = var_get(start, &end, false, true);
    if (var && to == end + 1) {
      DBUG_PRINT("info", ("var: '%s' -> '%s'", start, var->str_val));
      return var->str_val; /* return found variable value */
    }
  }
  return start;
}

static void set_reconnect(MYSQL *mysql, int val) {
  bool reconnect = val;
  DBUG_TRACE;
  DBUG_PRINT("info", ("val: %d", val));
  mysql_options(mysql, MYSQL_OPT_RECONNECT, (char *)&reconnect);
}

/**
  Change the current connection to the given st_connection, and update
  $mysql_get_server_version and $CURRENT_CONNECTION accordingly.
*/
static void set_current_connection(struct st_connection *con) {
  cur_con = con;
  /* Update $mysql_get_server_version to that of current connection */
  var_set_int("$mysql_get_server_version",
              mysql_get_server_version(&con->mysql));
  /* Update $CURRENT_CONNECTION to the name of the current connection */
  var_set_string("$CURRENT_CONNECTION", con->name);
}

static void select_connection_name(const char *name) {
  DBUG_TRACE;
  DBUG_PRINT("enter", ("name: '%s'", name));
  st_connection *con = find_connection_by_name(name);

  if (!con) die("connection '%s' not found in connection pool", name);

  set_current_connection(con);

  /* Connection logging if enabled */
  if (!disable_connect_log && !disable_query_log) {
    DYNAMIC_STRING *ds = &ds_res;

    dynstr_append_mem(ds, "connection ", 11);
    replace_dynstr_append(ds, name);
    dynstr_append_mem(ds, ";\n", 2);
  }
}

static void select_connection(struct st_command *command) {
  DBUG_TRACE;
  static DYNAMIC_STRING ds_connection;
  const struct command_arg connection_args[] = {
      {"connection_name", ARG_STRING, true, &ds_connection,
       "Name of the connection that we switch to."}};
  check_command_args(command, command->first_argument, connection_args,
                     sizeof(connection_args) / sizeof(struct command_arg), ' ');

  DBUG_PRINT("info", ("changing connection: %s", ds_connection.str));
  select_connection_name(ds_connection.str);
  dynstr_free(&ds_connection);
}

static void do_close_connection(struct st_command *command) {
  DBUG_TRACE;

  struct st_connection *con;
  static DYNAMIC_STRING ds_connection;
  const struct command_arg close_connection_args[] = {
      {"connection_name", ARG_STRING, true, &ds_connection,
       "Name of the connection to close."}};
  check_command_args(command, command->first_argument, close_connection_args,
                     sizeof(close_connection_args) / sizeof(struct command_arg),
                     ' ');

  DBUG_PRINT("enter", ("connection name: '%s'", ds_connection.str));

  if (!(con = find_connection_by_name(ds_connection.str)))
    die("connection '%s' not found in connection pool", ds_connection.str);

  DBUG_PRINT("info", ("Closing connection %s", con->name));
  if (command->type == Q_DIRTY_CLOSE) {
    if (con->mysql.net.vio) {
      vio_delete(con->mysql.net.vio);
      con->mysql.net.vio = nullptr;
      end_server(&con->mysql);
    }
  }
  if (con->stmt) mysql_stmt_close(con->stmt);
  con->stmt = nullptr;

  mysql_close(&con->mysql);

  if (con->util_mysql) mysql_close(con->util_mysql);
  con->util_mysql = nullptr;
  con->pending = false;

  my_free(con->name);

  /*
    When the connection is closed set name to "-closed_connection-"
    to make it possible to reuse the connection name.
  */
  if (!(con->name = my_strdup(PSI_NOT_INSTRUMENTED, "-closed_connection-",
                              MYF(MY_WME))))
    die("Out of memory");

  if (con == cur_con) {
    /* Current connection was closed */
    var_set_int("$mysql_get_server_version", 0xFFFFFFFF);
    var_set_string("$CURRENT_CONNECTION", con->name);
  }

  /* Connection logging if enabled */
  if (!disable_connect_log && !disable_query_log) {
    DYNAMIC_STRING *ds = &ds_res;

    dynstr_append_mem(ds, "disconnect ", 11);
    replace_dynstr_append(ds, ds_connection.str);
    dynstr_append_mem(ds, ";\n", 2);
  }

  dynstr_free(&ds_connection);
}

/*
  Connect to a server doing several retries if needed.

  SYNOPSIS
  safe_connect()
  con               - connection structure to be used
  host, user, pass, - connection parameters
  db, port, sock

  NOTE

  Sometimes in a test the client starts before
  the server - to solve the problem, we try again
  after some sleep if connection fails the first
  time

  This function will try to connect to the given server
  "opt_max_connect_retries" times and sleep "connection_retry_sleep"
  seconds between attempts before finally giving up.
  This helps in situation when the client starts
  before the server (which happens sometimes).
  It will only ignore connection errors during these retries.

*/

static void safe_connect(MYSQL *mysql, const char *name, const char *host,
                         const char *user, const char *pass, const char *db,
                         int port, const char *sock) {
  int failed_attempts = 0;

  DBUG_TRACE;

  verbose_msg(
      "Connecting to server %s:%d (socket %s) as '%s'"
      ", connection '%s', attempt %d ...",
      host, port, sock, user, name, failed_attempts);

  mysql_options(mysql, MYSQL_OPT_CONNECT_ATTR_RESET, nullptr);
  mysql_options4(mysql, MYSQL_OPT_CONNECT_ATTR_ADD, "program_name",
                 "mysqltest");
  mysql_options(mysql, MYSQL_OPT_CAN_HANDLE_EXPIRED_PASSWORDS,
                &can_handle_expired_passwords);
  while (!mysql_real_connect_wrapper(
      mysql, host, user, pass, db, port, sock,
      CLIENT_MULTI_STATEMENTS | CLIENT_REMEMBER_OPTIONS)) {
    /*
      Connect failed

      Only allow retry if this was an error indicating the server
      could not be contacted. Error code differs depending
      on protocol/connection type
    */

    if ((mysql_errno(mysql) == CR_CONN_HOST_ERROR ||
         mysql_errno(mysql) == CR_CONNECTION_ERROR ||
         mysql_errno(mysql) == CR_NAMEDPIPEOPEN_ERROR) &&
        failed_attempts < opt_max_connect_retries) {
      verbose_msg("Connect attempt %d/%d failed: %d: %s", failed_attempts,
                  opt_max_connect_retries, mysql_errno(mysql),
                  mysql_error(mysql));
      my_sleep(connection_retry_sleep);
    } else {
      if (failed_attempts > 0)
        die("Could not open connection '%s' after %d attempts: %d %s", name,
            failed_attempts, mysql_errno(mysql), mysql_error(mysql));
      else
        die("Could not open connection '%s': %d %s", name, mysql_errno(mysql),
            mysql_error(mysql));
    }
    failed_attempts++;
  }
  verbose_msg("... Connected.");
}

/// Connect to a server and handle connection errors in case they
/// occur.
///
/// This function will try to establish a connection to server and
/// handle possible errors in the same manner as if "connect" was usual
/// SQL-statement. If an error is expected it will ignore it once it
/// occurs and log the "statement" to the query log. Unlike
/// safe_connect() it won't do several attempts.
///
/// @param command Pointer to the st_command structure which holds the
///                     arguments and information for the command.
/// @param con     Connection structure to be used
/// @param host    Host name
/// @param user    User name
/// @param pass    Password
/// @param db      Database name
/// @param port    Port number
/// @param sock    Socket value
///
/// @retval 1 if connection succeeds, 0 otherwise
static int connect_n_handle_errors(struct st_command *command, MYSQL *con,
                                   const char *host, const char *user,
                                   const char *pass, const char *db, int port,
                                   const char *sock) {
  DYNAMIC_STRING *ds;
  int failed_attempts = 0;

  ds = &ds_res;

  /* Only log if an error is expected */
  if (expected_errors->count() > 0 && !disable_query_log) {
    /*
      Log the connect to result log
    */
    dynstr_append_mem(ds, "connect(", 8);
    replace_dynstr_append(ds, host);
    dynstr_append_mem(ds, ",", 1);
    replace_dynstr_append(ds, user);
    dynstr_append_mem(ds, ",", 1);
    replace_dynstr_append(ds, pass);
    dynstr_append_mem(ds, ",", 1);
    if (db) replace_dynstr_append(ds, db);
    dynstr_append_mem(ds, ",", 1);
    replace_dynstr_append_uint(ds, port);
    dynstr_append_mem(ds, ",", 1);
    if (sock) replace_dynstr_append(ds, sock);
    dynstr_append_mem(ds, ")", 1);
    dynstr_append_mem(ds, delimiter, delimiter_length);
    dynstr_append_mem(ds, "\n", 1);
  }
  /* Simplified logging if enabled */
  if (!disable_connect_log && !disable_query_log) {
    replace_dynstr_append(ds, command->query);
    dynstr_append_mem(ds, ";\n", 2);
  }

  mysql_options(con, MYSQL_OPT_CONNECT_ATTR_RESET, nullptr);
  mysql_options4(con, MYSQL_OPT_CONNECT_ATTR_ADD, "program_name", "mysqltest");
  mysql_options(con, MYSQL_OPT_CAN_HANDLE_EXPIRED_PASSWORDS,
                &can_handle_expired_passwords);
  while (!mysql_real_connect_wrapper(con, host, user, pass, db, port,
                                     sock ? sock : nullptr,
                                     CLIENT_MULTI_STATEMENTS)) {
    /*
      If we have used up all our connections check whether this
      is expected (by --error). If so, handle the error right away.
      Otherwise, give it some extra time to rule out race-conditions.
      If extra-time doesn't help, we have an unexpected error and
      must abort -- just proceeding to handle_error() when second
      and third chances are used up will handle that for us.

      There are various user-limits of which only max_user_connections
      and max_connections_per_hour apply at connect time. For the
      the second to create a race in our logic, we'd need a limits
      test that runs without a FLUSH for longer than an hour, so we'll
      stay clear of trying to work out which exact user-limit was
      exceeded.
    */

    if (((mysql_errno(con) == ER_TOO_MANY_USER_CONNECTIONS) ||
         (mysql_errno(con) == ER_USER_LIMIT_REACHED)) &&
        (failed_attempts++ < opt_max_connect_retries)) {
      int i;

      i = match_expected_error(command, mysql_errno(con), mysql_sqlstate(con));

      if (i >= 0) goto do_handle_error; /* expected error, handle */

      my_sleep(connection_retry_sleep); /* unexpected error, wait */
      continue;                         /* and give it 1 more chance */
    }

  do_handle_error:
    var_set_errno(mysql_errno(con));
    handle_error(command, mysql_errno(con), mysql_error(con),
                 mysql_sqlstate(con), ds);
    return 0; /* Not connected */
  }

  var_set_errno(0);
  handle_no_error(command);
  revert_properties();
  return 1; /* Connected */
}

/*
  Open a new connection to MySQL Server with the parameters
  specified. Make the new connection the current connection.

  SYNOPSIS
  do_connect()
  q	       called command

  DESCRIPTION
  connect(<name>,<host>,<user>,[<pass>,[<db>,[<port>,<sock>[<opts>]]]]);
  connect <name>,<host>,<user>,[<pass>,[<db>,[<port>,<sock>[<opts>]]]];

  <name> - name of the new connection
  <host> - hostname of server
  <user> - user to connect as
  <pass> - password used when connecting
  <db>   - initial db when connected
  <port> - server port
  <sock> - server socket
  <opts> - options to use for the connection
   * SSL - use SSL if available
   * COMPRESS - use compression if available
   * SHM - use shared memory if available
   * PIPE - use named pipe if available
   * SOCKET - use socket protocol
   * TCP - use tcp protocol
*/

static void do_connect(struct st_command *command) {
  int con_port = opt_port;
  char *con_options;
  bool con_ssl = false, con_compress = false;
  bool con_pipe = false, con_shm = false, con_cleartext_enable = false;
  struct st_connection *con_slot;
  uint save_opt_ssl_mode = opt_ssl_mode;

  static DYNAMIC_STRING ds_connection_name;
  static DYNAMIC_STRING ds_host;
  static DYNAMIC_STRING ds_user;
  static DYNAMIC_STRING ds_password;
  static DYNAMIC_STRING ds_database;
  static DYNAMIC_STRING ds_port;
  static DYNAMIC_STRING ds_sock;
  static DYNAMIC_STRING ds_options;
  static DYNAMIC_STRING ds_default_auth;
  static DYNAMIC_STRING ds_shm;
  static DYNAMIC_STRING ds_compression_algorithm;
  static DYNAMIC_STRING ds_zstd_compression_level;
  const struct command_arg connect_args[] = {
      {"connection name", ARG_STRING, true, &ds_connection_name,
       "Name of the connection"},
      {"host", ARG_STRING, true, &ds_host, "Host to connect to"},
      {"user", ARG_STRING, false, &ds_user, "User to connect as"},
      {"passsword", ARG_STRING, false, &ds_password,
       "Password used when connecting"},
      {"database", ARG_STRING, false, &ds_database,
       "Database to select after connect"},
      {"port", ARG_STRING, false, &ds_port, "Port to connect to"},
      {"socket", ARG_STRING, false, &ds_sock, "Socket to connect with"},
      {"options", ARG_STRING, false, &ds_options,
       "Options to use while connecting"},
      {"default_auth", ARG_STRING, false, &ds_default_auth,
       "Default authentication to use"},
      {"default_compression_algorithm", ARG_STRING, false,
       &ds_compression_algorithm, "Default compression algorithm to use"},
      {"default_zstd_compression_level", ARG_STRING, false,
       &ds_zstd_compression_level,
       "Default compression level to use "
       "when using zstd compression."}};

  DBUG_TRACE;
  DBUG_PRINT("enter", ("connect: %s", command->first_argument));

  strip_parentheses(command);
  check_command_args(command, command->first_argument, connect_args,
                     sizeof(connect_args) / sizeof(struct command_arg), ',');

  /* Port */
  if (ds_port.length) {
    con_port = atoi(ds_port.str);
    if (con_port == 0) die("Illegal argument for port: '%s'", ds_port.str);
  }

  /* Shared memory */
  init_dynamic_string(&ds_shm, ds_sock.str, 0);

  /* Sock */
  if (ds_sock.length) {
    /*
      If the socket is specified just as a name without path
      append tmpdir in front
    */
    if (*ds_sock.str != FN_LIBCHAR) {
      char buff[FN_REFLEN];
      fn_format(buff, ds_sock.str, TMPDIR, "", 0);
      dynstr_set(&ds_sock, buff);
    }
  } else {
    /* No socket specified, use default */
    dynstr_set(&ds_sock, unix_sock);
  }
  DBUG_PRINT("info", ("socket: %s", ds_sock.str));

  /* Options */
  con_options = ds_options.str;
  bool con_socket = false, con_tcp = false;
  while (*con_options) {
    /* Step past any spaces in beginning of option */
    while (*con_options && my_isspace(charset_info, *con_options))
      con_options++;

    /* Find end of this option */
    char *end = con_options;
    while (*end && !my_isspace(charset_info, *end)) end++;

    size_t con_option_len = end - con_options;
    char cur_con_option[10] = {};
    strmake(cur_con_option, con_options, con_option_len);

    if (!std::strcmp(cur_con_option, "SSL"))
      con_ssl = true;
    else if (!std::strcmp(cur_con_option, "COMPRESS"))
      con_compress = true;
    else if (!std::strcmp(cur_con_option, "PIPE"))
      con_pipe = true;
    else if (!std::strcmp(cur_con_option, "SHM"))
      con_shm = true;
    else if (!std::strcmp(cur_con_option, "CLEARTEXT"))
      con_cleartext_enable = true;
    else if (!std::strcmp(cur_con_option, "SOCKET"))
      con_socket = true;
    else if (!std::strcmp(cur_con_option, "TCP"))
      con_tcp = true;
    else
      die("Illegal option to connect: %s", cur_con_option);

    /* Process next option */
    con_options = end;
  }

  if (find_connection_by_name(ds_connection_name.str))
    die("Connection %s already exists", ds_connection_name.str);

  if (next_con != connections_end)
    con_slot = next_con;
  else {
    if (!(con_slot = find_connection_by_name("-closed_connection-")))
      die("Connection limit exhausted, you can have max %d connections",
          opt_max_connections);
  }

  if (!mysql_init(&con_slot->mysql)) die("Failed on mysql_init()");

  if (opt_init_command)
    mysql_options(&con_slot->mysql, MYSQL_INIT_COMMAND, opt_init_command);
  if (opt_connect_timeout)
    mysql_options(&con_slot->mysql, MYSQL_OPT_CONNECT_TIMEOUT,
                  (void *)&opt_connect_timeout);

  if (opt_compress || con_compress)
    mysql_options(&con_slot->mysql, MYSQL_OPT_COMPRESS, NullS);
  mysql_options(&con_slot->mysql, MYSQL_OPT_LOCAL_INFILE, nullptr);
  mysql_options(&con_slot->mysql, MYSQL_SET_CHARSET_NAME, charset_info->csname);
  if (opt_charsets_dir)
    mysql_options(&con_slot->mysql, MYSQL_SET_CHARSET_DIR, opt_charsets_dir);

  if (ds_compression_algorithm.length)
    mysql_options(&con_slot->mysql, MYSQL_OPT_COMPRESSION_ALGORITHMS,
                  ds_compression_algorithm.str);
  else if (opt_compress_algorithm)
    mysql_options(&con_slot->mysql, MYSQL_OPT_COMPRESSION_ALGORITHMS,
                  opt_compress_algorithm);
  if (ds_zstd_compression_level.length) {
    char *end = nullptr;
    opt_zstd_compress_level = strtol(ds_zstd_compression_level.str, &end, 10);
  }
  mysql_options(&con_slot->mysql, MYSQL_OPT_ZSTD_COMPRESSION_LEVEL,
                &opt_zstd_compress_level);

  /*
    If mysqltest --ssl-mode option is set to DISABLED
    and connect(.., SSL) command used, set proper opt_ssl_mode.

    So, SSL connection is used either:
    a) mysqltest --ssl-mode option is NOT set to DISABLED or
    b) connect(.., SSL) command used.
  */
  if (opt_ssl_mode == SSL_MODE_DISABLED && con_ssl) {
    opt_ssl_mode =
        (opt_ssl_ca || opt_ssl_capath) ? SSL_MODE_VERIFY_CA : SSL_MODE_REQUIRED;
  }
  if (SSL_SET_OPTIONS(&con_slot->mysql)) die("%s", SSL_SET_OPTIONS_ERROR);
  opt_ssl_mode = save_opt_ssl_mode;

  if (con_pipe && !con_ssl) {
    opt_protocol = MYSQL_PROTOCOL_PIPE;
  }

  if (opt_protocol) {
    mysql_options(&con_slot->mysql, MYSQL_OPT_PROTOCOL, (char *)&opt_protocol);
    /*
      Resetting the opt_protocol value to 0 to avoid the
      possible failure in the next connect() command.
    */
    opt_protocol = 0;
  }

  if (con_shm) {
    uint protocol = MYSQL_PROTOCOL_MEMORY;
    if (!ds_shm.length) die("Missing shared memory base name");

    mysql_options(&con_slot->mysql, MYSQL_SHARED_MEMORY_BASE_NAME, ds_shm.str);
    mysql_options(&con_slot->mysql, MYSQL_OPT_PROTOCOL, &protocol);
  } else if (shared_memory_base_name) {
    mysql_options(&con_slot->mysql, MYSQL_SHARED_MEMORY_BASE_NAME,
                  shared_memory_base_name);
  }

  if (con_socket) {
    uint protocol = MYSQL_PROTOCOL_SOCKET;
    mysql_options(&con_slot->mysql, MYSQL_OPT_PROTOCOL, &protocol);
  }

  if (con_tcp) {
    uint protocol = MYSQL_PROTOCOL_TCP;
    mysql_options(&con_slot->mysql, MYSQL_OPT_PROTOCOL, &protocol);
  }

  /* Use default db name */
  if (ds_database.length == 0) dynstr_set(&ds_database, opt_db);

  if (opt_plugin_dir && *opt_plugin_dir)
    mysql_options(&con_slot->mysql, MYSQL_PLUGIN_DIR, opt_plugin_dir);

  if (ds_default_auth.length)
    mysql_options(&con_slot->mysql, MYSQL_DEFAULT_AUTH, ds_default_auth.str);

  /* Set server public_key */
  set_server_public_key(&con_slot->mysql);

  set_get_server_public_key_option(&con_slot->mysql);

  if (con_cleartext_enable)
    mysql_options(&con_slot->mysql, MYSQL_ENABLE_CLEARTEXT_PLUGIN,
                  (char *)&con_cleartext_enable);

  /* Special database to allow one to connect without a database name */
  if (ds_database.length && !std::strcmp(ds_database.str, "*NO-ONE*"))
    dynstr_set(&ds_database, "");

  if (getenv("EXTERN")) {
    dynstr_set(&ds_host, opt_host);
  }

  if (connect_n_handle_errors(command, &con_slot->mysql, ds_host.str,
                              ds_user.str, ds_password.str, ds_database.str,
                              con_port, ds_sock.str)) {
    DBUG_PRINT("info", ("Inserting connection %s in connection pool",
                        ds_connection_name.str));
    my_free(con_slot->name);
    if (!(con_slot->name = my_strdup(PSI_NOT_INSTRUMENTED,
                                     ds_connection_name.str, MYF(MY_WME))))
      die("Out of memory");
    con_slot->name_len = std::strlen(con_slot->name);
    set_current_connection(con_slot);

    if (con_slot == next_con)
      next_con++; /* if we used the next_con slot, advance the pointer */
  }

  dynstr_free(&ds_connection_name);
  dynstr_free(&ds_host);
  dynstr_free(&ds_user);
  dynstr_free(&ds_password);
  dynstr_free(&ds_database);
  dynstr_free(&ds_port);
  dynstr_free(&ds_sock);
  dynstr_free(&ds_options);
  dynstr_free(&ds_default_auth);
  dynstr_free(&ds_shm);
  dynstr_free(&ds_compression_algorithm);
  dynstr_free(&ds_zstd_compression_level);
}

static int do_done(struct st_command *command) {
  /* Check if empty block stack */
  if (cur_block == block_stack) {
    if (*command->query != '}')
      die("Stray 'end' command - end of block before beginning");
    die("Stray '}' - end of block before beginning");
  }

  /* Test if inner block has been executed */
  if (cur_block->ok && cur_block->cmd == cmd_while) {
    /* Pop block from stack, re-execute outer block */
    cur_block--;
    parser.current_line = cur_block->line;
  } else {
    if (*cur_block->delim) {
      /* Restore "old" delimiter after false if block */
      strcpy(delimiter, cur_block->delim);
      delimiter_length = std::strlen(delimiter);
    }
    /* Pop block from stack, goto next line */
    cur_block--;
    parser.current_line++;
  }
  return 0;
}

/* Operands available in if or while conditions */

enum block_op { EQ_OP, NE_OP, GT_OP, GE_OP, LT_OP, LE_OP, ILLEG_OP };

static enum block_op find_operand(const char *start) {
  char first = *start;
  char next = *(start + 1);

  if (first == '=' && next == '=') return EQ_OP;
  if (first == '!' && next == '=') return NE_OP;
  if (first == '>' && next == '=') return GE_OP;
  if (first == '>') return GT_OP;
  if (first == '<' && next == '=') return LE_OP;
  if (first == '<') return LT_OP;

  return ILLEG_OP;
}

/*
  Process start of a "if" or "while" statement

  SYNOPSIS
  do_block()
  cmd        Type of block
  q	       called command

  DESCRIPTION
  if ([!]<expr>)
  {
  <block statements>
  }

  while ([!]<expr>)
  {
  <block statements>
  }

  assert (expr)

  Evaluates the <expr> and if it evaluates to
  greater than zero executes the following code block.
  A '!' can be used before the <expr> to indicate it should
  be executed if it evaluates to zero.

  In the assert() case, the block is an implied { die [query]; }

  <expr> can also be a simple comparison condition:

  <variable> <op> <expr>

  The left hand side must be a variable, the right hand side can be a
  variable, number, string or `query`. Operands are ==, !=, <, <=, >, >=.
  == and != can be used for strings, all can be used for numerical values.
*/

static void do_block(enum block_cmd cmd, struct st_command *command) {
  const char *p = command->first_argument;
  const char *expr_start;
  const char *expr_end;
  VAR v;
  const char *cmd_name;
  if (cmd == cmd_assert)
    cmd_name = "assert";
  else
    cmd_name = (cmd == cmd_while ? "while" : "if");
  bool not_expr = false;
  DBUG_TRACE;
  DBUG_PRINT("enter", ("%s", cmd_name));

  /* Check stack overflow */
  if (cur_block == block_stack_end) die("Nesting too deeply");

  /* Set way to find outer block again, increase line counter */
  cur_block->line = parser.current_line++;

  /* If this block is ignored */
  if (!cur_block->ok) {
<<<<<<< HEAD
    /* Inner block should be ignored too */
    cur_block++;
    cur_block->cmd = cmd;
    cur_block->ok = false;
    cur_block->delim[0] = '\0';
=======
    if (cmd == cmd_if || cmd == cmd_while) {
      /* Inner block which comes with the command should be ignored */
      cur_block++;
      cur_block->cmd = cmd;
      cur_block->ok = false;
      cur_block->delim[0] = '\0';
    }
    /* No need to evaluate the condition */
>>>>>>> fbdaa4de
    return;
  }

  /* Parse and evaluate test expression */
  expr_start = strchr(p, '(');
  if (!expr_start) die("missing '(' in %s", cmd_name);
  ++expr_start;

  while (my_isspace(charset_info, *expr_start)) expr_start++;

  /* Check for !<expr> */
  if (*expr_start == '!') {
    not_expr = true;
    expr_start++; /* Step past the '!', then any whitespace */
    while (*expr_start && my_isspace(charset_info, *expr_start)) expr_start++;
  }
  /* Find ending ')' */
  expr_end = strrchr(expr_start, ')');
  if (!expr_end) die("missing ')' in %s", cmd_name);
  p = expr_end + 1;

  while (*p && my_isspace(charset_info, *p)) p++;
  if (*p) {
    if (cmd == cmd_assert)
      die("End of line junk detected: \"%s\"", p);
    else if (*p != '{')
      die("Missing '{' after %s. Found \"%s\"", cmd_name, p);
  }

  var_init(&v, nullptr, 0, nullptr, 0);

  /* If expression starts with a variable, it may be a compare condition */

  if (*expr_start == '$') {
    const char *curr_ptr = expr_end;
    eval_expr(&v, expr_start, &curr_ptr, true);
    while (my_isspace(charset_info, *++curr_ptr)) {
    }
    /* If there was nothing past the variable, skip condition part */
    if (curr_ptr == expr_end) goto NO_COMPARE;

    enum block_op operand = find_operand(curr_ptr);
    if (operand == ILLEG_OP)
      die("Found junk '%.*s' after $variable in condition",
          (int)(expr_end - curr_ptr), curr_ptr);

    /* We could silently allow this, but may be confusing */
    if (not_expr)
      die("Negation and comparison should not be combined, please rewrite");

    /* Skip the 1 or 2 chars of the operand, then white space */
    if (operand == LT_OP || operand == GT_OP) {
      curr_ptr++;
    } else {
      curr_ptr += 2;
    }
    while (my_isspace(charset_info, *curr_ptr)) curr_ptr++;
    if (curr_ptr == expr_end) die("Missing right operand in comparison");

    /* Strip off trailing white space */
    while (my_isspace(charset_info, expr_end[-1])) expr_end--;
    /* strip off ' or " around the string */
    if (*curr_ptr == '\'' || *curr_ptr == '"') {
      if (expr_end[-1] != *curr_ptr) die("Unterminated string value");
      curr_ptr++;
      expr_end--;
    }
    VAR v2;
    var_init(&v2, nullptr, 0, nullptr, 0);
    eval_expr(&v2, curr_ptr, &expr_end);

    if ((operand != EQ_OP && operand != NE_OP) && !(v.is_int && v2.is_int))
      die("Only == and != are supported for string values");

    /* Now we overwrite the first variable with 0 or 1 (for false or true) */

    switch (operand) {
      case EQ_OP:
        if (v.is_int)
          v.int_val = (v2.is_int && v2.int_val == v.int_val);
        else
          v.int_val = !std::strcmp(v.str_val, v2.str_val);
        break;

      case NE_OP:
        if (v.is_int)
          v.int_val = !(v2.is_int && v2.int_val == v.int_val);
        else
          v.int_val = (std::strcmp(v.str_val, v2.str_val) != 0);
        break;

      case LT_OP:
        v.int_val = (v.int_val < v2.int_val);
        break;
      case LE_OP:
        v.int_val = (v.int_val <= v2.int_val);
        break;
      case GT_OP:
        v.int_val = (v.int_val > v2.int_val);
        break;
      case GE_OP:
        v.int_val = (v.int_val >= v2.int_val);
        break;
      case ILLEG_OP:
        die("Impossible operator, this cannot happen");
    }

    v.is_int = true;
    my_free(v2.str_val);
  } else {
    if (*expr_start != '`' && !my_isdigit(charset_info, *expr_start))
      die("Expression in %s() must begin with $, ` or a number", cmd_name);
    eval_expr(&v, expr_start, &expr_end);
  }

NO_COMPARE:
  /* Evaluate the expression */
  bool v_val_bool;
  if (v.is_int) {
    v_val_bool = (v.int_val != 0);
  } else
  /* Any non-empty string which does not begin with 0 is also true */
  {
    p = v.str_val;
    /* First skip any leading white space or unary -+ */
    while (*p && ((my_isspace(charset_info, *p) || *p == '-' || *p == '+')))
      p++;
    v_val_bool = (*p && *p != '0');
  }
  if (not_expr) v_val_bool = !v_val_bool;

  /* Finally, handle assert/if/while */
  if (cmd == cmd_assert) {
    if (!v_val_bool) {
      die("Assertion failed: %s", command->query);
    }
  } else {
    /* Define inner block */
    cur_block++;
    cur_block->cmd = cmd;
    cur_block->ok = v_val_bool;

    if (v_val_bool) {
      cur_block->delim[0] = '\0';
    } else {
      /* Remember "old" delimiter if entering a false if block */
      strcpy(cur_block->delim, delimiter);
    }
  }

  DBUG_PRINT("info", ("OK: %d", v_val_bool));
  my_free(v.str_val);
}

static void do_delimiter(struct st_command *command) {
  char *p = command->first_argument;
  DBUG_TRACE;
  DBUG_PRINT("enter", ("first_argument: %s", command->first_argument));

  while (*p && my_isspace(charset_info, *p)) p++;

  if (!(*p)) die("Can't set empty delimiter");

  strmake(delimiter, p, sizeof(delimiter) - 1);
  delimiter_length = std::strlen(delimiter);

  DBUG_PRINT("exit", ("delimiter: %s", delimiter));
  command->last_argument = p + delimiter_length;
}

/*
  do_reset_connection

  DESCRIPTION
  Reset the current session.
*/
static void do_reset_connection() {
  MYSQL *mysql = &cur_con->mysql;

  DBUG_TRACE;
  if (mysql_reset_connection(mysql))
    die("reset connection failed: %s", mysql_error(mysql));
  if (cur_con->stmt) {
    mysql_stmt_close(cur_con->stmt);
    cur_con->stmt = nullptr;
  }
}

bool match_delimiter(int c, const char *delim, size_t length) {
  uint i;
  char tmp[MAX_DELIMITER_LENGTH];

  if (c != *delim) return false;

  for (i = 1; i < length && (c = my_getc(cur_file->file)) == *(delim + i); i++)
    tmp[i] = c;

  if (i == length) return true; /* Found delimiter */

  /* didn't find delimiter, push back things that we read */
  my_ungetc(c);
  while (i > 1) my_ungetc(tmp[--i]);
  return false;
}

static bool end_of_query(int c) {
  return match_delimiter(c, delimiter, delimiter_length);
}

/*
  Read one "line" from the file

  SYNOPSIS
  read_line
  buf     buffer for the read line
  size    size of the buffer i.e max size to read

  DESCRIPTION
  This function actually reads several lines and adds them to the
  buffer buf. It continues to read until it finds what it believes
  is a complete query.

  Normally that means it will read lines until it reaches the
  "delimiter" that marks end of query. Default delimiter is ';'
  The function should be smart enough not to detect delimiter's
  found inside strings surrounded with '"' and '\'' escaped strings.

  If the first line in a query starts with '#' or '-' this line is treated
  as a comment. A comment is always terminated when end of line '\n' is
  reached.

*/

static int read_line(char *buf, int size) {
  char c, last_quote = 0, last_char = 0;
  char *p = buf, *buf_end = buf + size - 1;
  int skip_char = 0;
  int query_comment = 0, query_comment_start = 0, query_comment_end = 0;
  bool have_slash = false;

  enum {
    R_NORMAL,
    R_Q,
    R_SLASH_IN_Q,
    R_COMMENT,
    R_LINE_START
  } state = R_LINE_START;
  DBUG_TRACE;

  start_lineno = cur_file->lineno;
  DBUG_PRINT("info", ("Starting to read at lineno: %d", start_lineno));
  for (; p < buf_end;) {
    skip_char = 0;
    c = my_getc(cur_file->file);
    if (feof(cur_file->file)) {
    found_eof:
      if (cur_file->file != stdin) {
        fclose(cur_file->file);
        cur_file->file = nullptr;
      }
      my_free(cur_file->file_name);
      cur_file->file_name = nullptr;
      if (cur_file == file_stack) {
        /* We're back at the first file, check if
           all { have matching }
        */
        if (cur_block != block_stack) die("Missing end of block");

        *p = 0;
        DBUG_PRINT("info", ("end of file at line %d", cur_file->lineno));
        return 1;
      }
      cur_file--;
      start_lineno = cur_file->lineno;
      continue;
    }

    if (c == '\n') {
      /* Line counting is independent of state */
      cur_file->lineno++;

      /* Convert cr/lf to lf */
      if (p != buf && *(p - 1) == '\r') p--;
    }

    switch (state) {
      case R_NORMAL:
        if (end_of_query(c)) {
          *p = 0;
          DBUG_PRINT("exit", ("Found delimiter '%s' at line %d", delimiter,
                              cur_file->lineno));
          return 0;
        } else if ((c == '{' &&
                    (!charset_info->coll->strnncoll(
                         charset_info, (const uchar *)"while", 5, (uchar *)buf,
                         std::min<ptrdiff_t>(5, p - buf), false) ||
                     !charset_info->coll->strnncoll(
                         charset_info, (const uchar *)"if", 2, (uchar *)buf,
                         std::min<ptrdiff_t>(2, p - buf), false)))) {
          /* Only if and while commands can be terminated by { */
          *p++ = c;
          *p = 0;
          DBUG_PRINT("exit", ("Found '{' indicating start of block at line %d",
                              cur_file->lineno));
          return 0;
        } else if (c == '\'' || c == '"' || c == '`') {
          if (!have_slash) {
            last_quote = c;
            state = R_Q;
          }
        } else if (c == '/') {
          if ((query_comment_start == 0) && (query_comment == 0))
            query_comment_start = 1;
          else if (query_comment_end == 1) {
            query_comment = 0;
            query_comment_end = 0;
          }
        } else if (c == '*') {
          if ((query_comment == 1) && (query_comment_end == 0))
            query_comment_end = 1;
          else if (query_comment_start == 1)
            query_comment = 1;
        } else if ((c == '+') || (c == '!')) {
          if ((query_comment_start == 1) && (query_comment == 1)) {
            query_comment_start = 0;
            query_comment = 0;
          }
        } else if (query_comment_start == 1)
          query_comment_start = 0;
        else if (query_comment_end == 1)
          query_comment_end = 0;

        have_slash = (c == '\\');
        break;

      case R_COMMENT:
        if (c == '\n') {
          /* Comments are terminated by newline */
          *p = 0;
          DBUG_PRINT("exit", ("Found newline in comment at line: %d",
                              cur_file->lineno));
          return 0;
        }
        break;

      case R_LINE_START:
        if (c == '#' || c == '-') {
          /* A # or - in the first position of the line - this is a comment */
          state = R_COMMENT;
        } else if (my_isspace(charset_info, c)) {
          if (c == '\n') {
            if (last_char == '\n') {
              /* Two new lines in a row, return empty line */
              DBUG_PRINT("info", ("Found two new lines in a row"));
              *p++ = c;
              *p = 0;
              return 0;
            }

            /* Query hasn't started yet */
            start_lineno = cur_file->lineno;
            DBUG_PRINT("info", ("Query hasn't started yet, start_lineno: %d",
                                start_lineno));
          }

          /* Skip all space at beginning of line */
          skip_char = 1;
        } else if (end_of_query(c)) {
          *p = 0;
          DBUG_PRINT("exit", ("Found delimiter '%s' at line: %d", delimiter,
                              cur_file->lineno));
          return 0;
        } else if (c == '}') {
          /* A "}" need to be by itself in the beginning of a line to terminate
           */
          *p++ = c;
          *p = 0;
          DBUG_PRINT("exit", ("Found '}' in begining of a line at line: %d",
                              cur_file->lineno));
          return 0;
        } else if (c == '\'' || c == '"' || c == '`') {
          last_quote = c;
          state = R_Q;
        } else
          state = R_NORMAL;
        break;

      case R_Q:
        if (c == last_quote)
          state = R_NORMAL;
        else if (c == '\\')
          state = R_SLASH_IN_Q;
        else if (query_comment)
          state = R_NORMAL;
        break;

      case R_SLASH_IN_Q:
        state = R_Q;
        break;
    }

    last_char = c;

    if (!skip_char) {
      /* Could be a multibyte character */
      /* This code is based on the code in "sql_load.cc" */
      uint charlen;
      if (my_mbmaxlenlen(charset_info) == 1)
        charlen = my_mbcharlen(charset_info, (unsigned char)c);
      else {
        if (!(charlen = my_mbcharlen(charset_info, (unsigned char)c))) {
          int c1 = my_getc(cur_file->file);
          if (c1 == EOF) {
            *p++ = c;
            goto found_eof;
          }

          charlen =
              my_mbcharlen_2(charset_info, (unsigned char)c, (unsigned char)c1);
          my_ungetc(c1);
        }
      }
      if (charlen == 0) return 1;
      /* We give up if multibyte character is started but not */
      /* completed before we pass buf_end */
      if ((charlen > 1) && (p + charlen) <= buf_end) {
        char *mb_start = p;

        *p++ = c;

        for (uint i = 1; i < charlen; i++) {
          c = my_getc(cur_file->file);
          if (feof(cur_file->file)) goto found_eof;
          *p++ = c;
        }
        if (!my_ismbchar(charset_info, mb_start, p)) {
          /* It was not a multiline char, push back the characters */
          /* We leave first 'c', i.e. pretend it was a normal char */
          while (p - 1 > mb_start) my_ungetc(*--p);
        }
      } else
        *p++ = c;
    }
  }
  die("The input buffer is too small for this query.x\n"
      "check your query or increase MAX_QUERY and recompile");
  return 0;
}

/// Set string query attributes for the next query
///
/// @param command Pointer to the st_command structure which holds the
///                arguments and information for the command. Optionally
///                including a timeout else the default of 60 seconds
static void do_query_attributes(struct st_command *command) {
  const char *from = command->first_argument;
  char *buff, *start;
  DBUG_TRACE;

  global_attrs->clear();
  if (!*from) die("Missing argument in %s", command->query);
  start = buff = (char *)my_malloc(PSI_NOT_INSTRUMENTED, std::strlen(from) + 1,
                                   MYF(MY_WME | MY_FAE));
  while (*from) {
    char *name = get_string(&buff, &from, command);
    if (!*from)
      die("Wrong (odd) number of arguments to query_attributes in '%s'",
          command->query);
    char *value = get_string(&buff, &from, command);

    if (global_attrs->push_param(name, value))
      die("Failed to add an attribute pair in query_attributes");
  }
  my_free(start);
  command->last_argument = command->end;
}

/*
  Convert the read query to result format version 1

  That is: After newline, all spaces need to be skipped
  unless the previous char was a quote

  This is due to an old bug that has now been fixed, but the
  version 1 output format is preserved by using this function

*/

static void convert_to_format_v1(char *query) {
  int last_c_was_quote = 0;
  char *p = query, *to = query;
  char *end = strend(query);
  char last_c;

  while (p <= end) {
    if (*p == '\n' && !last_c_was_quote) {
      *to++ = *p++; /* Save the newline */

      /* Skip any spaces on next line */
      while (*p && my_isspace(charset_info, *p)) p++;

      last_c_was_quote = 0;
    } else if (*p == '\'' || *p == '"' || *p == '`') {
      last_c = *p;
      *to++ = *p++;

      /* Copy anything until the next quote of same type */
      while (*p && *p != last_c) *to++ = *p++;

      *to++ = *p++;

      last_c_was_quote = 1;
    } else {
      *to++ = *p++;
      last_c_was_quote = 0;
    }
  }
}

/*
  Check for unexpected "junk" after the end of query
  This is normally caused by missing delimiters or when
  switching between different delimiters
*/

void check_eol_junk_line(const char *line) {
  const char *p = line;
  DBUG_TRACE;
  DBUG_PRINT("enter", ("line: %s", line));

  /* Check for extra delimiter */
  if (*p && !std::strncmp(p, delimiter, delimiter_length))
    die("Extra delimiter \"%s\" found", delimiter);

  /* Allow trailing # comment */
  if (*p && *p != '#') {
    if (*p == '\n') die("Missing delimiter");
    die("End of line junk detected: \"%s\"", p);
  }
}

static void check_eol_junk(const char *eol) {
  const char *p = eol;
  DBUG_TRACE;
  DBUG_PRINT("enter", ("eol: %s", eol));

  /* Skip past all spacing chars and comments */
  while (*p && (my_isspace(charset_info, *p) || *p == '#' || *p == '\n')) {
    /* Skip past comments started with # and ended with newline */
    if (*p && *p == '#') {
      p++;
      while (*p && *p != '\n') p++;
    }

    /* Check this line */
    if (*p && *p == '\n') check_eol_junk_line(p);

    if (*p) p++;
  }

  check_eol_junk_line(p);
}

static bool is_delimiter(const char *p) {
  uint match = 0;
  char *delim = delimiter;
  while (*p && *p == *delim++) {
    match++;
    p++;
  }

  return (match == delimiter_length);
}

// 256K -- a test in sp-big is >128K
#define MAX_QUERY (256 * 1024 * 2)
static char read_command_buf[MAX_QUERY];

/// Create a command from a set of lines.
///
/// Converts lines returned by read_line into a command, this involves
/// parsing the first word in the read line to find the command type.
///
/// A '`--`' comment may contain a valid query as the first word after
/// the comment start. Thus it's always checked to see if that is the
/// case. The advantage with this approach is to be able to execute
/// commands terminated by new line '\n' regardless how many "delimiter"
/// it contain.
///
/// @param [in] command_ptr pointer where to return the new query
///
/// @retval 0 on success, else 1
static int read_command(struct st_command **command_ptr) {
  char *p = read_command_buf;
  DBUG_TRACE;

  if (parser.current_line < parser.read_lines) {
    *command_ptr = q_lines->at(parser.current_line);
    // Assign the current command line number
    start_lineno = (*command_ptr)->lineno;
    return 0;
  }

  struct st_command *command;
  if (!(*command_ptr = command = (struct st_command *)my_malloc(
            PSI_NOT_INSTRUMENTED, sizeof(*command),
            MYF(MY_WME | MY_ZEROFILL))) ||
      q_lines->push_back(command))
    die("Out of memory");
  command->type = Q_UNKNOWN;

  read_command_buf[0] = 0;
  if (read_line(read_command_buf, sizeof(read_command_buf))) {
    check_eol_junk(read_command_buf);
    return 1;
  }

  // Set the line number for the command
  command->lineno = start_lineno;

  if (opt_result_format_version == 1) convert_to_format_v1(read_command_buf);

  DBUG_PRINT("info", ("query: '%s'", read_command_buf));
  if (*p == '#') {
    command->type = Q_COMMENT;
  } else if (p[0] == '-' && p[1] == '-') {
    command->type = Q_COMMENT_WITH_COMMAND;
    // Skip past '--'
    p += 2;
  } else if (*p == '\n') {
    command->type = Q_EMPTY_LINE;
  }

  // Skip leading spaces
  while (*p && my_isspace(charset_info, *p)) p++;

  if (!(command->query_buf = command->query =
            my_strdup(PSI_NOT_INSTRUMENTED, p, MYF(MY_WME))))
    die("Out of memory");

  // Calculate first word length(the command), terminated
  // by 'space' , '(' or 'delimiter'
  p = command->query;
  while (*p && !my_isspace(charset_info, *p) && *p != '(' && !is_delimiter(p))
    p++;
  command->first_word_len = (uint)(p - command->query);
  DBUG_PRINT("info",
             ("first_word: %.*s", static_cast<int>(command->first_word_len),
              command->query));

  // Skip spaces between command and first argument
  while (*p && my_isspace(charset_info, *p)) p++;
  command->first_argument = p;

  command->end = strend(command->query);
  command->query_len = (command->end - command->query);
  parser.read_lines++;
  return 0;
}

static struct my_option my_long_options[] = {
#include "caching_sha2_passwordopt-longopts.h"
#include "sslopt-longopts.h"
    {"basedir", 'b', "Basedir for tests.", &opt_basedir, &opt_basedir, nullptr,
     GET_STR, REQUIRED_ARG, 0, 0, 0, nullptr, 0, nullptr},
    {"character-sets-dir", OPT_CHARSETS_DIR,
     "Directory for character set files.", &opt_charsets_dir, &opt_charsets_dir,
     nullptr, GET_STR, REQUIRED_ARG, 0, 0, 0, nullptr, 0, nullptr},
    {"colored-diff", OPT_COLORED_DIFF, "Colorize the diff outout.",
     &opt_colored_diff, &opt_colored_diff, nullptr, GET_BOOL, NO_ARG, 0, 0, 0,
     nullptr, 0, nullptr},
    {"compress", 'C', "Use the compressed server/client protocol.",
     &opt_compress, &opt_compress, nullptr, GET_BOOL, NO_ARG, 0, 0, 0, nullptr,
     0, nullptr},
    {"connect_timeout", OPT_CONNECT_TIMEOUT,
     "Number of seconds before connection timeout.", &opt_connect_timeout,
     &opt_connect_timeout, nullptr, GET_UINT, REQUIRED_ARG, 120, 0, 3600 * 12,
     nullptr, 0, nullptr},
    {"cursor-protocol", OPT_CURSOR_PROTOCOL,
     "Use cursors for prepared statements.", &cursor_protocol, &cursor_protocol,
     nullptr, GET_BOOL, NO_ARG, 0, 0, 0, nullptr, 0, nullptr},
    {"database", 'D', "Database to use.", &opt_db, &opt_db, nullptr, GET_STR,
     REQUIRED_ARG, 0, 0, 0, nullptr, 0, nullptr},
#ifdef NDEBUG
    {"debug", '#', "This is a non-debug version. Catch this and exit.", nullptr,
     nullptr, nullptr, GET_DISABLED, OPT_ARG, 0, 0, 0, nullptr, 0, nullptr},
    {"debug-check", OPT_DEBUG_CHECK,
     "This is a non-debug version. Catch this and exit.", nullptr, nullptr,
     nullptr, GET_DISABLED, NO_ARG, 0, 0, 0, nullptr, 0, nullptr},
    {"debug-info", OPT_DEBUG_INFO,
     "This is a non-debug version. Catch this and exit.", nullptr, nullptr,
     nullptr, GET_DISABLED, NO_ARG, 0, 0, 0, nullptr, 0, nullptr},
#else
    {"debug", '#', "Output debug log. Often this is 'd:t:o,filename'.", nullptr,
     nullptr, nullptr, GET_STR, OPT_ARG, 0, 0, 0, nullptr, 0, nullptr},
    {"debug-check", OPT_DEBUG_CHECK,
     "Check memory and open file usage at exit.", &debug_check_flag,
     &debug_check_flag, nullptr, GET_BOOL, NO_ARG, 0, 0, 0, nullptr, 0,
     nullptr},
    {"debug-info", OPT_DEBUG_INFO, "Print some debug info at exit.",
     &debug_info_flag, &debug_info_flag, nullptr, GET_BOOL, NO_ARG, 0, 0, 0,
     nullptr, 0, nullptr},
#endif
    {"default-character-set", OPT_DEFAULT_CHARSET,
     "Set the default character set.", &default_charset, &default_charset,
     nullptr, GET_STR, REQUIRED_ARG, 0, 0, 0, nullptr, 0, nullptr},
    {"explain-protocol", OPT_EXPLAIN_PROTOCOL,
     "Explain all SELECT/INSERT/REPLACE/UPDATE/DELETE statements",
     &explain_protocol, &explain_protocol, nullptr, GET_BOOL, NO_ARG, 0, 0, 0,
     nullptr, 0, nullptr},
    {"help", '?', "Display this help and exit.", nullptr, nullptr, nullptr,
     GET_NO_ARG, NO_ARG, 0, 0, 0, nullptr, 0, nullptr},
    {"host", 'h', "Connect to host.", &opt_host, &opt_host, nullptr, GET_STR,
     REQUIRED_ARG, 0, 0, 0, nullptr, 0, nullptr},
    {"hypergraph", OPT_HYPERGRAPH,
     "Force all queries to be run under the hypergraph optimizer.",
     &opt_hypergraph, &opt_hypergraph, nullptr, GET_BOOL, NO_ARG, 0, 0, 0,
     nullptr, 0, nullptr},
    {"include", 'i', "Include SQL before each test case.", &opt_include,
     &opt_include, nullptr, GET_STR, REQUIRED_ARG, 0, 0, 0, nullptr, 0,
     nullptr},
    {"json-explain-protocol", OPT_JSON_EXPLAIN_PROTOCOL,
     "Explain all SELECT/INSERT/REPLACE/UPDATE/DELETE statements with "
     "FORMAT=JSON",
     &json_explain_protocol, &json_explain_protocol, nullptr, GET_BOOL, NO_ARG,
     0, 0, 0, nullptr, 0, nullptr},
    {"logdir", OPT_LOG_DIR, "Directory for log files", &opt_logdir, &opt_logdir,
     nullptr, GET_STR, REQUIRED_ARG, 0, 0, 0, nullptr, 0, nullptr},
    {"mark-progress", OPT_MARK_PROGRESS,
     "Write line number and elapsed time to <testname>.progress.",
     &opt_mark_progress, &opt_mark_progress, nullptr, GET_BOOL, NO_ARG, 0, 0, 0,
     nullptr, 0, nullptr},
    {"init-command", OPT_INIT_COMMAND,
     "SQL Command to execute when connecting to MySQL server. Will "
     "automatically be re-executed when reconnecting.",
     &opt_init_command, &opt_init_command, nullptr, GET_STR, REQUIRED_ARG, 0, 0,
     0, nullptr, 0, nullptr},
    {"max-connect-retries", OPT_MAX_CONNECT_RETRIES,
     "Maximum number of attempts to connect to server.",
     &opt_max_connect_retries, &opt_max_connect_retries, nullptr, GET_INT,
     REQUIRED_ARG, 500, 1, 10000, nullptr, 0, nullptr},
    {"max-connections", OPT_MAX_CONNECTIONS,
     "Max number of open connections to server", &opt_max_connections,
     &opt_max_connections, nullptr, GET_INT, REQUIRED_ARG, 128, 8, 5120,
     nullptr, 0, nullptr},
    {"no-skip", OPT_NO_SKIP, "Force the test to run without skip.", &no_skip,
     &no_skip, nullptr, GET_BOOL, NO_ARG, 0, 0, 0, nullptr, 0, nullptr},
    {"no-skip-exclude-list", 'n',
     "Contains comma seperated list of to be excluded inc files.",
     &excluded_string, &excluded_string, nullptr, GET_STR, REQUIRED_ARG, 0, 0,
     0, nullptr, 0, nullptr},
    {"offload-count-file", OPT_OFFLOAD_COUNT_FILE, "Offload count report file",
     &opt_offload_count_file, &opt_offload_count_file, nullptr, GET_STR,
     REQUIRED_ARG, 0, 0, 0, nullptr, 0, nullptr},
    {"opt-trace-protocol", OPT_TRACE_PROTOCOL,
     "Trace DML statements with optimizer trace", &opt_trace_protocol,
     &opt_trace_protocol, nullptr, GET_BOOL, NO_ARG, 0, 0, 0, nullptr, 0,
     nullptr},
    {"password", 'p', "Password to use when connecting to server.", nullptr,
     nullptr, nullptr, GET_STR, OPT_ARG, 0, 0, 0, nullptr, 0, nullptr},
    {"plugin_dir", OPT_PLUGIN_DIR, "Directory for client-side plugins.",
     &opt_plugin_dir, &opt_plugin_dir, nullptr, GET_STR, REQUIRED_ARG, 0, 0, 0,
     nullptr, 0, nullptr},
    {"port", 'P',
     "Port number to use for connection or 0 for default to, in "
     "order of preference, my.cnf, $MYSQL_TCP_PORT, "
#if MYSQL_PORT_DEFAULT == 0
     "/etc/services, "
#endif
     "built-in default (" STRINGIFY_ARG(MYSQL_PORT) ").",
     &opt_port, &opt_port, nullptr, GET_INT, REQUIRED_ARG, 0, 0, 0, nullptr, 0,
     nullptr},
    {"protocol", OPT_MYSQL_PROTOCOL,
     "The protocol of connection (tcp,socket,pipe,memory).", nullptr, nullptr,
     nullptr, GET_STR, REQUIRED_ARG, 0, 0, 0, nullptr, 0, nullptr},
    {"ps-protocol", OPT_PS_PROTOCOL,
     "Use prepared-statement protocol for communication.", &ps_protocol,
     &ps_protocol, nullptr, GET_BOOL, NO_ARG, 0, 0, 0, nullptr, 0, nullptr},
    {"quiet", 's', "Suppress all normal output.", &silent, &silent, nullptr,
     GET_BOOL, NO_ARG, 0, 0, 0, nullptr, 0, nullptr},
    {"record", 'r', "Record output of test_file into result file.", nullptr,
     nullptr, nullptr, GET_NO_ARG, NO_ARG, 0, 0, 0, nullptr, 0, nullptr},
    {"result-file", 'R', "Read/store result from/in this file.",
     &result_file_name, &result_file_name, nullptr, GET_STR, REQUIRED_ARG, 0, 0,
     0, nullptr, 0, nullptr},
    {"result-format-version", OPT_RESULT_FORMAT_VERSION,
     "Version of the result file format to use", &opt_result_format_version,
     &opt_result_format_version, nullptr, GET_INT, REQUIRED_ARG, 1, 1, 2,
     nullptr, 0, nullptr},
#ifdef _WIN32
    {"safe-process-pid", OPT_SAFEPROCESS_PID, "PID of safeprocess.",
     &opt_safe_process_pid, &opt_safe_process_pid, 0, GET_INT, REQUIRED_ARG, 0,
     0, 0, 0, 0, 0},
#endif
    {"shared-memory-base-name", OPT_SHARED_MEMORY_BASE_NAME,
     "Base name of shared memory.", &shared_memory_base_name,
     &shared_memory_base_name, nullptr, GET_STR, REQUIRED_ARG, 0, 0, 0, nullptr,
     0, nullptr},
    {"silent", 's', "Suppress all normal output. Synonym for --quiet.", &silent,
     &silent, nullptr, GET_BOOL, NO_ARG, 0, 0, 0, nullptr, 0, nullptr},
    {"socket", 'S', "The socket file to use for connection.", &unix_sock,
     &unix_sock, nullptr, GET_STR, REQUIRED_ARG, 0, 0, 0, nullptr, 0, nullptr},
    {"sp-protocol", OPT_SP_PROTOCOL, "Use stored procedures for select.",
     &sp_protocol, &sp_protocol, nullptr, GET_BOOL, NO_ARG, 0, 0, 0, nullptr, 0,
     nullptr},
    {"tail-lines", OPT_TAIL_LINES,
     "Number of lines of the result to include in a failure report.",
     &opt_tail_lines, &opt_tail_lines, nullptr, GET_INT, REQUIRED_ARG, 0, 0,
     10000, nullptr, 0, nullptr},
    {"test-file", 'x', "Read test from/in this file (default stdin).", nullptr,
     nullptr, nullptr, GET_STR, REQUIRED_ARG, 0, 0, 0, nullptr, 0, nullptr},
    {"timer-file", 'm', "File where the timing in microseconds is stored.",
     nullptr, nullptr, nullptr, GET_STR, REQUIRED_ARG, 0, 0, 0, nullptr, 0,
     nullptr},
    {"tmpdir", 't', "Temporary directory where sockets are put.", nullptr,
     nullptr, nullptr, GET_STR, REQUIRED_ARG, 0, 0, 0, nullptr, 0, nullptr},
    {"trace-exec", OPT_TRACE_EXEC, "Print output from exec to stdout.",
     &trace_exec, &trace_exec, nullptr, GET_BOOL, NO_ARG, 0, 0, 0, nullptr, 0,
     nullptr},
    {"user", 'u', "User for login.", &opt_user, &opt_user, nullptr, GET_STR,
     REQUIRED_ARG, 0, 0, 0, nullptr, 0, nullptr},
    {"verbose", 'v', "Write more.", &verbose, &verbose, nullptr, GET_BOOL,
     NO_ARG, 0, 0, 0, nullptr, 0, nullptr},
    {"version", 'V', "Output version information and exit.", nullptr, nullptr,
     nullptr, GET_NO_ARG, NO_ARG, 0, 0, 0, nullptr, 0, nullptr},
    {"view-protocol", OPT_VIEW_PROTOCOL, "Use views for select.",
     &view_protocol, &view_protocol, nullptr, GET_BOOL, NO_ARG, 0, 0, 0,
     nullptr, 0, nullptr},
    {"async-client", '*', "Use async client.", &use_async_client,
     &use_async_client, nullptr, GET_BOOL, NO_ARG, 0, 0, 0, nullptr, 0,
     nullptr},
    {"compression-algorithms", 0,
     "Use compression algorithm in server/client protocol. Valid values "
     "are any combination of 'zstd','zlib','uncompressed'.",
     &opt_compress_algorithm, &opt_compress_algorithm, nullptr, GET_STR,
     REQUIRED_ARG, 0, 0, 0, nullptr, 0, nullptr},
    {"zstd-compression-level", 0,
     "Use this compression level in the client/server protocol, in case "
     "--compression-algorithms=zstd. Valid range is between 1 and 22, "
     "inclusive. Default is 3.",
     &opt_zstd_compress_level, &opt_zstd_compress_level, nullptr, GET_UINT,
     REQUIRED_ARG, 3, 1, 22, nullptr, 0, nullptr},

    {nullptr, 0, nullptr, nullptr, nullptr, nullptr, GET_NO_ARG, NO_ARG, 0, 0,
     0, nullptr, 0, nullptr}};

static void usage() {
  print_version();
  puts(ORACLE_WELCOME_COPYRIGHT_NOTICE("2000"));
  printf(
      "Runs a test against the mysql server and compares output with a results "
      "file.\n\n");
  printf("Usage: %s [OPTIONS] [database] < test_file\n", my_progname);
  my_print_help(my_long_options);
  printf(
      "  --no-defaults       Don't read default options from any options "
      "file.\n");
  my_print_variables(my_long_options);
}

static bool get_one_option(int optid, const struct my_option *opt,
                           char *argument) {
  switch (optid) {
    case '#':
#ifndef NDEBUG
      DBUG_PUSH(argument ? argument : "d:t:S:i:O,/tmp/mysqltest.trace");
      debug_check_flag = true;
#endif
      break;
    case 'r':
      record = 1;
      break;
    case 'x': {
      char buff[FN_REFLEN];
      if (!test_if_hard_path(argument)) {
        strxmov(buff, opt_basedir, argument, NullS);
        argument = buff;
      }
      fn_format(buff, argument, "", "", MY_UNPACK_FILENAME);
      assert(cur_file == file_stack && cur_file->file == nullptr);
      if (!(cur_file->file = fopen(buff, "rb")))
        die("Could not open '%s' for reading, errno: %d", buff, errno);
      cur_file->file_name = my_strdup(PSI_NOT_INSTRUMENTED, buff, MYF(MY_FAE));
      cur_file->lineno = 1;
      break;
    }
    case 'm': {
      static char buff[FN_REFLEN];
      if (!test_if_hard_path(argument)) {
        strxmov(buff, opt_basedir, argument, NullS);
        argument = buff;
      }
      fn_format(buff, argument, "", "", MY_UNPACK_FILENAME);
      timer_file = buff;
      unlink(timer_file); /* Ignore error, may not exist */
      break;
    }
    case 'p':
      if (argument == disabled_my_option) {
        // Don't require password
        static char empty_password[] = {'\0'};
        assert(empty_password[0] ==
               '\0');  // Check that it has not been overwritten
        argument = empty_password;
      }
      if (argument) {
        my_free(opt_pass);
        opt_pass = my_strdup(PSI_NOT_INSTRUMENTED, argument, MYF(MY_FAE));
        while (*argument) *argument++ = 'x'; /* Destroy argument */
        tty_password = false;
      } else
        tty_password = true;
      break;
#include "sslopt-case.h"

    case 't':
      my_stpnmov(TMPDIR, argument, sizeof(TMPDIR));
      break;
    case OPT_LOG_DIR:
      /* Check that the file exists */
      if (access(opt_logdir, F_OK) != 0)
        die("The specified log directory does not exist: '%s'", opt_logdir);
      break;
    case OPT_RESULT_FORMAT_VERSION:
      set_result_format_version(opt_result_format_version);
      break;
    case 'V':
      print_version();
      exit(0);
    case OPT_MYSQL_PROTOCOL:
      opt_protocol =
          find_type_or_exit(argument, &sql_protocol_typelib, opt->name);
      break;
    case '?':
      usage();
      exit(0);
  }
  return false;
}

/**
  Test case or the result file names may use alphanumeric characters
  (A-Z, a-z, 0-9), dash ('-') or underscore ('_'), but should not
  start with dash or underscore.

  Check if a file name contains any other special characters. If yes,
  throw an error and abort the test run.

  @param[in] file_name File name
*/

static void validate_filename(const char *file_name) {
  const char *fname = strrchr(file_name, '/');

  if (fname == nullptr) {
    if (is_windows) {
      fname = strrchr(file_name, '\\');

      if (fname == nullptr)
        fname = file_name;
      else
        fname++;
    } else
      fname = file_name;
  } else
    fname++;

  file_name = fname;

  // Check if first character in the file name is a alphanumeric character
  if (!my_isalnum(charset_info, file_name[0])) {
    die("Invalid file name '%s', first character must be alpha-numeric.",
        file_name);
  } else
    file_name++;

  // Skip extension('.test' or '.result' or '.inc' etc) in the file name
  const char *file_name_end = strrchr(file_name, '.');

  while (*file_name && (file_name != file_name_end) &&
         (file_name[0] == '-' || file_name[0] == '_' ||
          my_isalnum(charset_info, file_name[0]))) {
    file_name++;
  }

  if (file_name != file_name_end) {
    die("Invalid file name '%s'. Test or result file name should "
        "consist of only alpha-numeric characters, dash (-) or "
        "underscore (_), but should not start with dash or "
        "underscore.",
        fname);
  }
}

static int parse_args(int argc, char **argv) {
  if (load_defaults("my", load_default_groups, &argc, &argv, &argv_alloc))
    exit(1);

  if ((handle_options(&argc, &argv, my_long_options, get_one_option))) exit(1);

  // Check for special characters in test case file name
  if (cur_file->file_name) validate_filename(cur_file->file_name);

  // Check for special characters in result file name
  if (result_file_name) validate_filename(result_file_name);

  if (argc > 1) {
    usage();
    exit(1);
  }

  if (argc == 1) opt_db = *argv;
  if (tty_password) opt_pass = get_tty_password(NullS);
  if (debug_info_flag) my_end_arg = MY_CHECK_ERROR | MY_GIVE_INFO;
  if (debug_check_flag) my_end_arg = MY_CHECK_ERROR;

  if (!record) {
    /* Check that the result file exists */
    if (result_file_name && access(result_file_name, F_OK) != 0)
      die("The specified result file '%s' does not exist", result_file_name);
  }

  return 0;
}

/*
  Write the content of str into file

  SYNOPSIS
  str_to_file2
  fname - name of file to truncate/create and write to
  str - content to write to file
  size - size of content witten to file
  append - append to file instead of overwriting old file
*/

void str_to_file2(const char *fname, char *str, size_t size, bool append) {
  int fd;
  char buff[FN_REFLEN];
  int flags = O_WRONLY | O_CREAT;
  if (!test_if_hard_path(fname)) {
    strxmov(buff, opt_basedir, fname, NullS);
    fname = buff;
  }
  fn_format(buff, fname, "", "", MY_UNPACK_FILENAME);

  if (!append) flags |= O_TRUNC;
  if ((fd = my_open(buff, flags, MYF(MY_WME))) < 0)
    die("Could not open '%s' for writing, errno: %d", buff, errno);
  if (append && my_seek(fd, 0, SEEK_END, MYF(0)) == MY_FILEPOS_ERROR)
    die("Could not find end of file '%s', errno: %d", buff, errno);
  if (my_write(fd, (uchar *)str, size, MYF(MY_WME | MY_FNABP)))
    die("write failed, errno: %d", errno);
  my_close(fd, MYF(0));
}

/*
  Write the content of str into file

  SYNOPSIS
  str_to_file
  fname - name of file to truncate/create and write to
  str - content to write to file
  size - size of content witten to file
*/

void str_to_file(const char *fname, char *str, size_t size) {
  str_to_file2(fname, str, size, false);
}

#ifdef _WIN32

typedef Prealloced_array<const char *, 16> Patterns;
Patterns *patterns;

/*
  init_win_path_patterns

  DESCRIPTION
  Setup string patterns that will be used to detect filenames that
  needs to be converted from Win to Unix format

*/

void init_win_path_patterns() {
  /* List of string patterns to match in order to find paths */
  const char *paths[] = {
      "$MYSQL_TEST_DIR", "$MYSQL_TMP_DIR",  "$MYSQLTEST_VARDIR",
      "$MASTER_MYSOCK",  "$MYSQL_SHAREDIR", "$MYSQL_CHARSETSDIR",
      "$MYSQL_LIBDIR",   "./test/",         ".ibd",
      ".\\ibdata",       ".\\ibtmp",        ".\\undo"};
  int num_paths = sizeof(paths) / sizeof(char *);
  int i;
  char *p;

  DBUG_TRACE;

  patterns = new Patterns(PSI_NOT_INSTRUMENTED);

  /* Loop through all paths in the array */
  for (i = 0; i < num_paths; i++) {
    VAR *v;
    if (*(paths[i]) == '$') {
      v = var_get(paths[i], 0, 0, 0);
      p = my_strdup(PSI_NOT_INSTRUMENTED, v->str_val, MYF(MY_FAE));
    } else
      p = my_strdup(PSI_NOT_INSTRUMENTED, paths[i], MYF(MY_FAE));

    /* Don't insert zero length strings in patterns array */
    if (std::strlen(p) == 0) {
      my_free(p);
      continue;
    }

    if (patterns->push_back(p)) die("Out of memory");

    DBUG_PRINT("info", ("p: %s", p));
    while (*p) {
      if (*p == '/') *p = '\\';
      p++;
    }
  }
}

void free_win_path_patterns() {
  uint i = 0;
  const char **pat;
  for (pat = patterns->begin(); pat != patterns->end(); ++pat) {
    my_free(const_cast<char *>(*pat));
  }
  delete patterns;
  patterns = NULL;
}

/*
  fix_win_paths

  DESCRIPTION
  Search the string 'val' for the patterns that are known to be
  strings that contain filenames. Convert all \ to / in the
  filenames that are found.

  Ex:
  val = 'Error "c:\mysql\mysql-test\var\test\t1.frm" didn't exist'
  => $MYSQL_TEST_DIR is found by strstr
  => all \ from c:\mysql\m... until next space is converted into /
*/

void fix_win_paths(const char *val, size_t len) {
  DBUG_TRACE;
  const char **pat;
  for (pat = patterns->begin(); pat != patterns->end(); ++pat) {
    char *p;
    DBUG_PRINT("info", ("pattern: %s", *pat));

    /* Find and fix each path in this string */
    p = const_cast<char *>(val);
    while (p = strstr(p, *pat)) {
      DBUG_PRINT("info", ("Found %s in val p: %s", *pat, p));
      /* Found the pattern.  Back up to the start of this path */
      while (p > val && !my_isspace(charset_info, *(p - 1))) {
        p--;
      }

      while (*p && !my_isspace(charset_info, *p)) {
        if (*p == '\\') *p = '/';
        p++;
      }
      DBUG_PRINT("info", ("Converted \\ to / in %s", val));
    }
  }
  DBUG_PRINT("exit", (" val: %s, len: %d", val, len));
}
#endif

/*
  Append the result for one field to the dynamic string ds
*/

static void append_field(DYNAMIC_STRING *ds, uint col_idx, MYSQL_FIELD *field,
                         char *val, size_t len, bool is_null) {
  char null[] = "NULL";

  if (col_idx < max_replace_column && replace_column[col_idx]) {
    val = replace_column[col_idx];
    len = std::strlen(val);
  } else if (is_null) {
    val = null;
    len = 4;
  }
#ifdef _WIN32
  else if ((field->type == MYSQL_TYPE_DOUBLE ||
            field->type == MYSQL_TYPE_FLOAT) &&
           field->decimals >= 31) {
    /* Convert 1.2e+018 to 1.2e+18 and 1.2e-018 to 1.2e-18 */
    char *start = strchr(val, 'e');
    if (start && std::strlen(start) >= 5 &&
        (start[1] == '-' || start[1] == '+') && start[2] == '0') {
      start += 2; /* Now points at first '0' */
      if (field->flags & ZEROFILL_FLAG) {
        /* Move all chars before the first '0' one step right */
        memmove(val + 1, val, start - val);
        *val = '0';
      } else {
        /* Move all chars after the first '0' one step left */
        memmove(start, start + 1, std::strlen(start));
        len--;
      }
    }
  }
#endif

  if (!display_result_vertically) {
    if (col_idx) dynstr_append_mem(ds, "\t", 1);
    replace_dynstr_append_mem(ds, val, len);
  } else {
    dynstr_append(ds, field->name);
    dynstr_append_mem(ds, "\t", 1);
    replace_dynstr_append_mem(ds, val, len);
    dynstr_append_mem(ds, "\n", 1);
  }
}

/*
  Append all results to the dynamic string separated with '\t'
  Values may be converted with 'replace_column'
*/

static void append_result(DYNAMIC_STRING *ds, MYSQL_RES *res) {
  MYSQL_ROW row;
  uint num_fields = mysql_num_fields(res);
  MYSQL_FIELD *fields = mysql_fetch_fields(res);
  ulong *lengths;

  while ((row = mysql_fetch_row_wrapper(res))) {
    uint i;
    lengths = mysql_fetch_lengths(res);
    for (i = 0; i < num_fields; i++) {
      /* looks ugly , but put here to convince parfait */
      assert(lengths);
      append_field(ds, i, &fields[i], row[i], lengths[i], !row[i]);
    }
    if (!display_result_vertically) dynstr_append_mem(ds, "\n", 1);
  }
}

/*
  Append all results from ps execution to the dynamic string separated
  with '\t'. Values may be converted with 'replace_column'
*/

static void append_stmt_result(DYNAMIC_STRING *ds, MYSQL_STMT *stmt,
                               MYSQL_FIELD *fields, uint num_fields) {
  MYSQL_BIND *my_bind;
  bool *is_null;
  ulong *length;
  uint i;

  /* Allocate array with bind structs, lengths and NULL flags */
  my_bind = (MYSQL_BIND *)my_malloc(PSI_NOT_INSTRUMENTED,
                                    num_fields * sizeof(MYSQL_BIND),
                                    MYF(MY_WME | MY_FAE | MY_ZEROFILL));
  length = (ulong *)my_malloc(PSI_NOT_INSTRUMENTED, num_fields * sizeof(ulong),
                              MYF(MY_WME | MY_FAE));
  is_null = (bool *)my_malloc(PSI_NOT_INSTRUMENTED, num_fields * sizeof(bool),
                              MYF(MY_WME | MY_FAE));

  /* Allocate data for the result of each field */
  for (i = 0; i < num_fields; i++) {
    size_t max_length = fields[i].max_length + 1;
    my_bind[i].buffer_type = MYSQL_TYPE_STRING;
    my_bind[i].buffer =
        my_malloc(PSI_NOT_INSTRUMENTED, max_length, MYF(MY_WME | MY_FAE));
    my_bind[i].buffer_length = static_cast<ulong>(max_length);
    my_bind[i].is_null = &is_null[i];
    my_bind[i].length = &length[i];

    DBUG_PRINT("bind", ("col[%d]: buffer_type: %d, buffer_length: %lu", i,
                        my_bind[i].buffer_type, my_bind[i].buffer_length));
  }

  if (mysql_stmt_bind_result(stmt, my_bind))
    die("mysql_stmt_bind_result failed: %d: %s", mysql_stmt_errno(stmt),
        mysql_stmt_error(stmt));

  while (mysql_stmt_fetch(stmt) == 0) {
    for (i = 0; i < num_fields; i++)
      append_field(ds, i, &fields[i], (char *)my_bind[i].buffer,
                   *my_bind[i].length, *my_bind[i].is_null);
    if (!display_result_vertically) dynstr_append_mem(ds, "\n", 1);
  }

  int rc;
  if ((rc = mysql_stmt_fetch(stmt)) != MYSQL_NO_DATA)
    die("fetch didn't end with MYSQL_NO_DATA from statement: %d: %s; rc=%d",
        mysql_stmt_errno(stmt), mysql_stmt_error(stmt), rc);

  for (i = 0; i < num_fields; i++) {
    /* Free data for output */
    my_free(my_bind[i].buffer);
  }
  /* Free array with bind structs, lengths and NULL flags */
  my_free(my_bind);
  my_free(length);
  my_free(is_null);
}

/*
  Append metadata for fields to output
*/

static void append_metadata(DYNAMIC_STRING *ds, MYSQL_FIELD *field,
                            uint num_fields) {
  MYSQL_FIELD *field_end;
  dynstr_append(ds,
                "Catalog\tDatabase\tTable\tTable_alias\tColumn\t"
                "Column_alias\tType\tLength\tMax length\tIs_null\t"
                "Flags\tDecimals\tCharsetnr\n");

  for (field_end = field + num_fields; field < field_end; field++) {
    dynstr_append_mem(ds, field->catalog, field->catalog_length);
    dynstr_append_mem(ds, "\t", 1);
    dynstr_append_mem(ds, field->db, field->db_length);
    dynstr_append_mem(ds, "\t", 1);
    dynstr_append_mem(ds, field->org_table, field->org_table_length);
    dynstr_append_mem(ds, "\t", 1);
    dynstr_append_mem(ds, field->table, field->table_length);
    dynstr_append_mem(ds, "\t", 1);
    dynstr_append_mem(ds, field->org_name, field->org_name_length);
    dynstr_append_mem(ds, "\t", 1);
    dynstr_append_mem(ds, field->name, field->name_length);
    dynstr_append_mem(ds, "\t", 1);
    replace_dynstr_append_uint(ds, field->type);
    dynstr_append_mem(ds, "\t", 1);
    replace_dynstr_append_uint(ds, field->length);
    dynstr_append_mem(ds, "\t", 1);
    replace_dynstr_append_uint(ds, field->max_length);
    dynstr_append_mem(ds, "\t", 1);
    dynstr_append_mem(ds, (IS_NOT_NULL(field->flags) ? "N" : "Y"), 1);
    dynstr_append_mem(ds, "\t", 1);
    replace_dynstr_append_uint(ds, field->flags);
    dynstr_append_mem(ds, "\t", 1);
    replace_dynstr_append_uint(ds, field->decimals);
    dynstr_append_mem(ds, "\t", 1);
    replace_dynstr_append_uint(ds, field->charsetnr);
    dynstr_append_mem(ds, "\n", 1);
  }
}

/*
  Append affected row count and other info to output
*/

static void append_info(DYNAMIC_STRING *ds, ulonglong affected_rows,
                        const char *info) {
  char buf[40], buff2[21];
  sprintf(buf, "affected rows: %s\n", llstr(affected_rows, buff2));
  dynstr_append(ds, buf);
  if (info) {
    dynstr_append(ds, "info: ");
    dynstr_append(ds, info);
    dynstr_append_mem(ds, "\n", 1);
  }
}

/**
  @brief Append state change information (received through Ok packet) to the
  output.

  @param [in,out] ds         Dynamic string to hold the content to be printed.
  @param [in] mysql          Connection handle.
*/

static void append_session_track_info(DYNAMIC_STRING *ds, MYSQL *mysql) {
  for (unsigned int type = SESSION_TRACK_BEGIN; type <= SESSION_TRACK_END;
       type++) {
    const char *data;
    size_t data_length;

    if (!mysql_session_track_get_first(mysql, (enum_session_state_type)type,
                                       &data, &data_length)) {
      /*
        Append the type information. Please update the definition of APPEND_TYPE
        when any changes are made to enum_session_state_type.
      */
      APPEND_TYPE(type);
      dynstr_append(ds, "-- ");
      dynstr_append_mem(ds, data, data_length);
    } else
      continue;
    while (!mysql_session_track_get_next(mysql, (enum_session_state_type)type,
                                         &data, &data_length)) {
      dynstr_append(ds, "\n-- ");
      dynstr_append_mem(ds, data, data_length);
    }
    dynstr_append(ds, "\n\n");
  }
}

/*
  Display the table headings with the names tab separated
*/

static void append_table_headings(DYNAMIC_STRING *ds, MYSQL_FIELD *field,
                                  uint num_fields) {
  uint col_idx;
  for (col_idx = 0; col_idx < num_fields; col_idx++) {
    if (col_idx) dynstr_append_mem(ds, "\t", 1);
    replace_dynstr_append(ds, field[col_idx].name);
  }
  dynstr_append_mem(ds, "\n", 1);
}

/// Check whether a given warning is in list of disabled or enabled warnings.
///
/// @param warnings      List of either disabled or enabled warnings.
/// @param error         Error number
/// @param warning_found Boolean value, should be set to true if warning
///                      is found in the list, false otherwise.
///
/// @retval True if the given warning is present in the list, and
///         ignore flag for that warning is not set, false otherwise.
static bool match_warnings(Expected_warnings *warnings, std::uint32_t error,
                           bool *warning_found) {
  bool match_found = false;
  std::vector<std::unique_ptr<Warning>>::iterator warning = warnings->begin();

  for (; warning != warnings->end(); warning++) {
    if ((*warning)->warning_code() == error) {
      *warning_found = true;
      if (!(*warning)->ignore_warning()) {
        match_found = true;
        break;
      }
    }
  }

  return match_found;
}

/// Handle one warning which occurred during execution of a query.
///
/// @param ds      DYNAMIC_STRING object to store the warnings.
/// @param warning Warning string
///
/// @retval True if a warning is found in the list of disabled or enabled
///         warnings, false otherwise.
static bool handle_one_warning(DYNAMIC_STRING *ds, std::string warning) {
  // Each line of show warnings output contains information about
  // error level, error code and the error/warning message separated
  // by '\t'. Parse each line from the show warnings output to
  // extract the error code and compare it with list of expected
  // warnings.
  bool warning_found = false;
  std::string error_code;
  std::stringstream warn_msg(warning);

  while (std::getline(warn_msg, error_code, '\t')) {
    int errcode = get_int_val(error_code.c_str());
    if (errcode != -1) {
      if (disabled_warnings->count()) {
        // Print the warning if it doesn't match with any of the
        // disabled warnings.
        if (!match_warnings(disabled_warnings, errcode, &warning_found)) {
          dynstr_append_mem(ds, warning.c_str(), warning.length());
          dynstr_append_mem(ds, "\n", 1);
        }
      } else if (enabled_warnings->count()) {
        if (match_warnings(enabled_warnings, errcode, &warning_found)) {
          dynstr_append_mem(ds, warning.c_str(), warning.length());
          dynstr_append_mem(ds, "\n", 1);
        }
      }
    }
  }

  return warning_found;
}

/// Handle warnings which occurred during execution of a query.
///
/// @param ds          DYNAMIC_STRING object to store the warnings.
/// @param ds_warnings String containing all the generated warnings.
static void handle_warnings(DYNAMIC_STRING *ds, const char *ds_warnings) {
  bool warning_found = false;
  std::string warning;
  std::stringstream warnings(ds_warnings);

  // Set warning_found only if at least one of the warning exist
  // in expected list of warnings.
  while (std::getline(warnings, warning))
    if (handle_one_warning(ds, warning)) warning_found = true;

  // Throw an error and abort the test run if a query generates warnings
  // which are not listed as expected.
  if (!warning_found) {
    std::string warning_list;

    if (disabled_warnings->count())
      warning_list = disabled_warnings->warnings_list();
    else if (enabled_warnings->count())
      warning_list = enabled_warnings->warnings_list();

    die("Query '%s' didn't generate any of the expected warning(s) '%s'.",
        curr_command->query, warning_list.c_str());
  }
}

/// Fetch warnings generated by server while executing a query and
/// append them to warnings buffer 'ds'.
///
/// @param ds    DYNAMIC_STRING object to store the warnings
/// @param mysql mysql handle object
///
/// @retval Number of warnings appended to ds
static int append_warnings(DYNAMIC_STRING *ds, MYSQL *mysql) {
  unsigned int count;
  if (!(count = mysql_warning_count(mysql))) return 0;

  // If one day we will support execution of multi-statements
  // through PS API we should not issue SHOW WARNINGS until
  // we have not read all results.
  assert(!mysql_more_results(mysql));

  MYSQL_RES *warn_res;
  if (mysql_real_query_wrapper(mysql, "SHOW WARNINGS", 13))
    die("Error running query \"SHOW WARNINGS\": %s", mysql_error(mysql));

  if (!(warn_res = mysql_store_result_wrapper(mysql)))
    die("Warning count is %u but didn't get any warnings", count);

  DYNAMIC_STRING ds_warnings;
  init_dynamic_string(&ds_warnings, "", 1024);
  append_result(&ds_warnings, warn_res);
  mysql_free_result_wrapper(warn_res);

  if (disable_warnings &&
      (disabled_warnings->count() || enabled_warnings->count()))
    handle_warnings(ds, ds_warnings.str);
  else if (!disable_warnings)
    dynstr_append_mem(ds, ds_warnings.str, ds_warnings.length);

  dynstr_free(&ds_warnings);
  return ds->length;
}

/// Run query using MySQL C API
///
/// @param cn          Connection object
/// @param command     Pointer to the st_command structure which holds the
///                    arguments and information for the command.
/// @param flags       Flags indicating if we should SEND and/or REAP.
/// @param query       Query string
/// @param query_len   Length of the query string
/// @param ds          Output buffer to store the query result.
/// @param ds_warnings Buffer to store the warnings generated while
///                    executing the query.
static void run_query_normal(struct st_connection *cn,
                             struct st_command *command, int flags,
                             const char *query, size_t query_len,
                             DYNAMIC_STRING *ds, DYNAMIC_STRING *ds_warnings) {
  int error = 0;
  std::uint32_t counter = 0;
  MYSQL *mysql = &cn->mysql;
  MYSQL_RES *res = nullptr;

  if (flags & QUERY_SEND_FLAG) {
    /* Send the query */
    if (mysql_send_query_wrapper(&cn->mysql, query,
                                 static_cast<ulong>(query_len))) {
      handle_error(command, mysql_errno(mysql), mysql_error(mysql),
                   mysql_sqlstate(mysql), ds);
      goto end;
    }
  }

  if (!(flags & QUERY_REAP_FLAG)) {
    cn->pending = true;
    return;
  }

  do {
    /*
      When  on first result set, call mysql_read_query_result_wrapper to
      retrieve answer to the query sent earlier
    */
    if ((counter == 0) && mysql_read_query_result_wrapper(&cn->mysql)) {
      /* we've failed to collect the result set */
      cn->pending = true;
      handle_error(command, mysql_errno(mysql), mysql_error(mysql),
                   mysql_sqlstate(mysql), ds);
      goto end;
    }

    /*
      Store the result of the query if it will return any fields
    */
    if (mysql_field_count(mysql) &&
        ((res = mysql_store_result_wrapper(mysql)) == nullptr)) {
      handle_error(command, mysql_errno(mysql), mysql_error(mysql),
                   mysql_sqlstate(mysql), ds);
      goto end;
    }

    if (!disable_result_log) {
      if (res) {
        MYSQL_FIELD *fields = mysql_fetch_fields(res);
        std::uint32_t num_fields = mysql_num_fields(res);

        if (display_metadata) append_metadata(ds, fields, num_fields);

        if (!display_result_vertically)
          append_table_headings(ds, fields, num_fields);

        append_result(ds, res);
      }

      // Need to call mysql_affected_rows() before the "new"
      // query to find the warnings.
      if (!disable_info)
        append_info(ds, mysql_affected_rows(mysql), mysql_info(mysql));

      if (display_session_track_info) append_session_track_info(ds, mysql);

      // Add all warnings to the result. We can't do this if we are in
      // the middle of processing results from multi-statement, because
      // this will break protocol.
      if ((!disable_warnings || disabled_warnings->count() ||
           enabled_warnings->count()) &&
          !mysql_more_results(mysql)) {
        if (append_warnings(ds_warnings, mysql) || ds_warnings->length) {
          dynstr_append_mem(ds, "Warnings:\n", 10);
          dynstr_append_mem(ds, ds_warnings->str, ds_warnings->length);
        }
      }
    }

    if (res) {
      mysql_free_result_wrapper(res);
      res = nullptr;
    }
    counter++;
  } while (!(error = mysql_next_result_wrapper(mysql)));
  if (error > 0) {
    // We got an error from mysql_next_result, maybe expected.
    handle_error(command, mysql_errno(mysql), mysql_error(mysql),
                 mysql_sqlstate(mysql), ds);
    goto end;
  }

  // Successful and there are no more results.
  assert(error == -1);

  // If we come here the query is both executed and read successfully.
  handle_no_error(command);
  revert_properties();

end:
  cn->pending = false;

  // We save the return code (mysql_errno(mysql)) from the last call sent
  // to the server into the mysqltest builtin variable $mysql_errno. This
  // variable then can be used from the test case itself.
  var_set_errno(mysql_errno(mysql));
}

/// Run query using prepared statement C API
///
/// @param mysql       mysql handle
/// @param command     Pointer to the st_command structure which holds the
///                    arguments and information for the command.
/// @param query       Query string
/// @param query_len   Length of the query string
/// @param ds          Output buffer to store the query result.
/// @param ds_warnings Buffer to store the warnings generated while
///                    executing the query.
static void run_query_stmt(MYSQL *mysql, struct st_command *command,
                           const char *query, size_t query_len,
                           DYNAMIC_STRING *ds, DYNAMIC_STRING *ds_warnings) {
  // Init a new stmt if it's not already one created for this connection.
  MYSQL_STMT *stmt;
  if (!(stmt = cur_con->stmt)) {
    if (!(stmt = mysql_stmt_init(mysql))) die("unable to init stmt structure");
    cur_con->stmt = stmt;
  }

  DYNAMIC_STRING ds_prepare_warnings;
  DYNAMIC_STRING ds_execute_warnings;

  // Init dynamic strings for warnings.
  if (!disable_warnings || disabled_warnings->count() ||
      enabled_warnings->count()) {
    init_dynamic_string(&ds_prepare_warnings, nullptr, 0);
    init_dynamic_string(&ds_execute_warnings, nullptr, 0);
  }

  // Note that here 'res' is meta data result set
  MYSQL_RES *res = nullptr;
  int err = 0;

  // Prepare the query
  if (mysql_stmt_prepare(stmt, query, static_cast<ulong>(query_len))) {
    handle_error(command, mysql_stmt_errno(stmt), mysql_stmt_error(stmt),
                 mysql_stmt_sqlstate(stmt), ds);
    goto end;
  }

  // Get the warnings from mysql_stmt_prepare and keep them in a
  // separate string.
  if (!disable_warnings || disabled_warnings->count() ||
      enabled_warnings->count())
    append_warnings(&ds_prepare_warnings, mysql);

  // No need to call mysql_stmt_bind_param() because we have no
  // parameter markers.
  if (cursor_protocol_enabled) {
    // Use cursor when retrieving result.
    unsigned long type = CURSOR_TYPE_READ_ONLY;
    if (mysql_stmt_attr_set(stmt, STMT_ATTR_CURSOR_TYPE, (void *)&type))
      die("mysql_stmt_attr_set(STMT_ATTR_CURSOR_TYPE) failed': %d %s",
          mysql_stmt_errno(stmt), mysql_stmt_error(stmt));
  }

  // Execute the query
  if (mysql_stmt_execute(stmt)) {
    handle_error(command, mysql_stmt_errno(stmt), mysql_stmt_error(stmt),
                 mysql_stmt_sqlstate(stmt), ds);
    goto end;
  }

  // When running in cursor_protocol get the warnings from execute here
  // and keep them in a separate string for later.
  if (cursor_protocol_enabled &&
      (!disable_warnings || disabled_warnings->count() ||
       enabled_warnings->count()))
    append_warnings(&ds_execute_warnings, mysql);

  // We instruct that we want to update the "max_length" field in
  // mysql_stmt_store_result(), this is our only way to know how much
  // buffer to allocate for result data
  {
    bool one = true;
    if (mysql_stmt_attr_set(stmt, STMT_ATTR_UPDATE_MAX_LENGTH, (void *)&one))
      die("mysql_stmt_attr_set(STMT_ATTR_UPDATE_MAX_LENGTH) failed': %d %s",
          mysql_stmt_errno(stmt), mysql_stmt_error(stmt));
  }

  do {
    // If we got here the statement succeeded and was expected to do so,
    // get data. Note that this can still give errors found during execution.
    // Store the result of the query if if will return any fields
    if (mysql_stmt_field_count(stmt) && mysql_stmt_store_result(stmt)) {
      handle_error(command, mysql_stmt_errno(stmt), mysql_stmt_error(stmt),
                   mysql_stmt_sqlstate(stmt), ds);
      goto end;
    }

    if (!disable_result_log) {
      // Not all statements creates a result set. If there is one we can
      // now create another normal result set that contains the meta
      // data. This set can be handled almost like any other non prepared
      // statement result set.
      if ((res = mysql_stmt_result_metadata(stmt)) != nullptr) {
        // Take the column count from meta info
        MYSQL_FIELD *fields = mysql_fetch_fields(res);
        std::uint32_t num_fields = mysql_num_fields(res);

        if (display_metadata) append_metadata(ds, fields, num_fields);

        if (!display_result_vertically)
          append_table_headings(ds, fields, num_fields);

        append_stmt_result(ds, stmt, fields, num_fields);

        // Free normal result set with meta data
        mysql_free_result_wrapper(res);
      } else {
        // This is a query without resultset
      }

      // Fetch info before fetching warnings, since it will be reset
      // otherwise.
      if (!disable_info)
        append_info(ds, mysql_affected_rows(stmt->mysql), mysql_info(mysql));

      if (display_session_track_info) append_session_track_info(ds, mysql);

      // Add all warnings to the result. We can't do this if we are in
      // the middle of processing results from multi-statement, because
      // this will break protocol.
      if ((!disable_warnings || disabled_warnings->count() ||
           enabled_warnings->count()) &&
          !mysql_more_results(stmt->mysql)) {
        // Get the warnings from execute. Append warnings to ds,
        // if there are any.
        append_warnings(&ds_execute_warnings, mysql);
        if (ds_execute_warnings.length || ds_prepare_warnings.length ||
            ds_warnings->length) {
          dynstr_append_mem(ds, "Warnings:\n", 10);

          // Append warnings if exist any
          if (ds_warnings->length)
            dynstr_append_mem(ds, ds_warnings->str, ds_warnings->length);

          // Append prepare warnings if exist any
          if (ds_prepare_warnings.length)
            dynstr_append_mem(ds, ds_prepare_warnings.str,
                              ds_prepare_warnings.length);

          // Append execute warnings if exist any
          if (ds_execute_warnings.length)
            dynstr_append_mem(ds, ds_execute_warnings.str,
                              ds_execute_warnings.length);
        }
      }
    }
  } while ((err = mysql_stmt_next_result(stmt)) == 0);

  if (err > 0) {
    // We got an error from mysql_stmt_next_result, maybe expected.
    handle_error(command, mysql_stmt_errno(stmt), mysql_stmt_error(stmt),
                 mysql_stmt_sqlstate(stmt), ds);
    goto end;
  }

  // If we got here the statement was both executed and read successfully.
  handle_no_error(command);

end:
  if (!disable_warnings || disabled_warnings->count() ||
      enabled_warnings->count()) {
    dynstr_free(&ds_prepare_warnings);
    dynstr_free(&ds_execute_warnings);
  }
  revert_properties();

  // We save the return code (mysql_stmt_errno(stmt)) from the last call sent
  // to the server into the mysqltest builtin variable $mysql_errno. This
  // variable then can be used from the test case itself.
  var_set_errno(mysql_stmt_errno(stmt));

  // Close the statement if no reconnect, need new prepare.
  if (mysql->reconnect) {
    mysql_stmt_close(stmt);
    cur_con->stmt = nullptr;
  }
}

/*
  Create a util connection if one does not already exists
  and use that to run the query
  This is done to avoid implicit commit when creating/dropping objects such
  as view, sp etc.
*/

static int util_query(MYSQL *org_mysql, const char *query) {
  MYSQL *mysql;
  DBUG_TRACE;

  if (!(mysql = cur_con->util_mysql)) {
    DBUG_PRINT("info", ("Creating util_mysql"));
    if (!(mysql = mysql_init(mysql))) die("Failed in mysql_init()");

    if (opt_init_command)
      mysql_options(mysql, MYSQL_INIT_COMMAND, opt_init_command);
    if (opt_connect_timeout)
      mysql_options(mysql, MYSQL_OPT_CONNECT_TIMEOUT,
                    (void *)&opt_connect_timeout);

    /* enable local infile, in non-binary builds often disabled by default */
    mysql_options(mysql, MYSQL_OPT_LOCAL_INFILE, nullptr);
    safe_connect(mysql, "util", org_mysql->host, org_mysql->user,
                 org_mysql->passwd, org_mysql->db, org_mysql->port,
                 org_mysql->unix_socket);

    cur_con->util_mysql = mysql;
  }

  return mysql_query_wrapper(mysql, query);
}

/*
  Run query

  SYNPOSIS
    run_query()
     mysql	mysql handle
     command	current command pointer

  flags control the phased/stages of query execution to be performed
  if QUERY_SEND_FLAG bit is on, the query will be sent. If QUERY_REAP_FLAG
  is on the result will be read - for regular query, both bits must be on
*/

static void run_query(struct st_connection *cn, struct st_command *command,
                      int flags) {
  MYSQL *mysql = &cn->mysql;
  DYNAMIC_STRING *ds;
  DYNAMIC_STRING *save_ds = nullptr;
  DYNAMIC_STRING ds_sorted;
  DYNAMIC_STRING ds_warnings;
  DYNAMIC_STRING eval_query;
  const char *query;
  size_t query_len;
  bool view_created = false, sp_created = false;
  bool complete_query =
      ((flags & QUERY_SEND_FLAG) && (flags & QUERY_REAP_FLAG));
  DBUG_TRACE;
  dynstr_set(&ds_result, "");

  if (cn->pending && (flags & QUERY_SEND_FLAG))
    die("Cannot run query on connection between send and reap");

  if (!(flags & QUERY_SEND_FLAG) && !cn->pending)
    die("Cannot reap on a connection without pending send");

  /*
    Evaluate query if this is an eval command
  */
  if (command->type == Q_EVAL || command->type == Q_SEND_EVAL) {
    init_dynamic_string(&eval_query, "", command->query_len + 256);
    do_eval(&eval_query, command->query, command->end, false);
    query = eval_query.str;
    query_len = eval_query.length;
  } else {
    query = command->query;
    query_len = std::strlen(query);
  }

  /*
    Create a temporary dynamic string to contain the
    output from this query.
  */
  if (command->output_file[0])
    ds = &ds_result;
  else
    ds = &ds_res;

  /*
    Log the query into the output buffer
  */
  if (!disable_query_log && (flags & QUERY_SEND_FLAG)) {
    replace_dynstr_append_mem(ds, query, query_len);
    dynstr_append_mem(ds, delimiter, delimiter_length);
    dynstr_append_mem(ds, "\n", 1);
  }

  if (skip_if_hypergraph && opt_hypergraph) {
    constexpr char message[] =
        "<ignored hypergraph optimizer error: statement skipped by "
        "test>\n";
    dynstr_append_mem(&ds_res, message, strlen(message));
    if (command->type == Q_EVAL || command->type == Q_SEND_EVAL)
      dynstr_free(&eval_query);
    return;
  }

  init_dynamic_string(&ds_warnings, nullptr, 0);
  ds_warn = &ds_warnings;

  if (view_protocol_enabled && complete_query &&
      search_protocol_re(&view_re, query)) {
    /*
      Create the query as a view.
      Use replace since view can exist from a failed mysqltest run
    */
    DYNAMIC_STRING query_str;
    init_dynamic_string(&query_str,
                        "CREATE OR REPLACE VIEW mysqltest_tmp_v AS ",
                        query_len + 64);
    dynstr_append_mem(&query_str, query, query_len);
    if (util_query(mysql, query_str.str)) {
      /*
        Failed to create the view, this is not fatal
        just run the query the normal way
      */
      DBUG_PRINT("view_create_error",
                 ("Failed to create view '%s': %d: %s", query_str.str,
                  mysql_errno(mysql), mysql_error(mysql)));

      /* Log error to create view */
      verbose_msg("Failed to create view '%s' %d: %s", query_str.str,
                  mysql_errno(mysql), mysql_error(mysql));
    } else {
      /*
        Yes, it was possible to create this query as a view
      */
      view_created = true;
      query = "SELECT * FROM mysqltest_tmp_v";
      query_len = std::strlen(query);

      /*
        Collect warnings from create of the view that should otherwise
        have been produced when the SELECT was executed
      */
      append_warnings(&ds_warnings, cur_con->util_mysql);
    }

    dynstr_free(&query_str);
  }

  if (sp_protocol_enabled && complete_query &&
      search_protocol_re(&sp_re, query)) {
    /*
      Create the query as a stored procedure
      Drop first since sp can exist from a failed mysqltest run
    */
    DYNAMIC_STRING query_str;
    init_dynamic_string(&query_str,
                        "DROP PROCEDURE IF EXISTS mysqltest_tmp_sp;",
                        query_len + 64);
    util_query(mysql, query_str.str);
    dynstr_set(&query_str, "CREATE PROCEDURE mysqltest_tmp_sp()\n");
    dynstr_append_mem(&query_str, query, query_len);
    if (util_query(mysql, query_str.str)) {
      /*
        Failed to create the stored procedure for this query,
        this is not fatal just run the query the normal way
      */
      DBUG_PRINT("sp_create_error",
                 ("Failed to create sp '%s': %d: %s", query_str.str,
                  mysql_errno(mysql), mysql_error(mysql)));

      /* Log error to create sp */
      verbose_msg("Failed to create sp '%s' %d: %s", query_str.str,
                  mysql_errno(mysql), mysql_error(mysql));

    } else {
      sp_created = true;

      query = "CALL mysqltest_tmp_sp()";
      query_len = std::strlen(query);
    }
    dynstr_free(&query_str);
  }

  if (display_result_sorted) {
    /*
       Collect the query output in a separate string
       that can be sorted before it's added to the
       global result string
    */
    init_dynamic_string(&ds_sorted, "", 1024);
    save_ds = ds; /* Remember original ds */
    ds = &ds_sorted;
  }

  /*
    Find out how to run this query

    Always run with normal C API if it's not a complete
    SEND + REAP

    If it is a '?' in the query it may be a SQL level prepared
    statement already and we can't do it twice
  */
  if (ps_protocol_enabled && complete_query &&
      search_protocol_re(&ps_re, query))
    run_query_stmt(mysql, command, query, query_len, ds, &ds_warnings);
  else
    run_query_normal(cn, command, flags, query, query_len, ds, &ds_warnings);

  dynstr_free(&ds_warnings);
  ds_warn = nullptr;
  if (command->type == Q_EVAL || command->type == Q_SEND_EVAL)
    dynstr_free(&eval_query);

  if (display_result_sorted) {
    /* Sort the result set and append it to result */
    dynstr_append_sorted(save_ds, &ds_sorted, start_sort_column);
    ds = save_ds;
    dynstr_free(&ds_sorted);
  }

  if (sp_created) {
    if (util_query(mysql, "DROP PROCEDURE mysqltest_tmp_sp "))
      die("Failed to drop sp: %d: %s", mysql_errno(mysql), mysql_error(mysql));
  }

  if (view_created) {
    if (util_query(mysql, "DROP VIEW mysqltest_tmp_v "))
      die("Failed to drop view: %d: %s", mysql_errno(mysql),
          mysql_error(mysql));
  }
  if (command->output_file[0]) {
    /* An output file was specified for _this_ query */
    str_to_file2(command->output_file, ds_result.str, ds_result.length, false);
    command->output_file[0] = 0;
  }
}

/**
   Display the optimizer trace produced by the last executed statement.
 */
static void display_opt_trace(struct st_connection *cn,
                              struct st_command *command, int flags) {
  if (!disable_query_log && opt_trace_protocol_enabled && !cn->pending &&
      !expected_errors->count() &&
      search_protocol_re(&opt_trace_re, command->query)) {
    st_command save_command = *command;
    DYNAMIC_STRING query_str;
    init_dynamic_string(&query_str,
                        "SELECT trace FROM information_schema.optimizer_trace"
                        " /* injected by --opt-trace-protocol */",
                        128);

    command->query = query_str.str;
    command->query_len = query_str.length;
    command->end = strend(command->query);

    /* Sorted trace is not readable at all, don't bother to lower case */
    /* No need to keep old values, will be reset anyway */
    display_result_sorted = false;
    display_result_lower = false;
    run_query(cn, command, flags);

    dynstr_free(&query_str);
    *command = save_command;
  }
}

static void run_explain(struct st_connection *cn, struct st_command *command,
                        int flags, bool json) {
  if ((flags & QUERY_REAP_FLAG) && !expected_errors->count() &&
      search_protocol_re(&explain_re, command->query)) {
    st_command save_command = *command;
    DYNAMIC_STRING query_str;
    DYNAMIC_STRING ds_warning_messages;

    init_dynamic_string(&ds_warning_messages, "", 0);
    init_dynamic_string(&query_str, json ? "EXPLAIN FORMAT=JSON " : "EXPLAIN ",
                        256);
    dynstr_append_mem(&query_str, command->query,
                      command->end - command->query);

    command->query = query_str.str;
    command->query_len = query_str.length;
    command->end = strend(command->query);

    run_query(cn, command, flags);

    dynstr_free(&query_str);
    dynstr_free(&ds_warning_messages);

    *command = save_command;
  }
}

static void get_command_type(struct st_command *command) {
  char save;
  uint type;
  DBUG_TRACE;

  if (*command->query == '}') {
    command->type = Q_END_BLOCK;
    return;
  }

  save = command->query[command->first_word_len];
  command->query[command->first_word_len] = 0;
  type = find_type(command->query, &command_typelib, FIND_TYPE_NO_PREFIX);
  command->query[command->first_word_len] = save;
  if (type > 0) {
    command->type = (enum enum_commands)type; /* Found command */

    /*
      Look for case where "query" was explicitly specified to
      force command being sent to server
    */
    if (type == Q_QUERY) {
      /* Skip the "query" part */
      command->query = command->first_argument;
    }
  } else {
    /* No mysqltest command matched */

    if (command->type != Q_COMMENT_WITH_COMMAND) {
      /* A query that will sent to mysqld */
      command->type = Q_QUERY;
    } else {
      /* -- "comment" that didn't contain a mysqltest command */
      die("Found line '%s' beginning with -- that didn't contain "
          "a valid mysqltest command, check your syntax or "
          "use # if you intended to write a comment",
          command->query);
    }
  }
}

/// Record how many milliseconds it took to execute the test file
/// up until the current line and write it to .progress file.
///
/// @param progress_file Logfile object to store the progress information
/// @param line          Line number of the progress file where the progress
///                      information should be recorded.
static void mark_progress(Logfile *progress_file, int line) {
  static unsigned long long int progress_start = 0;
  unsigned long long int timer = timer_now();

  if (!progress_start) progress_start = timer;
  timer = timer - progress_start;

  std::string str_progress;

  // Milliseconds since start
  std::string str_timer = std::to_string(timer);
  str_progress.append(str_timer);
  str_progress.append("\t");

  // Parse the line number
  std::string str_line = std::to_string(line);
  str_progress.append(str_line);
  str_progress.append("\t");

  // Filename
  str_progress.append(cur_file->file_name);
  str_progress.append(":");

  // Line in file
  str_line = std::to_string(cur_file->lineno);
  str_progress.append(str_line);
  str_progress.append("\n");

  if (progress_file->write(str_progress.c_str(), str_progress.length()) ||
      progress_file->flush()) {
    cleanup_and_exit(1);
  }
}

#ifdef HAVE_STACKTRACE
static void dump_backtrace() {
  struct st_connection *conn = cur_con;

  fprintf(stderr, "mysqltest: ");

  // Print the query and the line number
  if (start_lineno > 0) fprintf(stderr, "At line %u: ", start_lineno);
  fprintf(stderr, "%s\n", curr_command->query);

  // Print the file stack
  if (cur_file && cur_file != file_stack) {
    fprintf(stderr, "In included ");
    print_file_stack();
  }

  if (conn) fprintf(stderr, "conn->name: %s\n", conn->name);

  fprintf(stderr, "Attempting backtrace.\n");
  fflush(stderr);
  my_print_stacktrace(nullptr, my_thread_stack_size);
}

#else
static void dump_backtrace() { fputs("Backtrace not available.\n", stderr); }

#endif

static void signal_handler(int sig) {
  fprintf(stderr, "mysqltest got " SIGNAL_FMT "\n", sig);
  dump_backtrace();

  fprintf(stderr, "Writing a core file.\n");
  fflush(stderr);
  my_write_core(sig);
#ifndef _WIN32
  // Shouldn't get here but just in case
  exit(1);
#endif
}

#ifdef _WIN32

LONG WINAPI exception_filter(EXCEPTION_POINTERS *exp) {
  __try {
    my_set_exception_pointers(exp);
    signal_handler(exp->ExceptionRecord->ExceptionCode);
  } __except (EXCEPTION_EXECUTE_HANDLER) {
    fputs("Got exception in exception handler!\n", stderr);
  }

  return EXCEPTION_CONTINUE_SEARCH;
}

static void init_signal_handling(void) {
  UINT mode;

  mysqltest_thread = OpenThread(THREAD_ALL_ACCESS, FALSE, GetCurrentThreadId());
  if (mysqltest_thread == NULL)
    die("OpenThread failed, err = %d.", GetLastError());

  /* Set output destination of messages to the standard error stream. */
  _CrtSetReportMode(_CRT_WARN, _CRTDBG_MODE_FILE);
  _CrtSetReportFile(_CRT_WARN, _CRTDBG_FILE_STDERR);
  _CrtSetReportMode(_CRT_ERROR, _CRTDBG_MODE_FILE);
  _CrtSetReportFile(_CRT_ERROR, _CRTDBG_FILE_STDERR);
  _CrtSetReportMode(_CRT_ASSERT, _CRTDBG_MODE_FILE);
  _CrtSetReportFile(_CRT_ASSERT, _CRTDBG_FILE_STDERR);

  /* Do not not display the a error message box. */
  mode = SetErrorMode(0) | SEM_FAILCRITICALERRORS | SEM_NOOPENFILEERRORBOX;
  SetErrorMode(mode);

  SetUnhandledExceptionFilter(exception_filter);
}

/// Function to handle the stacktrace request event.
///
/// - Suspend the thread running the test
/// - Fetch CONTEXT record from the thread handle
/// - Initialize EXCEPTION_RECORD structure
/// - Use EXCEPTION_POINTERS and EXCEPTION_RECORD to set EXCEPTION_POINTERS
///   structure
/// - Call exception_filter() method to generate to stack trace
/// - Resume the suspended test thread
static void handle_wait_stacktrace_request_event() {
  fprintf(stderr, "Test case timeout failure.\n");

  // Suspend the thread running the test
  if (SuspendThread(mysqltest_thread) == -1) {
    DWORD error = GetLastError();
    CloseHandle(mysqltest_thread);
    die("Error suspending thread, err = %d.\n", error);
  }

  // Fetch the thread context
  CONTEXT test_thread_ctx = {0};
  test_thread_ctx.ContextFlags = CONTEXT_FULL;

  if (GetThreadContext(mysqltest_thread, &test_thread_ctx) == FALSE) {
    DWORD error = GetLastError();
    CloseHandle(mysqltest_thread);
    die("Error while fetching thread conext information, err = %d.\n", error);
  }

  EXCEPTION_POINTERS exp = {0};
  exp.ContextRecord = &test_thread_ctx;

  // Set up an Exception record with EXCEPTION_BREAKPOINT code
  EXCEPTION_RECORD exc_rec = {0};
  exc_rec.ExceptionCode = EXCEPTION_BREAKPOINT;
  exp.ExceptionRecord = &exc_rec;

  exception_filter(&exp);

  // Resume the suspended test thread
  if (ResumeThread(mysqltest_thread) == -1) {
    DWORD error = GetLastError();
    CloseHandle(mysqltest_thread);
    die("Error resuming thread, err = %d.\n", error);
  }

  my_set_exception_pointers(nullptr);
}

/// Thread waiting for timeout event to occur. If the event occurs,
/// this method will trigger signal_handler() function.
static void wait_stacktrace_request_event() {
  DWORD wait_res = WaitForSingleObject(stacktrace_request_event, INFINITE);
  switch (wait_res) {
    case WAIT_OBJECT_0:
      handle_wait_stacktrace_request_event();
      break;
    default:
      die("Unexpected result %d from WaitForSingleObject.", wait_res);
      break;
  }
  CloseHandle(stacktrace_request_event);
}

/// Create an event name from the safeprocess PID value of the form
/// mysqltest[%d]stacktrace and spawn thread waiting for that event
/// to occur.
///
/// When this event occurs, signal_handler() method is called and
/// stacktrace for the mysqltest client process is printed in the
/// log file.
static void create_stacktrace_request_event() {
  char event_name[64];
  std::sprintf(event_name, "mysqltest[%d]stacktrace", opt_safe_process_pid);

  // Create an event for the signal handler
  if ((stacktrace_request_event = CreateEvent(NULL, TRUE, FALSE, event_name)) ==
      NULL)
    die("Failed to create timeout_event.");

  wait_for_stacktrace_request_event_thread =
      std::thread(wait_stacktrace_request_event);
}

#else /* _WIN32 */

static void init_signal_handling(void) {
  struct sigaction sa;
  DBUG_TRACE;

#ifdef HAVE_STACKTRACE
  my_init_stacktrace();
#endif

  sa.sa_flags = SA_RESETHAND | SA_NODEFER;
  sigemptyset(&sa.sa_mask);
  sigprocmask(SIG_SETMASK, &sa.sa_mask, nullptr);

  sa.sa_handler = signal_handler;

  sigaction(SIGSEGV, &sa, nullptr);
  sigaction(SIGABRT, &sa, nullptr);
#ifdef SIGBUS
  sigaction(SIGBUS, &sa, nullptr);
#endif
  sigaction(SIGILL, &sa, nullptr);
  sigaction(SIGFPE, &sa, nullptr);
}

#endif /* !_WIN32 */

int main(int argc, char **argv) {
  struct st_command *command;
  bool abort_flag = false;
  int q_send_flag = 0;
  uint command_executed = 0, last_command_executed = 0;
  char output_file[FN_REFLEN];
  MY_INIT(argv[0]);

  output_file[0] = 0;
  TMPDIR[0] = 0;

  init_signal_handling();

  /* Init file stack */
  memset(file_stack, 0, sizeof(file_stack));
  file_stack_end =
      file_stack + (sizeof(file_stack) / sizeof(struct st_test_file)) - 1;
  cur_file = file_stack;

  /* Init block stack */
  memset(block_stack, 0, sizeof(block_stack));
  block_stack_end =
      block_stack + (sizeof(block_stack) / sizeof(struct st_block)) - 1;
  cur_block = block_stack;
  cur_block->ok = true; /* Outer block should always be executed */
  cur_block->cmd = cmd_none;

  q_lines = new Q_lines(PSI_NOT_INSTRUMENTED);

  var_hash =
      new collation_unordered_map<std::string, std::unique_ptr<VAR, var_free>>(
          charset_info, PSI_NOT_INSTRUMENTED);

  {
    char path_separator[] = {FN_LIBCHAR, 0};
    var_set_string("SYSTEM_PATH_SEPARATOR", path_separator);
  }
  var_set_string("MYSQL_SERVER_VERSION", MYSQL_SERVER_VERSION);
  var_set_string("MYSQL_SYSTEM_TYPE", SYSTEM_TYPE);
  var_set_string("MYSQL_MACHINE_TYPE", MACHINE_TYPE);
  if (sizeof(void *) == 8) {
    var_set_string("MYSQL_SYSTEM_ARCHITECTURE", "64");
  } else {
    var_set_string("MYSQL_SYSTEM_ARCHITECTURE", "32");
  }

  memset(&master_pos, 0, sizeof(master_pos));

  parser.current_line = parser.read_lines = 0;
  memset(&var_reg, 0, sizeof(var_reg));

  init_builtin_echo();
#ifdef _WIN32
  is_windows = 1;
  init_win_path_patterns();
#endif

  init_dynamic_string(&ds_res, "", 2048);
  init_dynamic_string(&ds_result, "", 1024);

  global_attrs = new client_query_attributes();

  parse_args(argc, argv);

#ifdef _WIN32
  // Create an event to request stack trace when timeout occurs
  if (opt_safe_process_pid) create_stacktrace_request_event();
#endif

  /* Init connections, allocate 1 extra as buffer + 1 for default */
  connections = (struct st_connection *)my_malloc(
      PSI_NOT_INSTRUMENTED,
      (opt_max_connections + 2) * sizeof(struct st_connection),
      MYF(MY_WME | MY_ZEROFILL));
  connections_end = connections + opt_max_connections + 1;
  next_con = connections + 1;

  var_set_int("$PS_PROTOCOL", ps_protocol);
  var_set_int("$SP_PROTOCOL", sp_protocol);
  var_set_int("$VIEW_PROTOCOL", view_protocol);
  var_set_int("$OPT_TRACE_PROTOCOL", opt_trace_protocol);
  var_set_int("$EXPLAIN_PROTOCOL", explain_protocol);
  var_set_int("$JSON_EXPLAIN_PROTOCOL", json_explain_protocol);
  var_set_int("$CURSOR_PROTOCOL", cursor_protocol);

  var_set_int("$ENABLE_QUERY_LOG", 1);
  var_set_int("$ENABLE_ABORT_ON_ERROR", 1);
  var_set_int("$ENABLE_RESULT_LOG", 1);
  var_set_int("$ENABLE_CONNECT_LOG", 0);
  var_set_int("$ENABLE_WARNINGS", 1);
  var_set_int("$ENABLE_INFO", 0);
  var_set_int("$ENABLE_METADATA", 0);
  var_set_int("$ENABLE_ASYNC_CLIENT", 0);

  DBUG_PRINT("info",
             ("result_file: '%s'", result_file_name ? result_file_name : ""));
  verbose_msg("Results saved in '%s'.",
              result_file_name ? result_file_name : "");
  if (mysql_server_init(0, nullptr, nullptr))
    die("Can't initialize MySQL server");
  server_initialized = true;
  if (cur_file == file_stack && cur_file->file == nullptr) {
    cur_file->file = stdin;
    cur_file->file_name =
        my_strdup(PSI_NOT_INSTRUMENTED, "<stdin>", MYF(MY_WME));
    cur_file->lineno = 1;
  }

  if (log_file.open(opt_logdir, result_file_name, ".log")) cleanup_and_exit(1);

  verbose_msg("Logging to '%s'.", log_file.file_name());
  enable_async_client = use_async_client;

  // Creating a log file using current file name if result file doesn't exist.
  if (result_file_name) {
    if (log_file.open(opt_logdir, result_file_name, ".log"))
      cleanup_and_exit(1);
  } else {
    if (std::strcmp(cur_file->file_name, "<stdin>")) {
      if (log_file.open(opt_logdir, cur_file->file_name, ".log"))
        cleanup_and_exit(1);
    } else {
      if (log_file.open(opt_logdir, "stdin", ".log")) cleanup_and_exit(1);
    }
  }

  if (opt_mark_progress) {
    if (result_file_name) {
      if (progress_file.open(opt_logdir, result_file_name, ".progress"))
        cleanup_and_exit(1);
    } else {
      if (std::strcmp(cur_file->file_name, "<stdin>")) {
        if (progress_file.open(opt_logdir, cur_file->file_name, ".progress"))
          cleanup_and_exit(1);
      } else {
        if (progress_file.open(opt_logdir, "stdin", ".progress"))
          cleanup_and_exit(1);
      }
    }
    verbose_msg("Tracing progress in '%s'.", progress_file.file_name());
  }

  var_set_string("MYSQLTEST_FILE", cur_file->file_name);

  /* Cursor protocol implies ps protocol */
  if (cursor_protocol) ps_protocol = true;

  ps_protocol_enabled = ps_protocol;
  sp_protocol_enabled = sp_protocol;
  view_protocol_enabled = view_protocol;
  opt_trace_protocol_enabled = opt_trace_protocol;
  explain_protocol_enabled = explain_protocol;
  json_explain_protocol_enabled = json_explain_protocol;
  cursor_protocol_enabled = cursor_protocol;

  st_connection *con = connections;
  if (!(mysql_init(&con->mysql))) die("Failed in mysql_init()");
  if (opt_init_command)
    mysql_options(&con->mysql, MYSQL_INIT_COMMAND, opt_init_command);
  if (opt_connect_timeout)
    mysql_options(&con->mysql, MYSQL_OPT_CONNECT_TIMEOUT,
                  (void *)&opt_connect_timeout);
  if (opt_compress) mysql_options(&con->mysql, MYSQL_OPT_COMPRESS, NullS);
  mysql_options(&con->mysql, MYSQL_OPT_LOCAL_INFILE, nullptr);
  if (0 != std::strcmp(default_charset, charset_info->csname) &&
      !(charset_info =
            get_charset_by_csname(default_charset, MY_CS_PRIMARY, MYF(MY_WME))))
    die("Invalid character set specified.");
  mysql_options(&con->mysql, MYSQL_SET_CHARSET_NAME, charset_info->csname);
  if (opt_charsets_dir)
    mysql_options(&con->mysql, MYSQL_SET_CHARSET_DIR, opt_charsets_dir);

  if (opt_protocol)
    mysql_options(&con->mysql, MYSQL_OPT_PROTOCOL, (char *)&opt_protocol);

  /* Turn on VERIFY_IDENTITY mode only if host=="localhost". */
  if (opt_ssl_mode == SSL_MODE_VERIFY_IDENTITY) {
    if (!opt_host || std::strcmp(opt_host, "localhost"))
      opt_ssl_mode = SSL_MODE_VERIFY_CA;
  }

  if (SSL_SET_OPTIONS(&con->mysql)) die("%s", SSL_SET_OPTIONS_ERROR);
#if defined(_WIN32)
  if (shared_memory_base_name)
    mysql_options(&con->mysql, MYSQL_SHARED_MEMORY_BASE_NAME,
                  shared_memory_base_name);

  if (opt_ssl_mode == SSL_MODE_DISABLED)
    mysql_options(&con->mysql, MYSQL_OPT_PROTOCOL,
                  (char *)&opt_protocol_for_default_connection);
#endif

  if (!(con->name = my_strdup(PSI_NOT_INSTRUMENTED, "default", MYF(MY_WME))))
    die("Out of memory");

  safe_connect(&con->mysql, con->name, opt_host, opt_user, opt_pass, opt_db,
               opt_port, unix_sock);

  if (ssl_client_check_post_connect_ssl_setup(
          &con->mysql, [](const char *err) { die("%s", err); }))
    return 0;

  /* Use all time until exit if no explicit 'start_timer' */
  timer_start = timer_now();

  /*
    Initialize $mysql_errno with -1, so we can
    - distinguish it from valid values ( >= 0 ) and
    - detect if there was never a command sent to the server
  */
  var_set_errno(-1);

  set_current_connection(con);

  if (opt_hypergraph) {
    int error = mysql_query_wrapper(
        &con->mysql, "SET optimizer_switch='hypergraph_optimizer=on';");
    if (error != 0) {
      die("--hypergraph was given, but the server does not support the "
          "hypergraph optimizer. (errno=%d)",
          my_errno());
    }
  }

  if (opt_include) {
    open_file(opt_include);
  }

  if (opt_offload_count_file) {
    secondary_engine = new Secondary_engine();
    // Save the initial value of secondary engine execution status.
    if (secondary_engine->offload_count(&cur_con->mysql, "before"))
      cleanup_and_exit(1);
  }

  verbose_msg("Start processing test commands from '%s' ...",
              cur_file->file_name);
  while (!read_command(&command) && !abort_flag) {
    int current_line_inc = 1, processed = 0;
    if (command->type == Q_UNKNOWN || command->type == Q_COMMENT_WITH_COMMAND)
      get_command_type(command);

    if (command->type == Q_ERROR && expected_errors->count())
      // Delete all the error codes from previous 'error' command.
      expected_errors->clear_list();

    if (testcase_disabled && command->type != Q_ENABLE_TESTCASE &&
        command->type != Q_DISABLE_TESTCASE) {
      // Test case is disabled, silently convert this line to a comment
      command->type = Q_COMMENT;
    }

    /* (Re-)set abort_on_error for this command */
    command->abort_on_error = (expected_errors->count() == 0 && abort_on_error);

    /* delimiter needs to be executed so we can continue to parse */
    bool ok_to_do = cur_block->ok || command->type == Q_DELIMITER;

    /*
      'source' command needs to be "done" the first time if it may get
      re-iterated over in a true context. This can only happen if there's
      a while loop at some level above the current block.
    */
    if (!ok_to_do && command->type == Q_SOURCE) {
      for (struct st_block *stb = cur_block - 1; stb >= block_stack; stb--) {
        if (stb->cmd == cmd_while) {
          ok_to_do = true;
          break;
        }
      }
    }

    /*
      Some commands need to be parsed in false context also to
      avoid any parsing errors.
    */
    if (!ok_to_do &&
        (command->type == Q_APPEND_FILE || command->type == Q_PERL ||
         command->type == Q_WRITE_FILE)) {
      ok_to_do = true;
    }

    if (ok_to_do) {
      command->last_argument = command->first_argument;
      processed = 1;
      /* Need to remember this for handle_error() */
      curr_command = command;
      switch (command->type) {
        case Q_CONNECT:
          do_connect(command);
          break;
        case Q_CONNECTION:
          select_connection(command);
          break;
        case Q_DISCONNECT:
        case Q_DIRTY_CLOSE:
          do_close_connection(command);
          break;
        case Q_ENABLE_QUERY_LOG:
          set_property(command, P_QUERY, false);
          break;
        case Q_DISABLE_QUERY_LOG:
          set_property(command, P_QUERY, true);
          break;
        case Q_ENABLE_ABORT_ON_ERROR:
          set_property(command, P_ABORT, true);
          break;
        case Q_DISABLE_ABORT_ON_ERROR:
          set_property(command, P_ABORT, false);
          break;
        case Q_ENABLE_RESULT_LOG:
          set_property(command, P_RESULT, false);
          break;
        case Q_DISABLE_RESULT_LOG:
          set_property(command, P_RESULT, true);
          break;
        case Q_ENABLE_CONNECT_LOG:
          set_property(command, P_CONNECT, false);
          break;
        case Q_DISABLE_CONNECT_LOG:
          set_property(command, P_CONNECT, true);
          break;
        case Q_ENABLE_WARNINGS:
          do_enable_warnings(command);
          break;
        case Q_DISABLE_WARNINGS:
          do_disable_warnings(command);
          break;
        case Q_ENABLE_INFO:
          set_property(command, P_INFO, false);
          break;
        case Q_DISABLE_INFO:
          set_property(command, P_INFO, true);
          break;
        case Q_ENABLE_SESSION_TRACK_INFO:
          set_property(command, P_SESSION_TRACK, true);
          break;
        case Q_DISABLE_SESSION_TRACK_INFO:
          set_property(command, P_SESSION_TRACK, false);
          break;
        case Q_ENABLE_METADATA:
          set_property(command, P_META, true);
          break;
        case Q_DISABLE_METADATA:
          set_property(command, P_META, false);
          break;
        case Q_SOURCE:
          do_source(command);
          break;
        case Q_SLEEP:
          do_sleep(command);
          break;
        case Q_WAIT_FOR_SLAVE_TO_STOP:
          do_wait_for_slave_to_stop(command);
          break;
        case Q_INC:
          do_modify_var(command, DO_INC);
          break;
        case Q_DEC:
          do_modify_var(command, DO_DEC);
          break;
        case Q_ECHO:
          do_echo(command);
          command_executed++;
          break;
        case Q_REMOVE_FILE:
          do_remove_file(command);
          break;
        case Q_REMOVE_FILES_WILDCARD:
          do_remove_files_wildcard(command);
          break;
        case Q_COPY_FILES_WILDCARD:
          do_copy_files_wildcard(command);
          break;
        case Q_MKDIR:
          do_mkdir(command);
          break;
        case Q_RMDIR:
          do_rmdir(command, false);
          break;
        case Q_FORCE_RMDIR:
          do_rmdir(command, true);
          break;
        case Q_FORCE_CPDIR:
          do_force_cpdir(command);
          break;
        case Q_LIST_FILES:
          do_list_files(command);
          break;
        case Q_LIST_FILES_WRITE_FILE:
          do_list_files_write_file_command(command, false);
          break;
        case Q_LIST_FILES_APPEND_FILE:
          do_list_files_write_file_command(command, true);
          break;
        case Q_FILE_EXIST:
          do_file_exist(command);
          break;
        case Q_WRITE_FILE:
          do_write_file(command);
          break;
        case Q_APPEND_FILE:
          do_append_file(command);
          break;
        case Q_DIFF_FILES:
          do_diff_files(command);
          break;
        case Q_SEND_QUIT:
          do_send_quit(command);
          break;
        case Q_CHANGE_USER:
          do_change_user(command);
          break;
        case Q_CAT_FILE:
          do_cat_file(command);
          break;
        case Q_COPY_FILE:
          do_copy_file(command);
          break;
        case Q_MOVE_FILE:
          do_move_file(command);
          break;
        case Q_CHMOD_FILE:
          do_chmod_file(command);
          break;
        case Q_PERL:
          do_perl(command);
          break;
        case Q_RESULT_FORMAT_VERSION:
          do_result_format_version(command);
          break;
        case Q_DELIMITER:
          do_delimiter(command);
          break;
        case Q_DISPLAY_VERTICAL_RESULTS:
          display_result_vertically = true;
          break;
        case Q_DISPLAY_HORIZONTAL_RESULTS:
          display_result_vertically = false;
          break;
        case Q_SORTED_RESULT:
          /*
            Turn on sorting of result set, will be reset after next
            command
          */
          display_result_sorted = true;
          start_sort_column = 0;
          break;
        case Q_PARTIALLY_SORTED_RESULT:
          /*
            Turn on sorting of result set, will be reset after next
            command
          */
          display_result_sorted = true;
          start_sort_column = atoi(command->first_argument);
          command->last_argument = command->end;
          break;
        case Q_LOWERCASE:
          /*
            Turn on lowercasing of result, will be reset after next
            command
          */
          display_result_lower = true;
          break;
        case Q_SKIP_IF_HYPERGRAPH:
          /*
            Skip the next query if running with --hypergraph; will be reset
            after next command.
           */
          skip_if_hypergraph = true;
          break;
        case Q_LET:
          do_let(command);
          break;
        case Q_EXPR:
          do_expr(command);
          break;
        case Q_EVAL:
        case Q_QUERY_VERTICAL:
        case Q_QUERY_HORIZONTAL:
          if (command->query == command->query_buf) {
            /* Skip the first part of command, i.e query_xxx */
            command->query = command->first_argument;
            command->first_word_len = 0;
          }
          /* fall through */
        case Q_QUERY:
        case Q_REAP: {
          bool old_display_result_vertically = display_result_vertically;
          /* Default is full query, both reap and send  */
          int flags = QUERY_REAP_FLAG | QUERY_SEND_FLAG;

          if (q_send_flag) {
            // Last command was an empty 'send' or 'send_eval'
            flags = QUERY_SEND_FLAG;
            if (q_send_flag == 2)
              // Last command was an empty 'send_eval' command. Set the command
              // type to Q_SEND_EVAL so that the variable gets replaced with its
              // value before executing.
              command->type = Q_SEND_EVAL;
            q_send_flag = 0;
          } else if (command->type == Q_REAP) {
            flags = QUERY_REAP_FLAG;
          }

          /* Check for special property for this query */
          display_result_vertically |= (command->type == Q_QUERY_VERTICAL);

          /*
            We run EXPLAIN _before_ the query. If query is UPDATE/DELETE is
            matters: a DELETE may delete rows, and then EXPLAIN DELETE will
            usually terminate quickly with "no matching rows". To make it more
            interesting, EXPLAIN is now first.
          */
          if (explain_protocol_enabled)
            run_explain(cur_con, command, flags, false);
          if (json_explain_protocol_enabled)
            run_explain(cur_con, command, flags, true);

          if (*output_file) {
            strmake(command->output_file, output_file, sizeof(output_file) - 1);
            *output_file = 0;
          }
          run_query(cur_con, command, flags);
          display_opt_trace(cur_con, command, flags);
          command_executed++;
          command->last_argument = command->end;

          /* Restore settings */
          display_result_vertically = old_display_result_vertically;

          break;
        }
        case Q_SEND:
        case Q_SEND_EVAL:
          if (!*command->first_argument) {
            // This is a 'send' or 'send_eval' command without arguments, it
            // indicates that _next_ query should be send only.
            if (command->type == Q_SEND)
              q_send_flag = 1;
            else if (command->type == Q_SEND_EVAL)
              q_send_flag = 2;
            break;
          }

          /* Remove "send" if this is first iteration */
          if (command->query == command->query_buf)
            command->query = command->first_argument;

          /*
            run_query() can execute a query partially, depending on the flags.
            QUERY_SEND_FLAG flag without QUERY_REAP_FLAG tells it to just send
            the query and read the result some time later when reap instruction
            is given on this connection.
          */
          run_query(cur_con, command, QUERY_SEND_FLAG);
          command_executed++;
          command->last_argument = command->end;
          break;
        case Q_ERROR:
          do_error(command);
          break;
        case Q_REPLACE:
          do_get_replace(command);
          break;
        case Q_REPLACE_REGEX:
          do_get_replace_regex(command);
          break;
        case Q_REPLACE_COLUMN:
          do_get_replace_column(command);
          break;
        case Q_REPLACE_NUMERIC_ROUND:
          do_get_replace_numeric_round(command);
          break;
        case Q_SAVE_MASTER_POS:
          do_save_master_pos();
          break;
        case Q_SYNC_WITH_MASTER:
          do_sync_with_master(command);
          break;
        case Q_SYNC_SLAVE_WITH_MASTER: {
          do_save_master_pos();
          if (*command->first_argument)
            select_connection(command);
          else
            select_connection_name("slave");
          do_sync_with_master2(command, 0);
          break;
        }
        case Q_COMMENT: {
          command->last_argument = command->end;

          /* Don't output comments in v1 */
          if (opt_result_format_version == 1) break;

          /* Don't output comments if query logging is off */
          if (disable_query_log) break;

          /* Write comment's with two starting #'s to result file */
          const char *p = command->query;
          if (p && *p == '#' && *(p + 1) == '#') {
            dynstr_append_mem(&ds_res, command->query, command->query_len);
            dynstr_append(&ds_res, "\n");
          }
          break;
        }
        case Q_EMPTY_LINE:
          /* Don't output newline in v1 */
          if (opt_result_format_version == 1) break;

          /* Don't output newline if query logging is off */
          if (disable_query_log) break;

          dynstr_append(&ds_res, "\n");
          break;
        case Q_PING:
          handle_command_error(command, mysql_ping(&cur_con->mysql));
          break;
        case Q_RESET_CONNECTION:
          do_reset_connection();
          global_attrs->clear();
          break;
        case Q_QUERY_ATTRIBUTES:
          do_query_attributes(command);
          break;
        case Q_SEND_SHUTDOWN:
          if (opt_offload_count_file) {
            // Save the value of secondary engine execution status
            // before shutting down the server.
            if (secondary_engine->offload_count(&cur_con->mysql, "after"))
              cleanup_and_exit(1);
          }

          handle_command_error(
              command, mysql_query_wrapper(&cur_con->mysql, "shutdown"));
          break;
        case Q_SHUTDOWN_SERVER:
          do_shutdown_server(command);
          break;
        case Q_EXEC:
        case Q_EXECW:
          do_exec(command, false);
          command_executed++;
          break;
        case Q_EXEC_BACKGROUND:
          do_exec(command, true);
          command_executed++;
          break;
        case Q_START_TIMER:
          /* Overwrite possible earlier start of timer */
          timer_start = timer_now();
          break;
        case Q_END_TIMER:
          /* End timer before ending mysqltest */
          timer_output();
          break;
        case Q_CHARACTER_SET:
          do_set_charset(command);
          break;
        case Q_DISABLE_PS_PROTOCOL:
          set_property(command, P_PS, false);
          /* Close any open statements */
          close_statements();
          break;
        case Q_ENABLE_PS_PROTOCOL:
          set_property(command, P_PS, ps_protocol);
          break;
        case Q_DISABLE_RECONNECT:
          set_reconnect(&cur_con->mysql, 0);
          break;
        case Q_ENABLE_RECONNECT:
          set_reconnect(&cur_con->mysql, 1);
          enable_async_client = false;
          /* Close any open statements - no reconnect, need new prepare */
          close_statements();
          break;
        case Q_ENABLE_ASYNC_CLIENT:
          set_property(command, P_ASYNC, true);
          break;
        case Q_DISABLE_ASYNC_CLIENT:
          set_property(command, P_ASYNC, false);
          break;
        case Q_DISABLE_TESTCASE:
          if (testcase_disabled == 0)
            do_disable_testcase(command);
          else
            die("Test case is already disabled.");
          break;
        case Q_ENABLE_TESTCASE:
          // Ensure we don't get testcase_disabled < 0 as this would
          // accidentally disable code we don't want to have disabled.
          if (testcase_disabled == 1)
            testcase_disabled = false;
          else
            die("Test case is already enabled.");
          break;
        case Q_DIE:
          /* Abort test with error code and error message */
          die("%s", command->first_argument);
          break;
        case Q_EXIT:
          /* Stop processing any more commands */
          abort_flag = true;
          break;
        case Q_SKIP: {
          DYNAMIC_STRING ds_skip_msg;
          init_dynamic_string(&ds_skip_msg, nullptr, command->query_len);

          // Evaluate the skip message
          do_eval(&ds_skip_msg, command->first_argument, command->end, false);

          char skip_msg[FN_REFLEN];
          strmake(skip_msg, ds_skip_msg.str, FN_REFLEN - 1);
          dynstr_free(&ds_skip_msg);

          if (!no_skip) {
            // --no-skip option is disabled, skip the test case
            abort_not_supported_test("%s", skip_msg);
          } else {
            const char *path = cur_file->file_name;
            const char *fn = get_filename_from_path(path);

            // Check if the file is in excluded list
            if (excluded_string && strstr(excluded_string, fn)) {
              // File is present in excluded list, skip the test case
              abort_not_supported_test("%s", skip_msg);
            } else {
              // File is not present in excluded list, ignore the skip
              // and continue running the test case
              command->last_argument = command->end;
              skip_ignored = true;  // Mark as noskip pass or fail.
            }
          }
        } break;
        case Q_OUTPUT: {
          static DYNAMIC_STRING ds_to_file;
          const struct command_arg output_file_args[] = {
              {"to_file", ARG_STRING, true, &ds_to_file, "Output filename"}};
          check_command_args(command, command->first_argument, output_file_args,
                             1, ' ');
          strmake(output_file, ds_to_file.str, FN_REFLEN);
          dynstr_free(&ds_to_file);
          break;
        }

        default:
          processed = 0;
          break;
      }
    }

    if (!processed) {
      current_line_inc = 0;
      switch (command->type) {
        case Q_WHILE:
          do_block(cmd_while, command);
          break;
        case Q_IF:
          do_block(cmd_if, command);
          break;
        case Q_ASSERT:
          do_block(cmd_assert, command);
          break;
        case Q_END_BLOCK:
          do_done(command);
          break;
        default:
          current_line_inc = 1;
          break;
      }
    } else
      check_eol_junk(command->last_argument);

    if (command->type != Q_ERROR && command->type != Q_COMMENT &&
        command->type != Q_IF && command->type != Q_END_BLOCK) {
      // As soon as any non "error" command or comment has been executed,
      // the array with expected errors should be cleared
      expected_errors->clear_list();
    }

    if (command_executed != last_command_executed || command->used_replace) {
      /*
        As soon as any command has been executed,
        the replace structures should be cleared
      */
      free_all_replace();

      /* Also reset "sorted_result", "lowercase" and "skip_if_hypergraph"*/
      display_result_sorted = false;
      display_result_lower = false;
      skip_if_hypergraph = false;
    }
    last_command_executed = command_executed;

    parser.current_line += current_line_inc;
    if (opt_mark_progress) mark_progress(&progress_file, parser.current_line);

    // Write result from command to log file immediately.
    flush_ds_res();
  }

  start_lineno = 0;
  verbose_msg("... Done processing test commands.");

  if (testcase_disabled) die("Test ended with test case execution disabled.");

  if (disable_warnings || disabled_warnings->count())
    die("The test didn't enable all the disabled warnings, enable "
        "all of them before end of the test.");

  bool empty_result = false;

  /*
    The whole test has been executed _sucessfully_.
    Time to compare result or save it to record file.
    The entire output from test is in the log file
  */
  if (log_file.bytes_written()) {
    if (result_file_name) {
      /* A result file has been specified */

      if (record) {
        /* Recording */

        /* save a copy of the log to result file */
        if (my_copy(log_file.file_name(), result_file_name, MYF(0)) != 0)
          die("Failed to copy '%s' to '%s', errno: %d", log_file.file_name(),
              result_file_name, errno);

      } else {
        /* Check that the output from test is equal to result file */
        check_result();
      }
    }
  } else {
    /* Empty output is an error *unless* we also have an empty result file */
    if (!result_file_name || record ||
        compare_files(log_file.file_name(), result_file_name)) {
      die("The test didn't produce any output");
    } else {
      empty_result = true; /* Meaning empty was expected */
    }
  }

  if (!command_executed && result_file_name && !empty_result)
    die("No queries executed but non-empty result file found!");

  verbose_msg("Test has succeeded!");
  timer_output();
  /* Yes, if we got this far the test has succeeded! Sakila smiles */
  cleanup_and_exit(0);
  return 0; /* Keep compiler happy too */
}

/*
  A primitive timer that give results in milliseconds if the
  --timer-file=<filename> is given. The timer result is written
  to that file when the result is available. To not confuse
  mysql-test-run with an old obsolete result, we remove the file
  before executing any commands. The time we measure is

  - If no explicit 'start_timer' or 'end_timer' is given in the
  test case, the timer measure how long we execute in mysqltest.

  - If only 'start_timer' is given we measure how long we execute
  from that point until we terminate mysqltest.

  - If only 'end_timer' is given we measure how long we execute
  from that we enter mysqltest to the 'end_timer' is command is
  executed.

  - If both 'start_timer' and 'end_timer' are given we measure
  the time between executing the two commands.
*/

void timer_output(void) {
  if (timer_file) {
    char buf[32], *end;
    ulonglong timer = timer_now() - timer_start;
    end = longlong10_to_str(timer, buf, 10);
    str_to_file(timer_file, buf, (int)(end - buf));
    /* Timer has been written to the file, don't use it anymore */
    timer_file = nullptr;
  }
}

ulonglong timer_now(void) { return my_micro_time() / 1000; }

/*
  Get arguments for replace_columns. The syntax is:
  replace-column column_number to_string [column_number to_string ...]
  Where each argument may be quoted with ' or "
  A argument may also be a variable, in which case the value of the
  variable is replaced.
*/

void do_get_replace_column(struct st_command *command) {
  const char *from = command->first_argument;
  char *buff, *start;
  DBUG_TRACE;

  free_replace_column();
  if (!*from) die("Missing argument in %s", command->query);

  /* Allocate a buffer for results */
  start = buff = (char *)my_malloc(PSI_NOT_INSTRUMENTED, std::strlen(from) + 1,
                                   MYF(MY_WME | MY_FAE));
  while (*from) {
    char *to;
    uint column_number;
    to = get_string(&buff, &from, command);
    if (!(column_number = atoi(to)) || column_number > MAX_COLUMNS)
      die("Wrong column number to replace_column in '%s'", command->query);
    if (!*from)
      die("Wrong number of arguments to replace_column in '%s'",
          command->query);
    to = get_string(&buff, &from, command);
    my_free(replace_column[column_number - 1]);
    replace_column[column_number - 1] =
        my_strdup(PSI_NOT_INSTRUMENTED, to, MYF(MY_WME | MY_FAE));
    max_replace_column = std::max(max_replace_column, column_number);
  }
  my_free(start);
  command->last_argument = command->end;
}

void free_replace_column() {
  uint i;
  for (i = 0; i < max_replace_column; i++) {
    if (replace_column[i]) {
      my_free(replace_column[i]);
      replace_column[i] = nullptr;
    }
  }
  max_replace_column = 0;
}

/*
  Functions to round numeric results.

SYNOPSIS
  do_get_replace_numeric_round()
  command - command handle

DESCRIPTION
  replace_numeric_round <precision>

  where precision is the number of digits after the decimal point
  that the result will be rounded off to. The precision can only
  be a number between 0 and 16.
  eg. replace_numeric_round 10;
  Numbers which are > 1e10 or < -1e10 are represented using the
  exponential notation after they are rounded off.
  Trailing zeroes after the decimal point are removed from the
  numbers.
  If the precision is 0, then the value is rounded off to the
  nearest whole number.
*/
void do_get_replace_numeric_round(struct st_command *command) {
  DYNAMIC_STRING ds_round;
  const struct command_arg numeric_arg = {
      "precision", ARG_STRING, true, &ds_round, "Number of decimal precision"};
  DBUG_TRACE;

  check_command_args(command, command->first_argument, &numeric_arg,
                     sizeof(numeric_arg) / sizeof(struct command_arg), ' ');

  // Parse the argument string to get the precision
  long int v = 0;
  if (str2int(ds_round.str, 10, 0, REPLACE_ROUND_MAX, &v) == NullS)
    die("A number between 0 and %d is required for the precision "
        "in replace_numeric_round",
        REPLACE_ROUND_MAX);

  glob_replace_numeric_round = (int)v;
  dynstr_free(&ds_round);
}

void free_replace_numeric_round() { glob_replace_numeric_round = -1; }

/*
  Round the digits after the decimal point to the specified precision
  by iterating through the result set element, identifying the part to
  be rounded off, and rounding that part off.
*/
void replace_numeric_round_append(int round, DYNAMIC_STRING *result,
                                  const char *from, size_t len) {
  while (len > 0) {
    // Move pointer to the start of the numeric values
    size_t size = strcspn(from, "0123456789");
    if (size > 0) {
      dynstr_append_mem(result, from, size);
      from += size;
      len -= size;
    }

    /*
      Move the pointer to the end of the numeric values and the
      the start of the non-numeric values such as "." and "e"
    */
    size = strspn(from, "0123456789");
    int r = round;

    /*
      If result from one of the rows of the result set is null,
      break the loop
    */
    if (*(from + size) == 0) {
      dynstr_append_mem(result, from, size);
      break;
    }

    switch (*(from + size)) {
      // double/float
      case '.':
        size_t size1;
        size1 = strspn(from + size + 1, "0123456789");

        /*
          Restrict rounding to less than the
          the existing precision to avoid 1.2 being replaced
          to 1.2000000
        */
        if (size1 < (size_t)r) r = size1;
      // fallthrough: all cases till next break are executed
      case 'e':
      case 'E':
        if (isdigit(*(from + size + 1))) {
          char *end;
          double val = strtod(from, &end);
          if (end != nullptr) {
            const char *format = (val < 1e10 && val > -1e10) ? "%.*f" : "%.*e";
            char buf[40];

            size = snprintf(buf, sizeof(buf), format, r, val);
            if (val < 1e10 && val > -1e10 && r > 0) {
              /*
                2.0000000 need to be represented as 2 for consistency
                2.0010000 also becomes 2.001
              */
              while (buf[size - 1] == '0') size--;

              // don't leave 100. trailing
              if (buf[size - 1] == '.') size--;
            }
            dynstr_append_mem(result, buf, size);
            len -= (end - from);
            from = end;
            break;
          }
        }

        /*
          This is because strtod didn't convert or there wasn't digits after
          [.eE] so output without changing
        */
        dynstr_append_mem(result, from, size);
        from += size;
        len -= size;
        break;
      // int
      default:
        dynstr_append_mem(result, from, size);
        from += size;
        len -= size;
        break;
    }
  }
}

/****************************************************************************/
/*
  Replace functions
*/

/* Definitions for replace result */

struct POINTER_ARRAY {  /* when using array-strings */
  TYPELIB typelib;      /* Pointer to strings */
  uchar *str{nullptr};  /* Strings is here */
  uint8 *flag{nullptr}; /* Flag about each var. */
  uint array_allocs{0}, max_count{0}, length{0}, max_length{0};
};

REPLACE *init_replace(const char **from, const char **to, uint count,
                      const char *word_end_chars);
int insert_pointer_name(POINTER_ARRAY *pa, char *name);
void free_pointer_array(POINTER_ARRAY *pa);

/*
  Get arguments for replace. The syntax is:
  replace from to [from to ...]
  Where each argument may be quoted with ' or "
  A argument may also be a variable, in which case the value of the
  variable is replaced.
*/

void do_get_replace(struct st_command *command) {
  uint i;
  const char *from = command->first_argument;
  char *buff, *start;
  char word_end_chars[256], *pos;
  POINTER_ARRAY to_array, from_array;
  DBUG_TRACE;

  free_replace();

  if (!*from) die("Missing argument in %s", command->query);
  start = buff = (char *)my_malloc(PSI_NOT_INSTRUMENTED, std::strlen(from) + 1,
                                   MYF(MY_WME | MY_FAE));
  while (*from) {
    char *to = buff;
    to = get_string(&buff, &from, command);
    if (!*from)
      die("Wrong number of arguments to replace_result in '%s'",
          command->query);
#ifdef _WIN32
    fix_win_paths(to, from - to);
#endif
    insert_pointer_name(&from_array, to);
    to = get_string(&buff, &from, command);
    insert_pointer_name(&to_array, to);
  }
  for (i = 1, pos = word_end_chars; i < 256; i++)
    if (my_isspace(charset_info, i)) *pos++ = i;
  *pos = 0; /* End pointer */
  if (!(glob_replace = init_replace(
            from_array.typelib.type_names, to_array.typelib.type_names,
            (uint)from_array.typelib.count, word_end_chars)))
    die("Can't initialize replace from '%s'", command->query);
  free_pointer_array(&from_array);
  free_pointer_array(&to_array);
  my_free(start);
  command->last_argument = command->end;
}

void free_replace() {
  DBUG_TRACE;
  my_free(glob_replace);
  glob_replace = nullptr;
}

struct REPLACE {
  int found;
  REPLACE *next[256];
};

struct REPLACE_STRING {
  int found;
  const char *replace_string;
  uint to_offset;
  int from_offset;
};

void replace_strings_append(REPLACE *rep, DYNAMIC_STRING *ds, const char *str,
                            size_t len MY_ATTRIBUTE((unused))) {
  REPLACE *rep_pos;
  REPLACE_STRING *rep_str;
  const char *start, *from;
  DBUG_TRACE;

  start = from = str;
  rep_pos = rep + 1;
  for (;;) {
    /* Loop through states */
    DBUG_PRINT("info", ("Looping through states"));
    while (!rep_pos->found) rep_pos = rep_pos->next[(uchar)*from++];

    /* Does this state contain a string to be replaced */
    if (!(rep_str = ((REPLACE_STRING *)rep_pos))->replace_string) {
      /* No match found */
      dynstr_append_mem(ds, start, from - start - 1);
      DBUG_PRINT("exit",
                 ("Found no more string to replace, appended: %s", start));
      return;
    }

    /* Found a string that needs to be replaced */
    DBUG_PRINT("info", ("found: %d, to_offset: %d, from_offset: %d, string: %s",
                        rep_str->found, rep_str->to_offset,
                        rep_str->from_offset, rep_str->replace_string));

    /* Append part of original string before replace string */
    dynstr_append_mem(ds, start, (from - rep_str->to_offset) - start);

    /* Append replace string */
    dynstr_append_mem(ds, rep_str->replace_string,
                      std::strlen(rep_str->replace_string));

    if (!*(from -= rep_str->from_offset) && rep_pos->found != 2) {
      /* End of from string */
      DBUG_PRINT("exit", ("Found end of from string"));
      return;
    }
    assert(from <= str + len);
    start = from;
    rep_pos = rep;
  }
}

/*
  Regex replace  functions
*/

/*
  Finds the next (non-escaped) '/' in the expression.
  (If the character '/' is needed, it can be escaped using '\'.)
*/

#define PARSE_REGEX_ARG     \
  while (p < expr_end) {    \
    char c = *p;            \
    if (c == '/') {         \
      if (last_c == '\\') { \
        buf_p[-1] = '/';    \
      } else {              \
        *buf_p++ = 0;       \
        break;              \
      }                     \
    } else                  \
      *buf_p++ = c;         \
                            \
    last_c = c;             \
    p++;                    \
  }

/**
  Initializes the regular substitution expression to be used in the
  result output of test.

  @param  expr  Pointer to string having regular expression to be used
                for substitution.
  @retval st_replace_regex structure with pairs of substitutions.
*/
static struct st_replace_regex *init_replace_regex(const char *expr) {
  struct st_replace_regex *res;
  char *buf;
  const char *expr_end;
  const char *p;
  char *buf_p;
  size_t expr_len = std::strlen(expr);
  char last_c = 0;
  struct st_regex reg;

  /* my_malloc() will die on fail with MY_FAE */
  void *rawmem = my_malloc(PSI_NOT_INSTRUMENTED, sizeof(*res) + expr_len,
                           MYF(MY_FAE + MY_WME));
  res = new (rawmem) st_replace_regex;

  buf = (char *)res + sizeof(*res);
  expr_end = expr + expr_len;
  p = expr;
  buf_p = buf;

  /* for each regexp substitution statement */
  while (p < expr_end) {
    memset(&reg, 0, sizeof(reg));
    /* find the start of the statement */
    while (p < expr_end) {
      if (*p == '/') break;
      p++;
    }

    if (p == expr_end || ++p == expr_end) {
      if (res->regex_arr.size())
        break;
      else
        goto err;
    }
    /* we found the start */
    reg.pattern = buf_p;

    /* Find first argument -- pattern string to be removed */
    PARSE_REGEX_ARG

    if (p == expr_end || ++p == expr_end) goto err;

    /* buf_p now points to the replacement pattern terminated with \0 */
    reg.replace = buf_p;

    /* Find second argument -- replace string to replace pattern */
    PARSE_REGEX_ARG

    if (p == expr_end) goto err;

    /* skip the ending '/' in the statement */
    p++;

    /* Check if we should do matching case insensitive */
    if (p < expr_end && *p == 'i') reg.icase = 1;

    /* done parsing the statement, now place it in regex_arr */
    if (res->regex_arr.push_back(reg)) die("Out of memory");
  }
  res->odd_buf_len = res->even_buf_len = 8192;
  res->even_buf = (char *)my_malloc(PSI_NOT_INSTRUMENTED, res->even_buf_len,
                                    MYF(MY_WME + MY_FAE));
  res->odd_buf = (char *)my_malloc(PSI_NOT_INSTRUMENTED, res->odd_buf_len,
                                   MYF(MY_WME + MY_FAE));
  res->buf = res->even_buf;

  return res;

err:
  my_free(res);
  die("Error parsing replace_regex \"%s\"", expr);
  return nullptr;
}

/*
  Parse the regular expression to be used in all result files
  from now on.

  The syntax is --replace_regex /from/to/i /from/to/i ...
  i means case-insensitive match. If omitted, the match is
  case-sensitive

*/
void do_get_replace_regex(struct st_command *command) {
  const char *expr = command->first_argument;
  free_replace_regex();
  /* Allow variable for the *entire* list of replacements */
  if (*expr == '$') {
    VAR *val = var_get(expr, nullptr, false, true);
    expr = val ? val->str_val : nullptr;
  }
  if (expr && *expr && !(glob_replace_regex = init_replace_regex(expr)))
    die("Could not init replace_regex");
  command->last_argument = command->end;
}

void free_replace_regex() {
  if (glob_replace_regex) {
    my_free(glob_replace_regex->even_buf);
    my_free(glob_replace_regex->odd_buf);
    glob_replace_regex->~st_replace_regex();
    my_free(glob_replace_regex);
    glob_replace_regex = nullptr;
  }
}

#ifndef WORD_BIT
#define WORD_BIT (8 * sizeof(uint))
#endif

#define SET_MALLOC_HUNC 64
#define LAST_CHAR_CODE 259

struct REP_SET {
  uint *bits;                 /* Pointer to used sets */
  short next[LAST_CHAR_CODE]; /* Pointer to next sets */
  uint found_len;             /* Best match to date */
  int found_offset;
  uint table_offset;
  uint size_of_bits; /* For convenience */
};

struct REP_SETS {
  uint count;     /* Number of sets */
  uint extra;     /* Extra sets in buffer */
  uint invisible; /* Sets not chown */
  uint size_of_bits;
  REP_SET *set, *set_buffer;
  uint *bit_buffer;
};

struct FOUND_SET {
  uint table_offset;
  int found_offset;
};

struct FOLLOWS {
  int chr;
  uint table_offset;
  uint len;
};

int init_sets(REP_SETS *sets, uint states);
REP_SET *make_new_set(REP_SETS *sets);
void make_sets_invisible(REP_SETS *sets);
void free_last_set(REP_SETS *sets);
void free_sets(REP_SETS *sets);
void internal_set_bit(REP_SET *set, uint bit);
void internal_clear_bit(REP_SET *set, uint bit);
void or_bits(REP_SET *to, REP_SET *from);
void copy_bits(REP_SET *to, REP_SET *from);
int cmp_bits(REP_SET *set1, REP_SET *set2);
int get_next_bit(REP_SET *set, uint lastpos);
int find_set(REP_SETS *sets, REP_SET *find);
int find_found(FOUND_SET *found_set, uint table_offset, int found_offset);
uint start_at_word(const char *pos);
uint end_of_word(const char *pos);

static uint found_sets = 0;

static uint replace_len(const char *str) {
  uint len = 0;
  while (*str) {
    str++;
    len++;
  }
  return len;
}

/* Init a replace structure for further calls */

REPLACE *init_replace(const char **from, const char **to, uint count,
                      const char *word_end_chars) {
  static const int SPACE_CHAR = 256;
  static const int END_OF_LINE = 258;

  uint i, j, states, set_nr, len, result_len, max_length, found_end, bits_set,
      bit_nr;
  int used_sets, chr, default_state;
  char used_chars[LAST_CHAR_CODE], is_word_end[256];
  const char *pos, **to_array;
  char *to_pos;
  REP_SETS sets;
  REP_SET *set, *start_states, *word_states, *new_set;
  FOLLOWS *follow, *follow_ptr;
  REPLACE *replace;
  FOUND_SET *found_set;
  REPLACE_STRING *rep_str;
  DBUG_TRACE;

  /* Count number of states */
  for (i = result_len = max_length = 0, states = 2; i < count; i++) {
    len = replace_len(from[i]);
    if (!len) {
      errno = EINVAL;
      return nullptr;
    }
    states += len + 1;
    result_len += (uint)std::strlen(to[i]) + 1;
    if (len > max_length) max_length = len;
  }
  memset(is_word_end, 0, sizeof(is_word_end));
  for (i = 0; word_end_chars[i]; i++) is_word_end[(uchar)word_end_chars[i]] = 1;

  if (init_sets(&sets, states)) return nullptr;
  found_sets = 0;
  if (!(found_set = (FOUND_SET *)my_malloc(
            PSI_NOT_INSTRUMENTED, sizeof(FOUND_SET) * max_length * count,
            MYF(MY_WME)))) {
    free_sets(&sets);
    return nullptr;
  }
  (void)make_new_set(&sets);  /* Set starting set */
  make_sets_invisible(&sets); /* Hide previous sets */
  used_sets = -1;
  word_states = make_new_set(&sets);  /* Start of new word */
  start_states = make_new_set(&sets); /* This is first state */
  if (!(follow = (FOLLOWS *)my_malloc(PSI_NOT_INSTRUMENTED,
                                      (states + 2) * sizeof(FOLLOWS),
                                      MYF(MY_WME)))) {
    free_sets(&sets);
    my_free(found_set);
    return nullptr;
  }

  /* Init follow_ptr[] */
  for (i = 0, states = 1, follow_ptr = follow + 1; i < count; i++) {
    if (from[i][0] == '\\' && from[i][1] == '^') {
      internal_set_bit(start_states, states + 1);
      if (!from[i][2]) {
        start_states->table_offset = i;
        start_states->found_offset = 1;
      }
    } else if (from[i][0] == '\\' && from[i][1] == '$') {
      internal_set_bit(start_states, states);
      internal_set_bit(word_states, states);
      if (!from[i][2] && start_states->table_offset == (uint)~0) {
        start_states->table_offset = i;
        start_states->found_offset = 0;
      }
    } else {
      internal_set_bit(word_states, states);
      if (from[i][0] == '\\' && (from[i][1] == 'b' && from[i][2]))
        internal_set_bit(start_states, states + 1);
      else
        internal_set_bit(start_states, states);
    }
    for (pos = from[i], len = 0; *pos; pos++) {
      follow_ptr->chr = (uchar)*pos;
      follow_ptr->table_offset = i;
      follow_ptr->len = ++len;
      follow_ptr++;
    }
    follow_ptr->chr = 0;
    follow_ptr->table_offset = i;
    follow_ptr->len = len;
    follow_ptr++;
    states += (uint)len + 1;
  }

  for (set_nr = 0, pos = nullptr; set_nr < sets.count; set_nr++) {
    set = sets.set + set_nr;
    default_state = 0; /* Start from beginning */

    /* If end of found-string not found or start-set with current set */

    for (i = (uint)~0; (i = get_next_bit(set, i));) {
      if (!follow[i].chr) {
        if (!default_state)
          default_state =
              find_found(found_set, set->table_offset, set->found_offset + 1);
      }
    }
    copy_bits(sets.set + used_sets, set); /* Save set for changes */
    if (!default_state)
      or_bits(sets.set + used_sets, sets.set); /* Can restart from start */

    /* Find all chars that follows current sets */
    memset(used_chars, 0, sizeof(used_chars));
    for (i = (uint)~0; (i = get_next_bit(sets.set + used_sets, i));) {
      used_chars[follow[i].chr] = 1;
      if ((follow[i].chr == SPACE_CHAR && !follow[i + 1].chr &&
           follow[i].len > 1) ||
          follow[i].chr == END_OF_LINE)
        used_chars[0] = 1;
    }

    /* Mark word_chars used if \b is in state */
    if (used_chars[SPACE_CHAR])
      for (pos = word_end_chars; *pos; pos++) used_chars[(int)(uchar)*pos] = 1;

    /* Handle other used characters */
    for (chr = 0; chr < 256; chr++) {
      if (!used_chars[chr])
        set->next[chr] = chr ? default_state : -1;
      else {
        new_set = make_new_set(&sets);
        assert(new_set);
        set = sets.set + set_nr; /* if realloc */
        new_set->table_offset = set->table_offset;
        new_set->found_len = set->found_len;
        new_set->found_offset = set->found_offset + 1;
        found_end = 0;

        for (i = (uint)~0; (i = get_next_bit(sets.set + used_sets, i));) {
          if (!follow[i].chr || follow[i].chr == chr ||
              (follow[i].chr == SPACE_CHAR &&
               (is_word_end[chr] ||
                (!chr && follow[i].len > 1 && !follow[i + 1].chr))) ||
              (follow[i].chr == END_OF_LINE && !chr)) {
            if ((!chr || (follow[i].chr && !follow[i + 1].chr)) &&
                follow[i].len > found_end)
              found_end = follow[i].len;
            if (chr && follow[i].chr)
              internal_set_bit(new_set, i + 1); /* To next set */
            else
              internal_set_bit(new_set, i);
          }
        }
        if (found_end) {
          new_set->found_len = 0; /* Set for testing if first */
          bits_set = 0;
          for (i = (uint)~0; (i = get_next_bit(new_set, i));) {
            if ((follow[i].chr == SPACE_CHAR || follow[i].chr == END_OF_LINE) &&
                !chr)
              bit_nr = i + 1;
            else
              bit_nr = i;
            if (follow[bit_nr - 1].len < found_end ||
                (new_set->found_len && (chr == 0 || !follow[bit_nr].chr)))
              internal_clear_bit(new_set, i);
            else {
              if (chr == 0 || !follow[bit_nr].chr) { /* best match  */
                new_set->table_offset = follow[bit_nr].table_offset;
                if (chr || (follow[i].chr == SPACE_CHAR ||
                            follow[i].chr == END_OF_LINE))
                  new_set->found_offset = found_end; /* New match */
                new_set->found_len = found_end;
              }
              bits_set++;
            }
          }
          if (bits_set == 1) {
            set->next[chr] = find_found(found_set, new_set->table_offset,
                                        new_set->found_offset);
            free_last_set(&sets);
          } else
            set->next[chr] = find_set(&sets, new_set);
        } else
          set->next[chr] = find_set(&sets, new_set);
      }
    }
  }

  /* Alloc replace structure for the replace-state-machine */

  if ((replace =
           (REPLACE *)my_malloc(PSI_NOT_INSTRUMENTED,
                                sizeof(REPLACE) * (sets.count) +
                                    sizeof(REPLACE_STRING) * (found_sets + 1) +
                                    sizeof(char *) * count + result_len,
                                MYF(MY_WME | MY_ZEROFILL)))) {
    rep_str = (REPLACE_STRING *)(replace + sets.count);
    to_array = pointer_cast<const char **>(rep_str + found_sets + 1);
    to_pos = (char *)(to_array + count);
    for (i = 0; i < count; i++) {
      to_array[i] = to_pos;
      to_pos = my_stpcpy(to_pos, to[i]) + 1;
    }
    rep_str[0].found = 1;
    rep_str[0].replace_string = nullptr;
    for (i = 1; i <= found_sets; i++) {
      pos = from[found_set[i - 1].table_offset];
      rep_str[i].found = !memcmp(pos, "\\^", 3) ? 2 : 1;
      rep_str[i].replace_string = to_array[found_set[i - 1].table_offset];
      rep_str[i].to_offset = found_set[i - 1].found_offset - start_at_word(pos);
      rep_str[i].from_offset =
          found_set[i - 1].found_offset - replace_len(pos) + end_of_word(pos);
    }
    for (i = 0; i < sets.count; i++) {
      for (j = 0; j < 256; j++)
        if (sets.set[i].next[j] >= 0)
          replace[i].next[j] = replace + sets.set[i].next[j];
        else
          replace[i].next[j] =
              (REPLACE *)(rep_str + (-sets.set[i].next[j] - 1));
    }
  }
  my_free(follow);
  free_sets(&sets);
  my_free(found_set);
  DBUG_PRINT("exit", ("Replace table has %d states", sets.count));
  return replace;
}

int init_sets(REP_SETS *sets, uint states) {
  memset(sets, 0, sizeof(*sets));
  sets->size_of_bits = ((states + 7) / 8);
  if (!(sets->set_buffer = (REP_SET *)my_malloc(
            PSI_NOT_INSTRUMENTED, sizeof(REP_SET) * SET_MALLOC_HUNC,
            MYF(MY_WME))))
    return 1;
  if (!(sets->bit_buffer = (uint *)my_malloc(
            PSI_NOT_INSTRUMENTED,
            sizeof(uint) * sets->size_of_bits * SET_MALLOC_HUNC,
            MYF(MY_WME)))) {
    my_free(sets->set);
    return 1;
  }
  return 0;
}

/* Make help sets invisible for nicer coding */

void make_sets_invisible(REP_SETS *sets) {
  sets->invisible = sets->count;
  sets->set += sets->count;
  sets->count = 0;
}

REP_SET *make_new_set(REP_SETS *sets) {
  uint i, count, *bit_buffer;
  REP_SET *set;
  if (sets->extra) {
    sets->extra--;
    set = sets->set + sets->count++;
    memset(set->bits, 0, sizeof(uint) * sets->size_of_bits);
    memset(&set->next[0], 0, sizeof(set->next[0]) * LAST_CHAR_CODE);
    set->found_offset = 0;
    set->found_len = 0;
    set->table_offset = (uint)~0;
    set->size_of_bits = sets->size_of_bits;
    return set;
  }
  count = sets->count + sets->invisible + SET_MALLOC_HUNC;
  if (!(set = (REP_SET *)my_realloc(PSI_NOT_INSTRUMENTED,
                                    (uchar *)sets->set_buffer,
                                    sizeof(REP_SET) * count, MYF(MY_WME))))
    return nullptr;
  sets->set_buffer = set;
  sets->set = set + sets->invisible;
  if (!(bit_buffer = (uint *)my_realloc(
            PSI_NOT_INSTRUMENTED, (uchar *)sets->bit_buffer,
            (sizeof(uint) * sets->size_of_bits) * count, MYF(MY_WME))))
    return nullptr;
  sets->bit_buffer = bit_buffer;
  for (i = 0; i < count; i++) {
    sets->set_buffer[i].bits = bit_buffer;
    bit_buffer += sets->size_of_bits;
  }
  sets->extra = SET_MALLOC_HUNC;
  return make_new_set(sets);
}

void free_last_set(REP_SETS *sets) {
  sets->count--;
  sets->extra++;
  return;
}

void free_sets(REP_SETS *sets) {
  my_free(sets->set_buffer);
  my_free(sets->bit_buffer);
  return;
}

void internal_set_bit(REP_SET *set, uint bit) {
  set->bits[bit / WORD_BIT] |= 1 << (bit % WORD_BIT);
  return;
}

void internal_clear_bit(REP_SET *set, uint bit) {
  set->bits[bit / WORD_BIT] &= ~(1 << (bit % WORD_BIT));
  return;
}

void or_bits(REP_SET *to, REP_SET *from) {
  uint i;
  for (i = 0; i < to->size_of_bits; i++) to->bits[i] |= from->bits[i];
  return;
}

void copy_bits(REP_SET *to, REP_SET *from) {
  memcpy((uchar *)to->bits, (uchar *)from->bits,
         (size_t)(sizeof(uint) * to->size_of_bits));
}

int cmp_bits(REP_SET *set1, REP_SET *set2) {
  return memcmp(set1->bits, set2->bits, sizeof(uint) * set1->size_of_bits);
}

/* Get next set bit from set. */

int get_next_bit(REP_SET *set, uint lastpos) {
  uint pos, *start, *end, bits;

  start = set->bits + ((lastpos + 1) / WORD_BIT);
  end = set->bits + set->size_of_bits;
  bits = start[0] & ~((1 << ((lastpos + 1) % WORD_BIT)) - 1U);

  while (!bits && ++start < end) bits = start[0];
  if (!bits) return 0;
  pos = (uint)(start - set->bits) * WORD_BIT;
  while (!(bits & 1)) {
    bits >>= 1;
    pos++;
  }
  return pos;
}

/* find if there is a same set in sets. If there is, use it and
   free given set, else put in given set in sets and return its
   position */

int find_set(REP_SETS *sets, REP_SET *find) {
  uint i;
  for (i = 0; i < sets->count - 1; i++) {
    if (!cmp_bits(sets->set + i, find)) {
      free_last_set(sets);
      return i;
    }
  }
  return i; /* return new position */
}

/* find if there is a found_set with same table_offset & found_offset
   If there is return offset to it, else add new offset and return pos.
   Pos returned is -offset-2 in found_set_structure because it is
   saved in set->next and set->next[] >= 0 points to next set and
   set->next[] == -1 is reserved for end without replaces.
*/

int find_found(FOUND_SET *found_set, uint table_offset, int found_offset) {
  int i;
  for (i = 0; (uint)i < found_sets; i++)
    if (found_set[i].table_offset == table_offset &&
        found_set[i].found_offset == found_offset)
      return -i - 2;
  found_set[i].table_offset = table_offset;
  found_set[i].found_offset = found_offset;
  found_sets++;
  return -i - 2; /* return new position */
}

/* Return 1 if regexp starts with \b or ends with \b*/

uint start_at_word(const char *pos) {
  return (((!memcmp(pos, "\\b", 2) && pos[2]) || !memcmp(pos, "\\^", 2)) ? 1
                                                                         : 0);
}

uint end_of_word(const char *pos) {
  const char *end = strend(pos);
  return ((end > pos + 2 && !memcmp(end - 2, "\\b", 2)) ||
          (end >= pos + 2 && !memcmp(end - 2, "\\$", 2)))
             ? 1
             : 0;
}

/****************************************************************************
 * Handle replacement of strings
 ****************************************************************************/

#define PC_MALLOC 256 /* Bytes for pointers */
#define PS_MALLOC 512 /* Bytes for data */

int insert_pointer_name(POINTER_ARRAY *pa, char *name) {
  uint i, length, old_count;
  uchar *new_pos;
  const char **new_array;
  DBUG_TRACE;

  if (!pa->typelib.count) {
    if (!(pa->typelib.type_names =
              (const char **)my_malloc(PSI_NOT_INSTRUMENTED,
                                       ((PC_MALLOC - MALLOC_OVERHEAD) /
                                        (sizeof(char *) + sizeof(*pa->flag)) *
                                        (sizeof(char *) + sizeof(*pa->flag))),
                                       MYF(MY_WME))))
      return -1;
    if (!(pa->str = (uchar *)my_malloc(PSI_NOT_INSTRUMENTED,
                                       (uint)(PS_MALLOC - MALLOC_OVERHEAD),
                                       MYF(MY_WME)))) {
      my_free(pa->typelib.type_names);
      return -1;
    }
    pa->max_count =
        (PC_MALLOC - MALLOC_OVERHEAD) / (sizeof(uchar *) + sizeof(*pa->flag));
    pa->flag = (uint8 *)(pa->typelib.type_names + pa->max_count);
    pa->length = 0;
    pa->max_length = PS_MALLOC - MALLOC_OVERHEAD;
    pa->array_allocs = 1;
  }
  length = (uint)std::strlen(name) + 1;
  if (pa->length + length >= pa->max_length) {
    if (!(new_pos = (uchar *)my_realloc(PSI_NOT_INSTRUMENTED, (uchar *)pa->str,
                                        (uint)(pa->length + length + PS_MALLOC),
                                        MYF(MY_WME))))
      return 1;
    if (new_pos != pa->str) {
      ptrdiff_t diff = new_pos - pa->str;
      for (i = 0; i < pa->typelib.count; i++)
        pa->typelib.type_names[i] = pa->typelib.type_names[i] + diff;
      pa->str = new_pos;
    }
    pa->max_length = pa->length + length + PS_MALLOC;
  }
  if (pa->typelib.count >= pa->max_count - 1) {
    int len;
    pa->array_allocs++;
    len = (PC_MALLOC * pa->array_allocs - MALLOC_OVERHEAD);
    if (!(new_array = (const char **)my_realloc(
              PSI_NOT_INSTRUMENTED, (uchar *)pa->typelib.type_names,
              (uint)len / (sizeof(uchar *) + sizeof(*pa->flag)) *
                  (sizeof(uchar *) + sizeof(*pa->flag)),
              MYF(MY_WME))))
      return 1;
    pa->typelib.type_names = new_array;
    old_count = pa->max_count;
    pa->max_count = len / (sizeof(uchar *) + sizeof(*pa->flag));
    pa->flag = (uint8 *)(pa->typelib.type_names + pa->max_count);
    memcpy((uchar *)pa->flag, (char *)(pa->typelib.type_names + old_count),
           old_count * sizeof(*pa->flag));
  }
  pa->flag[pa->typelib.count] = 0; /* Reset flag */
  pa->typelib.type_names[pa->typelib.count++] = (char *)pa->str + pa->length;
  pa->typelib.type_names[pa->typelib.count] = NullS; /* Put end-mark */
  (void)my_stpcpy((char *)pa->str + pa->length, name);
  pa->length += length;
  return 0;
} /* insert_pointer_name */

/* free pointer array */

void free_pointer_array(POINTER_ARRAY *pa) {
  if (pa->typelib.count) {
    pa->typelib.count = 0;
    my_free(pa->typelib.type_names);
    pa->typelib.type_names = nullptr;
    my_free(pa->str);
  }
} /* free_pointer_array */

/* Functions that uses replace and replace_regex */

/* Append the string to ds, with optional replace */
void replace_dynstr_append_mem(DYNAMIC_STRING *ds, const char *val,
                               size_t len) {
#ifdef _WIN32
  fix_win_paths(val, len);
#endif

  if (display_result_lower) {
    /* Convert to lower case, and do this first */
    my_casedn_str(charset_info, const_cast<char *>(val));
  }

  if (glob_replace_regex) {
    size_t orig_len = len;
    // Regex replace
    if (!multi_reg_replace(glob_replace_regex, const_cast<char *>(val), &len)) {
      val = glob_replace_regex->buf;
    } else {
      len = orig_len;
    }
  }

  DYNAMIC_STRING ds_temp;
  init_dynamic_string(&ds_temp, "", 512);

  /* Store result from replace_result in ds_temp */
  if (glob_replace) {
    /* Normal replace */
    replace_strings_append(glob_replace, &ds_temp, val, len);
  }

  /*
    Call the replace_numeric_round function with the specified
    precision. It may be used along with replace_result, so use the
    output from replace_result as the input for replace_numeric_round.
  */
  if (glob_replace_numeric_round >= 0) {
    /* Copy the result from replace_result if it was used, into buffer */
    if (ds_temp.length > 0) {
      char buffer[512];
      strcpy(buffer, ds_temp.str);
      dynstr_free(&ds_temp);
      init_dynamic_string(&ds_temp, "", 512);
      replace_numeric_round_append(glob_replace_numeric_round, &ds_temp, buffer,
                                   std::strlen(buffer));
    } else
      replace_numeric_round_append(glob_replace_numeric_round, &ds_temp, val,
                                   len);
  }

  if (!glob_replace && glob_replace_numeric_round < 0)
    dynstr_append_mem(ds, val, len);
  else
    dynstr_append_mem(ds, ds_temp.str, std::strlen(ds_temp.str));
  dynstr_free(&ds_temp);
}

/* Append zero-terminated string to ds, with optional replace */
void replace_dynstr_append(DYNAMIC_STRING *ds, const char *val) {
  replace_dynstr_append_mem(ds, val, std::strlen(val));
}

/* Append uint to ds, with optional replace */
void replace_dynstr_append_uint(DYNAMIC_STRING *ds, uint val) {
  char buff[22]; /* This should be enough for any int */
  char *end = longlong10_to_str(val, buff, 10);
  replace_dynstr_append_mem(ds, buff, end - buff);
}

/*
  Build a list of pointer to each line in ds_input, sort
  the list and use the sorted list to append the strings
  sorted to the output ds

  SYNOPSIS
  dynstr_append_sorted
  ds - string where the sorted output will be appended
  ds_input - string to be sorted
  start_sort_column - column to start sorting from (0 for sorting
    the entire line); a stable sort will be used
*/

class Comp_lines {
 public:
  bool operator()(const char *a, const char *b) {
    return std::strcmp(a, b) < 0;
  }
};

static size_t length_of_n_first_columns(std::string str,
                                        int start_sort_column) {
  std::stringstream columns(str);
  std::string temp;
  size_t size_of_columns = 0;

  int i = 0;
  while (getline(columns, temp, '\t') && i < start_sort_column) {
    size_of_columns = size_of_columns + temp.length();
    i++;
  }

  return size_of_columns;
}

void dynstr_append_sorted(DYNAMIC_STRING *ds, DYNAMIC_STRING *ds_input,
                          int start_sort_column) {
  char *start = ds_input->str;
  char *end = ds_input->str + ds_input->length;
  std::vector<std::string> sorted;
  DBUG_TRACE;

  if (!*start) return; /* No input */

  /* First line is result header, skip past it */
  while (*start && *start != '\n') start++;
  start++; /* Skip past \n */
  dynstr_append_mem(ds, ds_input->str, start - ds_input->str);

  /*
    Traverse through the result set from start to end to avoid
    ignoring null characters (0x00), and insert line by line
    into array.
  */
  size_t first_unsorted_row = 0;
  while (start < end) {
    char *line_end = (char *)start;

    /* Find end of line */
    while (*line_end != '\n') line_end++;
    *line_end = 0;

    std::string result_row = std::string(start, line_end - start);
    if (!sorted.empty() && start_sort_column > 0) {
      /*
        If doing partial sorting, and the prefix is different from that of the
        previous line, the group is done. Sort it and start another one.
       */
      size_t prev_line_prefix_len =
          length_of_n_first_columns(sorted.back(), start_sort_column);
      if (sorted.back().compare(0, prev_line_prefix_len, result_row, 0,
                                prev_line_prefix_len) != 0) {
        std::sort(sorted.begin() + first_unsorted_row, sorted.end());
        first_unsorted_row = sorted.size();
      }
    }

    /* Insert line into the array */
    sorted.push_back(result_row);
    start = line_end + 1;
  }

  /* Sort array */
  std::stable_sort(sorted.begin() + first_unsorted_row, sorted.end());

  /* Create new result */
  for (auto i : sorted) {
    dynstr_append_mem(ds, i.c_str(), i.length());
    dynstr_append(ds, "\n");
  }
}<|MERGE_RESOLUTION|>--- conflicted
+++ resolved
@@ -248,6 +248,7 @@
 
 static uint opt_zstd_compress_level = default_zstd_compression_level;
 static char *opt_compress_algorithm = nullptr;
+static uint opt_test_ssl_fips_mode = 0;
 
 #ifdef _WIN32
 static DWORD opt_safe_process_pid;
@@ -679,7 +680,7 @@
   ~AsyncTimer() {
     auto now = std::chrono::system_clock::now();
     auto delta = now - start_;
-    ulonglong MY_ATTRIBUTE((unused)) micros =
+    [[maybe_unused]] ulonglong micros =
         std::chrono::duration_cast<std::chrono::microseconds>(delta).count();
     DBUG_PRINT("async_timing",
                ("%s total micros: %llu", label_.c_str(), micros));
@@ -689,7 +690,7 @@
     auto now = std::chrono::system_clock::now();
     auto delta = now - time_;
     time_ = now;
-    ulonglong MY_ATTRIBUTE((unused)) micros =
+    [[maybe_unused]] ulonglong micros =
         std::chrono::duration_cast<std::chrono::microseconds>(delta).count();
     DBUG_PRINT("async_timing", ("%s op micros: %llu", label_.c_str(), micros));
   }
@@ -1703,7 +1704,8 @@
       cleanup_and_exit(1);
 
     if (!result_file_name) {
-      std::fwrite(ds_res.str, 1, ds_res.length, stdout);
+      if (std::fwrite(ds_res.str, 1, ds_res.length, stdout) != ds_res.length)
+        cleanup_and_exit(1);
       std::fflush(stdout);
     }
 
@@ -2208,7 +2210,7 @@
       break; /* ok */
     case RESULT_LENGTH_MISMATCH:
       mess = "Result length mismatch\n";
-      /* Fallthrough */
+      [[fallthrough]];
     case RESULT_CONTENT_MISMATCH: {
       /*
         Result mismatched, dump results to .reject file
@@ -2790,12 +2792,19 @@
 }
 
 /**
-  Process a "let $variable = escape(CHARACTER,TEXT)" command.
+  Process a "let $variable = escape(CHARACTERS,TEXT)" command.
 
   This will parse the text starting after 'escape'.  If parsing is
-  successful, it inserts a backslash character before each occurrence
-  of 'CHARACTER' in 'TEXT' and stores the result to $variable.  If
-  parsing fails, it prints an error message and aborts the progrma.
+  successful, it inserts a backslash character before each character
+  in 'TEXT' that occurs in 'CHARACTERS' and stores the result in
+  $variable.  If parsing fails, it prints an error message and aborts
+  the program.
+
+  CHARACTERS is a string of at least one character, where ',' must not
+  occur except as the first character.  Newlines are not allowed.
+  Backslashes are not treated as escape characters when parsing
+  CHARACTERS, so escape(\',$x) will replace both backslashes and
+  single quotes in $x.
 
   @param command The st_command structure, where the 'first_argument'
   member points to the character just after 'escape'.
@@ -2803,33 +2812,100 @@
   @param dst VAR object representing $variable
 */
 static void var_set_escape(struct st_command *command, VAR *dst) {
-  // command->query contains the statement escape(character,text)
-  static const std::regex arg_re("^\\(([^\\r\\n]),((?:.|[\\r\\n])*)\\)$",
-                                 std::regex::optimize);
-  // Parse arguments.
-  std::cmatch arg_match;
-  if (std::regex_search(command->first_argument, arg_match, arg_re)) {
-    std::string character_str = arg_match[1];
-    char character = character_str[0];
-    std::string src = arg_match[2];
-    // Compute length of escaped string
-    auto dst_len = src.length();
-    for (char c : src)
-      if (c == character) dst_len++;
-    // Allocate space for escaped string
-    alloc_var(dst, dst_len);
-    auto dst_char = dst->str_val;
-    // Compute escaped string
-    for (char c : src) {
-      if (c == character) *dst_char++ = '\\';
-      *dst_char++ = c;
-    }
-    dst->str_val_len = dst_len;
-  } else {
+  /*
+    Parse and return the arguments.
+
+    This expects the format:
+
+    ^\([^\n\r][^,\n\r]*,.*\)$
+
+    I.e., an opening parenthesis, followed by a newline-free string of
+    at least one character which does not have commas except possibly
+    in the first character, followed by a comma, followed by an
+    arbitrary string, followed by a closing parenthesis.
+
+    Returns a triple containing:
+    - The first string,
+    - the second string,
+    - a bool that is false if the parsing succeeded; true if it failed.
+  */
+  auto parse_args = [&]() -> auto {
+    // command->first_argument contains '(characters,text)'
+    char *p = command->first_argument;
+    // Find (
+    if (*p == '(') {
+      ++p;
+      // Find [^\n\r][^,\n\r]*
+      char *char_start = p;
+      if (*p != '\0' && *p != '\n' && *p != '\r') {
+        ++p;
+        while (*p != '\0' && *p != ',' && *p != '\n' && *p != '\r') ++p;
+        // Find ,
+        if (*p == ',') {
+          size_t char_len = p - char_start;
+          ++p;
+          // Find .*$
+          char *text_start = p;
+          while (*p != '\0') ++p;
+          // Find )
+          --p;
+          if (*p == ')') {
+            size_t text_len = p - text_start;
+            return std::make_tuple(std::string(char_start, char_len),
+                                   std::string(text_start, text_len), false);
+          }
+        }
+      }
+    }
+    return std::make_tuple(std::string(), std::string(), true);
+  };
+
+  std::string chars;
+  std::string src;
+  bool error;
+  std::tie(chars, src, error) = parse_args();
+  /*
+  // This is the same, implemented with a regular expression.
+  // Unfortunately it crashes on windows. Not sure but maybe a bug in
+  // the regex library on windows?
+  auto parse_args_regex = [&]() -> auto {
+    // command->first_argument contains '(characters,text)'
+    static const std::regex arg_re("^\\((.[^\\r\\n,]*),((?:.|[\\r\\n])*)\\)$",
+                                   std::regex::optimize);
+    // Parse arguments.
+    std::cmatch arg_match;
+    if (std::regex_search(command->first_argument, arg_match, arg_re))
+      return std::make_tuple(std::string(arg_match[1]),
+                             std::string(arg_match[2]),
+                             false);
+    return std::make_tuple(std::string(), std::string(), true);
+  };
+  std::string character_str2, src2;
+  bool error2;
+  std::tie(character_str2, src2, error2) = parse_args_regex();
+  assert(character_str == character_str2);
+  assert(src == src2);
+  assert(error == error2);
+  */
+  if (error)
     die("Invalid format of 'escape' arguments: <%.100s>",
         command->first_argument);
-    return;
-  }
+
+  auto begin = chars.begin();
+  auto end = chars.end();
+  // Compute length of escaped string
+  auto dst_len = src.length();
+  for (char c : src)
+    if (std::find(begin, end, c) != end) dst_len++;
+  // Allocate space for escaped string
+  alloc_var(dst, dst_len);
+  auto dst_char = dst->str_val;
+  // Compute escaped string
+  for (char c : src) {
+    if (std::find(begin, end, c) != end) *dst_char++ = '\\';
+    *dst_char++ = c;
+  }
+  dst->str_val_len = dst_len;
 }
 
 /*
@@ -3122,7 +3198,7 @@
 }
 
 static FILE *my_popen(DYNAMIC_STRING *ds_cmd, const char *mode,
-                      struct st_command *command MY_ATTRIBUTE((unused))) {
+                      struct st_command *command [[maybe_unused]]) {
 #ifdef _WIN32
   /*
     --execw is for tests executing commands containing non-ASCII characters.
@@ -4853,8 +4929,7 @@
   return 0;
 }
 
-static void do_wait_for_slave_to_stop(
-    struct st_command *c MY_ATTRIBUTE((unused))) {
+static void do_wait_for_slave_to_stop(struct st_command *c [[maybe_unused]]) {
   static int SLAVE_POLL_INTERVAL = 300000;
   MYSQL *mysql = &cur_con->mysql;
   for (;;) {
@@ -4895,7 +4970,7 @@
   if (!master_pos.file[0])
     die("Calling 'sync_with_master' without calling 'save_master_pos'");
 
-  sprintf(query_buf, "select master_pos_wait('%s', %ld, %d)", master_pos.file,
+  sprintf(query_buf, "select source_pos_wait('%s', %ld, %d)", master_pos.file,
           master_pos.pos + offset, timeout);
 
   if (mysql_query_wrapper(mysql, query_buf))
@@ -4916,7 +4991,7 @@
   mysql_free_result_wrapper(res);
 
   if (!result_str || result < 0) {
-    /* master_pos_wait returned NULL or < 0 */
+    /* source_pos_wait returned NULL or < 0 */
     show_query(mysql, "SHOW MASTER STATUS");
     show_query(mysql, "SHOW SLAVE STATUS");
     show_query(mysql, "SHOW PROCESSLIST");
@@ -4924,7 +4999,7 @@
 
     if (!result_str) {
       /*
-        master_pos_wait returned NULL. This indicates that
+        source_pos_wait returned NULL. This indicates that
         slave SQL thread is not started, the slave's master
         information is not initialized, the arguments are
         incorrect, or an error has occurred
@@ -5588,7 +5663,7 @@
   @param pid  Process id.
   @param path Path to create minidump file in.
 */
-static void abort_process(int pid, const char *path MY_ATTRIBUTE((unused))) {
+static void abort_process(int pid, const char *path [[maybe_unused]]) {
 #ifdef _WIN32
   HANDLE proc;
   proc = OpenProcess(PROCESS_ALL_ACCESS, false, pid);
@@ -6525,7 +6600,7 @@
   static DYNAMIC_STRING ds_connection_name;
   static DYNAMIC_STRING ds_host;
   static DYNAMIC_STRING ds_user;
-  static DYNAMIC_STRING ds_password;
+  static DYNAMIC_STRING ds_password1;
   static DYNAMIC_STRING ds_database;
   static DYNAMIC_STRING ds_port;
   static DYNAMIC_STRING ds_sock;
@@ -6534,12 +6609,14 @@
   static DYNAMIC_STRING ds_shm;
   static DYNAMIC_STRING ds_compression_algorithm;
   static DYNAMIC_STRING ds_zstd_compression_level;
+  static DYNAMIC_STRING ds_password2;
+  static DYNAMIC_STRING ds_password3;
   const struct command_arg connect_args[] = {
       {"connection name", ARG_STRING, true, &ds_connection_name,
        "Name of the connection"},
       {"host", ARG_STRING, true, &ds_host, "Host to connect to"},
       {"user", ARG_STRING, false, &ds_user, "User to connect as"},
-      {"passsword", ARG_STRING, false, &ds_password,
+      {"passsword", ARG_STRING, false, &ds_password1,
        "Password used when connecting"},
       {"database", ARG_STRING, false, &ds_database,
        "Database to select after connect"},
@@ -6554,7 +6631,11 @@
       {"default_zstd_compression_level", ARG_STRING, false,
        &ds_zstd_compression_level,
        "Default compression level to use "
-       "when using zstd compression."}};
+       "when using zstd compression."},
+      {"second_passsword", ARG_STRING, false, &ds_password2,
+       "Password used when connecting"},
+      {"third_passsword", ARG_STRING, false, &ds_password3,
+       "Password used when connecting"}};
 
   DBUG_TRACE;
   DBUG_PRINT("enter", ("connect: %s", command->first_argument));
@@ -6732,6 +6813,24 @@
     mysql_options(&con_slot->mysql, MYSQL_ENABLE_CLEARTEXT_PLUGIN,
                   (char *)&con_cleartext_enable);
 
+  unsigned int factor = 0;
+  if (ds_password1.length) {
+    factor = 1;
+    mysql_options4(&con_slot->mysql, MYSQL_OPT_USER_PASSWORD, &factor,
+                   ds_password1.str);
+  }
+  /* set second and third password */
+  if (ds_password2.length) {
+    factor = 2;
+    mysql_options4(&con_slot->mysql, MYSQL_OPT_USER_PASSWORD, &factor,
+                   ds_password2.str);
+  }
+  if (ds_password3.length) {
+    factor = 3;
+    mysql_options4(&con_slot->mysql, MYSQL_OPT_USER_PASSWORD, &factor,
+                   ds_password3.str);
+  }
+
   /* Special database to allow one to connect without a database name */
   if (ds_database.length && !std::strcmp(ds_database.str, "*NO-ONE*"))
     dynstr_set(&ds_database, "");
@@ -6741,7 +6840,7 @@
   }
 
   if (connect_n_handle_errors(command, &con_slot->mysql, ds_host.str,
-                              ds_user.str, ds_password.str, ds_database.str,
+                              ds_user.str, ds_password1.str, ds_database.str,
                               con_port, ds_sock.str)) {
     DBUG_PRINT("info", ("Inserting connection %s in connection pool",
                         ds_connection_name.str));
@@ -6759,7 +6858,7 @@
   dynstr_free(&ds_connection_name);
   dynstr_free(&ds_host);
   dynstr_free(&ds_user);
-  dynstr_free(&ds_password);
+  dynstr_free(&ds_password1);
   dynstr_free(&ds_database);
   dynstr_free(&ds_port);
   dynstr_free(&ds_sock);
@@ -6768,6 +6867,8 @@
   dynstr_free(&ds_shm);
   dynstr_free(&ds_compression_algorithm);
   dynstr_free(&ds_zstd_compression_level);
+  dynstr_free(&ds_password2);
+  dynstr_free(&ds_password3);
 }
 
 static int do_done(struct st_command *command) {
@@ -6873,13 +6974,6 @@
 
   /* If this block is ignored */
   if (!cur_block->ok) {
-<<<<<<< HEAD
-    /* Inner block should be ignored too */
-    cur_block++;
-    cur_block->cmd = cmd;
-    cur_block->ok = false;
-    cur_block->delim[0] = '\0';
-=======
     if (cmd == cmd_if || cmd == cmd_while) {
       /* Inner block which comes with the command should be ignored */
       cur_block++;
@@ -6888,7 +6982,6 @@
       cur_block->delim[0] = '\0';
     }
     /* No need to evaluate the condition */
->>>>>>> fbdaa4de
     return;
   }
 
@@ -7637,7 +7730,7 @@
     {"no-skip", OPT_NO_SKIP, "Force the test to run without skip.", &no_skip,
      &no_skip, nullptr, GET_BOOL, NO_ARG, 0, 0, 0, nullptr, 0, nullptr},
     {"no-skip-exclude-list", 'n',
-     "Contains comma seperated list of to be excluded inc files.",
+     "Contains comma-separated list of to be excluded inc files.",
      &excluded_string, &excluded_string, nullptr, GET_STR, REQUIRED_ARG, 0, 0,
      0, nullptr, 0, nullptr},
     {"offload-count-file", OPT_OFFLOAD_COUNT_FILE, "Offload count report file",
@@ -7731,6 +7824,12 @@
      "inclusive. Default is 3.",
      &opt_zstd_compress_level, &opt_zstd_compress_level, nullptr, GET_UINT,
      REQUIRED_ARG, 3, 1, 22, nullptr, 0, nullptr},
+    {"test-ssl-fips-mode", 0,
+     "Toggle SSL FIPS mode on or off, to see whether FIPS is supported. "
+     "Prints the result to stdout, and then exits. "
+     "Used by mtr to enable/disable FIPS tests. ",
+     &opt_test_ssl_fips_mode, nullptr, nullptr, GET_BOOL, NO_ARG, 0, 0, 0,
+     nullptr, 0, nullptr},
 
     {nullptr, 0, nullptr, nullptr, nullptr, nullptr, GET_NO_ARG, NO_ARG, 0, 0,
      0, nullptr, 0, nullptr}};
@@ -7751,6 +7850,13 @@
 
 static bool get_one_option(int optid, const struct my_option *opt,
                            char *argument) {
+  if (opt_test_ssl_fips_mode) {
+    char ssl_err_string[OPENSSL_ERROR_LENGTH] = {'\0'};
+    int fips_test = test_ssl_fips_mode(ssl_err_string);
+    fprintf(stdout, "--test-ssl-fips-mode %d %s\n", fips_test,
+            fips_test == 0 ? ssl_err_string : "Success");
+    exit(0);
+  }
   switch (optid) {
     case '#':
 #ifndef NDEBUG
@@ -9790,7 +9896,7 @@
             command->query = command->first_argument;
             command->first_word_len = 0;
           }
-          /* fall through */
+          [[fallthrough]];
         case Q_QUERY:
         case Q_REAP: {
           bool old_display_result_vertically = display_result_vertically;
@@ -10329,7 +10435,8 @@
           to 1.2000000
         */
         if (size1 < (size_t)r) r = size1;
-      // fallthrough: all cases till next break are executed
+        // fallthrough: all cases till next break are executed
+        [[fallthrough]];
       case 'e':
       case 'E':
         if (isdigit(*(from + size + 1))) {
@@ -10460,7 +10567,7 @@
 };
 
 void replace_strings_append(REPLACE *rep, DYNAMIC_STRING *ds, const char *str,
-                            size_t len MY_ATTRIBUTE((unused))) {
+                            size_t len [[maybe_unused]]) {
   REPLACE *rep_pos;
   REPLACE_STRING *rep_str;
   const char *start, *from;
