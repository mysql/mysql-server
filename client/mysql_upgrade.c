--- conflicted
+++ resolved
@@ -1,9 +1,5 @@
-<<<<<<< HEAD
-/* Copyright (c) 2000, 2010, Oracle and/or its affiliates. All rights reserved.
-=======
 /*
    Copyright (c) 2006, 2011, Oracle and/or its affiliates. All rights reserved.
->>>>>>> dc6b39e1
 
    This program is free software; you can redistribute it and/or modify
    it under the terms of the GNU General Public License as published by
@@ -16,12 +12,8 @@
 
    You should have received a copy of the GNU General Public License
    along with this program; if not, write to the Free Software Foundation,
-<<<<<<< HEAD
-   51 Franklin Street, Suite 500, Boston, MA 02110-1335 USA */
-=======
    51 Franklin Street, Suite 500, Boston, MA 02110-1335 USA
 */
->>>>>>> dc6b39e1
 
 #include "client_priv.h"
 #include <sslopt-vars.h>
@@ -102,11 +94,7 @@
    0, 0, GET_STR, REQUIRED_ARG, 0, 0, 0, 0, 0, 0},
   {"default_auth", OPT_DEFAULT_AUTH,
    "Default authentication client-side plugin to use.",
-<<<<<<< HEAD
-   (uchar**) &opt_default_auth, (uchar**) &opt_default_auth, 0,
-=======
    &opt_default_auth, &opt_default_auth, 0,
->>>>>>> dc6b39e1
    GET_STR, REQUIRED_ARG, 0, 0, 0, 0, 0, 0},
   {"force", 'f', "Force execution of mysqlcheck even if mysql_upgrade "
    "has already been executed for the current version of MySQL.",
@@ -123,11 +111,7 @@
    GET_NO_ARG, NO_ARG, 0, 0, 0, 0, 0, 0},
 #endif
   {"plugin_dir", OPT_PLUGIN_DIR, "Directory for client-side plugins.",
-<<<<<<< HEAD
-   (uchar**) &opt_plugin_dir, (uchar**) &opt_plugin_dir, 0,
-=======
    &opt_plugin_dir, &opt_plugin_dir, 0,
->>>>>>> dc6b39e1
    GET_STR, REQUIRED_ARG, 0, 0, 0, 0, 0, 0},
   {"port", 'P', "Port number to use for connection or 0 for default to, in "
    "order of preference, my.cnf, $MYSQL_TCP_PORT, "
