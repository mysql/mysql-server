--- conflicted
+++ resolved
@@ -69,7 +69,7 @@
   unsigned int m_index;
 
  public:
-  ~Country_POS() {}
+  ~Country_POS() = default;
   Country_POS() { m_index = 0; }
 
   bool has_more() {
@@ -91,13 +91,9 @@
 
 class Country_index {
  public:
-<<<<<<< HEAD
-  virtual ~Country_index() {}
-=======
   Country_index() : m_fields(0) {}
 
   virtual ~Country_index() = default;
->>>>>>> fbdaa4de
 
   virtual bool match(Country_record *record) = 0;
 
