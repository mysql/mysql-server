/* Copyright (c) 2017, 2022, Oracle and/or its affiliates.

  This program is free software; you can redistribute it and/or modify
  it under the terms of the GNU General Public License, version 2.0,
  as published by the Free Software Foundation.

  This program is also distributed with certain software (including
  but not limited to OpenSSL) that is licensed under separate terms,
  as designated in a particular file or component or in included license
  documentation.  The authors of MySQL hereby grant you an additional
  permission to link the program and your derivative works with the
  separately licensed software that they have included with MySQL.

  This program is distributed in the hope that it will be useful,
  but WITHOUT ANY WARRANTY; without even the implied warranty of
  MERCHANTABILITY or FITNESS FOR A PARTICULAR PURPOSE.  See the
  GNU General Public License, version 2.0, for more details.

  You should have received a copy of the GNU General Public License
  along with this program; if not, write to the Free Software
  Foundation, Inc., 51 Franklin St, Fifth Floor, Boston, MA 02110-1301  USA */

#ifndef PLUGIN_PFS_TABLE_PLUGIN_pfs_example_continent_H_
#define PLUGIN_PFS_TABLE_PLUGIN_pfs_example_continent_H_

#include <mysql/components/service_implementation.h>
#include <mysql/components/services/pfs_plugin_table_service.h>

#include "pfs_example_component_population.h"
#include "thr_mutex.h"

/* Global share pointer for pfs_example_continent table */
extern PFS_engine_table_share_proxy continent_st_share;

/* Maximum number of rows in the table */
#define CONTINENT_MAX_ROWS 10

/* A mutex instance to protect:
 * - continent_rows_in_table
 * - continent_next_available_index
 * - continent_records_array
 */
extern native_mutex_t LOCK_continent_records_array;

/* A structure to denote a single row of the table. */
struct {
  char name[CONTINENT_NAME_LEN];
  unsigned int name_length;

  /* If there is a value in this row */
  bool m_exist;
} typedef Continent_record;

/**
 * An array to keep rows of the tables.
 * When a row is inserted in plugin table, it will be stored here.
 * When a row is queried from plugin table, it will be fetched from here.
 */
extern Continent_record continent_records_array[CONTINENT_MAX_ROWS];

/* A class to define position of cursor in table. */
class Continent_POS {
 private:
  unsigned int m_index;

 public:
  ~Continent_POS() {}
  Continent_POS() { m_index = 0; }

  bool has_more() {
    if (m_index < CONTINENT_MAX_ROWS) return true;
    return false;
  }
  void next() { m_index++; }

  void reset() { m_index = 0; }

  unsigned int get_index() { return m_index; }

  void set_at(unsigned int index) { m_index = index; }

  void set_at(Continent_POS *pos) { m_index = pos->m_index; }

  void set_after(Continent_POS *pos) { m_index = pos->m_index + 1; }
};

class Continent_index {
 public:
<<<<<<< HEAD
  virtual ~Continent_index() {}
=======
  Continent_index() : m_fields(0) {}

  virtual ~Continent_index() = default;
>>>>>>> fbdaa4de

  virtual bool match(Continent_record *record) = 0;

  unsigned int m_fields;
};

/* An index on Continent Name */
class Continent_index_by_name : public Continent_index {
 public:
  PSI_plugin_key_string m_name;
  /* Number of characters * max multibyte length of character set */
  char m_name_buffer[CONTINENT_NAME_LEN];

  bool match(Continent_record *record) override {
    if (m_fields >= 1) {
      if (!pc_string_srv->match_key_string(false, record->name,
                                           record->name_length, &m_name)) {
        return false;
      }
    }

    return true;
  }
};

/* A structure to define a handle for table in plugin/component code. */
struct Continent_Table_Handle {
  /* Current position instance */
  Continent_POS m_pos;
  /* Next position instance */
  Continent_POS m_next_pos;

  /* Current row for the table */
  Continent_record current_row;

  /* Index on table */
  Continent_index_by_name m_index;

  /* Index indicator */
  unsigned int index_num;
};

PSI_table_handle *continent_open_table(PSI_pos **pos);
void continent_close_table(PSI_table_handle *handle);
int continent_rnd_next(PSI_table_handle *handle);
int continent_rnd_init(PSI_table_handle *h, bool scan);
int continent_rnd_pos(PSI_table_handle *handle);
int continent_index_init(PSI_table_handle *handle, unsigned int idx,
                         bool sorted, PSI_index_handle **index);
int continent_index_read(PSI_index_handle *index, PSI_key_reader *reader,
                         unsigned int idx, int find_flag);
int continent_index_next(PSI_table_handle *handle);
void continent_reset_position(PSI_table_handle *handle);
int continent_read_column_value(PSI_table_handle *handle, PSI_field *field,
                                unsigned int index);
int continent_write_row_values(PSI_table_handle *handle);
int continent_write_column_value(PSI_table_handle *handle, PSI_field *field,
                                 unsigned int index);
int continent_update_row_values(PSI_table_handle *handle);
int continent_update_column_value(PSI_table_handle *handle, PSI_field *field,
                                  unsigned int index);
int continent_delete_row_values(PSI_table_handle *handle);
int continent_delete_all_rows(void);
unsigned long long continent_get_row_count(void);
void init_continent_share(PFS_engine_table_share_proxy *share);

extern int write_rows_from_component(Continent_Table_Handle *h);

#endif /* PLUGIN_PFS_TABLE_PLUGIN_pfs_example_continent_H_ */<|MERGE_RESOLUTION|>--- conflicted
+++ resolved
@@ -64,7 +64,7 @@
   unsigned int m_index;
 
  public:
-  ~Continent_POS() {}
+  ~Continent_POS() = default;
   Continent_POS() { m_index = 0; }
 
   bool has_more() {
@@ -86,13 +86,9 @@
 
 class Continent_index {
  public:
-<<<<<<< HEAD
-  virtual ~Continent_index() {}
-=======
   Continent_index() : m_fields(0) {}
 
   virtual ~Continent_index() = default;
->>>>>>> fbdaa4de
 
   virtual bool match(Continent_record *record) = 0;
 
