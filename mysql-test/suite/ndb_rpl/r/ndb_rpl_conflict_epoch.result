include/master-slave.inc
Warnings:
Note	####	Sending passwords in plain text without SSL/TLS is extremely insecure.
<<<<<<< HEAD
Note	####	Storing MySQL user name or password information in the master.info repository is not secure and is therefore not recommended. Please see the MySQL Manual for more about this issue and possible alternatives.
=======
Note	####	Storing MySQL user name or password information in the master info repository is not secure and is therefore not recommended. Please consider using the USER and PASSWORD connection options for START SLAVE; see the 'START SLAVE Syntax' in the MySQL Manual for more information.
>>>>>>> e6ffef75
[connection master]
Setup circular replication
RESET MASTER;
select @slave_server_id:=(variable_value+0)
from information_schema.global_variables
where variable_name like 'server_id';
@slave_server_id:=(variable_value+0)
3
CHANGE MASTER TO master_host="127.0.0.1",master_port=SLAVE_PORT,master_user="root";
Warnings:
Note	1759	Sending passwords in plain text without SSL/TLS is extremely insecure.
<<<<<<< HEAD
Note	1760	Storing MySQL user name or password information in the master.info repository is not secure and is therefore not recommended. Please see the MySQL Manual for more about this issue and possible alternatives.
=======
Note	1760	Storing MySQL user name or password information in the master info repository is not secure and is therefore not recommended. Please consider using the USER and PASSWORD connection options for START SLAVE; see the 'START SLAVE Syntax' in the MySQL Manual for more information.
>>>>>>> e6ffef75
START SLAVE;
select @master_server_id:=(variable_value+0)
from information_schema.global_variables
where variable_name like 'server_id';
@master_server_id:=(variable_value+0)
1
Setup ndb_replication and t1 exceptions table
Populate ndb_replication table as necessary
-- 0 extra gci bits
replace into mysql.ndb_replication values
("test", "t1", 3, 7, NULL),
("test", "t1", 1, 7, "NDB$EPOCH(0)");
create table `test`.`t1$EX`
  (server_id int unsigned,
master_server_id int unsigned,
master_epoch bigint unsigned,
count int unsigned,
a int not null,
d int,
primary key(server_id, master_server_id, master_epoch, count)) engine ndb;
Create table
create table test.t1(a int primary key, b varchar(255)) engine = ndb;
Create other table
create table test.t2(a int primary key, b int) engine = ndb;
----------------------------------
Test 1 : Basic two-way replication
----------------------------------
insert into test.t1 values (1, "Metropole");
FLUSH LOGS;
-- Verify that Max rep epoch has been updated
-- Primary Cluster Max Rep Epoch now beyond the original update epoch
-- Now update data on slave
update test.t1 set b="Favorit" where a=1;
-- Now check data on master
select * from test.t1 order by a;
a	b
1	Favorit
SELECT VARIABLE_VALUE-@init_ndb_conflict_fn_max FROM INFORMATION_SCHEMA.GLOBAL_STATUS WHERE VARIABLE_NAME LIKE "NDB_CONFLICT_FN_MAX";
VARIABLE_VALUE-@init_ndb_conflict_fn_max
0
SELECT VARIABLE_VALUE-@init_ndb_conflict_fn_old FROM INFORMATION_SCHEMA.GLOBAL_STATUS WHERE VARIABLE_NAME LIKE "NDB_CONFLICT_FN_OLD";
VARIABLE_VALUE-@init_ndb_conflict_fn_old
0
SELECT VARIABLE_VALUE-@init_ndb_conflict_fn_max_del_win FROM INFORMATION_SCHEMA.GLOBAL_STATUS WHERE VARIABLE_NAME LIKE "NDB_CONFLICT_FN_MAX_DEL_WIN";
VARIABLE_VALUE-@init_ndb_conflict_fn_max_del_win
0
SELECT VARIABLE_VALUE-@init_ndb_conflict_fn_epoch FROM INFORMATION_SCHEMA.GLOBAL_STATUS WHERE VARIABLE_NAME LIKE "NDB_CONFLICT_FN_EPOCH";
VARIABLE_VALUE-@init_ndb_conflict_fn_epoch
0
SELECT server_id, master_server_id, master_epoch, count, a, d FROM `t1$EX` ORDER BY server_id, master_server_id, master_epoch, count;
server_id	master_server_id	master_epoch	count	a	d
SELECT * FROM `t1$EX` ORDER BY a, d;
server_id	master_server_id	master_epoch	count	a	d
SELECT * FROM `t2$EX` ORDER BY server_id, master_server_id, master_epoch, count;
SELECT * FROM `t2$EX` ORDER BY a, d;
-- Now perform multiple consecutive updates on the slave
update test.t1 set b="Elephant house" where a=1;
update test.t1 set b="Beach house" where a=1;
select * from test.t1 order by a;
a	b
1	Beach house
-- Now check they've applied on the master
select * from test.t1 order by a;
a	b
1	Beach house
SELECT VARIABLE_VALUE-@init_ndb_conflict_fn_max FROM INFORMATION_SCHEMA.GLOBAL_STATUS WHERE VARIABLE_NAME LIKE "NDB_CONFLICT_FN_MAX";
VARIABLE_VALUE-@init_ndb_conflict_fn_max
0
SELECT VARIABLE_VALUE-@init_ndb_conflict_fn_old FROM INFORMATION_SCHEMA.GLOBAL_STATUS WHERE VARIABLE_NAME LIKE "NDB_CONFLICT_FN_OLD";
VARIABLE_VALUE-@init_ndb_conflict_fn_old
0
SELECT VARIABLE_VALUE-@init_ndb_conflict_fn_max_del_win FROM INFORMATION_SCHEMA.GLOBAL_STATUS WHERE VARIABLE_NAME LIKE "NDB_CONFLICT_FN_MAX_DEL_WIN";
VARIABLE_VALUE-@init_ndb_conflict_fn_max_del_win
0
SELECT VARIABLE_VALUE-@init_ndb_conflict_fn_epoch FROM INFORMATION_SCHEMA.GLOBAL_STATUS WHERE VARIABLE_NAME LIKE "NDB_CONFLICT_FN_EPOCH";
VARIABLE_VALUE-@init_ndb_conflict_fn_epoch
0
SELECT server_id, master_server_id, master_epoch, count, a, d FROM `t1$EX` ORDER BY server_id, master_server_id, master_epoch, count;
server_id	master_server_id	master_epoch	count	a	d
SELECT * FROM `t1$EX` ORDER BY a, d;
server_id	master_server_id	master_epoch	count	a	d
SELECT * FROM `t2$EX` ORDER BY server_id, master_server_id, master_epoch, count;
SELECT * FROM `t2$EX` ORDER BY a, d;
--------------------------------------------
Test 2 : Normal Insert from Secondary Master
--------------------------------------------
-- Insert a new row on the Slave
insert into test.t1 values (2, "Forrest");
-- Check it exists on the Master
select * from test.t1 order by a;
a	b
1	Beach house
2	Forrest
-- Update from the slave
update test.t1 set b="Reds" where a=2;
select * from test.t1 order by a;
a	b
1	Beach house
2	Reds
delete from test.t1 where a=2;
select * from test.t1 order by a;
a	b
1	Beach house
SELECT VARIABLE_VALUE-@init_ndb_conflict_fn_max FROM INFORMATION_SCHEMA.GLOBAL_STATUS WHERE VARIABLE_NAME LIKE "NDB_CONFLICT_FN_MAX";
VARIABLE_VALUE-@init_ndb_conflict_fn_max
0
SELECT VARIABLE_VALUE-@init_ndb_conflict_fn_old FROM INFORMATION_SCHEMA.GLOBAL_STATUS WHERE VARIABLE_NAME LIKE "NDB_CONFLICT_FN_OLD";
VARIABLE_VALUE-@init_ndb_conflict_fn_old
0
SELECT VARIABLE_VALUE-@init_ndb_conflict_fn_max_del_win FROM INFORMATION_SCHEMA.GLOBAL_STATUS WHERE VARIABLE_NAME LIKE "NDB_CONFLICT_FN_MAX_DEL_WIN";
VARIABLE_VALUE-@init_ndb_conflict_fn_max_del_win
0
SELECT VARIABLE_VALUE-@init_ndb_conflict_fn_epoch FROM INFORMATION_SCHEMA.GLOBAL_STATUS WHERE VARIABLE_NAME LIKE "NDB_CONFLICT_FN_EPOCH";
VARIABLE_VALUE-@init_ndb_conflict_fn_epoch
0
SELECT server_id, master_server_id, master_epoch, count, a, d FROM `t1$EX` ORDER BY server_id, master_server_id, master_epoch, count;
server_id	master_server_id	master_epoch	count	a	d
SELECT * FROM `t1$EX` ORDER BY a, d;
server_id	master_server_id	master_epoch	count	a	d
SELECT * FROM `t2$EX` ORDER BY server_id, master_server_id, master_epoch, count;
SELECT * FROM `t2$EX` ORDER BY a, d;
-------------------------------
Test 3 : Insert-Insert conflict
-------------------------------
stop slave;
-- Insert a row on the Primary Master
insert into test.t1 values (2, "Loopy Lornas");
-- Insert a row on the secondary Master
insert into test.t1 values (2, "Cloisters");
-- Examine data on Primary Master (should be unaffected)
select * from test.t1 order by a;
a	b
1	Beach house
2	Loopy Lornas
-- Examine conflict indicators on Primary Master
SELECT VARIABLE_VALUE-@init_ndb_conflict_fn_max FROM INFORMATION_SCHEMA.GLOBAL_STATUS WHERE VARIABLE_NAME LIKE "NDB_CONFLICT_FN_MAX";
VARIABLE_VALUE-@init_ndb_conflict_fn_max
0
SELECT VARIABLE_VALUE-@init_ndb_conflict_fn_old FROM INFORMATION_SCHEMA.GLOBAL_STATUS WHERE VARIABLE_NAME LIKE "NDB_CONFLICT_FN_OLD";
VARIABLE_VALUE-@init_ndb_conflict_fn_old
0
SELECT VARIABLE_VALUE-@init_ndb_conflict_fn_max_del_win FROM INFORMATION_SCHEMA.GLOBAL_STATUS WHERE VARIABLE_NAME LIKE "NDB_CONFLICT_FN_MAX_DEL_WIN";
VARIABLE_VALUE-@init_ndb_conflict_fn_max_del_win
0
SELECT VARIABLE_VALUE-@init_ndb_conflict_fn_epoch FROM INFORMATION_SCHEMA.GLOBAL_STATUS WHERE VARIABLE_NAME LIKE "NDB_CONFLICT_FN_EPOCH";
VARIABLE_VALUE-@init_ndb_conflict_fn_epoch
1
SELECT server_id, master_server_id, master_epoch, count, a, d FROM `t1$EX` ORDER BY server_id, master_server_id, master_epoch, count;
server_id	master_server_id	master_epoch	count	a	d
1	3	#	1	#	#
SELECT * FROM `t1$EX` ORDER BY a, d;
server_id	master_server_id	master_epoch	count	a	d
1	3	#	#	2	NULL
SELECT * FROM `t2$EX` ORDER BY server_id, master_server_id, master_epoch, count;
SELECT * FROM `t2$EX` ORDER BY a, d;
-- Examine data on isolated secondary Master (should be as-set)
select * from test.t1 order by a;
a	b
1	Beach house
2	Cloisters
-- Restart secondary Masters slave
start slave;
-- Reexamine secondary Master's data (should be same as Primary Masters)
select * from test.t1 order by a;
a	b
1	Beach house
2	Loopy Lornas
-------------------------------
Test 4 : Update-Update conflict
-------------------------------
-- Stop replication to secondary master
stop slave;
-- Update row on Primary Master
update test.t1 set b="Peters Yard" where a=2;
-- Show data on Primary Master
select * from test.t1 order by a;
a	b
1	Beach house
2	Peters Yard
SELECT VARIABLE_VALUE-@init_ndb_conflict_fn_max FROM INFORMATION_SCHEMA.GLOBAL_STATUS WHERE VARIABLE_NAME LIKE "NDB_CONFLICT_FN_MAX";
VARIABLE_VALUE-@init_ndb_conflict_fn_max
0
SELECT VARIABLE_VALUE-@init_ndb_conflict_fn_old FROM INFORMATION_SCHEMA.GLOBAL_STATUS WHERE VARIABLE_NAME LIKE "NDB_CONFLICT_FN_OLD";
VARIABLE_VALUE-@init_ndb_conflict_fn_old
0
SELECT VARIABLE_VALUE-@init_ndb_conflict_fn_max_del_win FROM INFORMATION_SCHEMA.GLOBAL_STATUS WHERE VARIABLE_NAME LIKE "NDB_CONFLICT_FN_MAX_DEL_WIN";
VARIABLE_VALUE-@init_ndb_conflict_fn_max_del_win
0
SELECT VARIABLE_VALUE-@init_ndb_conflict_fn_epoch FROM INFORMATION_SCHEMA.GLOBAL_STATUS WHERE VARIABLE_NAME LIKE "NDB_CONFLICT_FN_EPOCH";
VARIABLE_VALUE-@init_ndb_conflict_fn_epoch
1
SELECT server_id, master_server_id, master_epoch, count, a, d FROM `t1$EX` ORDER BY server_id, master_server_id, master_epoch, count;
server_id	master_server_id	master_epoch	count	a	d
1	3	#	1	#	#
SELECT * FROM `t1$EX` ORDER BY a, d;
server_id	master_server_id	master_epoch	count	a	d
1	3	#	#	2	NULL
SELECT * FROM `t2$EX` ORDER BY server_id, master_server_id, master_epoch, count;
SELECT * FROM `t2$EX` ORDER BY a, d;
-- Update row on Secondary Master
update test.t1 set b="Toast" where a=2;
-- Examine data on Primary Master - should be unaffected
select * from test.t1 order by a;
a	b
1	Beach house
2	Peters Yard
SELECT VARIABLE_VALUE-@init_ndb_conflict_fn_max FROM INFORMATION_SCHEMA.GLOBAL_STATUS WHERE VARIABLE_NAME LIKE "NDB_CONFLICT_FN_MAX";
VARIABLE_VALUE-@init_ndb_conflict_fn_max
0
SELECT VARIABLE_VALUE-@init_ndb_conflict_fn_old FROM INFORMATION_SCHEMA.GLOBAL_STATUS WHERE VARIABLE_NAME LIKE "NDB_CONFLICT_FN_OLD";
VARIABLE_VALUE-@init_ndb_conflict_fn_old
0
SELECT VARIABLE_VALUE-@init_ndb_conflict_fn_max_del_win FROM INFORMATION_SCHEMA.GLOBAL_STATUS WHERE VARIABLE_NAME LIKE "NDB_CONFLICT_FN_MAX_DEL_WIN";
VARIABLE_VALUE-@init_ndb_conflict_fn_max_del_win
0
SELECT VARIABLE_VALUE-@init_ndb_conflict_fn_epoch FROM INFORMATION_SCHEMA.GLOBAL_STATUS WHERE VARIABLE_NAME LIKE "NDB_CONFLICT_FN_EPOCH";
VARIABLE_VALUE-@init_ndb_conflict_fn_epoch
2
SELECT server_id, master_server_id, master_epoch, count, a, d FROM `t1$EX` ORDER BY server_id, master_server_id, master_epoch, count;
server_id	master_server_id	master_epoch	count	a	d
1	3	#	1	#	#
1	3	#	2	#	#
SELECT * FROM `t1$EX` ORDER BY a, d;
server_id	master_server_id	master_epoch	count	a	d
1	3	#	#	2	NULL
1	3	#	#	2	NULL
SELECT * FROM `t2$EX` ORDER BY server_id, master_server_id, master_epoch, count;
SELECT * FROM `t2$EX` ORDER BY a, d;
-- Check data on secondary - should be as set
select * from test.t1 order by a;
a	b
1	Beach house
2	Toast
-- Now restart slave, will re-align row
start slave;
-- Check that Secondary is re-aligned
select * from test.t1 order by a;
a	b
1	Beach house
2	Peters Yard
-------------------------------
Test 5 : Update-Delete conflict
-------------------------------
-- Stop Secondary slave
stop slave;
-- Update on Primary Master
update test.t1 set b="Pear tree" where a = 2;
-- Delete on Secondary Master
delete from test.t1 where a = 2;
-- Examine data on Primary Master, should be unaffected
select * from test.t1 order by a;
a	b
1	Beach house
2	Pear tree
SELECT VARIABLE_VALUE-@init_ndb_conflict_fn_max FROM INFORMATION_SCHEMA.GLOBAL_STATUS WHERE VARIABLE_NAME LIKE "NDB_CONFLICT_FN_MAX";
VARIABLE_VALUE-@init_ndb_conflict_fn_max
0
SELECT VARIABLE_VALUE-@init_ndb_conflict_fn_old FROM INFORMATION_SCHEMA.GLOBAL_STATUS WHERE VARIABLE_NAME LIKE "NDB_CONFLICT_FN_OLD";
VARIABLE_VALUE-@init_ndb_conflict_fn_old
0
SELECT VARIABLE_VALUE-@init_ndb_conflict_fn_max_del_win FROM INFORMATION_SCHEMA.GLOBAL_STATUS WHERE VARIABLE_NAME LIKE "NDB_CONFLICT_FN_MAX_DEL_WIN";
VARIABLE_VALUE-@init_ndb_conflict_fn_max_del_win
0
SELECT VARIABLE_VALUE-@init_ndb_conflict_fn_epoch FROM INFORMATION_SCHEMA.GLOBAL_STATUS WHERE VARIABLE_NAME LIKE "NDB_CONFLICT_FN_EPOCH";
VARIABLE_VALUE-@init_ndb_conflict_fn_epoch
3
SELECT server_id, master_server_id, master_epoch, count, a, d FROM `t1$EX` ORDER BY server_id, master_server_id, master_epoch, count;
server_id	master_server_id	master_epoch	count	a	d
1	3	#	1	#	#
1	3	#	2	#	#
1	3	#	3	#	#
SELECT * FROM `t1$EX` ORDER BY a, d;
server_id	master_server_id	master_epoch	count	a	d
1	3	#	#	2	NULL
1	3	#	#	2	NULL
1	3	#	#	2	NULL
SELECT * FROM `t2$EX` ORDER BY server_id, master_server_id, master_epoch, count;
SELECT * FROM `t2$EX` ORDER BY a, d;
-- Examine data on Secondary Master before slave restart, still missing
select * from test.t1 order by a;
a	b
1	Beach house
-- Restart Secondary Master slave
start slave;
-- Examine data on Secondary Master after slave restart, aligned with Master
select * from test.t1 order by a;
a	b
1	Beach house
2	Pear tree
-------------------------------
Test 6 : Delete-Update conflict
-------------------------------
-- Stop Secondary slave
stop slave;
-- Delete on Primary Master
delete from test.t1 where a=2;
-- Update on Secondary Master
update test.t1 set b="Black pig" where a=2;
-- Examine data on Primary Master, should be unaffected (no row)
select * from test.t1 order by a;
a	b
1	Beach house
SELECT VARIABLE_VALUE-@init_ndb_conflict_fn_max FROM INFORMATION_SCHEMA.GLOBAL_STATUS WHERE VARIABLE_NAME LIKE "NDB_CONFLICT_FN_MAX";
VARIABLE_VALUE-@init_ndb_conflict_fn_max
0
SELECT VARIABLE_VALUE-@init_ndb_conflict_fn_old FROM INFORMATION_SCHEMA.GLOBAL_STATUS WHERE VARIABLE_NAME LIKE "NDB_CONFLICT_FN_OLD";
VARIABLE_VALUE-@init_ndb_conflict_fn_old
0
SELECT VARIABLE_VALUE-@init_ndb_conflict_fn_max_del_win FROM INFORMATION_SCHEMA.GLOBAL_STATUS WHERE VARIABLE_NAME LIKE "NDB_CONFLICT_FN_MAX_DEL_WIN";
VARIABLE_VALUE-@init_ndb_conflict_fn_max_del_win
0
SELECT VARIABLE_VALUE-@init_ndb_conflict_fn_epoch FROM INFORMATION_SCHEMA.GLOBAL_STATUS WHERE VARIABLE_NAME LIKE "NDB_CONFLICT_FN_EPOCH";
VARIABLE_VALUE-@init_ndb_conflict_fn_epoch
4
SELECT server_id, master_server_id, master_epoch, count, a, d FROM `t1$EX` ORDER BY server_id, master_server_id, master_epoch, count;
server_id	master_server_id	master_epoch	count	a	d
1	3	#	1	#	#
1	3	#	2	#	#
1	3	#	3	#	#
1	3	#	4	#	#
SELECT * FROM `t1$EX` ORDER BY a, d;
server_id	master_server_id	master_epoch	count	a	d
1	3	#	#	2	NULL
1	3	#	#	2	NULL
1	3	#	#	2	NULL
1	3	#	#	2	NULL
SELECT * FROM `t2$EX` ORDER BY server_id, master_server_id, master_epoch, count;
SELECT * FROM `t2$EX` ORDER BY a, d;
-- Examine data on Secondary Master before slave restart, should be as inserted
select * from test.t1 order by a;
a	b
1	Beach house
2	Black pig
-- Restart Secondary Master slave
start slave;
-- Examine data on Secondary Master after slave restart, aligned with Master (deleted)
select * from test.t1 order by a;
a	b
1	Beach house
-------------------------------
Test 7 : Delete-Delete conflict
-------------------------------
-- Stop Secondary slave
stop slave;
-- Delete on Primary Master
delete from test.t1 where a=1;
-- Delete on Secondary Master
delete from test.t1 where a=1;
-- Examine data on Primary Master, no row
select * from test.t1 order by a;
a	b
SELECT VARIABLE_VALUE-@init_ndb_conflict_fn_max FROM INFORMATION_SCHEMA.GLOBAL_STATUS WHERE VARIABLE_NAME LIKE "NDB_CONFLICT_FN_MAX";
VARIABLE_VALUE-@init_ndb_conflict_fn_max
0
SELECT VARIABLE_VALUE-@init_ndb_conflict_fn_old FROM INFORMATION_SCHEMA.GLOBAL_STATUS WHERE VARIABLE_NAME LIKE "NDB_CONFLICT_FN_OLD";
VARIABLE_VALUE-@init_ndb_conflict_fn_old
0
SELECT VARIABLE_VALUE-@init_ndb_conflict_fn_max_del_win FROM INFORMATION_SCHEMA.GLOBAL_STATUS WHERE VARIABLE_NAME LIKE "NDB_CONFLICT_FN_MAX_DEL_WIN";
VARIABLE_VALUE-@init_ndb_conflict_fn_max_del_win
0
SELECT VARIABLE_VALUE-@init_ndb_conflict_fn_epoch FROM INFORMATION_SCHEMA.GLOBAL_STATUS WHERE VARIABLE_NAME LIKE "NDB_CONFLICT_FN_EPOCH";
VARIABLE_VALUE-@init_ndb_conflict_fn_epoch
5
SELECT server_id, master_server_id, master_epoch, count, a, d FROM `t1$EX` ORDER BY server_id, master_server_id, master_epoch, count;
server_id	master_server_id	master_epoch	count	a	d
1	3	#	1	#	#
1	3	#	2	#	#
1	3	#	3	#	#
1	3	#	4	#	#
1	3	#	5	#	#
SELECT * FROM `t1$EX` ORDER BY a, d;
server_id	master_server_id	master_epoch	count	a	d
1	3	#	#	1	NULL
1	3	#	#	2	NULL
1	3	#	#	2	NULL
1	3	#	#	2	NULL
1	3	#	#	2	NULL
SELECT * FROM `t2$EX` ORDER BY server_id, master_server_id, master_epoch, count;
SELECT * FROM `t2$EX` ORDER BY a, d;
-- Examine data on Secondary Master before slave restart, no row
select * from test.t1 order by a;
a	b
-- Restart Secondary Master slave
start slave;
-- Examine data on Secondary Master after slave restart, no row
select * from test.t1 order by a;
a	b
------------------------------------------------
Test 8 : Delete-Delete, Insert conflict exposure
------------------------------------------------
-- Insert a row on Secondary Master
insert into test.t1 values (3, "Espy");
-- Check it's present on Primary Master
select * from test.t1 order by a;
a	b
3	Espy
-- Stop replication in both directions
stop slave;
stop slave;
-- Delete row from both clusters
delete from test.t1 where a=3;
delete from test.t1 where a=3;
-- Follow up with Insert from Secondary master
insert into test.t1 values (3, "Dalriada");
-- Restart replication in both directions
start slave;
start slave;
-- Check data on both sites - diverged
-- Secondary master :
select * from test.t1 order by a;
a	b
-- Primary master :
select * from test.t1 order by a;
a	b
3	Dalriada
--Remove extra row
delete from test.t1 where a=3;
-- Note that Delete-Delete conflict detected below
SELECT VARIABLE_VALUE-@init_ndb_conflict_fn_max FROM INFORMATION_SCHEMA.GLOBAL_STATUS WHERE VARIABLE_NAME LIKE "NDB_CONFLICT_FN_MAX";
VARIABLE_VALUE-@init_ndb_conflict_fn_max
0
SELECT VARIABLE_VALUE-@init_ndb_conflict_fn_old FROM INFORMATION_SCHEMA.GLOBAL_STATUS WHERE VARIABLE_NAME LIKE "NDB_CONFLICT_FN_OLD";
VARIABLE_VALUE-@init_ndb_conflict_fn_old
0
SELECT VARIABLE_VALUE-@init_ndb_conflict_fn_max_del_win FROM INFORMATION_SCHEMA.GLOBAL_STATUS WHERE VARIABLE_NAME LIKE "NDB_CONFLICT_FN_MAX_DEL_WIN";
VARIABLE_VALUE-@init_ndb_conflict_fn_max_del_win
0
SELECT VARIABLE_VALUE-@init_ndb_conflict_fn_epoch FROM INFORMATION_SCHEMA.GLOBAL_STATUS WHERE VARIABLE_NAME LIKE "NDB_CONFLICT_FN_EPOCH";
VARIABLE_VALUE-@init_ndb_conflict_fn_epoch
6
SELECT server_id, master_server_id, master_epoch, count, a, d FROM `t1$EX` ORDER BY server_id, master_server_id, master_epoch, count;
server_id	master_server_id	master_epoch	count	a	d
1	3	#	1	#	#
1	3	#	2	#	#
1	3	#	3	#	#
1	3	#	4	#	#
1	3	#	5	#	#
1	3	#	6	#	#
SELECT * FROM `t1$EX` ORDER BY a, d;
server_id	master_server_id	master_epoch	count	a	d
1	3	#	#	1	NULL
1	3	#	#	2	NULL
1	3	#	#	2	NULL
1	3	#	#	2	NULL
1	3	#	#	2	NULL
1	3	#	#	3	NULL
SELECT * FROM `t2$EX` ORDER BY server_id, master_server_id, master_epoch, count;
SELECT * FROM `t2$EX` ORDER BY a, d;
------------------------------------------------
Test 9 : Insert, Insert-Update-Delete conflict
------------------------------------------------
-- Stop replication on Secondary Master
stop slave;
-- Insert row on Primary Master
insert into test.t1 values (4, "Haymarket");
-- Insert row on Secondary Master
insert into test.t1 values (4, "Outhouse");
-- Update row on Secondary Master
update test.t1 set b="Mathers" where a = 4;
-- Delete row on Secondary Master
delete from test.t1 where a=4;
-- Examine data (none) on Secondary Master
select * from test.t1 order by a;
a	b
-- Examine data on Primary Master, should be unaffected
select * from test.t1 order by a;
a	b
4	Haymarket
SELECT VARIABLE_VALUE-@init_ndb_conflict_fn_max FROM INFORMATION_SCHEMA.GLOBAL_STATUS WHERE VARIABLE_NAME LIKE "NDB_CONFLICT_FN_MAX";
VARIABLE_VALUE-@init_ndb_conflict_fn_max
0
SELECT VARIABLE_VALUE-@init_ndb_conflict_fn_old FROM INFORMATION_SCHEMA.GLOBAL_STATUS WHERE VARIABLE_NAME LIKE "NDB_CONFLICT_FN_OLD";
VARIABLE_VALUE-@init_ndb_conflict_fn_old
0
SELECT VARIABLE_VALUE-@init_ndb_conflict_fn_max_del_win FROM INFORMATION_SCHEMA.GLOBAL_STATUS WHERE VARIABLE_NAME LIKE "NDB_CONFLICT_FN_MAX_DEL_WIN";
VARIABLE_VALUE-@init_ndb_conflict_fn_max_del_win
0
SELECT VARIABLE_VALUE-@init_ndb_conflict_fn_epoch FROM INFORMATION_SCHEMA.GLOBAL_STATUS WHERE VARIABLE_NAME LIKE "NDB_CONFLICT_FN_EPOCH";
VARIABLE_VALUE-@init_ndb_conflict_fn_epoch
9
SELECT server_id, master_server_id, master_epoch, count, a, d FROM `t1$EX` ORDER BY server_id, master_server_id, master_epoch, count;
server_id	master_server_id	master_epoch	count	a	d
1	3	#	1	#	#
1	3	#	2	#	#
1	3	#	3	#	#
1	3	#	4	#	#
1	3	#	5	#	#
1	3	#	6	#	#
1	3	#	7	#	#
1	3	#	8	#	#
1	3	#	9	#	#
SELECT * FROM `t1$EX` ORDER BY a, d;
server_id	master_server_id	master_epoch	count	a	d
1	3	#	#	1	NULL
1	3	#	#	2	NULL
1	3	#	#	2	NULL
1	3	#	#	2	NULL
1	3	#	#	2	NULL
1	3	#	#	3	NULL
1	3	#	#	4	NULL
1	3	#	#	4	NULL
1	3	#	#	4	NULL
SELECT * FROM `t2$EX` ORDER BY server_id, master_server_id, master_epoch, count;
SELECT * FROM `t2$EX` ORDER BY a, d;
-- Examine data on Secondary Master (none)
select * from test.t1 order by a;
a	b
-- Restart Secondary Master's slave
start slave;
-- Check data on Secondary Master, should be same as Primary Master
select * from test.t1;
a	b
4	Haymarket
------------------------------------------------
Test 10 : Update, Delete-Insert-Update conflict
------------------------------------------------
-- Stop replication on Secondary Master
stop slave;
-- Update row on Primary Master
update test.t1 set b="Blind poet" where a=4;
-- Delete row on Secondary Master
delete from test.t1 where a=4;
-- Insert row on Secondary Master
insert into test.t1 values (4, "Drouthy Neebors");
-- Update row on Secondary Master
update test.t1 set b="The Tankard" where a=4;
-- Check data on Primary Master, should be unaffected
select * from test.t1 order by a;
a	b
4	Blind poet
SELECT VARIABLE_VALUE-@init_ndb_conflict_fn_max FROM INFORMATION_SCHEMA.GLOBAL_STATUS WHERE VARIABLE_NAME LIKE "NDB_CONFLICT_FN_MAX";
VARIABLE_VALUE-@init_ndb_conflict_fn_max
0
SELECT VARIABLE_VALUE-@init_ndb_conflict_fn_old FROM INFORMATION_SCHEMA.GLOBAL_STATUS WHERE VARIABLE_NAME LIKE "NDB_CONFLICT_FN_OLD";
VARIABLE_VALUE-@init_ndb_conflict_fn_old
0
SELECT VARIABLE_VALUE-@init_ndb_conflict_fn_max_del_win FROM INFORMATION_SCHEMA.GLOBAL_STATUS WHERE VARIABLE_NAME LIKE "NDB_CONFLICT_FN_MAX_DEL_WIN";
VARIABLE_VALUE-@init_ndb_conflict_fn_max_del_win
0
SELECT VARIABLE_VALUE-@init_ndb_conflict_fn_epoch FROM INFORMATION_SCHEMA.GLOBAL_STATUS WHERE VARIABLE_NAME LIKE "NDB_CONFLICT_FN_EPOCH";
VARIABLE_VALUE-@init_ndb_conflict_fn_epoch
12
SELECT server_id, master_server_id, master_epoch, count, a, d FROM `t1$EX` ORDER BY server_id, master_server_id, master_epoch, count;
server_id	master_server_id	master_epoch	count	a	d
1	3	#	1	#	#
1	3	#	2	#	#
1	3	#	3	#	#
1	3	#	4	#	#
1	3	#	5	#	#
1	3	#	6	#	#
1	3	#	7	#	#
1	3	#	8	#	#
1	3	#	9	#	#
1	3	#	10	#	#
1	3	#	11	#	#
1	3	#	12	#	#
SELECT * FROM `t1$EX` ORDER BY a, d;
server_id	master_server_id	master_epoch	count	a	d
1	3	#	#	1	NULL
1	3	#	#	2	NULL
1	3	#	#	2	NULL
1	3	#	#	2	NULL
1	3	#	#	2	NULL
1	3	#	#	3	NULL
1	3	#	#	4	NULL
1	3	#	#	4	NULL
1	3	#	#	4	NULL
1	3	#	#	4	NULL
1	3	#	#	4	NULL
1	3	#	#	4	NULL
SELECT * FROM `t2$EX` ORDER BY server_id, master_server_id, master_epoch, count;
SELECT * FROM `t2$EX` ORDER BY a, d;
-- Check data on Secondary Master, as set
select * from test.t1 order by a;
a	b
4	The Tankard
-- Restart Secondary Master slave
start slave;
-- Check data on Secondary Master - should be as Primary
select * from test.t1 order by a;
a	b
4	Blind poet
------------------------------------------------------------------------
Test 11 : Test Secondary insert-update-delete accepted
------------------------------------------------------------------------
Insert row on Secondary
insert into test.t1 values (5, "Minders");
Update row on Secondary
update test.t1 set b="Southsider" where a=5;
Delete row on Secondary
delete from test.t1 where a=5;
Check data on Primary, should be none.  No new conflicts
select * from test.t1 order by a;
a	b
4	Blind poet
SELECT VARIABLE_VALUE-@init_ndb_conflict_fn_max FROM INFORMATION_SCHEMA.GLOBAL_STATUS WHERE VARIABLE_NAME LIKE "NDB_CONFLICT_FN_MAX";
VARIABLE_VALUE-@init_ndb_conflict_fn_max
0
SELECT VARIABLE_VALUE-@init_ndb_conflict_fn_old FROM INFORMATION_SCHEMA.GLOBAL_STATUS WHERE VARIABLE_NAME LIKE "NDB_CONFLICT_FN_OLD";
VARIABLE_VALUE-@init_ndb_conflict_fn_old
0
SELECT VARIABLE_VALUE-@init_ndb_conflict_fn_max_del_win FROM INFORMATION_SCHEMA.GLOBAL_STATUS WHERE VARIABLE_NAME LIKE "NDB_CONFLICT_FN_MAX_DEL_WIN";
VARIABLE_VALUE-@init_ndb_conflict_fn_max_del_win
0
SELECT VARIABLE_VALUE-@init_ndb_conflict_fn_epoch FROM INFORMATION_SCHEMA.GLOBAL_STATUS WHERE VARIABLE_NAME LIKE "NDB_CONFLICT_FN_EPOCH";
VARIABLE_VALUE-@init_ndb_conflict_fn_epoch
12
SELECT server_id, master_server_id, master_epoch, count, a, d FROM `t1$EX` ORDER BY server_id, master_server_id, master_epoch, count;
server_id	master_server_id	master_epoch	count	a	d
1	3	#	1	#	#
1	3	#	2	#	#
1	3	#	3	#	#
1	3	#	4	#	#
1	3	#	5	#	#
1	3	#	6	#	#
1	3	#	7	#	#
1	3	#	8	#	#
1	3	#	9	#	#
1	3	#	10	#	#
1	3	#	11	#	#
1	3	#	12	#	#
SELECT * FROM `t1$EX` ORDER BY a, d;
server_id	master_server_id	master_epoch	count	a	d
1	3	#	#	1	NULL
1	3	#	#	2	NULL
1	3	#	#	2	NULL
1	3	#	#	2	NULL
1	3	#	#	2	NULL
1	3	#	#	3	NULL
1	3	#	#	4	NULL
1	3	#	#	4	NULL
1	3	#	#	4	NULL
1	3	#	#	4	NULL
1	3	#	#	4	NULL
1	3	#	#	4	NULL
SELECT * FROM `t2$EX` ORDER BY server_id, master_server_id, master_epoch, count;
SELECT * FROM `t2$EX` ORDER BY a, d;
SELECT VARIABLE_VALUE-@init_ndb_conflict_fn_max FROM INFORMATION_SCHEMA.GLOBAL_STATUS WHERE VARIABLE_NAME LIKE "NDB_CONFLICT_FN_MAX";
VARIABLE_VALUE-@init_ndb_conflict_fn_max
0
SELECT VARIABLE_VALUE-@init_ndb_conflict_fn_old FROM INFORMATION_SCHEMA.GLOBAL_STATUS WHERE VARIABLE_NAME LIKE "NDB_CONFLICT_FN_OLD";
VARIABLE_VALUE-@init_ndb_conflict_fn_old
0
SELECT VARIABLE_VALUE-@init_ndb_conflict_fn_max_del_win FROM INFORMATION_SCHEMA.GLOBAL_STATUS WHERE VARIABLE_NAME LIKE "NDB_CONFLICT_FN_MAX_DEL_WIN";
VARIABLE_VALUE-@init_ndb_conflict_fn_max_del_win
0
SELECT VARIABLE_VALUE-@init_ndb_conflict_fn_epoch FROM INFORMATION_SCHEMA.GLOBAL_STATUS WHERE VARIABLE_NAME LIKE "NDB_CONFLICT_FN_EPOCH";
VARIABLE_VALUE-@init_ndb_conflict_fn_epoch
12
SELECT server_id, master_server_id, master_epoch, count, a, d FROM `t1$EX` ORDER BY server_id, master_server_id, master_epoch, count;
server_id	master_server_id	master_epoch	count	a	d
1	3	#	1	#	#
1	3	#	2	#	#
1	3	#	3	#	#
1	3	#	4	#	#
1	3	#	5	#	#
1	3	#	6	#	#
1	3	#	7	#	#
1	3	#	8	#	#
1	3	#	9	#	#
1	3	#	10	#	#
1	3	#	11	#	#
1	3	#	12	#	#
SELECT * FROM `t1$EX` ORDER BY a, d;
server_id	master_server_id	master_epoch	count	a	d
1	3	#	#	1	NULL
1	3	#	#	2	NULL
1	3	#	#	2	NULL
1	3	#	#	2	NULL
1	3	#	#	2	NULL
1	3	#	#	3	NULL
1	3	#	#	4	NULL
1	3	#	#	4	NULL
1	3	#	#	4	NULL
1	3	#	#	4	NULL
1	3	#	#	4	NULL
1	3	#	#	4	NULL
SELECT * FROM `t2$EX` ORDER BY server_id, master_server_id, master_epoch, count;
SELECT * FROM `t2$EX` ORDER BY a, d;
drop table test.t1;
drop table test.t2;
drop table test.t1$EX;
Populate ndb_replication table as necessary
-- 1 extra gci bits
replace into mysql.ndb_replication values
("test", "t1", 3, 7, NULL),
("test", "t1", 1, 7, "NDB$EPOCH(1)");
create table `test`.`t1$EX`
  (server_id int unsigned,
master_server_id int unsigned,
master_epoch bigint unsigned,
count int unsigned,
a int not null,
d int,
primary key(server_id, master_server_id, master_epoch, count)) engine ndb;
Create table
create table test.t1(a int primary key, b varchar(255)) engine = ndb;
Create other table
create table test.t2(a int primary key, b int) engine = ndb;
----------------------------------
Test 1 : Basic two-way replication
----------------------------------
insert into test.t1 values (1, "Metropole");
FLUSH LOGS;
-- Verify that Max rep epoch has been updated
-- Primary Cluster Max Rep Epoch now beyond the original update epoch
-- Now update data on slave
update test.t1 set b="Favorit" where a=1;
-- Now check data on master
select * from test.t1 order by a;
a	b
1	Favorit
SELECT VARIABLE_VALUE-@init_ndb_conflict_fn_max FROM INFORMATION_SCHEMA.GLOBAL_STATUS WHERE VARIABLE_NAME LIKE "NDB_CONFLICT_FN_MAX";
VARIABLE_VALUE-@init_ndb_conflict_fn_max
0
SELECT VARIABLE_VALUE-@init_ndb_conflict_fn_old FROM INFORMATION_SCHEMA.GLOBAL_STATUS WHERE VARIABLE_NAME LIKE "NDB_CONFLICT_FN_OLD";
VARIABLE_VALUE-@init_ndb_conflict_fn_old
0
SELECT VARIABLE_VALUE-@init_ndb_conflict_fn_max_del_win FROM INFORMATION_SCHEMA.GLOBAL_STATUS WHERE VARIABLE_NAME LIKE "NDB_CONFLICT_FN_MAX_DEL_WIN";
VARIABLE_VALUE-@init_ndb_conflict_fn_max_del_win
0
SELECT VARIABLE_VALUE-@init_ndb_conflict_fn_epoch FROM INFORMATION_SCHEMA.GLOBAL_STATUS WHERE VARIABLE_NAME LIKE "NDB_CONFLICT_FN_EPOCH";
VARIABLE_VALUE-@init_ndb_conflict_fn_epoch
0
SELECT server_id, master_server_id, master_epoch, count, a, d FROM `t1$EX` ORDER BY server_id, master_server_id, master_epoch, count;
server_id	master_server_id	master_epoch	count	a	d
SELECT * FROM `t1$EX` ORDER BY a, d;
server_id	master_server_id	master_epoch	count	a	d
SELECT * FROM `t2$EX` ORDER BY server_id, master_server_id, master_epoch, count;
SELECT * FROM `t2$EX` ORDER BY a, d;
-- Now perform multiple consecutive updates on the slave
update test.t1 set b="Elephant house" where a=1;
update test.t1 set b="Beach house" where a=1;
select * from test.t1 order by a;
a	b
1	Beach house
-- Now check they've applied on the master
select * from test.t1 order by a;
a	b
1	Beach house
SELECT VARIABLE_VALUE-@init_ndb_conflict_fn_max FROM INFORMATION_SCHEMA.GLOBAL_STATUS WHERE VARIABLE_NAME LIKE "NDB_CONFLICT_FN_MAX";
VARIABLE_VALUE-@init_ndb_conflict_fn_max
0
SELECT VARIABLE_VALUE-@init_ndb_conflict_fn_old FROM INFORMATION_SCHEMA.GLOBAL_STATUS WHERE VARIABLE_NAME LIKE "NDB_CONFLICT_FN_OLD";
VARIABLE_VALUE-@init_ndb_conflict_fn_old
0
SELECT VARIABLE_VALUE-@init_ndb_conflict_fn_max_del_win FROM INFORMATION_SCHEMA.GLOBAL_STATUS WHERE VARIABLE_NAME LIKE "NDB_CONFLICT_FN_MAX_DEL_WIN";
VARIABLE_VALUE-@init_ndb_conflict_fn_max_del_win
0
SELECT VARIABLE_VALUE-@init_ndb_conflict_fn_epoch FROM INFORMATION_SCHEMA.GLOBAL_STATUS WHERE VARIABLE_NAME LIKE "NDB_CONFLICT_FN_EPOCH";
VARIABLE_VALUE-@init_ndb_conflict_fn_epoch
0
SELECT server_id, master_server_id, master_epoch, count, a, d FROM `t1$EX` ORDER BY server_id, master_server_id, master_epoch, count;
server_id	master_server_id	master_epoch	count	a	d
SELECT * FROM `t1$EX` ORDER BY a, d;
server_id	master_server_id	master_epoch	count	a	d
SELECT * FROM `t2$EX` ORDER BY server_id, master_server_id, master_epoch, count;
SELECT * FROM `t2$EX` ORDER BY a, d;
--------------------------------------------
Test 2 : Normal Insert from Secondary Master
--------------------------------------------
-- Insert a new row on the Slave
insert into test.t1 values (2, "Forrest");
-- Check it exists on the Master
select * from test.t1 order by a;
a	b
1	Beach house
2	Forrest
-- Update from the slave
update test.t1 set b="Reds" where a=2;
select * from test.t1 order by a;
a	b
1	Beach house
2	Reds
delete from test.t1 where a=2;
select * from test.t1 order by a;
a	b
1	Beach house
SELECT VARIABLE_VALUE-@init_ndb_conflict_fn_max FROM INFORMATION_SCHEMA.GLOBAL_STATUS WHERE VARIABLE_NAME LIKE "NDB_CONFLICT_FN_MAX";
VARIABLE_VALUE-@init_ndb_conflict_fn_max
0
SELECT VARIABLE_VALUE-@init_ndb_conflict_fn_old FROM INFORMATION_SCHEMA.GLOBAL_STATUS WHERE VARIABLE_NAME LIKE "NDB_CONFLICT_FN_OLD";
VARIABLE_VALUE-@init_ndb_conflict_fn_old
0
SELECT VARIABLE_VALUE-@init_ndb_conflict_fn_max_del_win FROM INFORMATION_SCHEMA.GLOBAL_STATUS WHERE VARIABLE_NAME LIKE "NDB_CONFLICT_FN_MAX_DEL_WIN";
VARIABLE_VALUE-@init_ndb_conflict_fn_max_del_win
0
SELECT VARIABLE_VALUE-@init_ndb_conflict_fn_epoch FROM INFORMATION_SCHEMA.GLOBAL_STATUS WHERE VARIABLE_NAME LIKE "NDB_CONFLICT_FN_EPOCH";
VARIABLE_VALUE-@init_ndb_conflict_fn_epoch
0
SELECT server_id, master_server_id, master_epoch, count, a, d FROM `t1$EX` ORDER BY server_id, master_server_id, master_epoch, count;
server_id	master_server_id	master_epoch	count	a	d
SELECT * FROM `t1$EX` ORDER BY a, d;
server_id	master_server_id	master_epoch	count	a	d
SELECT * FROM `t2$EX` ORDER BY server_id, master_server_id, master_epoch, count;
SELECT * FROM `t2$EX` ORDER BY a, d;
-------------------------------
Test 3 : Insert-Insert conflict
-------------------------------
stop slave;
-- Insert a row on the Primary Master
insert into test.t1 values (2, "Loopy Lornas");
-- Insert a row on the secondary Master
insert into test.t1 values (2, "Cloisters");
-- Examine data on Primary Master (should be unaffected)
select * from test.t1 order by a;
a	b
1	Beach house
2	Loopy Lornas
-- Examine conflict indicators on Primary Master
SELECT VARIABLE_VALUE-@init_ndb_conflict_fn_max FROM INFORMATION_SCHEMA.GLOBAL_STATUS WHERE VARIABLE_NAME LIKE "NDB_CONFLICT_FN_MAX";
VARIABLE_VALUE-@init_ndb_conflict_fn_max
0
SELECT VARIABLE_VALUE-@init_ndb_conflict_fn_old FROM INFORMATION_SCHEMA.GLOBAL_STATUS WHERE VARIABLE_NAME LIKE "NDB_CONFLICT_FN_OLD";
VARIABLE_VALUE-@init_ndb_conflict_fn_old
0
SELECT VARIABLE_VALUE-@init_ndb_conflict_fn_max_del_win FROM INFORMATION_SCHEMA.GLOBAL_STATUS WHERE VARIABLE_NAME LIKE "NDB_CONFLICT_FN_MAX_DEL_WIN";
VARIABLE_VALUE-@init_ndb_conflict_fn_max_del_win
0
SELECT VARIABLE_VALUE-@init_ndb_conflict_fn_epoch FROM INFORMATION_SCHEMA.GLOBAL_STATUS WHERE VARIABLE_NAME LIKE "NDB_CONFLICT_FN_EPOCH";
VARIABLE_VALUE-@init_ndb_conflict_fn_epoch
1
SELECT server_id, master_server_id, master_epoch, count, a, d FROM `t1$EX` ORDER BY server_id, master_server_id, master_epoch, count;
server_id	master_server_id	master_epoch	count	a	d
1	3	#	1	#	#
SELECT * FROM `t1$EX` ORDER BY a, d;
server_id	master_server_id	master_epoch	count	a	d
1	3	#	#	2	NULL
SELECT * FROM `t2$EX` ORDER BY server_id, master_server_id, master_epoch, count;
SELECT * FROM `t2$EX` ORDER BY a, d;
-- Examine data on isolated secondary Master (should be as-set)
select * from test.t1 order by a;
a	b
1	Beach house
2	Cloisters
-- Restart secondary Masters slave
start slave;
-- Reexamine secondary Master's data (should be same as Primary Masters)
select * from test.t1 order by a;
a	b
1	Beach house
2	Loopy Lornas
-------------------------------
Test 4 : Update-Update conflict
-------------------------------
-- Stop replication to secondary master
stop slave;
-- Update row on Primary Master
update test.t1 set b="Peters Yard" where a=2;
-- Show data on Primary Master
select * from test.t1 order by a;
a	b
1	Beach house
2	Peters Yard
SELECT VARIABLE_VALUE-@init_ndb_conflict_fn_max FROM INFORMATION_SCHEMA.GLOBAL_STATUS WHERE VARIABLE_NAME LIKE "NDB_CONFLICT_FN_MAX";
VARIABLE_VALUE-@init_ndb_conflict_fn_max
0
SELECT VARIABLE_VALUE-@init_ndb_conflict_fn_old FROM INFORMATION_SCHEMA.GLOBAL_STATUS WHERE VARIABLE_NAME LIKE "NDB_CONFLICT_FN_OLD";
VARIABLE_VALUE-@init_ndb_conflict_fn_old
0
SELECT VARIABLE_VALUE-@init_ndb_conflict_fn_max_del_win FROM INFORMATION_SCHEMA.GLOBAL_STATUS WHERE VARIABLE_NAME LIKE "NDB_CONFLICT_FN_MAX_DEL_WIN";
VARIABLE_VALUE-@init_ndb_conflict_fn_max_del_win
0
SELECT VARIABLE_VALUE-@init_ndb_conflict_fn_epoch FROM INFORMATION_SCHEMA.GLOBAL_STATUS WHERE VARIABLE_NAME LIKE "NDB_CONFLICT_FN_EPOCH";
VARIABLE_VALUE-@init_ndb_conflict_fn_epoch
1
SELECT server_id, master_server_id, master_epoch, count, a, d FROM `t1$EX` ORDER BY server_id, master_server_id, master_epoch, count;
server_id	master_server_id	master_epoch	count	a	d
1	3	#	1	#	#
SELECT * FROM `t1$EX` ORDER BY a, d;
server_id	master_server_id	master_epoch	count	a	d
1	3	#	#	2	NULL
SELECT * FROM `t2$EX` ORDER BY server_id, master_server_id, master_epoch, count;
SELECT * FROM `t2$EX` ORDER BY a, d;
-- Update row on Secondary Master
update test.t1 set b="Toast" where a=2;
-- Examine data on Primary Master - should be unaffected
select * from test.t1 order by a;
a	b
1	Beach house
2	Peters Yard
SELECT VARIABLE_VALUE-@init_ndb_conflict_fn_max FROM INFORMATION_SCHEMA.GLOBAL_STATUS WHERE VARIABLE_NAME LIKE "NDB_CONFLICT_FN_MAX";
VARIABLE_VALUE-@init_ndb_conflict_fn_max
0
SELECT VARIABLE_VALUE-@init_ndb_conflict_fn_old FROM INFORMATION_SCHEMA.GLOBAL_STATUS WHERE VARIABLE_NAME LIKE "NDB_CONFLICT_FN_OLD";
VARIABLE_VALUE-@init_ndb_conflict_fn_old
0
SELECT VARIABLE_VALUE-@init_ndb_conflict_fn_max_del_win FROM INFORMATION_SCHEMA.GLOBAL_STATUS WHERE VARIABLE_NAME LIKE "NDB_CONFLICT_FN_MAX_DEL_WIN";
VARIABLE_VALUE-@init_ndb_conflict_fn_max_del_win
0
SELECT VARIABLE_VALUE-@init_ndb_conflict_fn_epoch FROM INFORMATION_SCHEMA.GLOBAL_STATUS WHERE VARIABLE_NAME LIKE "NDB_CONFLICT_FN_EPOCH";
VARIABLE_VALUE-@init_ndb_conflict_fn_epoch
2
SELECT server_id, master_server_id, master_epoch, count, a, d FROM `t1$EX` ORDER BY server_id, master_server_id, master_epoch, count;
server_id	master_server_id	master_epoch	count	a	d
1	3	#	1	#	#
1	3	#	2	#	#
SELECT * FROM `t1$EX` ORDER BY a, d;
server_id	master_server_id	master_epoch	count	a	d
1	3	#	#	2	NULL
1	3	#	#	2	NULL
SELECT * FROM `t2$EX` ORDER BY server_id, master_server_id, master_epoch, count;
SELECT * FROM `t2$EX` ORDER BY a, d;
-- Check data on secondary - should be as set
select * from test.t1 order by a;
a	b
1	Beach house
2	Toast
-- Now restart slave, will re-align row
start slave;
-- Check that Secondary is re-aligned
select * from test.t1 order by a;
a	b
1	Beach house
2	Peters Yard
-------------------------------
Test 5 : Update-Delete conflict
-------------------------------
-- Stop Secondary slave
stop slave;
-- Update on Primary Master
update test.t1 set b="Pear tree" where a = 2;
-- Delete on Secondary Master
delete from test.t1 where a = 2;
-- Examine data on Primary Master, should be unaffected
select * from test.t1 order by a;
a	b
1	Beach house
2	Pear tree
SELECT VARIABLE_VALUE-@init_ndb_conflict_fn_max FROM INFORMATION_SCHEMA.GLOBAL_STATUS WHERE VARIABLE_NAME LIKE "NDB_CONFLICT_FN_MAX";
VARIABLE_VALUE-@init_ndb_conflict_fn_max
0
SELECT VARIABLE_VALUE-@init_ndb_conflict_fn_old FROM INFORMATION_SCHEMA.GLOBAL_STATUS WHERE VARIABLE_NAME LIKE "NDB_CONFLICT_FN_OLD";
VARIABLE_VALUE-@init_ndb_conflict_fn_old
0
SELECT VARIABLE_VALUE-@init_ndb_conflict_fn_max_del_win FROM INFORMATION_SCHEMA.GLOBAL_STATUS WHERE VARIABLE_NAME LIKE "NDB_CONFLICT_FN_MAX_DEL_WIN";
VARIABLE_VALUE-@init_ndb_conflict_fn_max_del_win
0
SELECT VARIABLE_VALUE-@init_ndb_conflict_fn_epoch FROM INFORMATION_SCHEMA.GLOBAL_STATUS WHERE VARIABLE_NAME LIKE "NDB_CONFLICT_FN_EPOCH";
VARIABLE_VALUE-@init_ndb_conflict_fn_epoch
3
SELECT server_id, master_server_id, master_epoch, count, a, d FROM `t1$EX` ORDER BY server_id, master_server_id, master_epoch, count;
server_id	master_server_id	master_epoch	count	a	d
1	3	#	1	#	#
1	3	#	2	#	#
1	3	#	3	#	#
SELECT * FROM `t1$EX` ORDER BY a, d;
server_id	master_server_id	master_epoch	count	a	d
1	3	#	#	2	NULL
1	3	#	#	2	NULL
1	3	#	#	2	NULL
SELECT * FROM `t2$EX` ORDER BY server_id, master_server_id, master_epoch, count;
SELECT * FROM `t2$EX` ORDER BY a, d;
-- Examine data on Secondary Master before slave restart, still missing
select * from test.t1 order by a;
a	b
1	Beach house
-- Restart Secondary Master slave
start slave;
-- Examine data on Secondary Master after slave restart, aligned with Master
select * from test.t1 order by a;
a	b
1	Beach house
2	Pear tree
-------------------------------
Test 6 : Delete-Update conflict
-------------------------------
-- Stop Secondary slave
stop slave;
-- Delete on Primary Master
delete from test.t1 where a=2;
-- Update on Secondary Master
update test.t1 set b="Black pig" where a=2;
-- Examine data on Primary Master, should be unaffected (no row)
select * from test.t1 order by a;
a	b
1	Beach house
SELECT VARIABLE_VALUE-@init_ndb_conflict_fn_max FROM INFORMATION_SCHEMA.GLOBAL_STATUS WHERE VARIABLE_NAME LIKE "NDB_CONFLICT_FN_MAX";
VARIABLE_VALUE-@init_ndb_conflict_fn_max
0
SELECT VARIABLE_VALUE-@init_ndb_conflict_fn_old FROM INFORMATION_SCHEMA.GLOBAL_STATUS WHERE VARIABLE_NAME LIKE "NDB_CONFLICT_FN_OLD";
VARIABLE_VALUE-@init_ndb_conflict_fn_old
0
SELECT VARIABLE_VALUE-@init_ndb_conflict_fn_max_del_win FROM INFORMATION_SCHEMA.GLOBAL_STATUS WHERE VARIABLE_NAME LIKE "NDB_CONFLICT_FN_MAX_DEL_WIN";
VARIABLE_VALUE-@init_ndb_conflict_fn_max_del_win
0
SELECT VARIABLE_VALUE-@init_ndb_conflict_fn_epoch FROM INFORMATION_SCHEMA.GLOBAL_STATUS WHERE VARIABLE_NAME LIKE "NDB_CONFLICT_FN_EPOCH";
VARIABLE_VALUE-@init_ndb_conflict_fn_epoch
4
SELECT server_id, master_server_id, master_epoch, count, a, d FROM `t1$EX` ORDER BY server_id, master_server_id, master_epoch, count;
server_id	master_server_id	master_epoch	count	a	d
1	3	#	1	#	#
1	3	#	2	#	#
1	3	#	3	#	#
1	3	#	4	#	#
SELECT * FROM `t1$EX` ORDER BY a, d;
server_id	master_server_id	master_epoch	count	a	d
1	3	#	#	2	NULL
1	3	#	#	2	NULL
1	3	#	#	2	NULL
1	3	#	#	2	NULL
SELECT * FROM `t2$EX` ORDER BY server_id, master_server_id, master_epoch, count;
SELECT * FROM `t2$EX` ORDER BY a, d;
-- Examine data on Secondary Master before slave restart, should be as inserted
select * from test.t1 order by a;
a	b
1	Beach house
2	Black pig
-- Restart Secondary Master slave
start slave;
-- Examine data on Secondary Master after slave restart, aligned with Master (deleted)
select * from test.t1 order by a;
a	b
1	Beach house
-------------------------------
Test 7 : Delete-Delete conflict
-------------------------------
-- Stop Secondary slave
stop slave;
-- Delete on Primary Master
delete from test.t1 where a=1;
-- Delete on Secondary Master
delete from test.t1 where a=1;
-- Examine data on Primary Master, no row
select * from test.t1 order by a;
a	b
SELECT VARIABLE_VALUE-@init_ndb_conflict_fn_max FROM INFORMATION_SCHEMA.GLOBAL_STATUS WHERE VARIABLE_NAME LIKE "NDB_CONFLICT_FN_MAX";
VARIABLE_VALUE-@init_ndb_conflict_fn_max
0
SELECT VARIABLE_VALUE-@init_ndb_conflict_fn_old FROM INFORMATION_SCHEMA.GLOBAL_STATUS WHERE VARIABLE_NAME LIKE "NDB_CONFLICT_FN_OLD";
VARIABLE_VALUE-@init_ndb_conflict_fn_old
0
SELECT VARIABLE_VALUE-@init_ndb_conflict_fn_max_del_win FROM INFORMATION_SCHEMA.GLOBAL_STATUS WHERE VARIABLE_NAME LIKE "NDB_CONFLICT_FN_MAX_DEL_WIN";
VARIABLE_VALUE-@init_ndb_conflict_fn_max_del_win
0
SELECT VARIABLE_VALUE-@init_ndb_conflict_fn_epoch FROM INFORMATION_SCHEMA.GLOBAL_STATUS WHERE VARIABLE_NAME LIKE "NDB_CONFLICT_FN_EPOCH";
VARIABLE_VALUE-@init_ndb_conflict_fn_epoch
5
SELECT server_id, master_server_id, master_epoch, count, a, d FROM `t1$EX` ORDER BY server_id, master_server_id, master_epoch, count;
server_id	master_server_id	master_epoch	count	a	d
1	3	#	1	#	#
1	3	#	2	#	#
1	3	#	3	#	#
1	3	#	4	#	#
1	3	#	5	#	#
SELECT * FROM `t1$EX` ORDER BY a, d;
server_id	master_server_id	master_epoch	count	a	d
1	3	#	#	1	NULL
1	3	#	#	2	NULL
1	3	#	#	2	NULL
1	3	#	#	2	NULL
1	3	#	#	2	NULL
SELECT * FROM `t2$EX` ORDER BY server_id, master_server_id, master_epoch, count;
SELECT * FROM `t2$EX` ORDER BY a, d;
-- Examine data on Secondary Master before slave restart, no row
select * from test.t1 order by a;
a	b
-- Restart Secondary Master slave
start slave;
-- Examine data on Secondary Master after slave restart, no row
select * from test.t1 order by a;
a	b
------------------------------------------------
Test 8 : Delete-Delete, Insert conflict exposure
------------------------------------------------
-- Insert a row on Secondary Master
insert into test.t1 values (3, "Espy");
-- Check it's present on Primary Master
select * from test.t1 order by a;
a	b
3	Espy
-- Stop replication in both directions
stop slave;
stop slave;
-- Delete row from both clusters
delete from test.t1 where a=3;
delete from test.t1 where a=3;
-- Follow up with Insert from Secondary master
insert into test.t1 values (3, "Dalriada");
-- Restart replication in both directions
start slave;
start slave;
-- Check data on both sites - diverged
-- Secondary master :
select * from test.t1 order by a;
a	b
-- Primary master :
select * from test.t1 order by a;
a	b
3	Dalriada
--Remove extra row
delete from test.t1 where a=3;
-- Note that Delete-Delete conflict detected below
SELECT VARIABLE_VALUE-@init_ndb_conflict_fn_max FROM INFORMATION_SCHEMA.GLOBAL_STATUS WHERE VARIABLE_NAME LIKE "NDB_CONFLICT_FN_MAX";
VARIABLE_VALUE-@init_ndb_conflict_fn_max
0
SELECT VARIABLE_VALUE-@init_ndb_conflict_fn_old FROM INFORMATION_SCHEMA.GLOBAL_STATUS WHERE VARIABLE_NAME LIKE "NDB_CONFLICT_FN_OLD";
VARIABLE_VALUE-@init_ndb_conflict_fn_old
0
SELECT VARIABLE_VALUE-@init_ndb_conflict_fn_max_del_win FROM INFORMATION_SCHEMA.GLOBAL_STATUS WHERE VARIABLE_NAME LIKE "NDB_CONFLICT_FN_MAX_DEL_WIN";
VARIABLE_VALUE-@init_ndb_conflict_fn_max_del_win
0
SELECT VARIABLE_VALUE-@init_ndb_conflict_fn_epoch FROM INFORMATION_SCHEMA.GLOBAL_STATUS WHERE VARIABLE_NAME LIKE "NDB_CONFLICT_FN_EPOCH";
VARIABLE_VALUE-@init_ndb_conflict_fn_epoch
6
SELECT server_id, master_server_id, master_epoch, count, a, d FROM `t1$EX` ORDER BY server_id, master_server_id, master_epoch, count;
server_id	master_server_id	master_epoch	count	a	d
1	3	#	1	#	#
1	3	#	2	#	#
1	3	#	3	#	#
1	3	#	4	#	#
1	3	#	5	#	#
1	3	#	6	#	#
SELECT * FROM `t1$EX` ORDER BY a, d;
server_id	master_server_id	master_epoch	count	a	d
1	3	#	#	1	NULL
1	3	#	#	2	NULL
1	3	#	#	2	NULL
1	3	#	#	2	NULL
1	3	#	#	2	NULL
1	3	#	#	3	NULL
SELECT * FROM `t2$EX` ORDER BY server_id, master_server_id, master_epoch, count;
SELECT * FROM `t2$EX` ORDER BY a, d;
------------------------------------------------
Test 9 : Insert, Insert-Update-Delete conflict
------------------------------------------------
-- Stop replication on Secondary Master
stop slave;
-- Insert row on Primary Master
insert into test.t1 values (4, "Haymarket");
-- Insert row on Secondary Master
insert into test.t1 values (4, "Outhouse");
-- Update row on Secondary Master
update test.t1 set b="Mathers" where a = 4;
-- Delete row on Secondary Master
delete from test.t1 where a=4;
-- Examine data (none) on Secondary Master
select * from test.t1 order by a;
a	b
-- Examine data on Primary Master, should be unaffected
select * from test.t1 order by a;
a	b
4	Haymarket
SELECT VARIABLE_VALUE-@init_ndb_conflict_fn_max FROM INFORMATION_SCHEMA.GLOBAL_STATUS WHERE VARIABLE_NAME LIKE "NDB_CONFLICT_FN_MAX";
VARIABLE_VALUE-@init_ndb_conflict_fn_max
0
SELECT VARIABLE_VALUE-@init_ndb_conflict_fn_old FROM INFORMATION_SCHEMA.GLOBAL_STATUS WHERE VARIABLE_NAME LIKE "NDB_CONFLICT_FN_OLD";
VARIABLE_VALUE-@init_ndb_conflict_fn_old
0
SELECT VARIABLE_VALUE-@init_ndb_conflict_fn_max_del_win FROM INFORMATION_SCHEMA.GLOBAL_STATUS WHERE VARIABLE_NAME LIKE "NDB_CONFLICT_FN_MAX_DEL_WIN";
VARIABLE_VALUE-@init_ndb_conflict_fn_max_del_win
0
SELECT VARIABLE_VALUE-@init_ndb_conflict_fn_epoch FROM INFORMATION_SCHEMA.GLOBAL_STATUS WHERE VARIABLE_NAME LIKE "NDB_CONFLICT_FN_EPOCH";
VARIABLE_VALUE-@init_ndb_conflict_fn_epoch
9
SELECT server_id, master_server_id, master_epoch, count, a, d FROM `t1$EX` ORDER BY server_id, master_server_id, master_epoch, count;
server_id	master_server_id	master_epoch	count	a	d
1	3	#	1	#	#
1	3	#	2	#	#
1	3	#	3	#	#
1	3	#	4	#	#
1	3	#	5	#	#
1	3	#	6	#	#
1	3	#	7	#	#
1	3	#	8	#	#
1	3	#	9	#	#
SELECT * FROM `t1$EX` ORDER BY a, d;
server_id	master_server_id	master_epoch	count	a	d
1	3	#	#	1	NULL
1	3	#	#	2	NULL
1	3	#	#	2	NULL
1	3	#	#	2	NULL
1	3	#	#	2	NULL
1	3	#	#	3	NULL
1	3	#	#	4	NULL
1	3	#	#	4	NULL
1	3	#	#	4	NULL
SELECT * FROM `t2$EX` ORDER BY server_id, master_server_id, master_epoch, count;
SELECT * FROM `t2$EX` ORDER BY a, d;
-- Examine data on Secondary Master (none)
select * from test.t1 order by a;
a	b
-- Restart Secondary Master's slave
start slave;
-- Check data on Secondary Master, should be same as Primary Master
select * from test.t1;
a	b
4	Haymarket
------------------------------------------------
Test 10 : Update, Delete-Insert-Update conflict
------------------------------------------------
-- Stop replication on Secondary Master
stop slave;
-- Update row on Primary Master
update test.t1 set b="Blind poet" where a=4;
-- Delete row on Secondary Master
delete from test.t1 where a=4;
-- Insert row on Secondary Master
insert into test.t1 values (4, "Drouthy Neebors");
-- Update row on Secondary Master
update test.t1 set b="The Tankard" where a=4;
-- Check data on Primary Master, should be unaffected
select * from test.t1 order by a;
a	b
4	Blind poet
SELECT VARIABLE_VALUE-@init_ndb_conflict_fn_max FROM INFORMATION_SCHEMA.GLOBAL_STATUS WHERE VARIABLE_NAME LIKE "NDB_CONFLICT_FN_MAX";
VARIABLE_VALUE-@init_ndb_conflict_fn_max
0
SELECT VARIABLE_VALUE-@init_ndb_conflict_fn_old FROM INFORMATION_SCHEMA.GLOBAL_STATUS WHERE VARIABLE_NAME LIKE "NDB_CONFLICT_FN_OLD";
VARIABLE_VALUE-@init_ndb_conflict_fn_old
0
SELECT VARIABLE_VALUE-@init_ndb_conflict_fn_max_del_win FROM INFORMATION_SCHEMA.GLOBAL_STATUS WHERE VARIABLE_NAME LIKE "NDB_CONFLICT_FN_MAX_DEL_WIN";
VARIABLE_VALUE-@init_ndb_conflict_fn_max_del_win
0
SELECT VARIABLE_VALUE-@init_ndb_conflict_fn_epoch FROM INFORMATION_SCHEMA.GLOBAL_STATUS WHERE VARIABLE_NAME LIKE "NDB_CONFLICT_FN_EPOCH";
VARIABLE_VALUE-@init_ndb_conflict_fn_epoch
12
SELECT server_id, master_server_id, master_epoch, count, a, d FROM `t1$EX` ORDER BY server_id, master_server_id, master_epoch, count;
server_id	master_server_id	master_epoch	count	a	d
1	3	#	1	#	#
1	3	#	2	#	#
1	3	#	3	#	#
1	3	#	4	#	#
1	3	#	5	#	#
1	3	#	6	#	#
1	3	#	7	#	#
1	3	#	8	#	#
1	3	#	9	#	#
1	3	#	10	#	#
1	3	#	11	#	#
1	3	#	12	#	#
SELECT * FROM `t1$EX` ORDER BY a, d;
server_id	master_server_id	master_epoch	count	a	d
1	3	#	#	1	NULL
1	3	#	#	2	NULL
1	3	#	#	2	NULL
1	3	#	#	2	NULL
1	3	#	#	2	NULL
1	3	#	#	3	NULL
1	3	#	#	4	NULL
1	3	#	#	4	NULL
1	3	#	#	4	NULL
1	3	#	#	4	NULL
1	3	#	#	4	NULL
1	3	#	#	4	NULL
SELECT * FROM `t2$EX` ORDER BY server_id, master_server_id, master_epoch, count;
SELECT * FROM `t2$EX` ORDER BY a, d;
-- Check data on Secondary Master, as set
select * from test.t1 order by a;
a	b
4	The Tankard
-- Restart Secondary Master slave
start slave;
-- Check data on Secondary Master - should be as Primary
select * from test.t1 order by a;
a	b
4	Blind poet
------------------------------------------------------------------------
Test 11 : Test Secondary insert-update-delete accepted
------------------------------------------------------------------------
Insert row on Secondary
insert into test.t1 values (5, "Minders");
Update row on Secondary
update test.t1 set b="Southsider" where a=5;
Delete row on Secondary
delete from test.t1 where a=5;
Check data on Primary, should be none.  No new conflicts
select * from test.t1 order by a;
a	b
4	Blind poet
SELECT VARIABLE_VALUE-@init_ndb_conflict_fn_max FROM INFORMATION_SCHEMA.GLOBAL_STATUS WHERE VARIABLE_NAME LIKE "NDB_CONFLICT_FN_MAX";
VARIABLE_VALUE-@init_ndb_conflict_fn_max
0
SELECT VARIABLE_VALUE-@init_ndb_conflict_fn_old FROM INFORMATION_SCHEMA.GLOBAL_STATUS WHERE VARIABLE_NAME LIKE "NDB_CONFLICT_FN_OLD";
VARIABLE_VALUE-@init_ndb_conflict_fn_old
0
SELECT VARIABLE_VALUE-@init_ndb_conflict_fn_max_del_win FROM INFORMATION_SCHEMA.GLOBAL_STATUS WHERE VARIABLE_NAME LIKE "NDB_CONFLICT_FN_MAX_DEL_WIN";
VARIABLE_VALUE-@init_ndb_conflict_fn_max_del_win
0
SELECT VARIABLE_VALUE-@init_ndb_conflict_fn_epoch FROM INFORMATION_SCHEMA.GLOBAL_STATUS WHERE VARIABLE_NAME LIKE "NDB_CONFLICT_FN_EPOCH";
VARIABLE_VALUE-@init_ndb_conflict_fn_epoch
12
SELECT server_id, master_server_id, master_epoch, count, a, d FROM `t1$EX` ORDER BY server_id, master_server_id, master_epoch, count;
server_id	master_server_id	master_epoch	count	a	d
1	3	#	1	#	#
1	3	#	2	#	#
1	3	#	3	#	#
1	3	#	4	#	#
1	3	#	5	#	#
1	3	#	6	#	#
1	3	#	7	#	#
1	3	#	8	#	#
1	3	#	9	#	#
1	3	#	10	#	#
1	3	#	11	#	#
1	3	#	12	#	#
SELECT * FROM `t1$EX` ORDER BY a, d;
server_id	master_server_id	master_epoch	count	a	d
1	3	#	#	1	NULL
1	3	#	#	2	NULL
1	3	#	#	2	NULL
1	3	#	#	2	NULL
1	3	#	#	2	NULL
1	3	#	#	3	NULL
1	3	#	#	4	NULL
1	3	#	#	4	NULL
1	3	#	#	4	NULL
1	3	#	#	4	NULL
1	3	#	#	4	NULL
1	3	#	#	4	NULL
SELECT * FROM `t2$EX` ORDER BY server_id, master_server_id, master_epoch, count;
SELECT * FROM `t2$EX` ORDER BY a, d;
SELECT VARIABLE_VALUE-@init_ndb_conflict_fn_max FROM INFORMATION_SCHEMA.GLOBAL_STATUS WHERE VARIABLE_NAME LIKE "NDB_CONFLICT_FN_MAX";
VARIABLE_VALUE-@init_ndb_conflict_fn_max
0
SELECT VARIABLE_VALUE-@init_ndb_conflict_fn_old FROM INFORMATION_SCHEMA.GLOBAL_STATUS WHERE VARIABLE_NAME LIKE "NDB_CONFLICT_FN_OLD";
VARIABLE_VALUE-@init_ndb_conflict_fn_old
0
SELECT VARIABLE_VALUE-@init_ndb_conflict_fn_max_del_win FROM INFORMATION_SCHEMA.GLOBAL_STATUS WHERE VARIABLE_NAME LIKE "NDB_CONFLICT_FN_MAX_DEL_WIN";
VARIABLE_VALUE-@init_ndb_conflict_fn_max_del_win
0
SELECT VARIABLE_VALUE-@init_ndb_conflict_fn_epoch FROM INFORMATION_SCHEMA.GLOBAL_STATUS WHERE VARIABLE_NAME LIKE "NDB_CONFLICT_FN_EPOCH";
VARIABLE_VALUE-@init_ndb_conflict_fn_epoch
12
SELECT server_id, master_server_id, master_epoch, count, a, d FROM `t1$EX` ORDER BY server_id, master_server_id, master_epoch, count;
server_id	master_server_id	master_epoch	count	a	d
1	3	#	1	#	#
1	3	#	2	#	#
1	3	#	3	#	#
1	3	#	4	#	#
1	3	#	5	#	#
1	3	#	6	#	#
1	3	#	7	#	#
1	3	#	8	#	#
1	3	#	9	#	#
1	3	#	10	#	#
1	3	#	11	#	#
1	3	#	12	#	#
SELECT * FROM `t1$EX` ORDER BY a, d;
server_id	master_server_id	master_epoch	count	a	d
1	3	#	#	1	NULL
1	3	#	#	2	NULL
1	3	#	#	2	NULL
1	3	#	#	2	NULL
1	3	#	#	2	NULL
1	3	#	#	3	NULL
1	3	#	#	4	NULL
1	3	#	#	4	NULL
1	3	#	#	4	NULL
1	3	#	#	4	NULL
1	3	#	#	4	NULL
1	3	#	#	4	NULL
SELECT * FROM `t2$EX` ORDER BY server_id, master_server_id, master_epoch, count;
SELECT * FROM `t2$EX` ORDER BY a, d;
drop table test.t1;
drop table test.t2;
drop table test.t1$EX;
Populate ndb_replication table as necessary
-- 31 extra gci bits
replace into mysql.ndb_replication values
("test", "t1", 3, 7, NULL),
("test", "t1", 1, 7, "NDB$EPOCH(31)");
create table `test`.`t1$EX`
  (server_id int unsigned,
master_server_id int unsigned,
master_epoch bigint unsigned,
count int unsigned,
a int not null,
d int,
primary key(server_id, master_server_id, master_epoch, count)) engine ndb;
Create table
create table test.t1(a int primary key, b varchar(255)) engine = ndb;
Create other table
create table test.t2(a int primary key, b int) engine = ndb;
----------------------------------
Test 1 : Basic two-way replication
----------------------------------
insert into test.t1 values (1, "Metropole");
FLUSH LOGS;
-- Verify that Max rep epoch has been updated
-- Primary Cluster Max Rep Epoch now beyond the original update epoch
-- Now update data on slave
update test.t1 set b="Favorit" where a=1;
-- Now check data on master
select * from test.t1 order by a;
a	b
1	Favorit
SELECT VARIABLE_VALUE-@init_ndb_conflict_fn_max FROM INFORMATION_SCHEMA.GLOBAL_STATUS WHERE VARIABLE_NAME LIKE "NDB_CONFLICT_FN_MAX";
VARIABLE_VALUE-@init_ndb_conflict_fn_max
0
SELECT VARIABLE_VALUE-@init_ndb_conflict_fn_old FROM INFORMATION_SCHEMA.GLOBAL_STATUS WHERE VARIABLE_NAME LIKE "NDB_CONFLICT_FN_OLD";
VARIABLE_VALUE-@init_ndb_conflict_fn_old
0
SELECT VARIABLE_VALUE-@init_ndb_conflict_fn_max_del_win FROM INFORMATION_SCHEMA.GLOBAL_STATUS WHERE VARIABLE_NAME LIKE "NDB_CONFLICT_FN_MAX_DEL_WIN";
VARIABLE_VALUE-@init_ndb_conflict_fn_max_del_win
0
SELECT VARIABLE_VALUE-@init_ndb_conflict_fn_epoch FROM INFORMATION_SCHEMA.GLOBAL_STATUS WHERE VARIABLE_NAME LIKE "NDB_CONFLICT_FN_EPOCH";
VARIABLE_VALUE-@init_ndb_conflict_fn_epoch
0
SELECT server_id, master_server_id, master_epoch, count, a, d FROM `t1$EX` ORDER BY server_id, master_server_id, master_epoch, count;
server_id	master_server_id	master_epoch	count	a	d
SELECT * FROM `t1$EX` ORDER BY a, d;
server_id	master_server_id	master_epoch	count	a	d
SELECT * FROM `t2$EX` ORDER BY server_id, master_server_id, master_epoch, count;
SELECT * FROM `t2$EX` ORDER BY a, d;
-- Now perform multiple consecutive updates on the slave
update test.t1 set b="Elephant house" where a=1;
update test.t1 set b="Beach house" where a=1;
select * from test.t1 order by a;
a	b
1	Beach house
-- Now check they've applied on the master
select * from test.t1 order by a;
a	b
1	Beach house
SELECT VARIABLE_VALUE-@init_ndb_conflict_fn_max FROM INFORMATION_SCHEMA.GLOBAL_STATUS WHERE VARIABLE_NAME LIKE "NDB_CONFLICT_FN_MAX";
VARIABLE_VALUE-@init_ndb_conflict_fn_max
0
SELECT VARIABLE_VALUE-@init_ndb_conflict_fn_old FROM INFORMATION_SCHEMA.GLOBAL_STATUS WHERE VARIABLE_NAME LIKE "NDB_CONFLICT_FN_OLD";
VARIABLE_VALUE-@init_ndb_conflict_fn_old
0
SELECT VARIABLE_VALUE-@init_ndb_conflict_fn_max_del_win FROM INFORMATION_SCHEMA.GLOBAL_STATUS WHERE VARIABLE_NAME LIKE "NDB_CONFLICT_FN_MAX_DEL_WIN";
VARIABLE_VALUE-@init_ndb_conflict_fn_max_del_win
0
SELECT VARIABLE_VALUE-@init_ndb_conflict_fn_epoch FROM INFORMATION_SCHEMA.GLOBAL_STATUS WHERE VARIABLE_NAME LIKE "NDB_CONFLICT_FN_EPOCH";
VARIABLE_VALUE-@init_ndb_conflict_fn_epoch
0
SELECT server_id, master_server_id, master_epoch, count, a, d FROM `t1$EX` ORDER BY server_id, master_server_id, master_epoch, count;
server_id	master_server_id	master_epoch	count	a	d
SELECT * FROM `t1$EX` ORDER BY a, d;
server_id	master_server_id	master_epoch	count	a	d
SELECT * FROM `t2$EX` ORDER BY server_id, master_server_id, master_epoch, count;
SELECT * FROM `t2$EX` ORDER BY a, d;
--------------------------------------------
Test 2 : Normal Insert from Secondary Master
--------------------------------------------
-- Insert a new row on the Slave
insert into test.t1 values (2, "Forrest");
-- Check it exists on the Master
select * from test.t1 order by a;
a	b
1	Beach house
2	Forrest
-- Update from the slave
update test.t1 set b="Reds" where a=2;
select * from test.t1 order by a;
a	b
1	Beach house
2	Reds
delete from test.t1 where a=2;
select * from test.t1 order by a;
a	b
1	Beach house
SELECT VARIABLE_VALUE-@init_ndb_conflict_fn_max FROM INFORMATION_SCHEMA.GLOBAL_STATUS WHERE VARIABLE_NAME LIKE "NDB_CONFLICT_FN_MAX";
VARIABLE_VALUE-@init_ndb_conflict_fn_max
0
SELECT VARIABLE_VALUE-@init_ndb_conflict_fn_old FROM INFORMATION_SCHEMA.GLOBAL_STATUS WHERE VARIABLE_NAME LIKE "NDB_CONFLICT_FN_OLD";
VARIABLE_VALUE-@init_ndb_conflict_fn_old
0
SELECT VARIABLE_VALUE-@init_ndb_conflict_fn_max_del_win FROM INFORMATION_SCHEMA.GLOBAL_STATUS WHERE VARIABLE_NAME LIKE "NDB_CONFLICT_FN_MAX_DEL_WIN";
VARIABLE_VALUE-@init_ndb_conflict_fn_max_del_win
0
SELECT VARIABLE_VALUE-@init_ndb_conflict_fn_epoch FROM INFORMATION_SCHEMA.GLOBAL_STATUS WHERE VARIABLE_NAME LIKE "NDB_CONFLICT_FN_EPOCH";
VARIABLE_VALUE-@init_ndb_conflict_fn_epoch
0
SELECT server_id, master_server_id, master_epoch, count, a, d FROM `t1$EX` ORDER BY server_id, master_server_id, master_epoch, count;
server_id	master_server_id	master_epoch	count	a	d
SELECT * FROM `t1$EX` ORDER BY a, d;
server_id	master_server_id	master_epoch	count	a	d
SELECT * FROM `t2$EX` ORDER BY server_id, master_server_id, master_epoch, count;
SELECT * FROM `t2$EX` ORDER BY a, d;
-------------------------------
Test 3 : Insert-Insert conflict
-------------------------------
stop slave;
-- Insert a row on the Primary Master
insert into test.t1 values (2, "Loopy Lornas");
-- Insert a row on the secondary Master
insert into test.t1 values (2, "Cloisters");
-- Examine data on Primary Master (should be unaffected)
select * from test.t1 order by a;
a	b
1	Beach house
2	Loopy Lornas
-- Examine conflict indicators on Primary Master
SELECT VARIABLE_VALUE-@init_ndb_conflict_fn_max FROM INFORMATION_SCHEMA.GLOBAL_STATUS WHERE VARIABLE_NAME LIKE "NDB_CONFLICT_FN_MAX";
VARIABLE_VALUE-@init_ndb_conflict_fn_max
0
SELECT VARIABLE_VALUE-@init_ndb_conflict_fn_old FROM INFORMATION_SCHEMA.GLOBAL_STATUS WHERE VARIABLE_NAME LIKE "NDB_CONFLICT_FN_OLD";
VARIABLE_VALUE-@init_ndb_conflict_fn_old
0
SELECT VARIABLE_VALUE-@init_ndb_conflict_fn_max_del_win FROM INFORMATION_SCHEMA.GLOBAL_STATUS WHERE VARIABLE_NAME LIKE "NDB_CONFLICT_FN_MAX_DEL_WIN";
VARIABLE_VALUE-@init_ndb_conflict_fn_max_del_win
0
SELECT VARIABLE_VALUE-@init_ndb_conflict_fn_epoch FROM INFORMATION_SCHEMA.GLOBAL_STATUS WHERE VARIABLE_NAME LIKE "NDB_CONFLICT_FN_EPOCH";
VARIABLE_VALUE-@init_ndb_conflict_fn_epoch
1
SELECT server_id, master_server_id, master_epoch, count, a, d FROM `t1$EX` ORDER BY server_id, master_server_id, master_epoch, count;
server_id	master_server_id	master_epoch	count	a	d
1	3	#	1	#	#
SELECT * FROM `t1$EX` ORDER BY a, d;
server_id	master_server_id	master_epoch	count	a	d
1	3	#	#	2	NULL
SELECT * FROM `t2$EX` ORDER BY server_id, master_server_id, master_epoch, count;
SELECT * FROM `t2$EX` ORDER BY a, d;
-- Examine data on isolated secondary Master (should be as-set)
select * from test.t1 order by a;
a	b
1	Beach house
2	Cloisters
-- Restart secondary Masters slave
start slave;
-- Reexamine secondary Master's data (should be same as Primary Masters)
select * from test.t1 order by a;
a	b
1	Beach house
2	Loopy Lornas
-------------------------------
Test 4 : Update-Update conflict
-------------------------------
-- Stop replication to secondary master
stop slave;
-- Update row on Primary Master
update test.t1 set b="Peters Yard" where a=2;
-- Show data on Primary Master
select * from test.t1 order by a;
a	b
1	Beach house
2	Peters Yard
SELECT VARIABLE_VALUE-@init_ndb_conflict_fn_max FROM INFORMATION_SCHEMA.GLOBAL_STATUS WHERE VARIABLE_NAME LIKE "NDB_CONFLICT_FN_MAX";
VARIABLE_VALUE-@init_ndb_conflict_fn_max
0
SELECT VARIABLE_VALUE-@init_ndb_conflict_fn_old FROM INFORMATION_SCHEMA.GLOBAL_STATUS WHERE VARIABLE_NAME LIKE "NDB_CONFLICT_FN_OLD";
VARIABLE_VALUE-@init_ndb_conflict_fn_old
0
SELECT VARIABLE_VALUE-@init_ndb_conflict_fn_max_del_win FROM INFORMATION_SCHEMA.GLOBAL_STATUS WHERE VARIABLE_NAME LIKE "NDB_CONFLICT_FN_MAX_DEL_WIN";
VARIABLE_VALUE-@init_ndb_conflict_fn_max_del_win
0
SELECT VARIABLE_VALUE-@init_ndb_conflict_fn_epoch FROM INFORMATION_SCHEMA.GLOBAL_STATUS WHERE VARIABLE_NAME LIKE "NDB_CONFLICT_FN_EPOCH";
VARIABLE_VALUE-@init_ndb_conflict_fn_epoch
1
SELECT server_id, master_server_id, master_epoch, count, a, d FROM `t1$EX` ORDER BY server_id, master_server_id, master_epoch, count;
server_id	master_server_id	master_epoch	count	a	d
1	3	#	1	#	#
SELECT * FROM `t1$EX` ORDER BY a, d;
server_id	master_server_id	master_epoch	count	a	d
1	3	#	#	2	NULL
SELECT * FROM `t2$EX` ORDER BY server_id, master_server_id, master_epoch, count;
SELECT * FROM `t2$EX` ORDER BY a, d;
-- Update row on Secondary Master
update test.t1 set b="Toast" where a=2;
-- Examine data on Primary Master - should be unaffected
select * from test.t1 order by a;
a	b
1	Beach house
2	Peters Yard
SELECT VARIABLE_VALUE-@init_ndb_conflict_fn_max FROM INFORMATION_SCHEMA.GLOBAL_STATUS WHERE VARIABLE_NAME LIKE "NDB_CONFLICT_FN_MAX";
VARIABLE_VALUE-@init_ndb_conflict_fn_max
0
SELECT VARIABLE_VALUE-@init_ndb_conflict_fn_old FROM INFORMATION_SCHEMA.GLOBAL_STATUS WHERE VARIABLE_NAME LIKE "NDB_CONFLICT_FN_OLD";
VARIABLE_VALUE-@init_ndb_conflict_fn_old
0
SELECT VARIABLE_VALUE-@init_ndb_conflict_fn_max_del_win FROM INFORMATION_SCHEMA.GLOBAL_STATUS WHERE VARIABLE_NAME LIKE "NDB_CONFLICT_FN_MAX_DEL_WIN";
VARIABLE_VALUE-@init_ndb_conflict_fn_max_del_win
0
SELECT VARIABLE_VALUE-@init_ndb_conflict_fn_epoch FROM INFORMATION_SCHEMA.GLOBAL_STATUS WHERE VARIABLE_NAME LIKE "NDB_CONFLICT_FN_EPOCH";
VARIABLE_VALUE-@init_ndb_conflict_fn_epoch
2
SELECT server_id, master_server_id, master_epoch, count, a, d FROM `t1$EX` ORDER BY server_id, master_server_id, master_epoch, count;
server_id	master_server_id	master_epoch	count	a	d
1	3	#	1	#	#
1	3	#	2	#	#
SELECT * FROM `t1$EX` ORDER BY a, d;
server_id	master_server_id	master_epoch	count	a	d
1	3	#	#	2	NULL
1	3	#	#	2	NULL
SELECT * FROM `t2$EX` ORDER BY server_id, master_server_id, master_epoch, count;
SELECT * FROM `t2$EX` ORDER BY a, d;
-- Check data on secondary - should be as set
select * from test.t1 order by a;
a	b
1	Beach house
2	Toast
-- Now restart slave, will re-align row
start slave;
-- Check that Secondary is re-aligned
select * from test.t1 order by a;
a	b
1	Beach house
2	Peters Yard
-------------------------------
Test 5 : Update-Delete conflict
-------------------------------
-- Stop Secondary slave
stop slave;
-- Update on Primary Master
update test.t1 set b="Pear tree" where a = 2;
-- Delete on Secondary Master
delete from test.t1 where a = 2;
-- Examine data on Primary Master, should be unaffected
select * from test.t1 order by a;
a	b
1	Beach house
2	Pear tree
SELECT VARIABLE_VALUE-@init_ndb_conflict_fn_max FROM INFORMATION_SCHEMA.GLOBAL_STATUS WHERE VARIABLE_NAME LIKE "NDB_CONFLICT_FN_MAX";
VARIABLE_VALUE-@init_ndb_conflict_fn_max
0
SELECT VARIABLE_VALUE-@init_ndb_conflict_fn_old FROM INFORMATION_SCHEMA.GLOBAL_STATUS WHERE VARIABLE_NAME LIKE "NDB_CONFLICT_FN_OLD";
VARIABLE_VALUE-@init_ndb_conflict_fn_old
0
SELECT VARIABLE_VALUE-@init_ndb_conflict_fn_max_del_win FROM INFORMATION_SCHEMA.GLOBAL_STATUS WHERE VARIABLE_NAME LIKE "NDB_CONFLICT_FN_MAX_DEL_WIN";
VARIABLE_VALUE-@init_ndb_conflict_fn_max_del_win
0
SELECT VARIABLE_VALUE-@init_ndb_conflict_fn_epoch FROM INFORMATION_SCHEMA.GLOBAL_STATUS WHERE VARIABLE_NAME LIKE "NDB_CONFLICT_FN_EPOCH";
VARIABLE_VALUE-@init_ndb_conflict_fn_epoch
3
SELECT server_id, master_server_id, master_epoch, count, a, d FROM `t1$EX` ORDER BY server_id, master_server_id, master_epoch, count;
server_id	master_server_id	master_epoch	count	a	d
1	3	#	1	#	#
1	3	#	2	#	#
1	3	#	3	#	#
SELECT * FROM `t1$EX` ORDER BY a, d;
server_id	master_server_id	master_epoch	count	a	d
1	3	#	#	2	NULL
1	3	#	#	2	NULL
1	3	#	#	2	NULL
SELECT * FROM `t2$EX` ORDER BY server_id, master_server_id, master_epoch, count;
SELECT * FROM `t2$EX` ORDER BY a, d;
-- Examine data on Secondary Master before slave restart, still missing
select * from test.t1 order by a;
a	b
1	Beach house
-- Restart Secondary Master slave
start slave;
-- Examine data on Secondary Master after slave restart, aligned with Master
select * from test.t1 order by a;
a	b
1	Beach house
2	Pear tree
-------------------------------
Test 6 : Delete-Update conflict
-------------------------------
-- Stop Secondary slave
stop slave;
-- Delete on Primary Master
delete from test.t1 where a=2;
-- Update on Secondary Master
update test.t1 set b="Black pig" where a=2;
-- Examine data on Primary Master, should be unaffected (no row)
select * from test.t1 order by a;
a	b
1	Beach house
SELECT VARIABLE_VALUE-@init_ndb_conflict_fn_max FROM INFORMATION_SCHEMA.GLOBAL_STATUS WHERE VARIABLE_NAME LIKE "NDB_CONFLICT_FN_MAX";
VARIABLE_VALUE-@init_ndb_conflict_fn_max
0
SELECT VARIABLE_VALUE-@init_ndb_conflict_fn_old FROM INFORMATION_SCHEMA.GLOBAL_STATUS WHERE VARIABLE_NAME LIKE "NDB_CONFLICT_FN_OLD";
VARIABLE_VALUE-@init_ndb_conflict_fn_old
0
SELECT VARIABLE_VALUE-@init_ndb_conflict_fn_max_del_win FROM INFORMATION_SCHEMA.GLOBAL_STATUS WHERE VARIABLE_NAME LIKE "NDB_CONFLICT_FN_MAX_DEL_WIN";
VARIABLE_VALUE-@init_ndb_conflict_fn_max_del_win
0
SELECT VARIABLE_VALUE-@init_ndb_conflict_fn_epoch FROM INFORMATION_SCHEMA.GLOBAL_STATUS WHERE VARIABLE_NAME LIKE "NDB_CONFLICT_FN_EPOCH";
VARIABLE_VALUE-@init_ndb_conflict_fn_epoch
4
SELECT server_id, master_server_id, master_epoch, count, a, d FROM `t1$EX` ORDER BY server_id, master_server_id, master_epoch, count;
server_id	master_server_id	master_epoch	count	a	d
1	3	#	1	#	#
1	3	#	2	#	#
1	3	#	3	#	#
1	3	#	4	#	#
SELECT * FROM `t1$EX` ORDER BY a, d;
server_id	master_server_id	master_epoch	count	a	d
1	3	#	#	2	NULL
1	3	#	#	2	NULL
1	3	#	#	2	NULL
1	3	#	#	2	NULL
SELECT * FROM `t2$EX` ORDER BY server_id, master_server_id, master_epoch, count;
SELECT * FROM `t2$EX` ORDER BY a, d;
-- Examine data on Secondary Master before slave restart, should be as inserted
select * from test.t1 order by a;
a	b
1	Beach house
2	Black pig
-- Restart Secondary Master slave
start slave;
-- Examine data on Secondary Master after slave restart, aligned with Master (deleted)
select * from test.t1 order by a;
a	b
1	Beach house
-------------------------------
Test 7 : Delete-Delete conflict
-------------------------------
-- Stop Secondary slave
stop slave;
-- Delete on Primary Master
delete from test.t1 where a=1;
-- Delete on Secondary Master
delete from test.t1 where a=1;
-- Examine data on Primary Master, no row
select * from test.t1 order by a;
a	b
SELECT VARIABLE_VALUE-@init_ndb_conflict_fn_max FROM INFORMATION_SCHEMA.GLOBAL_STATUS WHERE VARIABLE_NAME LIKE "NDB_CONFLICT_FN_MAX";
VARIABLE_VALUE-@init_ndb_conflict_fn_max
0
SELECT VARIABLE_VALUE-@init_ndb_conflict_fn_old FROM INFORMATION_SCHEMA.GLOBAL_STATUS WHERE VARIABLE_NAME LIKE "NDB_CONFLICT_FN_OLD";
VARIABLE_VALUE-@init_ndb_conflict_fn_old
0
SELECT VARIABLE_VALUE-@init_ndb_conflict_fn_max_del_win FROM INFORMATION_SCHEMA.GLOBAL_STATUS WHERE VARIABLE_NAME LIKE "NDB_CONFLICT_FN_MAX_DEL_WIN";
VARIABLE_VALUE-@init_ndb_conflict_fn_max_del_win
0
SELECT VARIABLE_VALUE-@init_ndb_conflict_fn_epoch FROM INFORMATION_SCHEMA.GLOBAL_STATUS WHERE VARIABLE_NAME LIKE "NDB_CONFLICT_FN_EPOCH";
VARIABLE_VALUE-@init_ndb_conflict_fn_epoch
5
SELECT server_id, master_server_id, master_epoch, count, a, d FROM `t1$EX` ORDER BY server_id, master_server_id, master_epoch, count;
server_id	master_server_id	master_epoch	count	a	d
1	3	#	1	#	#
1	3	#	2	#	#
1	3	#	3	#	#
1	3	#	4	#	#
1	3	#	5	#	#
SELECT * FROM `t1$EX` ORDER BY a, d;
server_id	master_server_id	master_epoch	count	a	d
1	3	#	#	1	NULL
1	3	#	#	2	NULL
1	3	#	#	2	NULL
1	3	#	#	2	NULL
1	3	#	#	2	NULL
SELECT * FROM `t2$EX` ORDER BY server_id, master_server_id, master_epoch, count;
SELECT * FROM `t2$EX` ORDER BY a, d;
-- Examine data on Secondary Master before slave restart, no row
select * from test.t1 order by a;
a	b
-- Restart Secondary Master slave
start slave;
-- Examine data on Secondary Master after slave restart, no row
select * from test.t1 order by a;
a	b
------------------------------------------------
Test 8 : Delete-Delete, Insert conflict exposure
------------------------------------------------
-- Insert a row on Secondary Master
insert into test.t1 values (3, "Espy");
-- Check it's present on Primary Master
select * from test.t1 order by a;
a	b
3	Espy
-- Stop replication in both directions
stop slave;
stop slave;
-- Delete row from both clusters
delete from test.t1 where a=3;
delete from test.t1 where a=3;
-- Follow up with Insert from Secondary master
insert into test.t1 values (3, "Dalriada");
-- Restart replication in both directions
start slave;
start slave;
-- Check data on both sites - diverged
-- Secondary master :
select * from test.t1 order by a;
a	b
-- Primary master :
select * from test.t1 order by a;
a	b
3	Dalriada
--Remove extra row
delete from test.t1 where a=3;
-- Note that Delete-Delete conflict detected below
SELECT VARIABLE_VALUE-@init_ndb_conflict_fn_max FROM INFORMATION_SCHEMA.GLOBAL_STATUS WHERE VARIABLE_NAME LIKE "NDB_CONFLICT_FN_MAX";
VARIABLE_VALUE-@init_ndb_conflict_fn_max
0
SELECT VARIABLE_VALUE-@init_ndb_conflict_fn_old FROM INFORMATION_SCHEMA.GLOBAL_STATUS WHERE VARIABLE_NAME LIKE "NDB_CONFLICT_FN_OLD";
VARIABLE_VALUE-@init_ndb_conflict_fn_old
0
SELECT VARIABLE_VALUE-@init_ndb_conflict_fn_max_del_win FROM INFORMATION_SCHEMA.GLOBAL_STATUS WHERE VARIABLE_NAME LIKE "NDB_CONFLICT_FN_MAX_DEL_WIN";
VARIABLE_VALUE-@init_ndb_conflict_fn_max_del_win
0
SELECT VARIABLE_VALUE-@init_ndb_conflict_fn_epoch FROM INFORMATION_SCHEMA.GLOBAL_STATUS WHERE VARIABLE_NAME LIKE "NDB_CONFLICT_FN_EPOCH";
VARIABLE_VALUE-@init_ndb_conflict_fn_epoch
6
SELECT server_id, master_server_id, master_epoch, count, a, d FROM `t1$EX` ORDER BY server_id, master_server_id, master_epoch, count;
server_id	master_server_id	master_epoch	count	a	d
1	3	#	1	#	#
1	3	#	2	#	#
1	3	#	3	#	#
1	3	#	4	#	#
1	3	#	5	#	#
1	3	#	6	#	#
SELECT * FROM `t1$EX` ORDER BY a, d;
server_id	master_server_id	master_epoch	count	a	d
1	3	#	#	1	NULL
1	3	#	#	2	NULL
1	3	#	#	2	NULL
1	3	#	#	2	NULL
1	3	#	#	2	NULL
1	3	#	#	3	NULL
SELECT * FROM `t2$EX` ORDER BY server_id, master_server_id, master_epoch, count;
SELECT * FROM `t2$EX` ORDER BY a, d;
------------------------------------------------
Test 9 : Insert, Insert-Update-Delete conflict
------------------------------------------------
-- Stop replication on Secondary Master
stop slave;
-- Insert row on Primary Master
insert into test.t1 values (4, "Haymarket");
-- Insert row on Secondary Master
insert into test.t1 values (4, "Outhouse");
-- Update row on Secondary Master
update test.t1 set b="Mathers" where a = 4;
-- Delete row on Secondary Master
delete from test.t1 where a=4;
-- Examine data (none) on Secondary Master
select * from test.t1 order by a;
a	b
-- Examine data on Primary Master, should be unaffected
select * from test.t1 order by a;
a	b
4	Haymarket
SELECT VARIABLE_VALUE-@init_ndb_conflict_fn_max FROM INFORMATION_SCHEMA.GLOBAL_STATUS WHERE VARIABLE_NAME LIKE "NDB_CONFLICT_FN_MAX";
VARIABLE_VALUE-@init_ndb_conflict_fn_max
0
SELECT VARIABLE_VALUE-@init_ndb_conflict_fn_old FROM INFORMATION_SCHEMA.GLOBAL_STATUS WHERE VARIABLE_NAME LIKE "NDB_CONFLICT_FN_OLD";
VARIABLE_VALUE-@init_ndb_conflict_fn_old
0
SELECT VARIABLE_VALUE-@init_ndb_conflict_fn_max_del_win FROM INFORMATION_SCHEMA.GLOBAL_STATUS WHERE VARIABLE_NAME LIKE "NDB_CONFLICT_FN_MAX_DEL_WIN";
VARIABLE_VALUE-@init_ndb_conflict_fn_max_del_win
0
SELECT VARIABLE_VALUE-@init_ndb_conflict_fn_epoch FROM INFORMATION_SCHEMA.GLOBAL_STATUS WHERE VARIABLE_NAME LIKE "NDB_CONFLICT_FN_EPOCH";
VARIABLE_VALUE-@init_ndb_conflict_fn_epoch
9
SELECT server_id, master_server_id, master_epoch, count, a, d FROM `t1$EX` ORDER BY server_id, master_server_id, master_epoch, count;
server_id	master_server_id	master_epoch	count	a	d
1	3	#	1	#	#
1	3	#	2	#	#
1	3	#	3	#	#
1	3	#	4	#	#
1	3	#	5	#	#
1	3	#	6	#	#
1	3	#	7	#	#
1	3	#	8	#	#
1	3	#	9	#	#
SELECT * FROM `t1$EX` ORDER BY a, d;
server_id	master_server_id	master_epoch	count	a	d
1	3	#	#	1	NULL
1	3	#	#	2	NULL
1	3	#	#	2	NULL
1	3	#	#	2	NULL
1	3	#	#	2	NULL
1	3	#	#	3	NULL
1	3	#	#	4	NULL
1	3	#	#	4	NULL
1	3	#	#	4	NULL
SELECT * FROM `t2$EX` ORDER BY server_id, master_server_id, master_epoch, count;
SELECT * FROM `t2$EX` ORDER BY a, d;
-- Examine data on Secondary Master (none)
select * from test.t1 order by a;
a	b
-- Restart Secondary Master's slave
start slave;
-- Check data on Secondary Master, should be same as Primary Master
select * from test.t1;
a	b
4	Haymarket
------------------------------------------------
Test 10 : Update, Delete-Insert-Update conflict
------------------------------------------------
-- Stop replication on Secondary Master
stop slave;
-- Update row on Primary Master
update test.t1 set b="Blind poet" where a=4;
-- Delete row on Secondary Master
delete from test.t1 where a=4;
-- Insert row on Secondary Master
insert into test.t1 values (4, "Drouthy Neebors");
-- Update row on Secondary Master
update test.t1 set b="The Tankard" where a=4;
-- Check data on Primary Master, should be unaffected
select * from test.t1 order by a;
a	b
4	Blind poet
SELECT VARIABLE_VALUE-@init_ndb_conflict_fn_max FROM INFORMATION_SCHEMA.GLOBAL_STATUS WHERE VARIABLE_NAME LIKE "NDB_CONFLICT_FN_MAX";
VARIABLE_VALUE-@init_ndb_conflict_fn_max
0
SELECT VARIABLE_VALUE-@init_ndb_conflict_fn_old FROM INFORMATION_SCHEMA.GLOBAL_STATUS WHERE VARIABLE_NAME LIKE "NDB_CONFLICT_FN_OLD";
VARIABLE_VALUE-@init_ndb_conflict_fn_old
0
SELECT VARIABLE_VALUE-@init_ndb_conflict_fn_max_del_win FROM INFORMATION_SCHEMA.GLOBAL_STATUS WHERE VARIABLE_NAME LIKE "NDB_CONFLICT_FN_MAX_DEL_WIN";
VARIABLE_VALUE-@init_ndb_conflict_fn_max_del_win
0
SELECT VARIABLE_VALUE-@init_ndb_conflict_fn_epoch FROM INFORMATION_SCHEMA.GLOBAL_STATUS WHERE VARIABLE_NAME LIKE "NDB_CONFLICT_FN_EPOCH";
VARIABLE_VALUE-@init_ndb_conflict_fn_epoch
12
SELECT server_id, master_server_id, master_epoch, count, a, d FROM `t1$EX` ORDER BY server_id, master_server_id, master_epoch, count;
server_id	master_server_id	master_epoch	count	a	d
1	3	#	1	#	#
1	3	#	2	#	#
1	3	#	3	#	#
1	3	#	4	#	#
1	3	#	5	#	#
1	3	#	6	#	#
1	3	#	7	#	#
1	3	#	8	#	#
1	3	#	9	#	#
1	3	#	10	#	#
1	3	#	11	#	#
1	3	#	12	#	#
SELECT * FROM `t1$EX` ORDER BY a, d;
server_id	master_server_id	master_epoch	count	a	d
1	3	#	#	1	NULL
1	3	#	#	2	NULL
1	3	#	#	2	NULL
1	3	#	#	2	NULL
1	3	#	#	2	NULL
1	3	#	#	3	NULL
1	3	#	#	4	NULL
1	3	#	#	4	NULL
1	3	#	#	4	NULL
1	3	#	#	4	NULL
1	3	#	#	4	NULL
1	3	#	#	4	NULL
SELECT * FROM `t2$EX` ORDER BY server_id, master_server_id, master_epoch, count;
SELECT * FROM `t2$EX` ORDER BY a, d;
-- Check data on Secondary Master, as set
select * from test.t1 order by a;
a	b
4	The Tankard
-- Restart Secondary Master slave
start slave;
-- Check data on Secondary Master - should be as Primary
select * from test.t1 order by a;
a	b
4	Blind poet
------------------------------------------------------------------------
Test 11 : Test Secondary insert-update-delete accepted
------------------------------------------------------------------------
Insert row on Secondary
insert into test.t1 values (5, "Minders");
Update row on Secondary
update test.t1 set b="Southsider" where a=5;
Delete row on Secondary
delete from test.t1 where a=5;
Check data on Primary, should be none.  No new conflicts
select * from test.t1 order by a;
a	b
4	Blind poet
SELECT VARIABLE_VALUE-@init_ndb_conflict_fn_max FROM INFORMATION_SCHEMA.GLOBAL_STATUS WHERE VARIABLE_NAME LIKE "NDB_CONFLICT_FN_MAX";
VARIABLE_VALUE-@init_ndb_conflict_fn_max
0
SELECT VARIABLE_VALUE-@init_ndb_conflict_fn_old FROM INFORMATION_SCHEMA.GLOBAL_STATUS WHERE VARIABLE_NAME LIKE "NDB_CONFLICT_FN_OLD";
VARIABLE_VALUE-@init_ndb_conflict_fn_old
0
SELECT VARIABLE_VALUE-@init_ndb_conflict_fn_max_del_win FROM INFORMATION_SCHEMA.GLOBAL_STATUS WHERE VARIABLE_NAME LIKE "NDB_CONFLICT_FN_MAX_DEL_WIN";
VARIABLE_VALUE-@init_ndb_conflict_fn_max_del_win
0
SELECT VARIABLE_VALUE-@init_ndb_conflict_fn_epoch FROM INFORMATION_SCHEMA.GLOBAL_STATUS WHERE VARIABLE_NAME LIKE "NDB_CONFLICT_FN_EPOCH";
VARIABLE_VALUE-@init_ndb_conflict_fn_epoch
12
SELECT server_id, master_server_id, master_epoch, count, a, d FROM `t1$EX` ORDER BY server_id, master_server_id, master_epoch, count;
server_id	master_server_id	master_epoch	count	a	d
1	3	#	1	#	#
1	3	#	2	#	#
1	3	#	3	#	#
1	3	#	4	#	#
1	3	#	5	#	#
1	3	#	6	#	#
1	3	#	7	#	#
1	3	#	8	#	#
1	3	#	9	#	#
1	3	#	10	#	#
1	3	#	11	#	#
1	3	#	12	#	#
SELECT * FROM `t1$EX` ORDER BY a, d;
server_id	master_server_id	master_epoch	count	a	d
1	3	#	#	1	NULL
1	3	#	#	2	NULL
1	3	#	#	2	NULL
1	3	#	#	2	NULL
1	3	#	#	2	NULL
1	3	#	#	3	NULL
1	3	#	#	4	NULL
1	3	#	#	4	NULL
1	3	#	#	4	NULL
1	3	#	#	4	NULL
1	3	#	#	4	NULL
1	3	#	#	4	NULL
SELECT * FROM `t2$EX` ORDER BY server_id, master_server_id, master_epoch, count;
SELECT * FROM `t2$EX` ORDER BY a, d;
SELECT VARIABLE_VALUE-@init_ndb_conflict_fn_max FROM INFORMATION_SCHEMA.GLOBAL_STATUS WHERE VARIABLE_NAME LIKE "NDB_CONFLICT_FN_MAX";
VARIABLE_VALUE-@init_ndb_conflict_fn_max
0
SELECT VARIABLE_VALUE-@init_ndb_conflict_fn_old FROM INFORMATION_SCHEMA.GLOBAL_STATUS WHERE VARIABLE_NAME LIKE "NDB_CONFLICT_FN_OLD";
VARIABLE_VALUE-@init_ndb_conflict_fn_old
0
SELECT VARIABLE_VALUE-@init_ndb_conflict_fn_max_del_win FROM INFORMATION_SCHEMA.GLOBAL_STATUS WHERE VARIABLE_NAME LIKE "NDB_CONFLICT_FN_MAX_DEL_WIN";
VARIABLE_VALUE-@init_ndb_conflict_fn_max_del_win
0
SELECT VARIABLE_VALUE-@init_ndb_conflict_fn_epoch FROM INFORMATION_SCHEMA.GLOBAL_STATUS WHERE VARIABLE_NAME LIKE "NDB_CONFLICT_FN_EPOCH";
VARIABLE_VALUE-@init_ndb_conflict_fn_epoch
12
SELECT server_id, master_server_id, master_epoch, count, a, d FROM `t1$EX` ORDER BY server_id, master_server_id, master_epoch, count;
server_id	master_server_id	master_epoch	count	a	d
1	3	#	1	#	#
1	3	#	2	#	#
1	3	#	3	#	#
1	3	#	4	#	#
1	3	#	5	#	#
1	3	#	6	#	#
1	3	#	7	#	#
1	3	#	8	#	#
1	3	#	9	#	#
1	3	#	10	#	#
1	3	#	11	#	#
1	3	#	12	#	#
SELECT * FROM `t1$EX` ORDER BY a, d;
server_id	master_server_id	master_epoch	count	a	d
1	3	#	#	1	NULL
1	3	#	#	2	NULL
1	3	#	#	2	NULL
1	3	#	#	2	NULL
1	3	#	#	2	NULL
1	3	#	#	3	NULL
1	3	#	#	4	NULL
1	3	#	#	4	NULL
1	3	#	#	4	NULL
1	3	#	#	4	NULL
1	3	#	#	4	NULL
1	3	#	#	4	NULL
SELECT * FROM `t2$EX` ORDER BY server_id, master_server_id, master_epoch, count;
SELECT * FROM `t2$EX` ORDER BY a, d;
drop table test.t1;
drop table test.t2;
drop table test.t1$EX;
Populate ndb_replication table as necessary
-- Default extra Gci bits
replace into mysql.ndb_replication values
("test", "t1", 3, 7, NULL),
("test", "t1", 1, 7, "NDB$EPOCH()");
create table `test`.`t1$EX`
  (server_id int unsigned,
master_server_id int unsigned,
master_epoch bigint unsigned,
count int unsigned,
a int not null,
d int,
primary key(server_id, master_server_id, master_epoch, count)) engine ndb;
Create table
create table test.t1(a int primary key, b varchar(255)) engine = ndb;
Create other table
create table test.t2(a int primary key, b int) engine = ndb;
----------------------------------
Test 1 : Basic two-way replication
----------------------------------
insert into test.t1 values (1, "Metropole");
FLUSH LOGS;
-- Verify that Max rep epoch has been updated
-- Primary Cluster Max Rep Epoch now beyond the original update epoch
-- Now update data on slave
update test.t1 set b="Favorit" where a=1;
-- Now check data on master
select * from test.t1 order by a;
a	b
1	Favorit
SELECT VARIABLE_VALUE-@init_ndb_conflict_fn_max FROM INFORMATION_SCHEMA.GLOBAL_STATUS WHERE VARIABLE_NAME LIKE "NDB_CONFLICT_FN_MAX";
VARIABLE_VALUE-@init_ndb_conflict_fn_max
0
SELECT VARIABLE_VALUE-@init_ndb_conflict_fn_old FROM INFORMATION_SCHEMA.GLOBAL_STATUS WHERE VARIABLE_NAME LIKE "NDB_CONFLICT_FN_OLD";
VARIABLE_VALUE-@init_ndb_conflict_fn_old
0
SELECT VARIABLE_VALUE-@init_ndb_conflict_fn_max_del_win FROM INFORMATION_SCHEMA.GLOBAL_STATUS WHERE VARIABLE_NAME LIKE "NDB_CONFLICT_FN_MAX_DEL_WIN";
VARIABLE_VALUE-@init_ndb_conflict_fn_max_del_win
0
SELECT VARIABLE_VALUE-@init_ndb_conflict_fn_epoch FROM INFORMATION_SCHEMA.GLOBAL_STATUS WHERE VARIABLE_NAME LIKE "NDB_CONFLICT_FN_EPOCH";
VARIABLE_VALUE-@init_ndb_conflict_fn_epoch
0
SELECT server_id, master_server_id, master_epoch, count, a, d FROM `t1$EX` ORDER BY server_id, master_server_id, master_epoch, count;
server_id	master_server_id	master_epoch	count	a	d
SELECT * FROM `t1$EX` ORDER BY a, d;
server_id	master_server_id	master_epoch	count	a	d
SELECT * FROM `t2$EX` ORDER BY server_id, master_server_id, master_epoch, count;
SELECT * FROM `t2$EX` ORDER BY a, d;
-- Now perform multiple consecutive updates on the slave
update test.t1 set b="Elephant house" where a=1;
update test.t1 set b="Beach house" where a=1;
select * from test.t1 order by a;
a	b
1	Beach house
-- Now check they've applied on the master
select * from test.t1 order by a;
a	b
1	Beach house
SELECT VARIABLE_VALUE-@init_ndb_conflict_fn_max FROM INFORMATION_SCHEMA.GLOBAL_STATUS WHERE VARIABLE_NAME LIKE "NDB_CONFLICT_FN_MAX";
VARIABLE_VALUE-@init_ndb_conflict_fn_max
0
SELECT VARIABLE_VALUE-@init_ndb_conflict_fn_old FROM INFORMATION_SCHEMA.GLOBAL_STATUS WHERE VARIABLE_NAME LIKE "NDB_CONFLICT_FN_OLD";
VARIABLE_VALUE-@init_ndb_conflict_fn_old
0
SELECT VARIABLE_VALUE-@init_ndb_conflict_fn_max_del_win FROM INFORMATION_SCHEMA.GLOBAL_STATUS WHERE VARIABLE_NAME LIKE "NDB_CONFLICT_FN_MAX_DEL_WIN";
VARIABLE_VALUE-@init_ndb_conflict_fn_max_del_win
0
SELECT VARIABLE_VALUE-@init_ndb_conflict_fn_epoch FROM INFORMATION_SCHEMA.GLOBAL_STATUS WHERE VARIABLE_NAME LIKE "NDB_CONFLICT_FN_EPOCH";
VARIABLE_VALUE-@init_ndb_conflict_fn_epoch
0
SELECT server_id, master_server_id, master_epoch, count, a, d FROM `t1$EX` ORDER BY server_id, master_server_id, master_epoch, count;
server_id	master_server_id	master_epoch	count	a	d
SELECT * FROM `t1$EX` ORDER BY a, d;
server_id	master_server_id	master_epoch	count	a	d
SELECT * FROM `t2$EX` ORDER BY server_id, master_server_id, master_epoch, count;
SELECT * FROM `t2$EX` ORDER BY a, d;
--------------------------------------------
Test 2 : Normal Insert from Secondary Master
--------------------------------------------
-- Insert a new row on the Slave
insert into test.t1 values (2, "Forrest");
-- Check it exists on the Master
select * from test.t1 order by a;
a	b
1	Beach house
2	Forrest
-- Update from the slave
update test.t1 set b="Reds" where a=2;
select * from test.t1 order by a;
a	b
1	Beach house
2	Reds
delete from test.t1 where a=2;
select * from test.t1 order by a;
a	b
1	Beach house
SELECT VARIABLE_VALUE-@init_ndb_conflict_fn_max FROM INFORMATION_SCHEMA.GLOBAL_STATUS WHERE VARIABLE_NAME LIKE "NDB_CONFLICT_FN_MAX";
VARIABLE_VALUE-@init_ndb_conflict_fn_max
0
SELECT VARIABLE_VALUE-@init_ndb_conflict_fn_old FROM INFORMATION_SCHEMA.GLOBAL_STATUS WHERE VARIABLE_NAME LIKE "NDB_CONFLICT_FN_OLD";
VARIABLE_VALUE-@init_ndb_conflict_fn_old
0
SELECT VARIABLE_VALUE-@init_ndb_conflict_fn_max_del_win FROM INFORMATION_SCHEMA.GLOBAL_STATUS WHERE VARIABLE_NAME LIKE "NDB_CONFLICT_FN_MAX_DEL_WIN";
VARIABLE_VALUE-@init_ndb_conflict_fn_max_del_win
0
SELECT VARIABLE_VALUE-@init_ndb_conflict_fn_epoch FROM INFORMATION_SCHEMA.GLOBAL_STATUS WHERE VARIABLE_NAME LIKE "NDB_CONFLICT_FN_EPOCH";
VARIABLE_VALUE-@init_ndb_conflict_fn_epoch
0
SELECT server_id, master_server_id, master_epoch, count, a, d FROM `t1$EX` ORDER BY server_id, master_server_id, master_epoch, count;
server_id	master_server_id	master_epoch	count	a	d
SELECT * FROM `t1$EX` ORDER BY a, d;
server_id	master_server_id	master_epoch	count	a	d
SELECT * FROM `t2$EX` ORDER BY server_id, master_server_id, master_epoch, count;
SELECT * FROM `t2$EX` ORDER BY a, d;
-------------------------------
Test 3 : Insert-Insert conflict
-------------------------------
stop slave;
-- Insert a row on the Primary Master
insert into test.t1 values (2, "Loopy Lornas");
-- Insert a row on the secondary Master
insert into test.t1 values (2, "Cloisters");
-- Examine data on Primary Master (should be unaffected)
select * from test.t1 order by a;
a	b
1	Beach house
2	Loopy Lornas
-- Examine conflict indicators on Primary Master
SELECT VARIABLE_VALUE-@init_ndb_conflict_fn_max FROM INFORMATION_SCHEMA.GLOBAL_STATUS WHERE VARIABLE_NAME LIKE "NDB_CONFLICT_FN_MAX";
VARIABLE_VALUE-@init_ndb_conflict_fn_max
0
SELECT VARIABLE_VALUE-@init_ndb_conflict_fn_old FROM INFORMATION_SCHEMA.GLOBAL_STATUS WHERE VARIABLE_NAME LIKE "NDB_CONFLICT_FN_OLD";
VARIABLE_VALUE-@init_ndb_conflict_fn_old
0
SELECT VARIABLE_VALUE-@init_ndb_conflict_fn_max_del_win FROM INFORMATION_SCHEMA.GLOBAL_STATUS WHERE VARIABLE_NAME LIKE "NDB_CONFLICT_FN_MAX_DEL_WIN";
VARIABLE_VALUE-@init_ndb_conflict_fn_max_del_win
0
SELECT VARIABLE_VALUE-@init_ndb_conflict_fn_epoch FROM INFORMATION_SCHEMA.GLOBAL_STATUS WHERE VARIABLE_NAME LIKE "NDB_CONFLICT_FN_EPOCH";
VARIABLE_VALUE-@init_ndb_conflict_fn_epoch
1
SELECT server_id, master_server_id, master_epoch, count, a, d FROM `t1$EX` ORDER BY server_id, master_server_id, master_epoch, count;
server_id	master_server_id	master_epoch	count	a	d
1	3	#	1	#	#
SELECT * FROM `t1$EX` ORDER BY a, d;
server_id	master_server_id	master_epoch	count	a	d
1	3	#	#	2	NULL
SELECT * FROM `t2$EX` ORDER BY server_id, master_server_id, master_epoch, count;
SELECT * FROM `t2$EX` ORDER BY a, d;
-- Examine data on isolated secondary Master (should be as-set)
select * from test.t1 order by a;
a	b
1	Beach house
2	Cloisters
-- Restart secondary Masters slave
start slave;
-- Reexamine secondary Master's data (should be same as Primary Masters)
select * from test.t1 order by a;
a	b
1	Beach house
2	Loopy Lornas
-------------------------------
Test 4 : Update-Update conflict
-------------------------------
-- Stop replication to secondary master
stop slave;
-- Update row on Primary Master
update test.t1 set b="Peters Yard" where a=2;
-- Show data on Primary Master
select * from test.t1 order by a;
a	b
1	Beach house
2	Peters Yard
SELECT VARIABLE_VALUE-@init_ndb_conflict_fn_max FROM INFORMATION_SCHEMA.GLOBAL_STATUS WHERE VARIABLE_NAME LIKE "NDB_CONFLICT_FN_MAX";
VARIABLE_VALUE-@init_ndb_conflict_fn_max
0
SELECT VARIABLE_VALUE-@init_ndb_conflict_fn_old FROM INFORMATION_SCHEMA.GLOBAL_STATUS WHERE VARIABLE_NAME LIKE "NDB_CONFLICT_FN_OLD";
VARIABLE_VALUE-@init_ndb_conflict_fn_old
0
SELECT VARIABLE_VALUE-@init_ndb_conflict_fn_max_del_win FROM INFORMATION_SCHEMA.GLOBAL_STATUS WHERE VARIABLE_NAME LIKE "NDB_CONFLICT_FN_MAX_DEL_WIN";
VARIABLE_VALUE-@init_ndb_conflict_fn_max_del_win
0
SELECT VARIABLE_VALUE-@init_ndb_conflict_fn_epoch FROM INFORMATION_SCHEMA.GLOBAL_STATUS WHERE VARIABLE_NAME LIKE "NDB_CONFLICT_FN_EPOCH";
VARIABLE_VALUE-@init_ndb_conflict_fn_epoch
1
SELECT server_id, master_server_id, master_epoch, count, a, d FROM `t1$EX` ORDER BY server_id, master_server_id, master_epoch, count;
server_id	master_server_id	master_epoch	count	a	d
1	3	#	1	#	#
SELECT * FROM `t1$EX` ORDER BY a, d;
server_id	master_server_id	master_epoch	count	a	d
1	3	#	#	2	NULL
SELECT * FROM `t2$EX` ORDER BY server_id, master_server_id, master_epoch, count;
SELECT * FROM `t2$EX` ORDER BY a, d;
-- Update row on Secondary Master
update test.t1 set b="Toast" where a=2;
-- Examine data on Primary Master - should be unaffected
select * from test.t1 order by a;
a	b
1	Beach house
2	Peters Yard
SELECT VARIABLE_VALUE-@init_ndb_conflict_fn_max FROM INFORMATION_SCHEMA.GLOBAL_STATUS WHERE VARIABLE_NAME LIKE "NDB_CONFLICT_FN_MAX";
VARIABLE_VALUE-@init_ndb_conflict_fn_max
0
SELECT VARIABLE_VALUE-@init_ndb_conflict_fn_old FROM INFORMATION_SCHEMA.GLOBAL_STATUS WHERE VARIABLE_NAME LIKE "NDB_CONFLICT_FN_OLD";
VARIABLE_VALUE-@init_ndb_conflict_fn_old
0
SELECT VARIABLE_VALUE-@init_ndb_conflict_fn_max_del_win FROM INFORMATION_SCHEMA.GLOBAL_STATUS WHERE VARIABLE_NAME LIKE "NDB_CONFLICT_FN_MAX_DEL_WIN";
VARIABLE_VALUE-@init_ndb_conflict_fn_max_del_win
0
SELECT VARIABLE_VALUE-@init_ndb_conflict_fn_epoch FROM INFORMATION_SCHEMA.GLOBAL_STATUS WHERE VARIABLE_NAME LIKE "NDB_CONFLICT_FN_EPOCH";
VARIABLE_VALUE-@init_ndb_conflict_fn_epoch
2
SELECT server_id, master_server_id, master_epoch, count, a, d FROM `t1$EX` ORDER BY server_id, master_server_id, master_epoch, count;
server_id	master_server_id	master_epoch	count	a	d
1	3	#	1	#	#
1	3	#	2	#	#
SELECT * FROM `t1$EX` ORDER BY a, d;
server_id	master_server_id	master_epoch	count	a	d
1	3	#	#	2	NULL
1	3	#	#	2	NULL
SELECT * FROM `t2$EX` ORDER BY server_id, master_server_id, master_epoch, count;
SELECT * FROM `t2$EX` ORDER BY a, d;
-- Check data on secondary - should be as set
select * from test.t1 order by a;
a	b
1	Beach house
2	Toast
-- Now restart slave, will re-align row
start slave;
-- Check that Secondary is re-aligned
select * from test.t1 order by a;
a	b
1	Beach house
2	Peters Yard
-------------------------------
Test 5 : Update-Delete conflict
-------------------------------
-- Stop Secondary slave
stop slave;
-- Update on Primary Master
update test.t1 set b="Pear tree" where a = 2;
-- Delete on Secondary Master
delete from test.t1 where a = 2;
-- Examine data on Primary Master, should be unaffected
select * from test.t1 order by a;
a	b
1	Beach house
2	Pear tree
SELECT VARIABLE_VALUE-@init_ndb_conflict_fn_max FROM INFORMATION_SCHEMA.GLOBAL_STATUS WHERE VARIABLE_NAME LIKE "NDB_CONFLICT_FN_MAX";
VARIABLE_VALUE-@init_ndb_conflict_fn_max
0
SELECT VARIABLE_VALUE-@init_ndb_conflict_fn_old FROM INFORMATION_SCHEMA.GLOBAL_STATUS WHERE VARIABLE_NAME LIKE "NDB_CONFLICT_FN_OLD";
VARIABLE_VALUE-@init_ndb_conflict_fn_old
0
SELECT VARIABLE_VALUE-@init_ndb_conflict_fn_max_del_win FROM INFORMATION_SCHEMA.GLOBAL_STATUS WHERE VARIABLE_NAME LIKE "NDB_CONFLICT_FN_MAX_DEL_WIN";
VARIABLE_VALUE-@init_ndb_conflict_fn_max_del_win
0
SELECT VARIABLE_VALUE-@init_ndb_conflict_fn_epoch FROM INFORMATION_SCHEMA.GLOBAL_STATUS WHERE VARIABLE_NAME LIKE "NDB_CONFLICT_FN_EPOCH";
VARIABLE_VALUE-@init_ndb_conflict_fn_epoch
3
SELECT server_id, master_server_id, master_epoch, count, a, d FROM `t1$EX` ORDER BY server_id, master_server_id, master_epoch, count;
server_id	master_server_id	master_epoch	count	a	d
1	3	#	1	#	#
1	3	#	2	#	#
1	3	#	3	#	#
SELECT * FROM `t1$EX` ORDER BY a, d;
server_id	master_server_id	master_epoch	count	a	d
1	3	#	#	2	NULL
1	3	#	#	2	NULL
1	3	#	#	2	NULL
SELECT * FROM `t2$EX` ORDER BY server_id, master_server_id, master_epoch, count;
SELECT * FROM `t2$EX` ORDER BY a, d;
-- Examine data on Secondary Master before slave restart, still missing
select * from test.t1 order by a;
a	b
1	Beach house
-- Restart Secondary Master slave
start slave;
-- Examine data on Secondary Master after slave restart, aligned with Master
select * from test.t1 order by a;
a	b
1	Beach house
2	Pear tree
-------------------------------
Test 6 : Delete-Update conflict
-------------------------------
-- Stop Secondary slave
stop slave;
-- Delete on Primary Master
delete from test.t1 where a=2;
-- Update on Secondary Master
update test.t1 set b="Black pig" where a=2;
-- Examine data on Primary Master, should be unaffected (no row)
select * from test.t1 order by a;
a	b
1	Beach house
SELECT VARIABLE_VALUE-@init_ndb_conflict_fn_max FROM INFORMATION_SCHEMA.GLOBAL_STATUS WHERE VARIABLE_NAME LIKE "NDB_CONFLICT_FN_MAX";
VARIABLE_VALUE-@init_ndb_conflict_fn_max
0
SELECT VARIABLE_VALUE-@init_ndb_conflict_fn_old FROM INFORMATION_SCHEMA.GLOBAL_STATUS WHERE VARIABLE_NAME LIKE "NDB_CONFLICT_FN_OLD";
VARIABLE_VALUE-@init_ndb_conflict_fn_old
0
SELECT VARIABLE_VALUE-@init_ndb_conflict_fn_max_del_win FROM INFORMATION_SCHEMA.GLOBAL_STATUS WHERE VARIABLE_NAME LIKE "NDB_CONFLICT_FN_MAX_DEL_WIN";
VARIABLE_VALUE-@init_ndb_conflict_fn_max_del_win
0
SELECT VARIABLE_VALUE-@init_ndb_conflict_fn_epoch FROM INFORMATION_SCHEMA.GLOBAL_STATUS WHERE VARIABLE_NAME LIKE "NDB_CONFLICT_FN_EPOCH";
VARIABLE_VALUE-@init_ndb_conflict_fn_epoch
4
SELECT server_id, master_server_id, master_epoch, count, a, d FROM `t1$EX` ORDER BY server_id, master_server_id, master_epoch, count;
server_id	master_server_id	master_epoch	count	a	d
1	3	#	1	#	#
1	3	#	2	#	#
1	3	#	3	#	#
1	3	#	4	#	#
SELECT * FROM `t1$EX` ORDER BY a, d;
server_id	master_server_id	master_epoch	count	a	d
1	3	#	#	2	NULL
1	3	#	#	2	NULL
1	3	#	#	2	NULL
1	3	#	#	2	NULL
SELECT * FROM `t2$EX` ORDER BY server_id, master_server_id, master_epoch, count;
SELECT * FROM `t2$EX` ORDER BY a, d;
-- Examine data on Secondary Master before slave restart, should be as inserted
select * from test.t1 order by a;
a	b
1	Beach house
2	Black pig
-- Restart Secondary Master slave
start slave;
-- Examine data on Secondary Master after slave restart, aligned with Master (deleted)
select * from test.t1 order by a;
a	b
1	Beach house
-------------------------------
Test 7 : Delete-Delete conflict
-------------------------------
-- Stop Secondary slave
stop slave;
-- Delete on Primary Master
delete from test.t1 where a=1;
-- Delete on Secondary Master
delete from test.t1 where a=1;
-- Examine data on Primary Master, no row
select * from test.t1 order by a;
a	b
SELECT VARIABLE_VALUE-@init_ndb_conflict_fn_max FROM INFORMATION_SCHEMA.GLOBAL_STATUS WHERE VARIABLE_NAME LIKE "NDB_CONFLICT_FN_MAX";
VARIABLE_VALUE-@init_ndb_conflict_fn_max
0
SELECT VARIABLE_VALUE-@init_ndb_conflict_fn_old FROM INFORMATION_SCHEMA.GLOBAL_STATUS WHERE VARIABLE_NAME LIKE "NDB_CONFLICT_FN_OLD";
VARIABLE_VALUE-@init_ndb_conflict_fn_old
0
SELECT VARIABLE_VALUE-@init_ndb_conflict_fn_max_del_win FROM INFORMATION_SCHEMA.GLOBAL_STATUS WHERE VARIABLE_NAME LIKE "NDB_CONFLICT_FN_MAX_DEL_WIN";
VARIABLE_VALUE-@init_ndb_conflict_fn_max_del_win
0
SELECT VARIABLE_VALUE-@init_ndb_conflict_fn_epoch FROM INFORMATION_SCHEMA.GLOBAL_STATUS WHERE VARIABLE_NAME LIKE "NDB_CONFLICT_FN_EPOCH";
VARIABLE_VALUE-@init_ndb_conflict_fn_epoch
5
SELECT server_id, master_server_id, master_epoch, count, a, d FROM `t1$EX` ORDER BY server_id, master_server_id, master_epoch, count;
server_id	master_server_id	master_epoch	count	a	d
1	3	#	1	#	#
1	3	#	2	#	#
1	3	#	3	#	#
1	3	#	4	#	#
1	3	#	5	#	#
SELECT * FROM `t1$EX` ORDER BY a, d;
server_id	master_server_id	master_epoch	count	a	d
1	3	#	#	1	NULL
1	3	#	#	2	NULL
1	3	#	#	2	NULL
1	3	#	#	2	NULL
1	3	#	#	2	NULL
SELECT * FROM `t2$EX` ORDER BY server_id, master_server_id, master_epoch, count;
SELECT * FROM `t2$EX` ORDER BY a, d;
-- Examine data on Secondary Master before slave restart, no row
select * from test.t1 order by a;
a	b
-- Restart Secondary Master slave
start slave;
-- Examine data on Secondary Master after slave restart, no row
select * from test.t1 order by a;
a	b
------------------------------------------------
Test 8 : Delete-Delete, Insert conflict exposure
------------------------------------------------
-- Insert a row on Secondary Master
insert into test.t1 values (3, "Espy");
-- Check it's present on Primary Master
select * from test.t1 order by a;
a	b
3	Espy
-- Stop replication in both directions
stop slave;
stop slave;
-- Delete row from both clusters
delete from test.t1 where a=3;
delete from test.t1 where a=3;
-- Follow up with Insert from Secondary master
insert into test.t1 values (3, "Dalriada");
-- Restart replication in both directions
start slave;
start slave;
-- Check data on both sites - diverged
-- Secondary master :
select * from test.t1 order by a;
a	b
-- Primary master :
select * from test.t1 order by a;
a	b
3	Dalriada
--Remove extra row
delete from test.t1 where a=3;
-- Note that Delete-Delete conflict detected below
SELECT VARIABLE_VALUE-@init_ndb_conflict_fn_max FROM INFORMATION_SCHEMA.GLOBAL_STATUS WHERE VARIABLE_NAME LIKE "NDB_CONFLICT_FN_MAX";
VARIABLE_VALUE-@init_ndb_conflict_fn_max
0
SELECT VARIABLE_VALUE-@init_ndb_conflict_fn_old FROM INFORMATION_SCHEMA.GLOBAL_STATUS WHERE VARIABLE_NAME LIKE "NDB_CONFLICT_FN_OLD";
VARIABLE_VALUE-@init_ndb_conflict_fn_old
0
SELECT VARIABLE_VALUE-@init_ndb_conflict_fn_max_del_win FROM INFORMATION_SCHEMA.GLOBAL_STATUS WHERE VARIABLE_NAME LIKE "NDB_CONFLICT_FN_MAX_DEL_WIN";
VARIABLE_VALUE-@init_ndb_conflict_fn_max_del_win
0
SELECT VARIABLE_VALUE-@init_ndb_conflict_fn_epoch FROM INFORMATION_SCHEMA.GLOBAL_STATUS WHERE VARIABLE_NAME LIKE "NDB_CONFLICT_FN_EPOCH";
VARIABLE_VALUE-@init_ndb_conflict_fn_epoch
6
SELECT server_id, master_server_id, master_epoch, count, a, d FROM `t1$EX` ORDER BY server_id, master_server_id, master_epoch, count;
server_id	master_server_id	master_epoch	count	a	d
1	3	#	1	#	#
1	3	#	2	#	#
1	3	#	3	#	#
1	3	#	4	#	#
1	3	#	5	#	#
1	3	#	6	#	#
SELECT * FROM `t1$EX` ORDER BY a, d;
server_id	master_server_id	master_epoch	count	a	d
1	3	#	#	1	NULL
1	3	#	#	2	NULL
1	3	#	#	2	NULL
1	3	#	#	2	NULL
1	3	#	#	2	NULL
1	3	#	#	3	NULL
SELECT * FROM `t2$EX` ORDER BY server_id, master_server_id, master_epoch, count;
SELECT * FROM `t2$EX` ORDER BY a, d;
------------------------------------------------
Test 9 : Insert, Insert-Update-Delete conflict
------------------------------------------------
-- Stop replication on Secondary Master
stop slave;
-- Insert row on Primary Master
insert into test.t1 values (4, "Haymarket");
-- Insert row on Secondary Master
insert into test.t1 values (4, "Outhouse");
-- Update row on Secondary Master
update test.t1 set b="Mathers" where a = 4;
-- Delete row on Secondary Master
delete from test.t1 where a=4;
-- Examine data (none) on Secondary Master
select * from test.t1 order by a;
a	b
-- Examine data on Primary Master, should be unaffected
select * from test.t1 order by a;
a	b
4	Haymarket
SELECT VARIABLE_VALUE-@init_ndb_conflict_fn_max FROM INFORMATION_SCHEMA.GLOBAL_STATUS WHERE VARIABLE_NAME LIKE "NDB_CONFLICT_FN_MAX";
VARIABLE_VALUE-@init_ndb_conflict_fn_max
0
SELECT VARIABLE_VALUE-@init_ndb_conflict_fn_old FROM INFORMATION_SCHEMA.GLOBAL_STATUS WHERE VARIABLE_NAME LIKE "NDB_CONFLICT_FN_OLD";
VARIABLE_VALUE-@init_ndb_conflict_fn_old
0
SELECT VARIABLE_VALUE-@init_ndb_conflict_fn_max_del_win FROM INFORMATION_SCHEMA.GLOBAL_STATUS WHERE VARIABLE_NAME LIKE "NDB_CONFLICT_FN_MAX_DEL_WIN";
VARIABLE_VALUE-@init_ndb_conflict_fn_max_del_win
0
SELECT VARIABLE_VALUE-@init_ndb_conflict_fn_epoch FROM INFORMATION_SCHEMA.GLOBAL_STATUS WHERE VARIABLE_NAME LIKE "NDB_CONFLICT_FN_EPOCH";
VARIABLE_VALUE-@init_ndb_conflict_fn_epoch
9
SELECT server_id, master_server_id, master_epoch, count, a, d FROM `t1$EX` ORDER BY server_id, master_server_id, master_epoch, count;
server_id	master_server_id	master_epoch	count	a	d
1	3	#	1	#	#
1	3	#	2	#	#
1	3	#	3	#	#
1	3	#	4	#	#
1	3	#	5	#	#
1	3	#	6	#	#
1	3	#	7	#	#
1	3	#	8	#	#
1	3	#	9	#	#
SELECT * FROM `t1$EX` ORDER BY a, d;
server_id	master_server_id	master_epoch	count	a	d
1	3	#	#	1	NULL
1	3	#	#	2	NULL
1	3	#	#	2	NULL
1	3	#	#	2	NULL
1	3	#	#	2	NULL
1	3	#	#	3	NULL
1	3	#	#	4	NULL
1	3	#	#	4	NULL
1	3	#	#	4	NULL
SELECT * FROM `t2$EX` ORDER BY server_id, master_server_id, master_epoch, count;
SELECT * FROM `t2$EX` ORDER BY a, d;
-- Examine data on Secondary Master (none)
select * from test.t1 order by a;
a	b
-- Restart Secondary Master's slave
start slave;
-- Check data on Secondary Master, should be same as Primary Master
select * from test.t1;
a	b
4	Haymarket
------------------------------------------------
Test 10 : Update, Delete-Insert-Update conflict
------------------------------------------------
-- Stop replication on Secondary Master
stop slave;
-- Update row on Primary Master
update test.t1 set b="Blind poet" where a=4;
-- Delete row on Secondary Master
delete from test.t1 where a=4;
-- Insert row on Secondary Master
insert into test.t1 values (4, "Drouthy Neebors");
-- Update row on Secondary Master
update test.t1 set b="The Tankard" where a=4;
-- Check data on Primary Master, should be unaffected
select * from test.t1 order by a;
a	b
4	Blind poet
SELECT VARIABLE_VALUE-@init_ndb_conflict_fn_max FROM INFORMATION_SCHEMA.GLOBAL_STATUS WHERE VARIABLE_NAME LIKE "NDB_CONFLICT_FN_MAX";
VARIABLE_VALUE-@init_ndb_conflict_fn_max
0
SELECT VARIABLE_VALUE-@init_ndb_conflict_fn_old FROM INFORMATION_SCHEMA.GLOBAL_STATUS WHERE VARIABLE_NAME LIKE "NDB_CONFLICT_FN_OLD";
VARIABLE_VALUE-@init_ndb_conflict_fn_old
0
SELECT VARIABLE_VALUE-@init_ndb_conflict_fn_max_del_win FROM INFORMATION_SCHEMA.GLOBAL_STATUS WHERE VARIABLE_NAME LIKE "NDB_CONFLICT_FN_MAX_DEL_WIN";
VARIABLE_VALUE-@init_ndb_conflict_fn_max_del_win
0
SELECT VARIABLE_VALUE-@init_ndb_conflict_fn_epoch FROM INFORMATION_SCHEMA.GLOBAL_STATUS WHERE VARIABLE_NAME LIKE "NDB_CONFLICT_FN_EPOCH";
VARIABLE_VALUE-@init_ndb_conflict_fn_epoch
12
SELECT server_id, master_server_id, master_epoch, count, a, d FROM `t1$EX` ORDER BY server_id, master_server_id, master_epoch, count;
server_id	master_server_id	master_epoch	count	a	d
1	3	#	1	#	#
1	3	#	2	#	#
1	3	#	3	#	#
1	3	#	4	#	#
1	3	#	5	#	#
1	3	#	6	#	#
1	3	#	7	#	#
1	3	#	8	#	#
1	3	#	9	#	#
1	3	#	10	#	#
1	3	#	11	#	#
1	3	#	12	#	#
SELECT * FROM `t1$EX` ORDER BY a, d;
server_id	master_server_id	master_epoch	count	a	d
1	3	#	#	1	NULL
1	3	#	#	2	NULL
1	3	#	#	2	NULL
1	3	#	#	2	NULL
1	3	#	#	2	NULL
1	3	#	#	3	NULL
1	3	#	#	4	NULL
1	3	#	#	4	NULL
1	3	#	#	4	NULL
1	3	#	#	4	NULL
1	3	#	#	4	NULL
1	3	#	#	4	NULL
SELECT * FROM `t2$EX` ORDER BY server_id, master_server_id, master_epoch, count;
SELECT * FROM `t2$EX` ORDER BY a, d;
-- Check data on Secondary Master, as set
select * from test.t1 order by a;
a	b
4	The Tankard
-- Restart Secondary Master slave
start slave;
-- Check data on Secondary Master - should be as Primary
select * from test.t1 order by a;
a	b
4	Blind poet
------------------------------------------------------------------------
Test 11 : Test Secondary insert-update-delete accepted
------------------------------------------------------------------------
Insert row on Secondary
insert into test.t1 values (5, "Minders");
Update row on Secondary
update test.t1 set b="Southsider" where a=5;
Delete row on Secondary
delete from test.t1 where a=5;
Check data on Primary, should be none.  No new conflicts
select * from test.t1 order by a;
a	b
4	Blind poet
SELECT VARIABLE_VALUE-@init_ndb_conflict_fn_max FROM INFORMATION_SCHEMA.GLOBAL_STATUS WHERE VARIABLE_NAME LIKE "NDB_CONFLICT_FN_MAX";
VARIABLE_VALUE-@init_ndb_conflict_fn_max
0
SELECT VARIABLE_VALUE-@init_ndb_conflict_fn_old FROM INFORMATION_SCHEMA.GLOBAL_STATUS WHERE VARIABLE_NAME LIKE "NDB_CONFLICT_FN_OLD";
VARIABLE_VALUE-@init_ndb_conflict_fn_old
0
SELECT VARIABLE_VALUE-@init_ndb_conflict_fn_max_del_win FROM INFORMATION_SCHEMA.GLOBAL_STATUS WHERE VARIABLE_NAME LIKE "NDB_CONFLICT_FN_MAX_DEL_WIN";
VARIABLE_VALUE-@init_ndb_conflict_fn_max_del_win
0
SELECT VARIABLE_VALUE-@init_ndb_conflict_fn_epoch FROM INFORMATION_SCHEMA.GLOBAL_STATUS WHERE VARIABLE_NAME LIKE "NDB_CONFLICT_FN_EPOCH";
VARIABLE_VALUE-@init_ndb_conflict_fn_epoch
12
SELECT server_id, master_server_id, master_epoch, count, a, d FROM `t1$EX` ORDER BY server_id, master_server_id, master_epoch, count;
server_id	master_server_id	master_epoch	count	a	d
1	3	#	1	#	#
1	3	#	2	#	#
1	3	#	3	#	#
1	3	#	4	#	#
1	3	#	5	#	#
1	3	#	6	#	#
1	3	#	7	#	#
1	3	#	8	#	#
1	3	#	9	#	#
1	3	#	10	#	#
1	3	#	11	#	#
1	3	#	12	#	#
SELECT * FROM `t1$EX` ORDER BY a, d;
server_id	master_server_id	master_epoch	count	a	d
1	3	#	#	1	NULL
1	3	#	#	2	NULL
1	3	#	#	2	NULL
1	3	#	#	2	NULL
1	3	#	#	2	NULL
1	3	#	#	3	NULL
1	3	#	#	4	NULL
1	3	#	#	4	NULL
1	3	#	#	4	NULL
1	3	#	#	4	NULL
1	3	#	#	4	NULL
1	3	#	#	4	NULL
SELECT * FROM `t2$EX` ORDER BY server_id, master_server_id, master_epoch, count;
SELECT * FROM `t2$EX` ORDER BY a, d;
SELECT VARIABLE_VALUE-@init_ndb_conflict_fn_max FROM INFORMATION_SCHEMA.GLOBAL_STATUS WHERE VARIABLE_NAME LIKE "NDB_CONFLICT_FN_MAX";
VARIABLE_VALUE-@init_ndb_conflict_fn_max
0
SELECT VARIABLE_VALUE-@init_ndb_conflict_fn_old FROM INFORMATION_SCHEMA.GLOBAL_STATUS WHERE VARIABLE_NAME LIKE "NDB_CONFLICT_FN_OLD";
VARIABLE_VALUE-@init_ndb_conflict_fn_old
0
SELECT VARIABLE_VALUE-@init_ndb_conflict_fn_max_del_win FROM INFORMATION_SCHEMA.GLOBAL_STATUS WHERE VARIABLE_NAME LIKE "NDB_CONFLICT_FN_MAX_DEL_WIN";
VARIABLE_VALUE-@init_ndb_conflict_fn_max_del_win
0
SELECT VARIABLE_VALUE-@init_ndb_conflict_fn_epoch FROM INFORMATION_SCHEMA.GLOBAL_STATUS WHERE VARIABLE_NAME LIKE "NDB_CONFLICT_FN_EPOCH";
VARIABLE_VALUE-@init_ndb_conflict_fn_epoch
12
SELECT server_id, master_server_id, master_epoch, count, a, d FROM `t1$EX` ORDER BY server_id, master_server_id, master_epoch, count;
server_id	master_server_id	master_epoch	count	a	d
1	3	#	1	#	#
1	3	#	2	#	#
1	3	#	3	#	#
1	3	#	4	#	#
1	3	#	5	#	#
1	3	#	6	#	#
1	3	#	7	#	#
1	3	#	8	#	#
1	3	#	9	#	#
1	3	#	10	#	#
1	3	#	11	#	#
1	3	#	12	#	#
SELECT * FROM `t1$EX` ORDER BY a, d;
server_id	master_server_id	master_epoch	count	a	d
1	3	#	#	1	NULL
1	3	#	#	2	NULL
1	3	#	#	2	NULL
1	3	#	#	2	NULL
1	3	#	#	2	NULL
1	3	#	#	3	NULL
1	3	#	#	4	NULL
1	3	#	#	4	NULL
1	3	#	#	4	NULL
1	3	#	#	4	NULL
1	3	#	#	4	NULL
1	3	#	#	4	NULL
SELECT * FROM `t2$EX` ORDER BY server_id, master_server_id, master_epoch, count;
SELECT * FROM `t2$EX` ORDER BY a, d;
drop table test.t1;
drop table test.t2;
drop table test.t1$EX;
Now test batched conflict detection/handling
create table test.t1 (
a int primary key,
b int,
c varchar(2000)) engine=ndb;
-- Stop replication from Primary -> Secondary
stop slave;
-- Insert a row on Primary
insert into test.t1 values (1,1,repeat('B', 2000));
-- Generate a large batch of inserts with early + late conflicts
create procedure test.doit (rows int)
begin
set @x = 0;
START TRANSACTION;
repeat
insert into test.t1 values (@x, @x, repeat('B', 2000));
set @x = @x + 1;
until @x = rows
end repeat;
COMMIT;
START TRANSACTION;
update test.t1 set b=999, c=repeat('E',2000) where a=1;
COMMIT;
START TRANSACTION;
delete from test.t1 where a=1;
COMMIT;
START TRANSACTION;
insert into test.t1 values (1,1,'A');
COMMIT;
end%
call test.doit(100);
drop procedure test.doit;
-- Look at Primary status, expect 4 conflicts
SELECT VARIABLE_VALUE-@init_ndb_conflict_fn_max FROM INFORMATION_SCHEMA.GLOBAL_STATUS WHERE VARIABLE_NAME LIKE "NDB_CONFLICT_FN_MAX";
VARIABLE_VALUE-@init_ndb_conflict_fn_max
0
SELECT VARIABLE_VALUE-@init_ndb_conflict_fn_old FROM INFORMATION_SCHEMA.GLOBAL_STATUS WHERE VARIABLE_NAME LIKE "NDB_CONFLICT_FN_OLD";
VARIABLE_VALUE-@init_ndb_conflict_fn_old
0
SELECT VARIABLE_VALUE-@init_ndb_conflict_fn_max_del_win FROM INFORMATION_SCHEMA.GLOBAL_STATUS WHERE VARIABLE_NAME LIKE "NDB_CONFLICT_FN_MAX_DEL_WIN";
VARIABLE_VALUE-@init_ndb_conflict_fn_max_del_win
0
SELECT VARIABLE_VALUE-@init_ndb_conflict_fn_epoch FROM INFORMATION_SCHEMA.GLOBAL_STATUS WHERE VARIABLE_NAME LIKE "NDB_CONFLICT_FN_EPOCH";
VARIABLE_VALUE-@init_ndb_conflict_fn_epoch
4
SELECT server_id, master_server_id, master_epoch, count, a, d FROM `t1$EX` ORDER BY server_id, master_server_id, master_epoch, count;
SELECT * FROM `t1$EX` ORDER BY a, d;
SELECT * FROM `t2$EX` ORDER BY server_id, master_server_id, master_epoch, count;
SELECT * FROM `t2$EX` ORDER BY a, d;
start slave;
-- Look at Seconday row
select a,b,sha1(c) from test.t1 where a=1;
a	b	sha1(c)
1	1	6d41e1d402596dff36396d1f0f288d17a4b9800a
-- Check it's the same on the Secondary
select a,b,sha1(c) from test.t1 where a=1;
a	b	sha1(c)
1	1	6d41e1d402596dff36396d1f0f288d17a4b9800a
Test batching of DELETE vs DELETE with following INSERT
delete from test.t1;
insert into test.t1 values (1, 1, "Ma Brows");
-- Stop Slave in both directions
stop slave;
stop slave;
-- Delete row on Primary Cluster
delete from test.t1 where a=1;
-- Delete row on Secondary Cluster, followed by Insert in later 'batch'
create procedure test.doit (rows int)
begin
set @x = 2;
START TRANSACTION;
delete from test.t1 where a=1;
repeat
insert into test.t1 values (@x, @x, repeat('B', 2000));
set @x = @x + 1;
until @x = (rows + 2)
end repeat;
COMMIT;
START TRANSACTION;
insert into test.t1 values (1, 1, 'Malleny arms');
COMMIT;
end%
call test.doit(200);
-- Restart slave on Primary Cluster
start slave;
-- Show data on Primary Cluster (should have row inserted on Secondary)
select * from test.t1 where a=1;
a	b	c
1	1	Malleny arms
-- Show data on Secondary Cluster (should have row inserted on Secondary)
select * from test.t1 where a=1;
a	b	c
1	1	Malleny arms
--Restart slave on Secondary Cluster
start slave;
-- Show data on Secondary Cluster (should now be missing)
Clusters are diverged as expected with delete vs delete conflict
followed closely by Insert
select * from test.t1 where a=1;
a	b	c
-- Force wait for master to be in-sync with slave
To avoid race between DML and table drop
flush logs;
drop procedure test.doit;
drop table test.t1;
delete from mysql.ndb_replication;
insert into mysql.ndb_replication values
("test", "t3", 0, 7, "NDB\$EPOCH(32)"),
("test", "t4", 0, 7, "NDB\$EPOCH(-1)");
create table test.t3 (a int primary key) engine=ndb;
ERROR HY000: Got error 1626 'Unknown error code' from NDBCLUSTER
show warnings;
Level	Code	Message
Warning	1626	Error in parsing conflict function. Message: NDB$EPOCH(32), Too many extra Gci bits at ')'
Error	1296	Got error 1626 'Unknown error code' from NDBCLUSTER
create table test.t4 (a int primary key) engine=ndb;
ERROR HY000: Got error 1626 'Unknown error code' from NDBCLUSTER
show warnings;
Level	Code	Message
Warning	1626	Error in parsing conflict function. Message: NDB$EPOCH(-1), Too many extra Gci bits at ')'
Error	1296	Got error 1626 'Unknown error code' from NDBCLUSTER
-- Force sync before dropping table to avoid race
flush logs;
flush logs;
drop table mysql.ndb_replication;
-- Attempt to get system back in pre-test state
stop slave;
reset slave;
include/rpl_end.inc<|MERGE_RESOLUTION|>--- conflicted
+++ resolved
@@ -1,11 +1,7 @@
 include/master-slave.inc
 Warnings:
 Note	####	Sending passwords in plain text without SSL/TLS is extremely insecure.
-<<<<<<< HEAD
-Note	####	Storing MySQL user name or password information in the master.info repository is not secure and is therefore not recommended. Please see the MySQL Manual for more about this issue and possible alternatives.
-=======
 Note	####	Storing MySQL user name or password information in the master info repository is not secure and is therefore not recommended. Please consider using the USER and PASSWORD connection options for START SLAVE; see the 'START SLAVE Syntax' in the MySQL Manual for more information.
->>>>>>> e6ffef75
 [connection master]
 Setup circular replication
 RESET MASTER;
@@ -17,11 +13,7 @@
 CHANGE MASTER TO master_host="127.0.0.1",master_port=SLAVE_PORT,master_user="root";
 Warnings:
 Note	1759	Sending passwords in plain text without SSL/TLS is extremely insecure.
-<<<<<<< HEAD
-Note	1760	Storing MySQL user name or password information in the master.info repository is not secure and is therefore not recommended. Please see the MySQL Manual for more about this issue and possible alternatives.
-=======
 Note	1760	Storing MySQL user name or password information in the master info repository is not secure and is therefore not recommended. Please consider using the USER and PASSWORD connection options for START SLAVE; see the 'START SLAVE Syntax' in the MySQL Manual for more information.
->>>>>>> e6ffef75
 START SLAVE;
 select @master_server_id:=(variable_value+0)
 from information_schema.global_variables
