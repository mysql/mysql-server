--- conflicted
+++ resolved
@@ -80,8 +80,6 @@
 1024
 drop table t1;
 drop table t2;
-<<<<<<< HEAD
-=======
 Test that real uniqeuness constraint violations are detected
 when replicating
 create table t1 (a int primary key, b int, c int, unique(c)) engine=ndb;
@@ -120,5 +118,4 @@
 start replica;
 drop table t1;
 drop table t2;
->>>>>>> fbdaa4de
 include/rpl_end.inc