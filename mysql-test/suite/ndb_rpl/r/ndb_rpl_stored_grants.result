--- conflicted
+++ resolved
@@ -1,61 +1,89 @@
-include/master-slave.inc
+include/rpl_init.inc [topology=1->3]
 Warnings:
 Note	####	Sending passwords in plain text without SSL/TLS is extremely insecure.
 Note	####	Storing MySQL user name or password information in the master info repository is not secure and is therefore not recommended. Please consider using the USER and PASSWORD connection options for START SLAVE; see the 'START SLAVE Syntax' in the MySQL Manual for more information.
-[connection master]
+
 [Server A]
 CREATE DATABASE auth_test_db;
 USE auth_test_db;
 CREATE TABLE t1 (pk INT PRIMARY KEY, a INT) engine = ndb;
-[Server D]
-call mtr.add_suppression("You need to use --log-bin .*");
+
+Test 1:
 [Server A]
 CREATE USER 'ndb_u1'@'localhost' IDENTIFIED by 'pass1';
 GRANT SELECT ON t1 TO 'ndb_u1'@'localhost';
 GRANT NDB_STORED_USER ON *.* to 'ndb_u1'@'localhost';
 INSERT INTO t1 VALUES(1,1);
-[Server C as test user]
+[Connected to server C as ndb_u1]
 SELECT * FROM t1 ORDER BY pk;
 pk	a
 1	1
+[Connected to server D as ndb_u1]
+SELECT * FROM t1 ORDER BY pk;
+pk	a
+1	1
+
+[Test 1C: Server C binlog events]
+**   Expect log_replica_updates=0, and no binlog events
+SHOW VARIABLES LIKE 'log_replica_updates';
+Variable_name	Value
+log_replica_updates	OFF
+include/show_binlog_events.inc
+Log_name	Pos	Event_type	Server_id	End_log_pos	Info
+
+[Test 1D: Server D binlog events]
+**   Expect 7 Query events: 1 CREATE USER, 1 REVOKE, 2 ALTERs, 3 GRANTs.
+**   These must have server_id = 1.
+include/show_binlog_events.inc
+Log_name	Pos	Event_type	Server_id	End_log_pos	Info
+#	#	Query	1	#	CREATE USER IF NOT EXISTS 'ndb_u1'@'localhost' IDENTIFIED WITH 'caching_sha2_password' AS '<non-deterministic-password-hash>'
+#	#	Query	1	#	REVOKE ALL ON *.* FROM 'ndb_u1'@'localhost'
+#	#	Query	1	#	ALTER USER 'ndb_u1'@'localhost' WITH MAX_QUERIES_PER_HOUR 0 MAX_UPDATES_PER_HOUR 0 MAX_CONNECTIONS_PER_HOUR 0 MAX_USER_CONNECTIONS 0
+#	#	Query	1	#	ALTER USER 'ndb_u1'@'localhost' IDENTIFIED WITH 'caching_sha2_password' AS '<non-deterministic-password-hash>' REQUIRE NONE PASSWORD EXPIRE DEFAULT ACCOUNT UNLOCK PASSWORD HISTORY DEFAULT PASSWORD REUSE INTERVAL DEFAULT PASSWORD REQUIRE CURRENT DEFAULT
+#	#	Query	1	#	GRANT USAGE ON *.* TO 'ndb_u1'@'localhost'
+#	#	Query	1	#	GRANT NDB_STORED_USER ON *.* TO 'ndb_u1'@'localhost'
+#	#	Query	1	#	GRANT SELECT ON `auth_test_db`.`t1` TO 'ndb_u1'@'localhost'
+
+Test 2:
 [Server B]
 CREATE USER 'ndb_u2'@'localhost' IDENTIFIED by 'pass2';
 GRANT NDB_STORED_USER ON *.* to 'ndb_u2'@'localhost';
 GRANT SELECT ON t1 TO 'ndb_u2'@'localhost';
 INSERT INTO t1 VALUES(2,2);
-[Server A as test user]
+[Connected to Server A as ndb_u2]
 SELECT * FROM t1 ORDER BY pk;
 pk	a
 1	1
 2	2
-[Server C as test user]
+[Connected to Server C as ndb_u2]
 SELECT * FROM t1 ORDER BY pk;
 pk	a
 1	1
 2	2
-[Server D as test user]
+[Connected to Server D as ndb_u2]
 SELECT * FROM t1 ORDER BY pk;
 pk	a
 1	1
 2	2
+
+Test 3:
 [Server A]
 CREATE USER 'local_user_1'@'localhost' IDENTIFIED BY 'local1';
-[Server C]
+[Connected to Server C as local_user_1]
 [Server D]
 SHOW CREATE USER local_user_1@localhost;
 ERROR HY000: Operation SHOW CREATE USER failed for 'local_user_1'@'localhost'
+
+Test 4:
 [Server B]
 CREATE USER local_user_2@b;
 [Server A]
 [Server C]
 SHOW CREATE USER local_user_2@b;
 ERROR HY000: Operation SHOW CREATE USER failed for 'local_user_2'@'b'
+
+Test 5:
 [Server A]
-<<<<<<< HEAD
-drop user local_user_1@localhost;
-drop user ndb_u1@localhost;
-drop user ndb_u2@localhost;
-=======
 SET sql_log_bin=0;
 CREATE USER 'ndb_u5'@'localhost' IDENTIFIED by 'pass5';
 GRANT NDB_STORED_USER ON *.* to 'ndb_u5'@'localhost';
@@ -100,9 +128,8 @@
 drop user if exists ndb_u5@localhost;
 drop user if exists ndb_u6@localhost;
 drop user if exists u7@'127.%';
->>>>>>> fbdaa4de
 drop table t1;
 drop database auth_test_db;
-[Server B]
 drop user local_user_2@b;
+FLUSH BINARY LOGS;
 include/rpl_end.inc