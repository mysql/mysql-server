# This test case demonstrates the relationship between NDB distributed users
# and MySQL replication. The basic rule is that any ACL change executed on a
# binlogging server will be written to the binlog there. From this rule follow
# two notable behaviors: any change to a "local user" on the binlog master
# will be copied to the replication slave server; and any change to a user with
# NDB_STORED_USER on the master cluster will be copied to the slave cluster.

#
# Master Cluster                   Slave Cluster
# --------------                   -------------
#     A   --> binlog --> replication     C
#     B                                  D
#

# Test (1): a user with NDB_STORED_USER is replicated to the slave cluster.
# The user is created on server (A) and tested on server (C)

# Test (2): a user with NDB_STORED_USER is replicated to the slave cluster.
# The user is created on server (B) and tested on servers (A), (C) and (D).

# Test (3): a local user (i.e. without NDB_STORED_USER) created on (A)
# is replicated to (C) but not to (D)

# Test (4): a local user created on (B) is not replicated to the slave cluster.

<<<<<<< HEAD
--source include/have_ndb.inc
--source suite/ndb_rpl/ndb_master-slave.inc
=======
# Test (7) - Bug#33542052: Create user on (A) and test login from (C).
# Then grant ndb_stored_user, and test login from (B). The user has a
# randomly generated password, and the bug revolves around the possibility
# of the IDENTIFIED WITH hashed password being corrupted in transit.
>>>>>>> fbdaa4de

connection default;
--echo [Server A]
CREATE DATABASE auth_test_db;
USE auth_test_db;
CREATE TABLE t1 (pk INT PRIMARY KEY, a INT) engine = ndb;

# Warning suppression
--connect(D_root,127.0.0.1,root,,,$SLAVE_MYPORT1,)
--connection D_root
--echo [Server D]
call mtr.add_suppression("You need to use --log-bin .*");

#
# Test (1): a user with NDB_STORED_USER is replicated to the slave cluster.
# The user is created on server (A) and tested on server (C)
#
connection default;
echo [Server A];
CREATE USER 'ndb_u1'@'localhost' IDENTIFIED by 'pass1';
GRANT SELECT ON t1 TO 'ndb_u1'@'localhost';
GRANT NDB_STORED_USER ON *.* to 'ndb_u1'@'localhost';
INSERT INTO t1 VALUES(1,1);
# Wait for replication. Note that the final statement before
# sync_slave_with_master was just a normal DDL statement, not a schema change.
# This is done as a workaround for a known race condition.
sync_slave_with_master;

connect(C_test_user,127.0.0.1,ndb_u1,pass1,auth_test_db,$SLAVE_MYPORT,);
connection C_test_user;
echo [Server C as test user];
SELECT * FROM t1 ORDER BY pk;
disconnect C_test_user;


#
# Test (2): a user with NDB_STORED_USER is replicated to the slave cluster.
# The user is created on server (B) and tested on servers (A), (C) and (D).
#
connect(B_root,127.0.0.1,root,,auth_test_db,$MASTER_MYPORT1,);
connection B_root;
echo [Server B];
CREATE USER 'ndb_u2'@'localhost' IDENTIFIED by 'pass2';
GRANT NDB_STORED_USER ON *.* to 'ndb_u2'@'localhost';
GRANT SELECT ON t1 TO 'ndb_u2'@'localhost';
INSERT INTO t1 VALUES(2,2);
let $wait_timeout= 1;
--source include/wait_for_ndb_committed_to_binlog.inc

connect(A_test_user,127.0.0.1,ndb_u2,pass2,auth_test_db,$MASTER_MYPORT,);
connection A_test_user;
echo [Server A as test user];
SELECT * FROM t1 ORDER BY pk;
disconnect A_test_user;

connection default;
sync_slave_with_master;

connect(C_test_user,127.0.0.1,ndb_u2,pass2,auth_test_db,$SLAVE_MYPORT,);
connection C_test_user;
echo [Server C as test user];
SELECT * FROM t1 ORDER BY pk;
disconnect C_test_user;

connect(D_test_user,127.0.0.1,ndb_u2,pass2,auth_test_db,$SLAVE_MYPORT1,);
connection D_test_user;
echo [Server D as test user];
SELECT * FROM t1 ORDER BY pk;
disconnect D_test_user;


#
# Test (3): a local user (i.e. without NDB_STORED_USER) created on (A)
# is replicated to (C) but not to (D)
#
connection default;
--echo [Server A]
CREATE USER 'local_user_1'@'localhost' IDENTIFIED BY 'local1';
sync_slave_with_master;

connect(C_test_user,127.0.0.1,local_user_1,local1,test,$SLAVE_MYPORT,);
connection C_test_user;
echo [Server C];
disconnect C_test_user;

connection D_root;
echo [Server D];
error ER_CANNOT_USER;
SHOW CREATE USER local_user_1@localhost;


#
# Test (4): a local user created on (B) is not replicated to the slave cluster.
#
connection B_root;
echo [Server B];
CREATE USER local_user_2@b;

connection default;
echo [Server A];
sync_slave_with_master;

connect(C_root,127.0.0.1,root,,test,$SLAVE_MYPORT,);
connection C_root;
echo [Server C];
error ER_CANNOT_USER;
SHOW CREATE USER local_user_2@b;


<<<<<<< HEAD
=======
# Test (5): On server (A), sql_log_bin is set to 0, and then a user with
# NDB_STORED_USER is created. Test to verify that the user has not been
# replicated to server (C), but exists on (A) and (B).
#
connection default;
echo;
echo Test 5:;
echo [Server A];
SET sql_log_bin=0;
CREATE USER 'ndb_u5'@'localhost' IDENTIFIED by 'pass5';
GRANT NDB_STORED_USER ON *.* to 'ndb_u5'@'localhost';
GRANT SELECT ON t1 TO 'ndb_u5'@'localhost';
INSERT INTO t1 VALUES(3,3);
SET sql_log_bin=1;
sync_slave_with_master C;
# Connection to (A) succeeds:
connect(A_u5,127.0.0.1,ndb_u5,pass5,auth_test_db,$MYSQL_A_PORT,);
disconnect A_u5;
# Connection to (B) succeeds:
connect(B_u5,127.0.0.1,ndb_u5,pass5,auth_test_db,$MYSQL_B_PORT,);
disconnect B_u5;
# Connection to (C) fails:
disable_query_log;
error ER_ACCESS_DENIED_ERROR;
connect(should_fail,127.0.0.1,ndb_u5,pass5,auth_test_db,$MYSQL_C_PORT,);
enable_query_log;

# Test (6): On server (B), sql_log_bin is set to 0, and then a user with
# NDB_STORED_USER is created. Test to verify that the user has not been
# replicated to server (C), but exists on (A) and (B).
connection B_root;
echo;
echo Test 6:;
echo [Server B];
SET sql_log_bin=0;
CREATE USER 'ndb_u6'@'localhost' IDENTIFIED by 'pass6';
GRANT NDB_STORED_USER ON *.* to 'ndb_u6'@'localhost';
GRANT SELECT ON t1 TO 'ndb_u6'@'localhost';
INSERT INTO t1 VALUES(4,4);
SET sql_log_bin=1;

connection default;
sync_slave_with_master C;
# Connection to (A) succeeds:
connect(A_u6,127.0.0.1,ndb_u6,pass6,auth_test_db,$MYSQL_A_PORT,);
disconnect A_u6;
# Connection to (B) succeeds:
connect(B_u6,127.0.0.1,ndb_u6,pass6,auth_test_db,$MYSQL_B_PORT,);
disconnect B_u6;
# Connection to (C) fails:
disable_query_log;
error ER_ACCESS_DENIED_ERROR;
connect(should_fail,127.0.0.1,ndb_u6,pass6,auth_test_db,$MYSQL_C_PORT,);
enable_query_log;
>>>>>>> fbdaa4de

# Test (7)
# Bug#33542052 grant ndb_stored_user alters user with wrong hash
# Create user on (A), test login from (C),
# then grant ndb_stored_user, then test login from (B)

connection default;
echo;
echo Test 7:;
echo [Server A];
echo Creating user u7 with random password;
let $u7pass=`SELECT concat(char(floor(rand() * 56) + 35 USING latin1),
                           char(floor(rand() * 56) + 35 USING latin1),
                           char(floor(rand() * 56) + 35 USING latin1),
                           char(floor(rand() * 56) + 35 USING latin1),
                           char(floor(rand() * 56) + 35 USING latin1),
                           char(floor(rand() * 56) + 35 USING latin1),
                           char(floor(rand() * 56) + 35 USING latin1),
                           char(floor(rand() * 56) + 35 USING latin1),
                           char(floor(rand() * 56) + 35 USING latin1)) as p`;
disable_query_log ONCE;
eval create user 'u7'@'127.%'
  identified with caching_sha2_password by "$u7pass"
  with max_user_connections 10;
GRANT SELECT ON t1 TO 'u7'@'127.%';
sync_slave_with_master C;

connect(C_u7,127.0.0.1,u7,$u7pass,auth_test_db,$MYSQL_C_PORT,);
connection C_u7;
echo [Server C];
select current_user(), @@server_id;
disconnect C_u7;

connection default;
echo [Server A];
GRANT ndb_stored_user on *.* to u7@'127.%';
select current_user(), @@server_id;

connect(B_u7,127.0.0.1,u7,$u7pass,auth_test_db,$MYSQL_B_PORT,);
connection B_u7;
echo [Server B];
select current_user(), @@server_id;
disconnect B_u7;

# Cleanup

connection default;
echo [Server A];
drop user local_user_1@localhost;
drop user ndb_u1@localhost;
drop user ndb_u2@localhost;
<<<<<<< HEAD
=======
drop user if exists ndb_u5@localhost;
drop user if exists ndb_u6@localhost;
drop user if exists u7@'127.%';
>>>>>>> fbdaa4de
drop table t1;
drop database auth_test_db;

connection B_root;
echo [Server B];
drop user local_user_2@b;

--let $rpl_only_running_threads= 1
--source include/rpl_end.inc<|MERGE_RESOLUTION|>--- conflicted
+++ resolved
@@ -1,55 +1,78 @@
 # This test case demonstrates the relationship between NDB distributed users
-# and MySQL replication. The basic rule is that any ACL change executed on a
-# binlogging server will be written to the binlog there. From this rule follow
-# two notable behaviors: any change to a "local user" on the binlog master
-# will be copied to the replication slave server; and any change to a user with
-# NDB_STORED_USER on the master cluster will be copied to the slave cluster.
-
-#
-# Master Cluster                   Slave Cluster
-# --------------                   -------------
-#     A   --> binlog --> replication     C
-#     B                                  D
-#
-
-# Test (1): a user with NDB_STORED_USER is replicated to the slave cluster.
-# The user is created on server (A) and tested on server (C)
-
-# Test (2): a user with NDB_STORED_USER is replicated to the slave cluster.
+# and MySQL replication.
+# Some rules:
+#  - Any ACL change executed on a binlogging server will be written to the
+#    binlog there. This includes changes to a local users on the binlogging
+#    server, as well as changes to NDB_STORED_USER users on that cluster.
+#  - Setting SQL_LOG_BIN=0 before a change should prevent it from being
+#    written to the binlog. This includes a change to an NDB stored user
+#    issued on a non-binlogging server.
+#  - Setting log_replica_updates=0 should prevent ACL changes from being
+#    propagated.
+#  - Every ACL change should be correctly tagged in binlogs with the
+#    server_id of its origin server.
+
+#
+#  Cluster 1              Cluster 2
+#  ---------              ---------
+#     A   --> binlog -->     C   --> binlog ( log_replica_updates=0 )
+#     B                      D   --> binlog ( log_replica_updates=1 )
+#
+
+--source include/have_ndb.inc
+--let $rpl_topology= 1->3
+--source include/rpl_init.inc
+
+--connect(C, 127.0.0.1,root,,test,$MYSQL_C_PORT)
+
+# Test (1): a user with NDB_STORED_USER is replicated to cluster 2.
+# The user is created on server (A) and tested on servers (C) and (D).
+# Tests 1C and 1D test server_id propogation and log_replica_updates.
+# 1C: Check that the user is not written to (C)'s binlog.
+# 1D: Check that the user is written to (D)'s binlog with an origin server_id
+# matching (B).
+
+# Test (2): a user with NDB_STORED_USER is replicated to cluster 2.
 # The user is created on server (B) and tested on servers (A), (C) and (D).
 
 # Test (3): a local user (i.e. without NDB_STORED_USER) created on (A)
 # is replicated to (C) but not to (D)
 
-# Test (4): a local user created on (B) is not replicated to the slave cluster.
-
-<<<<<<< HEAD
---source include/have_ndb.inc
---source suite/ndb_rpl/ndb_master-slave.inc
-=======
+# Test (4): a local user created on (B) is not replicated to cluster 2.
+
+# Test (5): test sql_log_bin=0 on a binlogging server.
+# On server (A), sql_log_bin is set to 0, and then a user with
+# NDB_STORED_USER is created. Test to verify that the user has not been
+# replicated to server (C), but exists on (A) and (B).
+
+# Test (6): test sql_log_bin=0 on a non-binlogging server.
+# On server (B), sql_log_bin is set to 0, and then a user with
+# NDB_STORED_USER is created. Test to verify that the user has not been
+# replicated to server (C), but exists on (A) and (B).
+
 # Test (7) - Bug#33542052: Create user on (A) and test login from (C).
 # Then grant ndb_stored_user, and test login from (B). The user has a
 # randomly generated password, and the bug revolves around the possibility
 # of the IDENTIFIED WITH hashed password being corrupted in transit.
->>>>>>> fbdaa4de
-
-connection default;
---echo [Server A]
+
+connection default;
+echo;
+echo [Server A];
 CREATE DATABASE auth_test_db;
 USE auth_test_db;
 CREATE TABLE t1 (pk INT PRIMARY KEY, a INT) engine = ndb;
 
-# Warning suppression
---connect(D_root,127.0.0.1,root,,,$SLAVE_MYPORT1,)
---connection D_root
---echo [Server D]
-call mtr.add_suppression("You need to use --log-bin .*");
-
-#
-# Test (1): a user with NDB_STORED_USER is replicated to the slave cluster.
-# The user is created on server (A) and tested on server (C)
-#
-connection default;
+#
+# Test (1): a user with NDB_STORED_USER is replicated to cluster 2.
+# The user is created on server (A) and tested on servers (C) and (D).
+# Tests 1C and 1D test server_id propogation and log_replica_updates.
+# 1C: Check that the user is not written to (C)'s binlog.
+# 1D: Check that the user is written to (D)'s binlog with an origin server_id
+# matching (B).
+#
+connection default;
+echo;
+echo Test 1:;
 echo [Server A];
 CREATE USER 'ndb_u1'@'localhost' IDENTIFIED by 'pass1';
 GRANT SELECT ON t1 TO 'ndb_u1'@'localhost';
@@ -58,21 +81,50 @@
 # Wait for replication. Note that the final statement before
 # sync_slave_with_master was just a normal DDL statement, not a schema change.
 # This is done as a workaround for a known race condition.
-sync_slave_with_master;
-
-connect(C_test_user,127.0.0.1,ndb_u1,pass1,auth_test_db,$SLAVE_MYPORT,);
+sync_slave_with_master C;
+
+connect(C_test_user,127.0.0.1,ndb_u1,pass1,auth_test_db,$MYSQL_C_PORT,);
 connection C_test_user;
-echo [Server C as test user];
+echo [Connected to server C as ndb_u1];
 SELECT * FROM t1 ORDER BY pk;
 disconnect C_test_user;
 
-
-#
-# Test (2): a user with NDB_STORED_USER is replicated to the slave cluster.
+connect(D_test_user,127.0.0.1,ndb_u1,pass1,auth_test_db,$MYSQL_D_PORT,);
+connection D_test_user;
+echo [Connected to server D as ndb_u1];
+SELECT * FROM t1 ORDER BY pk;
+disconnect D_test_user;
+
+connection C;
+echo;
+echo [Test 1C: Server C binlog events];
+--echo  **   Expect log_replica_updates=0, and no binlog events
+SHOW VARIABLES LIKE 'log_replica_updates';
+--source include/show_binlog_events.inc
+
+connect(D_root,127.0.0.1,root,,,$MYSQL_D_PORT,);
+connection D_root;
+echo;
+echo [Test 1D: Server D binlog events];
+--echo  **   Expect 7 Query events: 1 CREATE USER, 1 REVOKE, 2 ALTERs, 3 GRANTs.
+--echo  **   These must have server_id = 1.
+--let $show_binlog_events_mask_columns= 1,2,5
+--let $mask_user_password_events= 1
+--let binlog_file= LAST
+# The LIMIT clause reflects six header events plus one row that show_binlog_events.inc
+# filters out for each of the 7 rows we are interested in.
+--let $binlog_limit= 6,14
+--source include/show_binlog_events.inc
+
+
+#
+# Test (2): a user with NDB_STORED_USER is replicated to cluster 2.
 # The user is created on server (B) and tested on servers (A), (C) and (D).
 #
-connect(B_root,127.0.0.1,root,,auth_test_db,$MASTER_MYPORT1,);
+connect(B_root,127.0.0.1,root,,auth_test_db,$MYSQL_B_PORT,);
 connection B_root;
+echo;
+echo Test 2:;
 echo [Server B];
 CREATE USER 'ndb_u2'@'localhost' IDENTIFIED by 'pass2';
 GRANT NDB_STORED_USER ON *.* to 'ndb_u2'@'localhost';
@@ -81,24 +133,24 @@
 let $wait_timeout= 1;
 --source include/wait_for_ndb_committed_to_binlog.inc
 
-connect(A_test_user,127.0.0.1,ndb_u2,pass2,auth_test_db,$MASTER_MYPORT,);
+connect(A_test_user,127.0.0.1,ndb_u2,pass2,auth_test_db,$MYSQL_A_PORT,);
 connection A_test_user;
-echo [Server A as test user];
+echo [Connected to Server A as ndb_u2];
 SELECT * FROM t1 ORDER BY pk;
 disconnect A_test_user;
 
 connection default;
-sync_slave_with_master;
-
-connect(C_test_user,127.0.0.1,ndb_u2,pass2,auth_test_db,$SLAVE_MYPORT,);
+sync_slave_with_master C;
+
+connect(C_test_user,127.0.0.1,ndb_u2,pass2,auth_test_db,$MYSQL_C_PORT,);
 connection C_test_user;
-echo [Server C as test user];
+echo [Connected to Server C as ndb_u2];
 SELECT * FROM t1 ORDER BY pk;
 disconnect C_test_user;
 
-connect(D_test_user,127.0.0.1,ndb_u2,pass2,auth_test_db,$SLAVE_MYPORT1,);
+connect(D_test_user,127.0.0.1,ndb_u2,pass2,auth_test_db,$MYSQL_D_PORT,);
 connection D_test_user;
-echo [Server D as test user];
+echo [Connected to Server D as ndb_u2];
 SELECT * FROM t1 ORDER BY pk;
 disconnect D_test_user;
 
@@ -108,13 +160,15 @@
 # is replicated to (C) but not to (D)
 #
 connection default;
---echo [Server A]
+echo;
+echo Test 3:;
+echo [Server A];
 CREATE USER 'local_user_1'@'localhost' IDENTIFIED BY 'local1';
-sync_slave_with_master;
-
-connect(C_test_user,127.0.0.1,local_user_1,local1,test,$SLAVE_MYPORT,);
+sync_slave_with_master C;
+
+connect(C_test_user,127.0.0.1,local_user_1,local1,test,$MYSQL_C_PORT,);
 connection C_test_user;
-echo [Server C];
+echo [Connected to Server C as local_user_1];
 disconnect C_test_user;
 
 connection D_root;
@@ -127,22 +181,22 @@
 # Test (4): a local user created on (B) is not replicated to the slave cluster.
 #
 connection B_root;
+echo;
+echo Test 4:;
 echo [Server B];
 CREATE USER local_user_2@b;
 
 connection default;
 echo [Server A];
-sync_slave_with_master;
-
-connect(C_root,127.0.0.1,root,,test,$SLAVE_MYPORT,);
+sync_slave_with_master C;
+
+connect(C_root,127.0.0.1,root,,test,$MYSQL_C_PORT,);
 connection C_root;
 echo [Server C];
 error ER_CANNOT_USER;
 SHOW CREATE USER local_user_2@b;
 
 
-<<<<<<< HEAD
-=======
 # Test (5): On server (A), sql_log_bin is set to 0, and then a user with
 # NDB_STORED_USER is created. Test to verify that the user has not been
 # replicated to server (C), but exists on (A) and (B).
@@ -197,7 +251,6 @@
 error ER_ACCESS_DENIED_ERROR;
 connect(should_fail,127.0.0.1,ndb_u6,pass6,auth_test_db,$MYSQL_C_PORT,);
 enable_query_log;
->>>>>>> fbdaa4de
 
 # Test (7)
 # Bug#33542052 grant ndb_stored_user alters user with wrong hash
@@ -245,22 +298,23 @@
 # Cleanup
 
 connection default;
-echo [Server A];
+echo;
+echo Cleanup:;
+SET sql_log_bin=1;
 drop user local_user_1@localhost;
 drop user ndb_u1@localhost;
 drop user ndb_u2@localhost;
-<<<<<<< HEAD
-=======
 drop user if exists ndb_u5@localhost;
 drop user if exists ndb_u6@localhost;
 drop user if exists u7@'127.%';
->>>>>>> fbdaa4de
 drop table t1;
 drop database auth_test_db;
+sync_slave_with_master C;
 
 connection B_root;
-echo [Server B];
 drop user local_user_2@b;
 
---let $rpl_only_running_threads= 1
+connection D_root;
+FLUSH BINARY LOGS;   # so that the test can be run with --repeat
+
 --source include/rpl_end.inc