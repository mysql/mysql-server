--- conflicted
+++ resolved
@@ -14,24 +14,15 @@
 ERROR HY000: Variable 'mysqlx_socket' is a read only variable
 call mtr.add_suppression("Plugin mysqlx reported: .Setup of socket: '' failed, the socket file path is empty");
 # restart: --loose-mysqlx-socket=
-in main, line 0:ERROR: No such file or directory, while connecting to  SOCKET (code 2002)
-not ok
+Application terminated with expected error: No such file or directory, while connecting to  SOCKET (code 2002)
+ok
 call mtr.add_suppression("Plugin mysqlx reported: .Setup of socket: '\(.+\)' failed, can't create lock file /dev/null/mysqlx\.sock\.lock");
 # restart: --loose-mysqlx-socket=/dev/null/mysqlx.sock
-<<<<<<< HEAD
-in main, line 0:ERROR: No such file or directory, while connecting to  SOCKET (code 2002)
-not ok
-in main, line 0:ERROR: Not a directory, while connecting to  SOCKET (code 2002)
-not ok
-call mtr.add_suppression("Plugin mysqlx reported: .Setup of socket: '\(.+\)' failed, lock file wasn't allocated by X Plugin");
-call mtr.add_suppression("Plugin mysqlx reported: .* X Plugin won't be accessible through UNIX socket");
-=======
 Application terminated with expected error: No such file or directory, while connecting to  SOCKET (code 2002)
 ok
 Application terminated with expected error: Not a directory, while connecting to  SOCKET (code 2002)
 ok
 call mtr.add_suppression("Plugin mysqlx reported: 'X Plugins UNIX socket must use different file than MySQL server. X Plugin won't be accessible through UNIX socket");
->>>>>>> fbdaa4de
 # restart: --loose-mysqlx-socket= SOCKET
 # restart: --loose-mysqlx-socket= SOCKET
 RUN SELECT CONNECTION_TYPE from performance_schema.threads where processlist_command='Query';
@@ -44,18 +35,18 @@
 ok
 call mtr.add_suppression("Plugin mysqlx reported: .Setup of socket: '\(.+\)' failed, .bind... on UNIX socket failed with error");
 # restart: --loose-mysqlx-socket= SOCKET
-in main, line 0:ERROR: Connection refused, while connecting to  SOCKET (code 2002)
-not ok
+Application terminated with expected error: Connection refused, while connecting to  SOCKET (code 2002)
+ok
 call mtr.add_suppression("Plugin mysqlx reported: .Setup of socket: '\(.+\)' failed, can't create lock file .+\.lock");
 # restart: --loose-mysqlx-socket= SOCKET
-in main, line 0:ERROR: Permission denied, while connecting to  SOCKET (code 2002)
-not ok
+Application terminated with expected error: Permission denied, while connecting to  SOCKET (code 2002)
+ok
 call mtr.add_suppression("Plugin mysqlx reported: .Setup of socket: '\(.+\)' failed, can't create lock file .*ne/x.sock.lock");
 # restart: --loose-mysqlx-socket= SOCKET
-in main, line 0:ERROR: No such file or directory, while connecting to  SOCKET (code 2002)
-not ok
+Application terminated with expected error: No such file or directory, while connecting to  SOCKET (code 2002)
+ok
 call mtr.add_suppression("Plugin mysqlx reported: .Setup of socket: '\(.+\)' failed, the socket file path is too long");
 # restart: --loose-mysqlx-socket= SOCKET
-in main, line 0:ERROR: UNIX Socket file name too long, size should be less or equal LENGTH (code 2005)
-not ok
+Application terminated with expected error: UNIX Socket file name too long, size should be less or equal LENGTH (code 2005)
+ok
 # restart: