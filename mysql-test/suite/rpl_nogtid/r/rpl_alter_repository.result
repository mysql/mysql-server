include/master-slave.inc
Warnings:
Note	####	Sending passwords in plain text without SSL/TLS is extremely insecure.
Note	####	Storing MySQL user name or password information in the master info repository is not secure and is therefore not recommended. Please consider using the USER and PASSWORD connection options for START SLAVE; see the 'START SLAVE Syntax' in the MySQL Manual for more information.
[connection master]
include/stop_slave.inc
SHOW CREATE TABLE mysql.slave_relay_log_info;
Table	Create Table
slave_relay_log_info	CREATE TABLE `slave_relay_log_info` (
  `Number_of_lines` int unsigned NOT NULL COMMENT 'Number of lines in the file or rows in the table. Used to version table definitions.',
  `Relay_log_name` text CHARACTER SET utf8mb3 COLLATE utf8mb3_bin COMMENT 'The name of the current relay log file.',
  `Relay_log_pos` bigint unsigned DEFAULT NULL COMMENT 'The relay log position of the last executed event.',
  `Master_log_name` text CHARACTER SET utf8mb3 COLLATE utf8mb3_bin COMMENT 'The name of the master binary log file from which the events in the relay log file were read.',
  `Master_log_pos` bigint unsigned DEFAULT NULL COMMENT 'The master log position of the last executed event.',
  `Sql_delay` int DEFAULT NULL COMMENT 'The number of seconds that the slave must lag behind the master.',
  `Number_of_workers` int unsigned DEFAULT NULL,
  `Id` int unsigned DEFAULT NULL COMMENT 'Internal Id that uniquely identifies this record.',
<<<<<<< HEAD
  `Channel_name` char(64) CHARACTER SET utf8 COLLATE utf8_general_ci NOT NULL COMMENT 'The channel on which the slave is connected to a source. Used in Multisource Replication',
  `Privilege_checks_username` char(32) CHARACTER SET utf8 COLLATE utf8_bin DEFAULT NULL COMMENT 'Username part of PRIVILEGE_CHECKS_USER.',
  `Privilege_checks_hostname` char(255) CHARACTER SET ascii COLLATE ascii_general_ci DEFAULT NULL COMMENT 'Hostname part of PRIVILEGE_CHECKS_USER.',
=======
  `Channel_name` varchar(64) CHARACTER SET utf8mb3 COLLATE utf8mb3_general_ci NOT NULL COMMENT 'The channel on which the replica is connected to a source. Used in Multisource Replication',
  `Privilege_checks_username` varchar(32) CHARACTER SET utf8mb3 COLLATE utf8mb3_bin DEFAULT NULL COMMENT 'Username part of PRIVILEGE_CHECKS_USER.',
  `Privilege_checks_hostname` varchar(255) CHARACTER SET ascii COLLATE ascii_general_ci DEFAULT NULL COMMENT 'Hostname part of PRIVILEGE_CHECKS_USER.',
>>>>>>> fbdaa4de
  `Require_row_format` tinyint(1) NOT NULL COMMENT 'Indicates whether the channel shall only accept row based events.',
  `Require_table_primary_key_check` enum('STREAM','ON','OFF') NOT NULL DEFAULT 'STREAM' COMMENT 'Indicates what is the channel policy regarding tables having primary keys on create and alter table queries',
  `Assign_gtids_to_anonymous_transactions_type` enum('OFF','LOCAL','UUID') NOT NULL DEFAULT 'OFF' COMMENT 'Indicates whether the channel will generate a new GTID for anonymous transactions. OFF means that anonymous transactions will remain anonymous. LOCAL means that anonymous transactions will be assigned a newly generated GTID based on server_uuid. UUID indicates that anonymous transactions will be assigned a newly generated GTID based on Assign_gtids_to_anonymous_transactions_value',
  `Assign_gtids_to_anonymous_transactions_value` text CHARACTER SET utf8mb3 COLLATE utf8mb3_bin COMMENT 'Indicates the UUID used while generating GTIDs for anonymous transactions',
  PRIMARY KEY (`Channel_name`)
) /*!50100 TABLESPACE `mysql` */ ENGINE=InnoDB DEFAULT CHARSET=utf8mb3 STATS_PERSISTENT=0 ROW_FORMAT=DYNAMIC COMMENT='Relay Log Information'
ALTER TABLE mysql.slave_relay_log_info ENGINE= Innodb;
SHOW CREATE TABLE mysql.slave_relay_log_info;
Table	Create Table
slave_relay_log_info	CREATE TABLE `slave_relay_log_info` (
  `Number_of_lines` int unsigned NOT NULL COMMENT 'Number of lines in the file or rows in the table. Used to version table definitions.',
  `Relay_log_name` text CHARACTER SET utf8mb3 COLLATE utf8mb3_bin COMMENT 'The name of the current relay log file.',
  `Relay_log_pos` bigint unsigned DEFAULT NULL COMMENT 'The relay log position of the last executed event.',
  `Master_log_name` text CHARACTER SET utf8mb3 COLLATE utf8mb3_bin COMMENT 'The name of the master binary log file from which the events in the relay log file were read.',
  `Master_log_pos` bigint unsigned DEFAULT NULL COMMENT 'The master log position of the last executed event.',
  `Sql_delay` int DEFAULT NULL COMMENT 'The number of seconds that the slave must lag behind the master.',
  `Number_of_workers` int unsigned DEFAULT NULL,
  `Id` int unsigned DEFAULT NULL COMMENT 'Internal Id that uniquely identifies this record.',
<<<<<<< HEAD
  `Channel_name` char(64) CHARACTER SET utf8 COLLATE utf8_general_ci NOT NULL COMMENT 'The channel on which the slave is connected to a source. Used in Multisource Replication',
  `Privilege_checks_username` char(32) CHARACTER SET utf8 COLLATE utf8_bin DEFAULT NULL COMMENT 'Username part of PRIVILEGE_CHECKS_USER.',
  `Privilege_checks_hostname` char(255) CHARACTER SET ascii COLLATE ascii_general_ci DEFAULT NULL COMMENT 'Hostname part of PRIVILEGE_CHECKS_USER.',
=======
  `Channel_name` varchar(64) CHARACTER SET utf8mb3 COLLATE utf8mb3_general_ci NOT NULL COMMENT 'The channel on which the replica is connected to a source. Used in Multisource Replication',
  `Privilege_checks_username` varchar(32) CHARACTER SET utf8mb3 COLLATE utf8mb3_bin DEFAULT NULL COMMENT 'Username part of PRIVILEGE_CHECKS_USER.',
  `Privilege_checks_hostname` varchar(255) CHARACTER SET ascii COLLATE ascii_general_ci DEFAULT NULL COMMENT 'Hostname part of PRIVILEGE_CHECKS_USER.',
>>>>>>> fbdaa4de
  `Require_row_format` tinyint(1) NOT NULL COMMENT 'Indicates whether the channel shall only accept row based events.',
  `Require_table_primary_key_check` enum('STREAM','ON','OFF') NOT NULL DEFAULT 'STREAM' COMMENT 'Indicates what is the channel policy regarding tables having primary keys on create and alter table queries',
  `Assign_gtids_to_anonymous_transactions_type` enum('OFF','LOCAL','UUID') NOT NULL DEFAULT 'OFF' COMMENT 'Indicates whether the channel will generate a new GTID for anonymous transactions. OFF means that anonymous transactions will remain anonymous. LOCAL means that anonymous transactions will be assigned a newly generated GTID based on server_uuid. UUID indicates that anonymous transactions will be assigned a newly generated GTID based on Assign_gtids_to_anonymous_transactions_value',
  `Assign_gtids_to_anonymous_transactions_value` text CHARACTER SET utf8mb3 COLLATE utf8mb3_bin COMMENT 'Indicates the UUID used while generating GTIDs for anonymous transactions',
  PRIMARY KEY (`Channel_name`)
) /*!50100 TABLESPACE `mysql` */ ENGINE=InnoDB DEFAULT CHARSET=utf8mb3 STATS_PERSISTENT=0 ROW_FORMAT=DYNAMIC COMMENT='Relay Log Information'
SET @@global.relay_log_info_repository="TABLE";
Warnings:
Warning	1287	'@@relay_log_info_repository' is deprecated and will be removed in a future release.
SET @@global.master_info_repository="TABLE";
Warnings:
Warning	1287	'@@master_info_repository' is deprecated and will be removed in a future release.
SET @@global.sync_master_info= 1;
include/start_slave.inc
CREATE TABLE t_innodb (id INTEGER) engine= Innodb;
call mtr.add_suppression("Error writing relay log configuration.");
call mtr.add_suppression("Column count of mysql.slave_relay_log_info is wrong.");
call mtr.add_suppression("Error running query, slave SQL thread aborted.");
call mtr.add_suppression("Info table is not ready to be used.");
call mtr.add_suppression("Error writing master configuration.");
call mtr.add_suppression("Failed to flush master info.");
call mtr.add_suppression(" Error while checking replication metadata.");
call mtr.add_suppression("Failed to create or recover replication info repository.");
call mtr.add_suppression("Error in checking.* repository info type of");
call mtr.add_suppression("Error creating.*: Error checking repositories");
call mtr.add_suppression("Failed to create or recover replication info repositories.");
call mtr.add_suppression("An unexpected event sequence was detected by the IO thread");
call mtr.add_suppression("GTID_LOG_EVENT .* is not expected in an event stream");
call mtr.add_suppression("Failed to initialize the master info structure for channel ''");
INSERT INTO t_innodb VALUES (1), (2), (3);
include/sync_slave_sql_with_master.inc
ALTER TABLE mysql.slave_relay_log_info DROP COLUMN Number_of_workers;
INSERT INTO t_innodb VALUES (1), (2), (3);
include/wait_for_slave_sql_error.inc [errno=1805]
Last_SQL_Error = 'Column count of mysql.slave_relay_log_info is wrong. Expected 15, found 14. The table is probably corrupted'
include/stop_slave_io.inc
include/rpl_restart_server.inc [server_number=2 parameters: --sync-master-info=1 --master-info-repository=TABLE --relay-log-info-repository=TABLE]
START SLAVE SQL_THREAD;
ERROR HY000: Slave is not configured or failed to initialize properly. You must at least set --server-id to enable either a master or a slave. Additional error messages can be found in the MySQL error log.
ALTER TABLE mysql.slave_relay_log_info ADD COLUMN Number_of_workers INTEGER UNSIGNED AFTER Sql_delay;
UPDATE mysql.slave_relay_log_info SET Number_of_workers= 0;
include/rpl_restart_server.inc [server_number=2 parameters: --sync-master-info=1 --master-info-repository=TABLE --relay-log-info-repository=TABLE]
include/start_slave.inc
INSERT INTO t_innodb VALUES (1), (2), (3);
include/sync_slave_sql_with_master.inc
ALTER TABLE mysql.slave_relay_log_info DROP COLUMN Number_of_workers;
INSERT INTO t_innodb VALUES (1), (2), (3);
include/wait_for_slave_sql_error.inc [errno=1805]
Last_SQL_Error = 'Column count of mysql.slave_relay_log_info is wrong. Expected 15, found 14. The table is probably corrupted'
include/stop_slave_io.inc
START SLAVE SQL_THREAD;
ERROR HY000: Column count of mysql.slave_relay_log_info is wrong. Expected 15, found 14. The table is probably corrupted
RESET SLAVE ALL;
ERROR HY000: Column count of mysql.slave_relay_log_info is wrong. Expected 15, found 14. The table is probably corrupted
CHANGE REPLICATION SOURCE TO SOURCE_HOST= 'MASTER_HOST', SOURCE_USER= 'MASTER_USER', SOURCE_PORT= MASTER_PORT, SOURCE_LOG_FILE= 'MASTER_LOG_FILE', SOURCE_LOG_POS= MASTER_LOG_POS;
ERROR HY000: Column count of mysql.slave_relay_log_info is wrong. Expected 15, found 14. The table is probably corrupted
ALTER TABLE mysql.slave_relay_log_info ADD COLUMN Number_of_workers INTEGER UNSIGNED AFTER Sql_delay;
UPDATE mysql.slave_relay_log_info SET Number_of_workers= 0;
RESET SLAVE ALL;
Warnings:
Warning	1287	'RESET SLAVE' is deprecated and will be removed in a future release. Please use RESET REPLICA instead
CHANGE REPLICATION SOURCE TO SOURCE_HOST= 'MASTER_HOST', SOURCE_USER= 'MASTER_USER', SOURCE_PORT= MASTER_PORT, SOURCE_LOG_FILE= 'MASTER_LOG_FILE', SOURCE_LOG_POS= MASTER_LOG_POS;
Warnings:
Note	####	Sending passwords in plain text without SSL/TLS is extremely insecure.
Note	####	Storing MySQL user name or password information in the master info repository is not secure and is therefore not recommended. Please consider using the USER and PASSWORD connection options for START SLAVE; see the 'START SLAVE Syntax' in the MySQL Manual for more information.
include/start_slave.inc
include/sync_slave_sql_with_master.inc
ALTER TABLE mysql.slave_master_info DROP COLUMN Enabled_auto_position;
INSERT INTO t_innodb VALUES (1), (2), (3);
include/wait_for_slave_io_error.inc [errno=13117]
Last_IO_Error = 'Fatal error: Failed to flush master info.'
include/stop_slave_sql.inc
include/rpl_restart_server.inc [server_number=2 parameters: --sync-master-info=1 --master-info-repository=TABLE --relay-log-info-repository=TABLE]
START SLAVE SQL_THREAD;
ERROR HY000: Slave is not configured or failed to initialize properly. You must at least set --server-id to enable either a master or a slave. Additional error messages can be found in the MySQL error log.
ALTER TABLE mysql.slave_master_info ADD COLUMN Enabled_auto_position BOOLEAN NOT NULL COMMENT 'Indicates whether GTIDs will be used to retrieve events from the master.' AFTER Ssl_crlpath;
UPDATE mysql.slave_master_info SET Enabled_auto_position= 0;
include/rpl_restart_server.inc [server_number=2 parameters: --sync-master-info=1 --master-info-repository=TABLE --relay-log-info-repository=TABLE]
include/start_slave.inc
ALTER TABLE mysql.slave_master_info DROP COLUMN Enabled_auto_position;
INSERT INTO t_innodb VALUES (1), (2), (3);
include/wait_for_slave_io_error.inc [errno=13117]
Last_IO_Error = 'Fatal error: Failed to flush master info.'
include/stop_slave_sql.inc
START SLAVE SQL_THREAD;
ERROR HY000: Column count of mysql.slave_master_info is wrong. Expected 32, found 31. The table is probably corrupted
RESET SLAVE ALL;
ERROR HY000: Column count of mysql.slave_master_info is wrong. Expected 32, found 31. The table is probably corrupted
CHANGE REPLICATION SOURCE TO SOURCE_HOST= 'MASTER_HOST', SOURCE_USER= 'MASTER_USER', SOURCE_PORT= MASTER_PORT, SOURCE_LOG_FILE= 'MASTER_LOG_FILE', SOURCE_LOG_POS= MASTER_LOG_POS;
ERROR HY000: Column count of mysql.slave_master_info is wrong. Expected 32, found 31. The table is probably corrupted
ALTER TABLE mysql.slave_master_info ADD COLUMN Enabled_auto_position BOOLEAN NOT NULL COMMENT 'Indicates whether GTIDs will be used to retrieve events from the master.' AFTER Ssl_crlpath;
UPDATE mysql.slave_master_info SET Enabled_auto_position= 0;
RESET SLAVE ALL;
Warnings:
Warning	1287	'RESET SLAVE' is deprecated and will be removed in a future release. Please use RESET REPLICA instead
CHANGE REPLICATION SOURCE TO SOURCE_HOST= 'MASTER_HOST', SOURCE_USER= 'MASTER_USER', SOURCE_PORT= MASTER_PORT, SOURCE_LOG_FILE= 'MASTER_LOG_FILE', SOURCE_LOG_POS= MASTER_LOG_POS;
Warnings:
Note	####	Sending passwords in plain text without SSL/TLS is extremely insecure.
Note	####	Storing MySQL user name or password information in the master info repository is not secure and is therefore not recommended. Please consider using the USER and PASSWORD connection options for START SLAVE; see the 'START SLAVE Syntax' in the MySQL Manual for more information.
include/start_slave.inc
include/sync_slave_sql_with_master.inc
ANALYZE TABLE mysql.slave_master_info, mysql.slave_relay_log_info;
Table	Op	Msg_type	Msg_text
mysql.slave_master_info	analyze	status	OK
mysql.slave_relay_log_info	analyze	status	OK
CHECK TABLE mysql.slave_master_info, mysql.slave_relay_log_info EXTENDED;
Table	Op	Msg_type	Msg_text
mysql.slave_master_info	check	status	OK
mysql.slave_relay_log_info	check	status	OK
OPTIMIZE TABLE mysql.slave_master_info, mysql.slave_relay_log_info;
Table	Op	Msg_type	Msg_text
mysql.slave_master_info	optimize	note	Table does not support optimize, doing recreate + analyze instead
mysql.slave_master_info	optimize	status	OK
mysql.slave_relay_log_info	optimize	note	Table does not support optimize, doing recreate + analyze instead
mysql.slave_relay_log_info	optimize	status	OK
REPAIR TABLE mysql.slave_master_info, mysql.slave_relay_log_info EXTENDED;
Table	Op	Msg_type	Msg_text
mysql.slave_master_info	repair	note	The storage engine for the table doesn't support repair
mysql.slave_relay_log_info	repair	note	The storage engine for the table doesn't support repair
SHOW CREATE TABLE mysql.slave_master_info;
Table	Create Table
slave_master_info	CREATE TABLE `slave_master_info` (
  `Number_of_lines` int unsigned NOT NULL COMMENT 'Number of lines in the file.',
  `Master_log_name` text CHARACTER SET utf8mb3 COLLATE utf8mb3_bin NOT NULL COMMENT 'The name of the master binary log currently being read from the master.',
  `Master_log_pos` bigint unsigned NOT NULL COMMENT 'The master log position of the last read event.',
<<<<<<< HEAD
  `Host` char(255) CHARACTER SET ascii COLLATE ascii_general_ci DEFAULT NULL COMMENT 'The host name of the master.',
  `User_name` text CHARACTER SET utf8 COLLATE utf8_bin COMMENT 'The user name used to connect to the master.',
  `User_password` text CHARACTER SET utf8 COLLATE utf8_bin COMMENT 'The password used to connect to the master.',
=======
  `Host` varchar(255) CHARACTER SET ascii COLLATE ascii_general_ci DEFAULT NULL COMMENT 'The host name of the source.',
  `User_name` text CHARACTER SET utf8mb3 COLLATE utf8mb3_bin COMMENT 'The user name used to connect to the master.',
  `User_password` text CHARACTER SET utf8mb3 COLLATE utf8mb3_bin COMMENT 'The password used to connect to the master.',
>>>>>>> fbdaa4de
  `Port` int unsigned NOT NULL COMMENT 'The network port used to connect to the master.',
  `Connect_retry` int unsigned NOT NULL COMMENT 'The period (in seconds) that the slave will wait before trying to reconnect to the master.',
  `Enabled_ssl` tinyint(1) NOT NULL COMMENT 'Indicates whether the server supports SSL connections.',
  `Ssl_ca` text CHARACTER SET utf8mb3 COLLATE utf8mb3_bin COMMENT 'The file used for the Certificate Authority (CA) certificate.',
  `Ssl_capath` text CHARACTER SET utf8mb3 COLLATE utf8mb3_bin COMMENT 'The path to the Certificate Authority (CA) certificates.',
  `Ssl_cert` text CHARACTER SET utf8mb3 COLLATE utf8mb3_bin COMMENT 'The name of the SSL certificate file.',
  `Ssl_cipher` text CHARACTER SET utf8mb3 COLLATE utf8mb3_bin COMMENT 'The name of the cipher in use for the SSL connection.',
  `Ssl_key` text CHARACTER SET utf8mb3 COLLATE utf8mb3_bin COMMENT 'The name of the SSL key file.',
  `Ssl_verify_server_cert` tinyint(1) NOT NULL COMMENT 'Whether to verify the server certificate.',
  `Heartbeat` float NOT NULL,
  `Bind` text CHARACTER SET utf8mb3 COLLATE utf8mb3_bin COMMENT 'Displays which interface is employed when connecting to the MySQL server',
  `Ignored_server_ids` text CHARACTER SET utf8mb3 COLLATE utf8mb3_bin COMMENT 'The number of server IDs to be ignored, followed by the actual server IDs',
  `Uuid` text CHARACTER SET utf8mb3 COLLATE utf8mb3_bin COMMENT 'The master server uuid.',
  `Retry_count` bigint unsigned NOT NULL COMMENT 'Number of reconnect attempts, to the master, before giving up.',
  `Ssl_crl` text CHARACTER SET utf8mb3 COLLATE utf8mb3_bin COMMENT 'The file used for the Certificate Revocation List (CRL)',
  `Ssl_crlpath` text CHARACTER SET utf8mb3 COLLATE utf8mb3_bin COMMENT 'The path used for Certificate Revocation List (CRL) files',
  `Enabled_auto_position` tinyint(1) NOT NULL COMMENT 'Indicates whether GTIDs will be used to retrieve events from the master.',
<<<<<<< HEAD
  `Channel_name` char(64) CHARACTER SET utf8 COLLATE utf8_general_ci NOT NULL COMMENT 'The channel on which the slave is connected to a source. Used in Multisource Replication',
  `Tls_version` text CHARACTER SET utf8 COLLATE utf8_bin COMMENT 'Tls version',
  `Public_key_path` text CHARACTER SET utf8 COLLATE utf8_bin COMMENT 'The file containing public key of master server.',
  `Get_public_key` tinyint(1) NOT NULL COMMENT 'Preference to get public key from master.',
  `Network_namespace` text CHARACTER SET utf8 COLLATE utf8_bin COMMENT 'Network namespace used for communication with the master server.',
  `Master_compression_algorithm` char(64) CHARACTER SET utf8 COLLATE utf8_bin NOT NULL COMMENT 'Compression algorithm supported for data transfer between master and slave.',
=======
  `Channel_name` varchar(64) CHARACTER SET utf8mb3 COLLATE utf8mb3_general_ci NOT NULL COMMENT 'The channel on which the replica is connected to a source. Used in Multisource Replication',
  `Tls_version` text CHARACTER SET utf8mb3 COLLATE utf8mb3_bin COMMENT 'Tls version',
  `Public_key_path` text CHARACTER SET utf8mb3 COLLATE utf8mb3_bin COMMENT 'The file containing public key of master server.',
  `Get_public_key` tinyint(1) NOT NULL COMMENT 'Preference to get public key from master.',
  `Network_namespace` text CHARACTER SET utf8mb3 COLLATE utf8mb3_bin COMMENT 'Network namespace used for communication with the master server.',
  `Master_compression_algorithm` varchar(64) CHARACTER SET utf8mb3 COLLATE utf8mb3_bin NOT NULL COMMENT 'Compression algorithm supported for data transfer between source and replica.',
>>>>>>> fbdaa4de
  `Master_zstd_compression_level` int unsigned NOT NULL COMMENT 'Compression level associated with zstd compression algorithm.',
  `Tls_ciphersuites` text CHARACTER SET utf8mb3 COLLATE utf8mb3_bin COMMENT 'Ciphersuites used for TLS 1.3 communication with the master server.',
  `Source_connection_auto_failover` tinyint(1) NOT NULL DEFAULT '0' COMMENT 'Indicates whether the channel connection failover is enabled.',
  PRIMARY KEY (`Channel_name`)
) /*!50100 TABLESPACE `mysql` */ ENGINE=InnoDB DEFAULT CHARSET=utf8mb3 STATS_PERSISTENT=0 ROW_FORMAT=DYNAMIC COMMENT='Master Information'
SHOW CREATE TABLE mysql.slave_relay_log_info;
Table	Create Table
slave_relay_log_info	CREATE TABLE `slave_relay_log_info` (
  `Number_of_lines` int unsigned NOT NULL COMMENT 'Number of lines in the file or rows in the table. Used to version table definitions.',
  `Relay_log_name` text CHARACTER SET utf8mb3 COLLATE utf8mb3_bin COMMENT 'The name of the current relay log file.',
  `Relay_log_pos` bigint unsigned DEFAULT NULL COMMENT 'The relay log position of the last executed event.',
  `Master_log_name` text CHARACTER SET utf8mb3 COLLATE utf8mb3_bin COMMENT 'The name of the master binary log file from which the events in the relay log file were read.',
  `Master_log_pos` bigint unsigned DEFAULT NULL COMMENT 'The master log position of the last executed event.',
  `Sql_delay` int DEFAULT NULL COMMENT 'The number of seconds that the slave must lag behind the master.',
  `Number_of_workers` int unsigned DEFAULT NULL,
  `Id` int unsigned DEFAULT NULL COMMENT 'Internal Id that uniquely identifies this record.',
<<<<<<< HEAD
  `Channel_name` char(64) CHARACTER SET utf8 COLLATE utf8_general_ci NOT NULL COMMENT 'The channel on which the slave is connected to a source. Used in Multisource Replication',
  `Privilege_checks_username` char(32) CHARACTER SET utf8 COLLATE utf8_bin DEFAULT NULL COMMENT 'Username part of PRIVILEGE_CHECKS_USER.',
  `Privilege_checks_hostname` char(255) CHARACTER SET ascii COLLATE ascii_general_ci DEFAULT NULL COMMENT 'Hostname part of PRIVILEGE_CHECKS_USER.',
=======
  `Channel_name` varchar(64) CHARACTER SET utf8mb3 COLLATE utf8mb3_general_ci NOT NULL COMMENT 'The channel on which the replica is connected to a source. Used in Multisource Replication',
  `Privilege_checks_username` varchar(32) CHARACTER SET utf8mb3 COLLATE utf8mb3_bin DEFAULT NULL COMMENT 'Username part of PRIVILEGE_CHECKS_USER.',
  `Privilege_checks_hostname` varchar(255) CHARACTER SET ascii COLLATE ascii_general_ci DEFAULT NULL COMMENT 'Hostname part of PRIVILEGE_CHECKS_USER.',
>>>>>>> fbdaa4de
  `Require_row_format` tinyint(1) NOT NULL COMMENT 'Indicates whether the channel shall only accept row based events.',
  `Require_table_primary_key_check` enum('STREAM','ON','OFF') NOT NULL DEFAULT 'STREAM' COMMENT 'Indicates what is the channel policy regarding tables having primary keys on create and alter table queries',
  `Assign_gtids_to_anonymous_transactions_type` enum('OFF','LOCAL','UUID') NOT NULL DEFAULT 'OFF' COMMENT 'Indicates whether the channel will generate a new GTID for anonymous transactions. OFF means that anonymous transactions will remain anonymous. LOCAL means that anonymous transactions will be assigned a newly generated GTID based on server_uuid. UUID indicates that anonymous transactions will be assigned a newly generated GTID based on Assign_gtids_to_anonymous_transactions_value',
  `Assign_gtids_to_anonymous_transactions_value` text CHARACTER SET utf8mb3 COLLATE utf8mb3_bin COMMENT 'Indicates the UUID used while generating GTIDs for anonymous transactions',
  PRIMARY KEY (`Channel_name`)
) /*!50100 TABLESPACE `mysql` */ ENGINE=InnoDB DEFAULT CHARSET=utf8mb3 STATS_PERSISTENT=0 ROW_FORMAT=DYNAMIC COMMENT='Relay Log Information'
# Search for occurrences of slave_master_info in the output from mysqldump
- Occurrences: 1
DROP TABLE t_innodb;
include/sync_slave_sql_with_master.inc
include/stop_slave.inc
Warnings:
Warning	1287	'@@relay_log_info_repository' is deprecated and will be removed in a future release.
Warnings:
Warning	1287	'@@master_info_repository' is deprecated and will be removed in a future release.
SELECT * FROM mysql.slave_master_info;
SELECT * FROM mysql.slave_relay_log_info;
include/rpl_restart_server.inc [server_number=2]
include/start_slave.inc
include/rpl_end.inc<|MERGE_RESOLUTION|>--- conflicted
+++ resolved
@@ -15,15 +15,9 @@
   `Sql_delay` int DEFAULT NULL COMMENT 'The number of seconds that the slave must lag behind the master.',
   `Number_of_workers` int unsigned DEFAULT NULL,
   `Id` int unsigned DEFAULT NULL COMMENT 'Internal Id that uniquely identifies this record.',
-<<<<<<< HEAD
-  `Channel_name` char(64) CHARACTER SET utf8 COLLATE utf8_general_ci NOT NULL COMMENT 'The channel on which the slave is connected to a source. Used in Multisource Replication',
-  `Privilege_checks_username` char(32) CHARACTER SET utf8 COLLATE utf8_bin DEFAULT NULL COMMENT 'Username part of PRIVILEGE_CHECKS_USER.',
-  `Privilege_checks_hostname` char(255) CHARACTER SET ascii COLLATE ascii_general_ci DEFAULT NULL COMMENT 'Hostname part of PRIVILEGE_CHECKS_USER.',
-=======
   `Channel_name` varchar(64) CHARACTER SET utf8mb3 COLLATE utf8mb3_general_ci NOT NULL COMMENT 'The channel on which the replica is connected to a source. Used in Multisource Replication',
   `Privilege_checks_username` varchar(32) CHARACTER SET utf8mb3 COLLATE utf8mb3_bin DEFAULT NULL COMMENT 'Username part of PRIVILEGE_CHECKS_USER.',
   `Privilege_checks_hostname` varchar(255) CHARACTER SET ascii COLLATE ascii_general_ci DEFAULT NULL COMMENT 'Hostname part of PRIVILEGE_CHECKS_USER.',
->>>>>>> fbdaa4de
   `Require_row_format` tinyint(1) NOT NULL COMMENT 'Indicates whether the channel shall only accept row based events.',
   `Require_table_primary_key_check` enum('STREAM','ON','OFF') NOT NULL DEFAULT 'STREAM' COMMENT 'Indicates what is the channel policy regarding tables having primary keys on create and alter table queries',
   `Assign_gtids_to_anonymous_transactions_type` enum('OFF','LOCAL','UUID') NOT NULL DEFAULT 'OFF' COMMENT 'Indicates whether the channel will generate a new GTID for anonymous transactions. OFF means that anonymous transactions will remain anonymous. LOCAL means that anonymous transactions will be assigned a newly generated GTID based on server_uuid. UUID indicates that anonymous transactions will be assigned a newly generated GTID based on Assign_gtids_to_anonymous_transactions_value',
@@ -42,15 +36,9 @@
   `Sql_delay` int DEFAULT NULL COMMENT 'The number of seconds that the slave must lag behind the master.',
   `Number_of_workers` int unsigned DEFAULT NULL,
   `Id` int unsigned DEFAULT NULL COMMENT 'Internal Id that uniquely identifies this record.',
-<<<<<<< HEAD
-  `Channel_name` char(64) CHARACTER SET utf8 COLLATE utf8_general_ci NOT NULL COMMENT 'The channel on which the slave is connected to a source. Used in Multisource Replication',
-  `Privilege_checks_username` char(32) CHARACTER SET utf8 COLLATE utf8_bin DEFAULT NULL COMMENT 'Username part of PRIVILEGE_CHECKS_USER.',
-  `Privilege_checks_hostname` char(255) CHARACTER SET ascii COLLATE ascii_general_ci DEFAULT NULL COMMENT 'Hostname part of PRIVILEGE_CHECKS_USER.',
-=======
   `Channel_name` varchar(64) CHARACTER SET utf8mb3 COLLATE utf8mb3_general_ci NOT NULL COMMENT 'The channel on which the replica is connected to a source. Used in Multisource Replication',
   `Privilege_checks_username` varchar(32) CHARACTER SET utf8mb3 COLLATE utf8mb3_bin DEFAULT NULL COMMENT 'Username part of PRIVILEGE_CHECKS_USER.',
   `Privilege_checks_hostname` varchar(255) CHARACTER SET ascii COLLATE ascii_general_ci DEFAULT NULL COMMENT 'Hostname part of PRIVILEGE_CHECKS_USER.',
->>>>>>> fbdaa4de
   `Require_row_format` tinyint(1) NOT NULL COMMENT 'Indicates whether the channel shall only accept row based events.',
   `Require_table_primary_key_check` enum('STREAM','ON','OFF') NOT NULL DEFAULT 'STREAM' COMMENT 'Indicates what is the channel policy regarding tables having primary keys on create and alter table queries',
   `Assign_gtids_to_anonymous_transactions_type` enum('OFF','LOCAL','UUID') NOT NULL DEFAULT 'OFF' COMMENT 'Indicates whether the channel will generate a new GTID for anonymous transactions. OFF means that anonymous transactions will remain anonymous. LOCAL means that anonymous transactions will be assigned a newly generated GTID based on server_uuid. UUID indicates that anonymous transactions will be assigned a newly generated GTID based on Assign_gtids_to_anonymous_transactions_value',
@@ -63,7 +51,7 @@
 SET @@global.master_info_repository="TABLE";
 Warnings:
 Warning	1287	'@@master_info_repository' is deprecated and will be removed in a future release.
-SET @@global.sync_master_info= 1;
+SET @@global.sync_source_info= 1;
 include/start_slave.inc
 CREATE TABLE t_innodb (id INTEGER) engine= Innodb;
 call mtr.add_suppression("Error writing relay log configuration.");
@@ -87,12 +75,12 @@
 include/wait_for_slave_sql_error.inc [errno=1805]
 Last_SQL_Error = 'Column count of mysql.slave_relay_log_info is wrong. Expected 15, found 14. The table is probably corrupted'
 include/stop_slave_io.inc
-include/rpl_restart_server.inc [server_number=2 parameters: --sync-master-info=1 --master-info-repository=TABLE --relay-log-info-repository=TABLE]
+include/rpl_restart_server.inc [server_number=2 parameters: --sync-source-info=1 --master-info-repository=TABLE --relay-log-info-repository=TABLE]
 START SLAVE SQL_THREAD;
 ERROR HY000: Slave is not configured or failed to initialize properly. You must at least set --server-id to enable either a master or a slave. Additional error messages can be found in the MySQL error log.
 ALTER TABLE mysql.slave_relay_log_info ADD COLUMN Number_of_workers INTEGER UNSIGNED AFTER Sql_delay;
 UPDATE mysql.slave_relay_log_info SET Number_of_workers= 0;
-include/rpl_restart_server.inc [server_number=2 parameters: --sync-master-info=1 --master-info-repository=TABLE --relay-log-info-repository=TABLE]
+include/rpl_restart_server.inc [server_number=2 parameters: --sync-source-info=1 --master-info-repository=TABLE --relay-log-info-repository=TABLE]
 include/start_slave.inc
 INSERT INTO t_innodb VALUES (1), (2), (3);
 include/sync_slave_sql_with_master.inc
@@ -123,12 +111,12 @@
 include/wait_for_slave_io_error.inc [errno=13117]
 Last_IO_Error = 'Fatal error: Failed to flush master info.'
 include/stop_slave_sql.inc
-include/rpl_restart_server.inc [server_number=2 parameters: --sync-master-info=1 --master-info-repository=TABLE --relay-log-info-repository=TABLE]
+include/rpl_restart_server.inc [server_number=2 parameters: --sync-source-info=1 --master-info-repository=TABLE --relay-log-info-repository=TABLE]
 START SLAVE SQL_THREAD;
 ERROR HY000: Slave is not configured or failed to initialize properly. You must at least set --server-id to enable either a master or a slave. Additional error messages can be found in the MySQL error log.
 ALTER TABLE mysql.slave_master_info ADD COLUMN Enabled_auto_position BOOLEAN NOT NULL COMMENT 'Indicates whether GTIDs will be used to retrieve events from the master.' AFTER Ssl_crlpath;
 UPDATE mysql.slave_master_info SET Enabled_auto_position= 0;
-include/rpl_restart_server.inc [server_number=2 parameters: --sync-master-info=1 --master-info-repository=TABLE --relay-log-info-repository=TABLE]
+include/rpl_restart_server.inc [server_number=2 parameters: --sync-source-info=1 --master-info-repository=TABLE --relay-log-info-repository=TABLE]
 include/start_slave.inc
 ALTER TABLE mysql.slave_master_info DROP COLUMN Enabled_auto_position;
 INSERT INTO t_innodb VALUES (1), (2), (3);
@@ -136,11 +124,11 @@
 Last_IO_Error = 'Fatal error: Failed to flush master info.'
 include/stop_slave_sql.inc
 START SLAVE SQL_THREAD;
-ERROR HY000: Column count of mysql.slave_master_info is wrong. Expected 32, found 31. The table is probably corrupted
-RESET SLAVE ALL;
-ERROR HY000: Column count of mysql.slave_master_info is wrong. Expected 32, found 31. The table is probably corrupted
-CHANGE REPLICATION SOURCE TO SOURCE_HOST= 'MASTER_HOST', SOURCE_USER= 'MASTER_USER', SOURCE_PORT= MASTER_PORT, SOURCE_LOG_FILE= 'MASTER_LOG_FILE', SOURCE_LOG_POS= MASTER_LOG_POS;
-ERROR HY000: Column count of mysql.slave_master_info is wrong. Expected 32, found 31. The table is probably corrupted
+ERROR HY000: Column count of mysql.slave_master_info is wrong. Expected 33, found 32. The table is probably corrupted
+RESET SLAVE ALL;
+ERROR HY000: Column count of mysql.slave_master_info is wrong. Expected 33, found 32. The table is probably corrupted
+CHANGE REPLICATION SOURCE TO SOURCE_HOST= 'MASTER_HOST', SOURCE_USER= 'MASTER_USER', SOURCE_PORT= MASTER_PORT, SOURCE_LOG_FILE= 'MASTER_LOG_FILE', SOURCE_LOG_POS= MASTER_LOG_POS;
+ERROR HY000: Column count of mysql.slave_master_info is wrong. Expected 33, found 32. The table is probably corrupted
 ALTER TABLE mysql.slave_master_info ADD COLUMN Enabled_auto_position BOOLEAN NOT NULL COMMENT 'Indicates whether GTIDs will be used to retrieve events from the master.' AFTER Ssl_crlpath;
 UPDATE mysql.slave_master_info SET Enabled_auto_position= 0;
 RESET SLAVE ALL;
@@ -176,15 +164,9 @@
   `Number_of_lines` int unsigned NOT NULL COMMENT 'Number of lines in the file.',
   `Master_log_name` text CHARACTER SET utf8mb3 COLLATE utf8mb3_bin NOT NULL COMMENT 'The name of the master binary log currently being read from the master.',
   `Master_log_pos` bigint unsigned NOT NULL COMMENT 'The master log position of the last read event.',
-<<<<<<< HEAD
-  `Host` char(255) CHARACTER SET ascii COLLATE ascii_general_ci DEFAULT NULL COMMENT 'The host name of the master.',
-  `User_name` text CHARACTER SET utf8 COLLATE utf8_bin COMMENT 'The user name used to connect to the master.',
-  `User_password` text CHARACTER SET utf8 COLLATE utf8_bin COMMENT 'The password used to connect to the master.',
-=======
   `Host` varchar(255) CHARACTER SET ascii COLLATE ascii_general_ci DEFAULT NULL COMMENT 'The host name of the source.',
   `User_name` text CHARACTER SET utf8mb3 COLLATE utf8mb3_bin COMMENT 'The user name used to connect to the master.',
   `User_password` text CHARACTER SET utf8mb3 COLLATE utf8mb3_bin COMMENT 'The password used to connect to the master.',
->>>>>>> fbdaa4de
   `Port` int unsigned NOT NULL COMMENT 'The network port used to connect to the master.',
   `Connect_retry` int unsigned NOT NULL COMMENT 'The period (in seconds) that the slave will wait before trying to reconnect to the master.',
   `Enabled_ssl` tinyint(1) NOT NULL COMMENT 'Indicates whether the server supports SSL connections.',
@@ -202,24 +184,16 @@
   `Ssl_crl` text CHARACTER SET utf8mb3 COLLATE utf8mb3_bin COMMENT 'The file used for the Certificate Revocation List (CRL)',
   `Ssl_crlpath` text CHARACTER SET utf8mb3 COLLATE utf8mb3_bin COMMENT 'The path used for Certificate Revocation List (CRL) files',
   `Enabled_auto_position` tinyint(1) NOT NULL COMMENT 'Indicates whether GTIDs will be used to retrieve events from the master.',
-<<<<<<< HEAD
-  `Channel_name` char(64) CHARACTER SET utf8 COLLATE utf8_general_ci NOT NULL COMMENT 'The channel on which the slave is connected to a source. Used in Multisource Replication',
-  `Tls_version` text CHARACTER SET utf8 COLLATE utf8_bin COMMENT 'Tls version',
-  `Public_key_path` text CHARACTER SET utf8 COLLATE utf8_bin COMMENT 'The file containing public key of master server.',
-  `Get_public_key` tinyint(1) NOT NULL COMMENT 'Preference to get public key from master.',
-  `Network_namespace` text CHARACTER SET utf8 COLLATE utf8_bin COMMENT 'Network namespace used for communication with the master server.',
-  `Master_compression_algorithm` char(64) CHARACTER SET utf8 COLLATE utf8_bin NOT NULL COMMENT 'Compression algorithm supported for data transfer between master and slave.',
-=======
   `Channel_name` varchar(64) CHARACTER SET utf8mb3 COLLATE utf8mb3_general_ci NOT NULL COMMENT 'The channel on which the replica is connected to a source. Used in Multisource Replication',
   `Tls_version` text CHARACTER SET utf8mb3 COLLATE utf8mb3_bin COMMENT 'Tls version',
   `Public_key_path` text CHARACTER SET utf8mb3 COLLATE utf8mb3_bin COMMENT 'The file containing public key of master server.',
   `Get_public_key` tinyint(1) NOT NULL COMMENT 'Preference to get public key from master.',
   `Network_namespace` text CHARACTER SET utf8mb3 COLLATE utf8mb3_bin COMMENT 'Network namespace used for communication with the master server.',
   `Master_compression_algorithm` varchar(64) CHARACTER SET utf8mb3 COLLATE utf8mb3_bin NOT NULL COMMENT 'Compression algorithm supported for data transfer between source and replica.',
->>>>>>> fbdaa4de
   `Master_zstd_compression_level` int unsigned NOT NULL COMMENT 'Compression level associated with zstd compression algorithm.',
   `Tls_ciphersuites` text CHARACTER SET utf8mb3 COLLATE utf8mb3_bin COMMENT 'Ciphersuites used for TLS 1.3 communication with the master server.',
   `Source_connection_auto_failover` tinyint(1) NOT NULL DEFAULT '0' COMMENT 'Indicates whether the channel connection failover is enabled.',
+  `Gtid_only` tinyint(1) NOT NULL DEFAULT '0' COMMENT 'Indicates if this channel only uses GTIDs and does not persist positions.',
   PRIMARY KEY (`Channel_name`)
 ) /*!50100 TABLESPACE `mysql` */ ENGINE=InnoDB DEFAULT CHARSET=utf8mb3 STATS_PERSISTENT=0 ROW_FORMAT=DYNAMIC COMMENT='Master Information'
 SHOW CREATE TABLE mysql.slave_relay_log_info;
@@ -233,15 +207,9 @@
   `Sql_delay` int DEFAULT NULL COMMENT 'The number of seconds that the slave must lag behind the master.',
   `Number_of_workers` int unsigned DEFAULT NULL,
   `Id` int unsigned DEFAULT NULL COMMENT 'Internal Id that uniquely identifies this record.',
-<<<<<<< HEAD
-  `Channel_name` char(64) CHARACTER SET utf8 COLLATE utf8_general_ci NOT NULL COMMENT 'The channel on which the slave is connected to a source. Used in Multisource Replication',
-  `Privilege_checks_username` char(32) CHARACTER SET utf8 COLLATE utf8_bin DEFAULT NULL COMMENT 'Username part of PRIVILEGE_CHECKS_USER.',
-  `Privilege_checks_hostname` char(255) CHARACTER SET ascii COLLATE ascii_general_ci DEFAULT NULL COMMENT 'Hostname part of PRIVILEGE_CHECKS_USER.',
-=======
   `Channel_name` varchar(64) CHARACTER SET utf8mb3 COLLATE utf8mb3_general_ci NOT NULL COMMENT 'The channel on which the replica is connected to a source. Used in Multisource Replication',
   `Privilege_checks_username` varchar(32) CHARACTER SET utf8mb3 COLLATE utf8mb3_bin DEFAULT NULL COMMENT 'Username part of PRIVILEGE_CHECKS_USER.',
   `Privilege_checks_hostname` varchar(255) CHARACTER SET ascii COLLATE ascii_general_ci DEFAULT NULL COMMENT 'Hostname part of PRIVILEGE_CHECKS_USER.',
->>>>>>> fbdaa4de
   `Require_row_format` tinyint(1) NOT NULL COMMENT 'Indicates whether the channel shall only accept row based events.',
   `Require_table_primary_key_check` enum('STREAM','ON','OFF') NOT NULL DEFAULT 'STREAM' COMMENT 'Indicates what is the channel policy regarding tables having primary keys on create and alter table queries',
   `Assign_gtids_to_anonymous_transactions_type` enum('OFF','LOCAL','UUID') NOT NULL DEFAULT 'OFF' COMMENT 'Indicates whether the channel will generate a new GTID for anonymous transactions. OFF means that anonymous transactions will remain anonymous. LOCAL means that anonymous transactions will be assigned a newly generated GTID based on server_uuid. UUID indicates that anonymous transactions will be assigned a newly generated GTID based on Assign_gtids_to_anonymous_transactions_value',
