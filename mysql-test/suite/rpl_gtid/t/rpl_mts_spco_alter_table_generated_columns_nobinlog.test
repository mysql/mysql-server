--- conflicted
+++ resolved
@@ -6,7 +6,7 @@
 #
 # 1. We start replica (server2) with the binary log turned off (--log-bin=OFF)
 #    and applier threads are not logging to its own binary log
-#    (--log-slave-updates=OFF). Replica also has slave_preserve_commit_order
+#    (--log-replica-updates=OFF). Replica also has replica_preserve_commit_order
 #    enabled and running with 2 applier workers.
 #
 # 2. On slave, we add the same first insert statement which will be applied on
@@ -42,7 +42,7 @@
 
 
 --source include/rpl_connection_master.inc
---let $mts_slave_parallel_workers= 8
+--let $mts_replica_parallel_workers= 8
 --let $mts_num_preceding_trans= 6
 
 --let $mts_spco_save_gtid_executed = 1
@@ -60,7 +60,7 @@
 
 --let $mts_spco_save_gtid_executed= 1
 --let $mts_spco_rollback_statement = ROLLBACK
---source extra/rpl_tests/rpl_mts_slave_preserve_commit_order_nobinlog.inc
+--source extra/rpl_tests/rpl_mts_replica_preserve_commit_order_nobinlog.inc
 
 
 --echo
@@ -90,17 +90,11 @@
 --source include/sync_slave_sql_with_master.inc
 --source include/stop_slave.inc
 
-<<<<<<< HEAD
-SET GLOBAL slave_parallel_type= @save_slave_parallel_type;
-SET GLOBAL slave_parallel_workers= @save_slave_parallel_workers;
-SET GLOBAL slave_preserve_commit_order= @save_slave_preserve_commit_order;
-=======
 SET GLOBAL replica_parallel_type= @save_replica_parallel_type;
 --disable_warnings
 SET GLOBAL replica_parallel_workers= @save_replica_parallel_workers;
 --enable_warnings
 SET GLOBAL replica_preserve_commit_order= @save_replica_preserve_commit_order;
->>>>>>> fbdaa4de
 --source include/start_slave.inc
 
 --source include/gtid_utils_end.inc
