create table paths(
id int primary key,
from_id int,
to_id int,
cost double,
type varchar(50)
);

insert into paths values
(10, 0, 1, 2.0, "car"),
(11, 1, 2, 3.0, "car"),
(12, 0, 2, 8.0, "car"),

<<<<<<< HEAD
select st_shortest_dir_path(id, from_id, to_id, cost, id, 2) from paths;
=======
(20, 0, 1, 20.0, "bike"),
(21, 1, 2, 25.0, "bike"),
(22, 0, 2, 40.0, "bike")
;

select st_shortest_dir_path(id, from_id, to_id, cost, 0, 2) from paths group by type;
>>>>>>> e0db1dd0

drop table paths;<|MERGE_RESOLUTION|>--- conflicted
+++ resolved
@@ -11,15 +11,11 @@
 (11, 1, 2, 3.0, "car"),
 (12, 0, 2, 8.0, "car"),
 
-<<<<<<< HEAD
-select st_shortest_dir_path(id, from_id, to_id, cost, id, 2) from paths;
-=======
 (20, 0, 1, 20.0, "bike"),
 (21, 1, 2, 25.0, "bike"),
 (22, 0, 2, 40.0, "bike")
 ;
 
 select st_shortest_dir_path(id, from_id, to_id, cost, 0, 2) from paths group by type;
->>>>>>> e0db1dd0
 
 drop table paths;