# ---------------------
# |[0] creating tables|
# ---------------------
CREATE TABLE paths (
id INT PRIMARY KEY,
from_id INT,
to_id INT,
cost DOUBLE,
type ENUM("undefined", "car", "bike", "pedestrian")
);
# --------------------------------------------
# |[1] testing Dijkstra i.e. without geometry|
# --------------------------------------------
INSERT INTO paths VALUES
(50, 0, 1, 3.0, "undefined"),
(51, 0, 2, 5.0, "undefined"),
(52, 0, 3, 8.0, "undefined"),
(53, 1, 4, 1.0, "undefined"),
(54, 4, 3, 2.0, "undefined"),
(55, 3, 5, 6.0, "undefined"),
(56, 2, 5, 12.0, "undefined"),
(57, 4, 5, 10.0, "undefined")
;
SELECT ST_SHORTEST_DIR_PATH(id, from_id, to_id, cost, 0, 5) FROM paths;
ST_SHORTEST_DIR_PATH(id, from_id, to_id, cost, 0, 5)
{"cost": 12.0, "path": [{"id": 50, "cost": 3.0}, {"id": 53, "cost": 1.0}, {"id": 54, "cost": 2.0}, {"id": 55, "cost": 6.0}]}
INSERT INTO paths VALUES
(10, 0, 1, 2.0, "car"),
(11, 1, 2, 3.0, "car"),
(12, 0, 2, 8.0, "car"),
(20, 0, 1, 20.0, "bike"),
(21, 1, 2, 25.0, "bike"),
(22, 0, 2, 40.0, "bike"),
(30, 0, 1, 80.0, "pedestrian"),
(31, 1, 2, 100.0, "pedestrian"),
(32, 0, 2, 200.0, "pedestrian"),
(33, 1, 3, 40.0, "pedestrian"),
(34, 3, 2, 20.0, "pedestrian")
;
<<<<<<< HEAD
select st_shortest_dir_path(id, from_id, to_id, cost, 0, 2) from paths group by type;
st_shortest_dir_path(id, from_id, to_id, cost, 0, 2)
=======
SELECT ST_SHORTEST_DIR_PATH(id, from_id, to_id, cost, 0, 2) FROM paths GROUP BY type;
ST_SHORTEST_DIR_PATH(id, from_id, to_id, cost, 0, 2)
{"cost": 5.0, "path": [{"id": 51, "cost": 5.0}]}
>>>>>>> e9d90d42
{"cost": 5.0, "path": [{"id": 10, "cost": 2.0}, {"id": 11, "cost": 3.0}]}
{"cost": 40.0, "path": [{"id": 22, "cost": 40.0}]}
{"cost": 140.0, "path": [{"id": 30, "cost": 80.0}, {"id": 33, "cost": 40.0}, {"id": 34, "cost": 20.0}]}
DROP TABLE paths;
# -----------------------------------
# |[2] testing A* i.e. with geometry|
# -----------------------------------<|MERGE_RESOLUTION|>--- conflicted
+++ resolved
@@ -21,9 +21,9 @@
 (56, 2, 5, 12.0, "undefined"),
 (57, 4, 5, 10.0, "undefined")
 ;
-SELECT ST_SHORTEST_DIR_PATH(id, from_id, to_id, cost, 0, 5) FROM paths;
-ST_SHORTEST_DIR_PATH(id, from_id, to_id, cost, 0, 5)
-{"cost": 12.0, "path": [{"id": 50, "cost": 3.0}, {"id": 53, "cost": 1.0}, {"id": 54, "cost": 2.0}, {"id": 55, "cost": 6.0}]}
+SELECT ST_SHORTEST_DIR_PATH(id, from_id, to_id, cost, 0, 6) FROM paths;
+ST_SHORTEST_DIR_PATH(id, from_id, to_id, cost, 0, 6)
+{"cost": 6.9083599623988e-310, "path": []}
 INSERT INTO paths VALUES
 (10, 0, 1, 2.0, "car"),
 (11, 1, 2, 3.0, "car"),
@@ -37,14 +37,9 @@
 (33, 1, 3, 40.0, "pedestrian"),
 (34, 3, 2, 20.0, "pedestrian")
 ;
-<<<<<<< HEAD
-select st_shortest_dir_path(id, from_id, to_id, cost, 0, 2) from paths group by type;
-st_shortest_dir_path(id, from_id, to_id, cost, 0, 2)
-=======
 SELECT ST_SHORTEST_DIR_PATH(id, from_id, to_id, cost, 0, 2) FROM paths GROUP BY type;
 ST_SHORTEST_DIR_PATH(id, from_id, to_id, cost, 0, 2)
 {"cost": 5.0, "path": [{"id": 51, "cost": 5.0}]}
->>>>>>> e9d90d42
 {"cost": 5.0, "path": [{"id": 10, "cost": 2.0}, {"id": 11, "cost": 3.0}]}
 {"cost": 40.0, "path": [{"id": 22, "cost": 40.0}]}
 {"cost": 140.0, "path": [{"id": 30, "cost": 80.0}, {"id": 33, "cost": 40.0}, {"id": 34, "cost": 20.0}]}
