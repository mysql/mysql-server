--- conflicted
+++ resolved
@@ -85,57 +85,30 @@
 SELECT DIGEST, DIGEST_TEXT, COUNT_STAR, SUM_ROWS_AFFECTED, SUM_WARNINGS,
 SUM_ERRORS FROM performance_schema.events_statements_summary_by_digest;
 DIGEST	DIGEST_TEXT	COUNT_STAR	SUM_ROWS_AFFECTED	SUM_WARNINGS	SUM_ERRORS
-<<<<<<< HEAD
-4eb22e4b4f8466c09804b463e0fc311e	TRUNCATE TABLE performance_schema . events_statements_summary_by_digest  	1	0	0	0
-34134d104625c823ebdf0896dc1df6ff	SELECT ? FROM t1  	1	0	0	0
-0ea88b0dbdaae318aced9de7f8fb44b0	SELECT ? FROM `t1`  	1	0	0	0
-0facaf94b54342fe31d209c544b9955f	SELECT ?, ... FROM t1  	2	0	0	0
-62232fb4e024b4a72730805b705e638e	SELECT ? FROM t2  	1	0	0	0
-27ac4effd8763c5a4ea9a494496b047f	SELECT ?, ... FROM t2  	2	0	0	0
-0d3049bb7cf7ed23b9944085966d3066	INSERT INTO t1 VALUES (?)  	1	1	0	0
-e7ef0a231d1c6c4df2e89bafe1e024ff	INSERT INTO t2 VALUES (?)  	1	1	0	0
-688b75d0d4f62112e8a0eb13b6c6927e	INSERT INTO t3 VALUES (...)  	4	4	0	0
-fcc26964fb32bb57f85101a12efad382	INSERT INTO t4 VALUES (...)  	1	1	0	0
-e8d37d33eb3e0ff34ff0e8f4bcc39ed2	INSERT INTO t5 VALUES (...)  	1	1	0	0
-ad93034a97072e82e124dafbca16c2c1	INSERT INTO t1 VALUES (?) /* , ... */  	2	7	0	0
-fe9e729df5f1f8e67d7c158d0473b210	INSERT INTO t3 VALUES (...) /* , ... */  	1	3	0	0
-4f643bc0882fb33c6729d5e4d0e2df1e	INSERT INTO t5 VALUES (...) /* , ... */  	1	3	0	0
-04a1558c29fce46cedf6e64170cf0797	INSERT INTO t1 VALUES ( NULL )  	1	1	0	0
-b360eed2967413062a724105b27c60be	INSERT INTO t6 VALUES (...)  	5	5	0	0
-881af9819ee28065ee3d99a1db180ad9	SELECT ? + ?  	3	0	0	0
-6ad52dbeaeeaccd56e293fa8161f9f0d	SELECT ?  	1	0	0	0
-fb40aece1f68b5c3fbaf220bc21ad353	CREATE SCHEMA statements_digest_temp  	2	2	0	0
-622ef9323ed99ee165d79477219a693b	DROP SCHEMA statements_digest_temp  	2	0	0	0
-ffee1eac5955b3ba9a1f9ef2143b8529	SELECT ? FROM t11  	1	0	0	1
-30e5e695a6021fbf00b7ab447d0d1276	CREATE TABLE t11 ( c CHARACTER (?) )  	2	0	0	1
-26662768996dee12e3049121ff1a9bab	INSERT INTO t11 VALUES (?)  	1	1	1	0
-b456fc77d1009cb2e3bb7271b36604b7	SHOW WARNINGS  	1	0	0	0
-=======
-e805b61f502c137bb55d4314543d41c7	TRUNCATE TABLE performance_schema . events_statements_summary_by_digest  	1	0	0	0
-7820928705ae7207bab08fd245328f5b	SELECT ? FROM t1  	1	0	0	0
-eed80067db060e24035843a30af27d4b	SELECT ? FROM `t1`  	1	0	0	0
-2a2d801f9a840ba335a3a3af4f1a2548	SELECT ?, ... FROM t1  	2	0	0	0
-440483a113c7c32ea2b0384b35657380	SELECT ? FROM t2  	1	0	0	0
-0c1a094380a27a4e55226bfae1af741b	SELECT ?, ... FROM t2  	2	0	0	0
-a4168ec0c03d443e991709be1803dd91	INSERT INTO t1 VALUES (?)  	1	1	0	0
-48f9afb4172e95d35863e19515757b1c	INSERT INTO t2 VALUES (?)  	1	1	0	0
-c998a9bf557d038fb154304f647ff82a	INSERT INTO t3 VALUES (...)  	4	4	0	0
-16ce07d8565dc35914f20b7fea9da4f2	INSERT INTO t4 VALUES (...)  	1	1	0	0
-a62a64f16fa6af07f4e43dfee1a11060	INSERT INTO t5 VALUES (...)  	1	1	0	0
-2a0a00bfa7662d9f89d9f3bd1f5f1c05	INSERT INTO t1 VALUES (?) /* , ... */  	2	7	0	0
-319d6b4c3dcf73d056cf81be5812bc41	INSERT INTO t3 VALUES (...) /* , ... */  	1	3	0	0
-bdf48a1dee276b0c0a2c98ab0a467faa	INSERT INTO t5 VALUES (...) /* , ... */  	1	3	0	0
-31fcbcfc40855a5e6a74902eb360ba4a	INSERT INTO t1 VALUES ( NULL )  	1	1	0	0
-fbfa1f8df2bd2d11533611915cd6472c	INSERT INTO t6 VALUES (...)  	5	5	0	0
-743dd9e11c8678f868333e5ff37e9e02	SELECT ? + ?  	3	0	0	0
-3fd0357704557c8982324120fc665190	SELECT ?  	1	0	0	0
+a0f76fb5497b790ad3f99b54d49d8ec9	TRUNCATE TABLE performance_schema . events_statements_summary_by_digest  	1	0	0	0
+d425871ec5492bf1daccc95114f4c9b7	SELECT ? FROM t1  	1	0	0	0
+cceca2b52a7a3dfe9c3b5706d5053705	SELECT ? FROM `t1`  	1	0	0	0
+9227227f0ada285d3ee831527a90a43a	SELECT ?, ... FROM t1  	2	0	0	0
+ea7ed083cd7e4719d875947076c3e727	SELECT ? FROM t2  	1	0	0	0
+7fc63f7bb3ea7e0a3818cdff4d827120	SELECT ?, ... FROM t2  	2	0	0	0
+0d687c3ac9ac19a1123a83a6bd87d73f	INSERT INTO t1 VALUES (?)  	1	1	0	0
+76ab903f288d3e458d9877627c54f8f8	INSERT INTO t2 VALUES (?)  	1	1	0	0
+3d284b2f404a8263231348979a77419e	INSERT INTO t3 VALUES (...)  	4	4	0	0
+89ad7844bad413eff7fb47161309559b	INSERT INTO t4 VALUES (...)  	1	1	0	0
+c58e2fdd765b911528e3121395f94d04	INSERT INTO t5 VALUES (...)  	1	1	0	0
+c254e41c08a3cb37b3bea85673b85e35	INSERT INTO t1 VALUES (?) /* , ... */  	2	7	0	0
+8182f77f2801bbf2a523a592ef9fe1f5	INSERT INTO t3 VALUES (...) /* , ... */  	1	3	0	0
+d3d857b6abc10820ef95610b5585bd67	INSERT INTO t5 VALUES (...) /* , ... */  	1	3	0	0
+c1928d2f38d7b9b5dd452ba59546f854	INSERT INTO t1 VALUES ( NULL )  	1	1	0	0
+907803af3230e25f8926f1e6d94a0a6d	INSERT INTO t6 VALUES (...)  	5	5	0	0
+4d35579f2f74261177a3fd422a5e5366	SELECT ? + ?  	3	0	0	0
+2898f9160e275fb0182f7c25b487c50b	SELECT ?  	1	0	0	0
 2e70c2a610d36126887b63d6f173620b	CREATE SCHEMA statements_digest_temp  	2	2	0	0
 308179c535227a86ef6b6c19b71cc9fa	DROP SCHEMA statements_digest_temp  	2	0	0	0
-375dd6afeb8881d10329405b82c9d522	SELECT ? FROM t11  	1	0	0	1
-d0f9c2f7e2ea9930e3b40627a70d044d	CREATE TABLE t11 ( c CHARACTER (?) )  	2	0	0	1
-16a4361e0a81e2980c3b6ebe5f8f43fc	INSERT INTO t11 VALUES (?)  	1	1	1	0
-fcce762d4701f48b75ff3785d51f338d	SHOW WARNINGS  	1	0	0	0
->>>>>>> a22f96eb
+5f195653b09b1014efe3e08604a04aa6	SELECT ? FROM t11  	1	0	0	1
+56f0f8e8fc5179ba58ceff0fc1e73116	CREATE TABLE t11 ( c CHARACTER (?) )  	2	0	0	1
+8086eeea2b1c9eb0e7fdfe15a0853937	INSERT INTO t11 VALUES (?)  	1	1	1	0
+49ff7c040b8068a733f91d5a70fb0241	SHOW WARNINGS  	1	0	0	0
 ####################################
 # CLEANUP
 ####################################
