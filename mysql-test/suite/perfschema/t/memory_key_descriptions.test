--source include/have_debug.inc

let $query_clause = FROM performance_schema.setup_instruments
                      WHERE NAME LIKE 'memory/sql/%'
                        AND DOCUMENTATION IS NOT NULL
                      ORDER BY NAME;

eval SELECT NAME, DOCUMENTATION $query_clause;
eval SET @rows = (SELECT COUNT(NAME) $query_clause);

<<<<<<< HEAD
let $assert_cond = @rows = 56;
=======
let $assert_cond = @rows = 60;
>>>>>>> fbdaa4de
let $assert_text = The number of documented P_S memory keys in the SQL category is as expected.;
source include/assert.inc;<|MERGE_RESOLUTION|>--- conflicted
+++ resolved
@@ -8,10 +8,6 @@
 eval SELECT NAME, DOCUMENTATION $query_clause;
 eval SET @rows = (SELECT COUNT(NAME) $query_clause);
 
-<<<<<<< HEAD
-let $assert_cond = @rows = 56;
-=======
 let $assert_cond = @rows = 60;
->>>>>>> fbdaa4de
 let $assert_text = The number of documented P_S memory keys in the SQL category is as expected.;
 source include/assert.inc;