--- conflicted
+++ resolved
@@ -199,7 +199,7 @@
 connect (con1,localhost,root);
 connection con1;
 
-SET DEBUG_SYNC= 'row_merge_after_scan SIGNAL opened WAIT_FOR go_ddl';
+SET DEBUG_SYNC= 'ddl_after_scan SIGNAL opened WAIT_FOR go_ddl';
 send ALTER TABLE t1 ADD CONSTRAINT  pk1 PRIMARY KEY (id);
 
 connection default;
@@ -696,9 +696,6 @@
 SELECT ID INTO @tid FROM mysql.tables WHERE NAME='t1';
 SELECT NAME, ORDINAL_POSITION, TYPE, HIDDEN, GENERATION_EXPRESSION_UTF8 FROM mysql.columns WHERE TABLE_ID=@tid ORDER BY ORDINAL_POSITION;
 
-<<<<<<< HEAD
-DROP TABLE t1;
-=======
 DROP TABLE t1;
 
 
@@ -824,5 +821,4 @@
 delete from t limit 1;
 disconnect con1;
 DROP TABLE t;
-SET @@session.binlog_row_image = @old_binlog_row_image;
->>>>>>> fbdaa4de
+SET @@session.binlog_row_image = @old_binlog_row_image;