--- conflicted
+++ resolved
@@ -737,7 +737,20 @@
 
 DROP TABLE t1;
 
-<<<<<<< HEAD
+
+--echo #
+--echo # Bug#54117 crash in thr_multi_unlock, temporary table
+--echo #
+
+CREATE TEMPORARY TABLE t1(a INT) ENGINE = InnoDB;
+
+LOCK TABLES t1 READ;
+ALTER TABLE t1 COMMENT 'test';
+UNLOCK TABLES;
+
+DROP TABLE t1;
+
+
 --echo End of 5.1 tests
 
 
@@ -795,21 +808,4 @@
 connection default;
 COMMIT;
 DROP TABLE t1;
-DROP FUNCTION f1;
-=======
-
---echo #
---echo # Bug#54117 crash in thr_multi_unlock, temporary table
---echo #
-
-CREATE TEMPORARY TABLE t1(a INT) ENGINE = InnoDB;
-
-LOCK TABLES t1 READ;
-ALTER TABLE t1 COMMENT 'test';
-UNLOCK TABLES;
-
-DROP TABLE t1;
-
-
---echo End of 5.1 tests
->>>>>>> 223f42b7
+DROP FUNCTION f1;