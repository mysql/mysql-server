--- conflicted
+++ resolved
@@ -233,74 +233,4 @@
 --rmdir $EXTERNAL_DIR2/dbtest
 --rmdir $EXTERNAL_DIR2
 
-<<<<<<< HEAD
---echo # Shutdown server
---source include/shutdown_mysqld.inc
-
-#Testing Upgrade scenario
---echo # Part 1: Steps already executed in older version of mysqld i.e., 8.4 which does not contain the fix for Bug #33398681
---echo # 1a. Build 8.4 and create data_dir folder in it. Initialize mysqld in this data_dir folder. This will be the default datadir for 8.4
---echo # 1b. Start mysql client and create database test_upgsc and create tables t7a, t7b t7c in it
---echo # 1c. Shutdown the server and move t7a.ibd, t7b.ibd, t7c.ibd to new external directory d1 and delete database folder test_upgsc in default directory data_dir
---echo # 1d. Start and shutdown the server again to make ibd files get recognized as moved in 8.4
---echo # 1e. Zip this data_dir and new external dir d1 as new_innodbdir into MYSQL_TEST_DIR/std_data/data84_with_externally_stored_tablespaces.zip
---echo # Part 2: Steps to be executed in the current version i.e., in this test
---echo # 2a. Copy the data84_with_externally_stored_tablespaces.zip from MYSQL_TEST_DIR/std_data/ to MYSQL_TMP_DIR/test_Bug33398681/ as data84.zip
---echo # 2b. Check that the zip file data84.zip exists in working MYSQL_TMP_DIR/test_Bug33398681/ folder and unzip it in the same directory
---echo # 2c. Check that data_dir and new_innodbdir are existing in MYSQL_TMP_DIR/test_Bug33398681/ and list all the files
---echo # 2d. Set MYSQLD_NEW_DATADIR as MYSQL_TMP_DIR/test_Bug33398681/data_dir and EXTERNAL_DIR3 AS MYSQL_TMP_DIR/test_Bug33398681/new_innodbdir
---echo # 2e. Start the server with datadir=MYSQLD_NEW_DATADIR and innodb-directories=EXTERNAL_DIR3 options
---echo # 2f. Trigger Alter table force for t7a, t7b, t7c
---echo # 2g. Verify that the ibd files for t7a, t7b, t7c exist in EXTERNAL_DIR3
-
---echo # Copy the zip directory of 8.4 from MYSQL_TEST_DIR/std_data/ to MYSQL_TMP_DIR/test_Bug33398681 working location.
-
---mkdir $MYSQL_TMP_DIR/test_Bug33398681
---copy_file $MYSQL_TEST_DIR/std_data/data84_with_externally_stored_tablespaces.zip $MYSQL_TMP_DIR/test_Bug33398681/data84.zip
-
---echo # Check that the file exists in the working folder.
---file_exists $MYSQL_TMP_DIR/test_Bug33398681/data84.zip
-
---echo # Unzip the zip file.
---exec unzip -qo $MYSQL_TMP_DIR/test_Bug33398681/data84.zip -d $MYSQL_TMP_DIR/test_Bug33398681
-
---echo # Check that the file exists in the working folder.
---file_exists $MYSQL_TMP_DIR/test_Bug33398681/data_dir
---list_files $MYSQL_TMP_DIR/test_Bug33398681/data_dir *
---file_exists $MYSQL_TMP_DIR/test_Bug33398681/new_innodbdir
---list_files $MYSQL_TMP_DIR/test_Bug33398681/new_innodbdir *
---list_files $MYSQL_TMP_DIR/test_Bug33398681/new_innodbdir/test_upgsc *
-
---echo # Set different path for --datadir which points to old version 8.4
-LET $MYSQLD_NEW_DATADIR = $MYSQL_TMP_DIR/test_Bug33398681/data_dir;
-
---echo # Set EXTERNAL_DIR3
---let $EXTERNAL_DIR3 = $MYSQL_TMP_DIR/test_Bug33398681/new_innodbdir/
-
---echo # Check that the ibd files for t7a, t7b, t7c exist in EXTERNAL_DIR3
---list_files $EXTERNAL_DIR3/test_upgsc *
-
---echo # Restart the server
---let restart_parameters="restart: --datadir=$MYSQLD_NEW_DATADIR --innodb-directories=$EXTERNAL_DIR3 --lower_case_table_names=1"
---replace_result $MYSQL_TMP_DIR MYSQL_TMP_DIR $MYSQL_TEST_DIR MYSQL_TEST_DIR
---source include/start_mysqld.inc
-
---echo # Alter table
-ALTER TABLE test_upgsc.t7a FORCE;
-ALTER TABLE test_upgsc.t7b FORCE, ALGORITHM=INPLACE;
-ALTER TABLE test_upgsc.t7c FORCE, ALGORITHM=COPY;
-
---echo # Check that the ibd files for t7a, t7b, t7c still exist in EXTERNAL_DIR3
---list_files $EXTERNAL_DIR3/test_upgsc *
-
---echo # Clean Up
-
---let restart_parameters="restart: --datadir=$MYSQLD_DATADIR --innodb-directories="
---replace_result $MYSQLD_DATADIR MYSQLD_DATADIR
---source include/restart_mysqld.inc
-
---force-rmdir $MYSQL_TMP_DIR/test_Bug33398681
-
-=======
->>>>>>> abdd9c4f
 --echo # End Test