#
# A series of tests to show the correct tablespace behavior.
# See also; parts.partition_basic_symlink_innodb.test for
# partition related tests with remote tablespaces.
# See innodb.innodb-restart for tablespace migration tests.
#
--source include/have_innodb.inc
--source include/have_partition.inc
SET default_storage_engine=InnoDB;

--echo #
--echo # TABLESPACE related tests.
--echo #

# Set up some variables
LET $MYSQLD_DATADIR = `select @@datadir`;
LET $data_directory_clause = DATA DIRECTORY='$MYSQL_TMP_DIR/alt_dir';
LET $index_directory_clause = INDEX DIRECTORY='$MYSQL_TMP_DIR/alt_dir';

# These values can change during the test
LET $innodb_file_format_orig=`select @@innodb_file_format`;
LET $innodb_file_per_table_orig=`select @@innodb_file_per_table`;
LET $innodb_strict_mode_orig=`select @@session.innodb_strict_mode`;

--echo #
--echo # CREATE TABLE ... DATA DIRECTORY
--echo # Innodb does not support INDEX DIRECTORY.
--echo #
SET SESSION innodb_strict_mode = ON;
--replace_result $MYSQL_TMP_DIR MYSQL_TMP_DIR
--error ER_GET_ERRNO
eval CREATE TABLE t1 (a int KEY, b text) $index_directory_clause;
SHOW WARNINGS;

--echo #
--echo # Without strict mode, INDEX DIRECTORY is just ignored
--echo #
SET SESSION innodb_strict_mode = OFF;
--replace_result $MYSQL_TMP_DIR MYSQL_TMP_DIR
eval CREATE TABLE t1 (a int KEY, b text) $index_directory_clause;
SHOW WARNINGS;
SHOW CREATE TABLE t1;
DROP TABLE t1;

--echo #
--echo # Innodb does not support DATA DIRECTORY without innodb_file_per_table=ON.
--echo #
SET SESSION innodb_strict_mode = ON;
SET GLOBAL innodb_file_per_table=OFF;
--replace_result $MYSQL_TMP_DIR MYSQL_TMP_DIR
--error ER_GET_ERRNO
eval CREATE TABLE t1 (a int KEY, b text) $data_directory_clause;
SHOW WARNINGS;

--echo #
--echo # Without strict mode, DATA DIRECTORY without innodb_file_per_table=ON is just ignored.
--echo #
SET SESSION innodb_strict_mode = OFF;
--replace_result $MYSQL_TMP_DIR MYSQL_TMP_DIR
eval CREATE TABLE t1 (a int KEY, b text) $data_directory_clause;
SHOW WARNINGS;
SHOW CREATE TABLE t1;
DROP TABLE t1;

--echo # Now set innodb_file_per_table so that DATA DIRECTORY can be tested.
SET GLOBAL innodb_file_per_table=ON;

--echo #
--echo # Create the tablespace in MYSQL_TMP_DIR/alt_dir
--echo # InnoDB will create the sub-directories if needed.
--echo #
--replace_result $MYSQL_TMP_DIR MYSQL_TMP_DIR
eval CREATE TABLE t1 (a int KEY, b text) $data_directory_clause;
SHOW WARNINGS;
INSERT INTO t1 VALUES (1, "Create the tablespace");
SELECT * FROM t1;

--echo #
--echo # Check if link file exists  in MYSQLD_DATADIR
--echo #
--echo ---- MYSQLD_DATADIR/test
--list_files $MYSQLD_DATADIR/test
--echo # Check if tablespace file exists where we specified in DATA DIRECTORY
--echo ---- MYSQL_TMP_DIR/alt_dir/test
--list_files $MYSQL_TMP_DIR/alt_dir/test

--echo #
--echo # Check that DATA DIRECTORY shows up in the SHOW CREATE TABLE results.
--echo #
--replace_result $MYSQL_TMP_DIR MYSQL_TMP_DIR
SHOW CREATE TABLE t1;

--echo # Show that the new system tables have this table in them correctly
SELECT name,n_cols,file_format,row_format
       FROM information_schema.innodb_sys_tables WHERE name LIKE 'test%';
SELECT name,file_format,row_format
<<<<<<< HEAD
       FROM information_schema.innodb_sys_tablespaces ORDER BY name;
=======
       FROM information_schema.innodb_sys_tablespaces
       ORDER BY name;
>>>>>>> 6903e9d1
--replace_regex /emp#P#/emp#p#/
--replace_result $MYSQL_TMP_DIR MYSQL_TMP_DIR
SELECT path FROM information_schema.innodb_sys_datafiles
       WHERE path LIKE '%test%' ORDER BY space;

--echo #
--echo # Show that the system tables are updated on drop table
--echo #
DROP TABLE t1;
SELECT name,n_cols,file_format,row_format
       FROM information_schema.innodb_sys_tables WHERE name LIKE 'test%'
       ORDER BY name;
SELECT name,file_format,row_format
       FROM information_schema.innodb_sys_tablespaces
       ORDER BY name;
SELECT path FROM information_schema.innodb_sys_datafiles
       WHERE path LIKE '%test%' ORDER BY space;

--echo #
--echo # Create the same table a second time in the same place
--echo #
--replace_result $MYSQL_TMP_DIR MYSQL_TMP_DIR
eval CREATE TABLE t1 (a int KEY, b text) $data_directory_clause;

INSERT INTO t1 VALUES (2, "Create the same table a second time in the same place");
SELECT * FROM t1;
--replace_result $MYSQL_TMP_DIR MYSQL_TMP_DIR
SHOW CREATE TABLE t1;
SELECT name,n_cols,file_format,row_format
       FROM information_schema.innodb_sys_tables WHERE name LIKE 'test%'
       ORDER BY name;
SELECT name,file_format,row_format
       FROM information_schema.innodb_sys_tablespaces
       ORDER BY name;
--replace_result $MYSQL_TMP_DIR MYSQL_TMP_DIR
SELECT path FROM information_schema.innodb_sys_datafiles
       WHERE path LIKE '%test%' ORDER BY space;
--echo ---- MYSQLD_DATADIR/test
--list_files $MYSQLD_DATADIR/test
--echo ---- MYSQL_TMP_DIR/alt_dir/test
--list_files $MYSQL_TMP_DIR/alt_dir/test

--echo #
--echo # Truncate the table, then insert and verify
--echo #
TRUNCATE TABLE t1;
INSERT INTO t1 VALUES (3, "Truncate the table, then insert");
SELECT * FROM t1;
SELECT name,n_cols,file_format,row_format
       FROM information_schema.innodb_sys_tables WHERE name LIKE 'test%'
       ORDER BY name;
SELECT name,file_format,row_format
       FROM information_schema.innodb_sys_tablespaces
       ORDER BY name;
--replace_result $MYSQL_TMP_DIR MYSQL_TMP_DIR
SELECT path FROM information_schema.innodb_sys_datafiles
       WHERE path LIKE '%test%' ORDER BY space;
--echo ---- MYSQLD_DATADIR/test
--list_files $MYSQLD_DATADIR/test
--echo ---- MYSQL_TMP_DIR/alt_dir/test
--list_files $MYSQL_TMP_DIR/alt_dir/test

--echo #
--echo # Rename the table, then insert and verify
--echo #
RENAME TABLE t1 TO t2;
INSERT INTO t2 VALUES (4, "Rename the table, then insert");
SELECT * FROM t2;
SELECT name,n_cols,file_format,row_format
       FROM information_schema.innodb_sys_tables WHERE name LIKE 'test%'
       ORDER BY name;
SELECT name,file_format,row_format
       FROM information_schema.innodb_sys_tablespaces
       ORDER BY name;
--replace_result $MYSQL_TMP_DIR MYSQL_TMP_DIR
SELECT path FROM information_schema.innodb_sys_datafiles
       WHERE path LIKE '%test%' ORDER BY space;
--echo ---- MYSQLD_DATADIR/test
--list_files $MYSQLD_DATADIR/test
--echo ---- MYSQL_TMP_DIR/alt_dir/test
--list_files $MYSQL_TMP_DIR/alt_dir/test

--echo #
--echo # CREATE TABLE LIKE does not retain DATA DIRECTORY automatically.
--echo #
CREATE TABLE t3 LIKE t2;
INSERT INTO t3 VALUES (5, "CREATE TABLE LIKE");
SELECT * FROM t3;
SELECT name,n_cols,file_format,row_format
       FROM information_schema.innodb_sys_tables WHERE name LIKE 'test%'
       ORDER BY name;
SELECT name,file_format,row_format
       FROM information_schema.innodb_sys_tablespaces
       ORDER BY name;
--replace_result ./ MYSQLD_DATADIR/ $MYSQLD_DATADIR MYSQLD_DATADIR  $MYSQL_TMP_DIR MYSQL_TMP_DIR
SELECT path FROM information_schema.innodb_sys_datafiles
       WHERE path LIKE '%test%' ORDER BY space;
--echo ---- MYSQLD_DATADIR/test
--list_files $MYSQLD_DATADIR/test

--echo #
--echo # Now make sure the tables can be fully dropped.
--echo #
DROP TABLE t2, t3;
SELECT name,n_cols,file_format,row_format
       FROM information_schema.innodb_sys_tables WHERE name LIKE 'test%'
       ORDER BY name;
SELECT name,file_format,row_format
       FROM information_schema.innodb_sys_tablespaces
       ORDER BY name;
SELECT path FROM information_schema.innodb_sys_datafiles
       WHERE path LIKE '%test%' ORDER BY space;
--echo ---- MYSQLD_DATADIR/test
--list_files $MYSQLD_DATADIR/test
--echo ---- MYSQL_TMP_DIR/alt_dir/test
--list_files $MYSQL_TMP_DIR/alt_dir/test

--echo #
--echo # Be sure SQL MODE "NO_DIR_IN_CREATE" prevents the use of DATA DIRECTORY
--echo #
SET @org_mode=@@sql_mode;
SET @@sql_mode='NO_DIR_IN_CREATE';
SELECT @@sql_mode;
--replace_result $MYSQL_TMP_DIR MYSQL_TMP_DIR
eval CREATE TABLE t1 (a int, b text) $data_directory_clause;
SHOW WARNINGS;
INSERT INTO t1 VALUES (6, "SQL MODE NO_DIR_IN_CREATE prevents DATA DIRECTORY");
# Checking if tablespace exists in --datadir since DATA DIRECTORY was ignored.
--file_exists $MYSQLD_DATADIR/test/t1.ibd
DROP TABLE t1;
set @@sql_mode=@org_mode;

--echo #
--echo # MySQL engine does not allow DATA DIRECTORY to be
--echo # within --datadir for any engine, including InnoDB
--echo #
--replace_result $MYSQLD_DATADIR MYSQLD_DATADIR
--error ER_WRONG_ARGUMENTS
eval CREATE TABLE t1 (a int KEY, b text) DATA DIRECTORY '$MYSQLD_DATADIR/test';

--echo # TEMPORARY tables are incompatible with DATA DIRECTORY
SET SESSION innodb_strict_mode = ON;
--replace_result $MYSQL_TMP_DIR MYSQL_TMP_DIR
--error ER_GET_ERRNO
eval CREATE TEMPORARY TABLE t1 (a int KEY, b text) engine=InnoDB $data_directory_clause;
SHOW WARNINGS;
SET SESSION innodb_strict_mode = OFF;
--replace_result $MYSQL_TMP_DIR MYSQL_TMP_DIR
eval CREATE TEMPORARY TABLE t1 (a int KEY, b text) engine=InnoDB $data_directory_clause;
SHOW WARNINGS;
SHOW CREATE TABLE t1;
DROP TABLE t1;
--echo ---- MYSQLD_DATADIR/test
--list_files $MYSQLD_DATADIR/test
--echo ---- MYSQL_TMP_DIR/alt_dir/test
--list_files $MYSQL_TMP_DIR/alt_dir/test

--echo #
--echo # Create the remote table via static DDL statements in a stored procedure
--echo #
DELIMITER |;
--replace_result $MYSQL_TMP_DIR MYSQL_TMP_DIR
eval CREATE PROCEDURE static_proc() BEGIN CREATE TABLE t1 (a int KEY, b text) $data_directory_clause; END |
DELIMITER ;|
CALL static_proc;
--replace_result $MYSQL_TMP_DIR MYSQL_TMP_DIR
SELECT path FROM information_schema.innodb_sys_datafiles
       WHERE path LIKE '%test%' ORDER BY space;
INSERT INTO t1 VALUES (7, "Create the remote table via static DDL statements");
SELECT * FROM t1;
--replace_result $MYSQL_TMP_DIR MYSQL_TMP_DIR
SHOW CREATE TABLE t1;
--echo ---- MYSQLD_DATADIR/test
--list_files $MYSQLD_DATADIR/test
--echo ---- MYSQL_TMP_DIR/alt_dir/test
--list_files $MYSQL_TMP_DIR/alt_dir/test
DROP PROCEDURE static_proc;
DROP TABLE t1;

--echo #
--echo # Create the remote table via dynamic DDL statements in a stored procedure
--echo #
DELIMITER |;
--replace_result $MYSQL_TMP_DIR MYSQL_TMP_DIR
eval CREATE PROCEDURE dynamic_proc() BEGIN PREPARE stmt1 FROM "CREATE TABLE t1 (a int KEY, b text) $data_directory_clause"; EXECUTE stmt1; END |
DELIMITER ;|
CALL dynamic_proc;
--replace_result $MYSQL_TMP_DIR MYSQL_TMP_DIR
SELECT path FROM information_schema.innodb_sys_datafiles
       WHERE path LIKE '%test%' ORDER BY space;
INSERT INTO t1 VALUES (8, "Create the remote table via dynamic DDL statements");
SELECT * FROM t1;
--replace_result $MYSQL_TMP_DIR MYSQL_TMP_DIR
SHOW CREATE TABLE t1;
--echo ---- MYSQLD_DATADIR/test
--list_files $MYSQLD_DATADIR/test
--echo ---- MYSQL_TMP_DIR/alt_dir/test
--list_files $MYSQL_TMP_DIR/alt_dir/test
DROP PROCEDURE dynamic_proc;
DROP TABLE t1;

--echo #
--echo # CREATE, DROP, ADD and TRUNCATE PARTITION with DATA DIRECTORY
--echo #
--replace_result $MYSQL_TMP_DIR MYSQL_TMP_DIR
eval CREATE TABLE emp (
    id INT NOT NULL,
    store_name VARCHAR(30),
    parts VARCHAR(30),
    store_id INT
)
PARTITION BY LIST(store_id) (
  PARTITION east VALUES IN (10,20,30)
    DATA DIRECTORY = '$MYSQL_TMP_DIR/alt_dir_east',
  PARTITION north VALUES IN (40,50,60)
    DATA DIRECTORY = '$MYSQL_TMP_DIR/alt_dir_north',
  PARTITION west VALUES IN (70,80,100)
    DATA DIRECTORY = '$MYSQL_TMP_DIR/alt_dir_west'
);

INSERT INTO emp values(1,'Oracle','NUTT',10);
INSERT INTO emp values(2,'HUAWEI','BOLT',40);
INSERT INTO emp values(3,'IBM','NAIL',70);

--replace_result $MYSQL_TMP_DIR MYSQL_TMP_DIR
SHOW CREATE TABLE emp;
# InnoDB always converts table names to lower case on Windows
--replace_regex /emp#P#/emp#p#/
SELECT name,n_cols,file_format,row_format
       FROM information_schema.innodb_sys_tables
       WHERE name LIKE 'test%'
       ORDER BY name;
--replace_regex /emp#P#/emp#p#/
SELECT name,file_format,row_format
       FROM information_schema.innodb_sys_tablespaces
       ORDER BY name;
--replace_regex /emp#P#/emp#p#/
--replace_result $MYSQL_TMP_DIR MYSQL_TMP_DIR
SELECT path FROM information_schema.innodb_sys_datafiles
       WHERE path LIKE '%test%' ORDER BY space;
SELECT * FROM emp;
--echo ---- MYSQLD_DATADIR/test
--replace_regex /emp#P#/emp#p#/
--list_files $MYSQLD_DATADIR/test
--echo ---- MYSQL_TMP_DIR/alt_dir_east/test
--replace_regex /emp#P#/emp#p#/
--list_files $MYSQL_TMP_DIR/alt_dir_east/test
--echo ---- MYSQL_TMP_DIR/alt_dir_north/test
--replace_regex /emp#P#/emp#p#/
--list_files $MYSQL_TMP_DIR/alt_dir_north/test
--echo ---- MYSQL_TMP_DIR/alt_dir_west/test
--replace_regex /emp#P#/emp#p#/
--list_files $MYSQL_TMP_DIR/alt_dir_west/test

--echo #
--echo # DROP one PARTITION.
--echo #
ALTER TABLE emp DROP PARTITION west;
--replace_result $MYSQL_TMP_DIR MYSQL_TMP_DIR
SHOW CREATE TABLE emp;
--replace_regex /emp#P#/emp#p#/
SELECT name,n_cols,file_format,row_format
       FROM information_schema.innodb_sys_tables
       WHERE name LIKE 'test%'
       ORDER BY name;
--replace_regex /emp#P#/emp#p#/
SELECT name,file_format,row_format
       FROM information_schema.innodb_sys_tablespaces
       ORDER BY name;
--replace_regex /emp#P#/emp#p#/
--replace_result $MYSQL_TMP_DIR MYSQL_TMP_DIR
SELECT path FROM information_schema.innodb_sys_datafiles
       WHERE path LIKE '%test%' ORDER BY space;
SELECT * FROM emp;
--echo ---- MYSQLD_DATADIR/test
--replace_regex /emp#P#/emp#p#/
--list_files $MYSQLD_DATADIR/test
--echo ---- MYSQL_TMP_DIR/alt_dir_east/test
--replace_regex /emp#P#/emp#p#/
--list_files $MYSQL_TMP_DIR/alt_dir_east/test
--echo ---- MYSQL_TMP_DIR/alt_dir_north/test
--replace_regex /emp#P#/emp#p#/
--list_files $MYSQL_TMP_DIR/alt_dir_north/test
--echo ---- MYSQL_TMP_DIR/alt_dir_west/test
--replace_regex /emp#P#/emp#p#/
--list_files $MYSQL_TMP_DIR/alt_dir_west/test

--echo #
--echo # ADD the PARTITION back.
--echo #
--replace_result $MYSQL_TMP_DIR MYSQL_TMP_DIR
eval ALTER TABLE emp ADD PARTITION (
  PARTITION west VALUES IN (70,80,100)
    DATA DIRECTORY = '$MYSQL_TMP_DIR/alt_dir_west');
--replace_result $MYSQL_TMP_DIR MYSQL_TMP_DIR
SHOW CREATE TABLE emp;
--replace_regex /emp#P#/emp#p#/
SELECT name,n_cols,file_format,row_format
       FROM information_schema.innodb_sys_tables
       WHERE name LIKE 'test%'
       ORDER BY name;
--replace_regex /emp#P#/emp#p#/
SELECT name,file_format,row_format
       FROM information_schema.innodb_sys_tablespaces
       ORDER BY name;
--replace_regex /emp#P#/emp#p#/
--replace_result $MYSQL_TMP_DIR MYSQL_TMP_DIR
SELECT path FROM information_schema.innodb_sys_datafiles
       WHERE path LIKE '%test%' ORDER BY space;
INSERT INTO emp VALUES(3,'IBM','NAIL',70);
SELECT * FROM emp;
--echo ---- MYSQLD_DATADIR/test
--replace_regex /emp#P#/emp#p#/
--list_files $MYSQLD_DATADIR/test
--echo ---- MYSQL_TMP_DIR/alt_dir_east/test
--replace_regex /emp#P#/emp#p#/
--list_files $MYSQL_TMP_DIR/alt_dir_east/test
--echo ---- MYSQL_TMP_DIR/alt_dir_north/test
--replace_regex /emp#P#/emp#p#/
--list_files $MYSQL_TMP_DIR/alt_dir_north/test
--echo ---- MYSQL_TMP_DIR/alt_dir_west/test
--replace_regex /emp#P#/emp#p#/
--list_files $MYSQL_TMP_DIR/alt_dir_west/test

--echo #
--echo # TRUNCATE one PARTITION.
--echo #
--replace_result $MYSQL_TMP_DIR MYSQL_TMP_DIR
ALTER TABLE emp TRUNCATE PARTITION west;
--replace_result $MYSQL_TMP_DIR MYSQL_TMP_DIR
SHOW CREATE TABLE emp;
--replace_regex /emp#P#/emp#p#/
SELECT name,n_cols,file_format,row_format
       FROM information_schema.innodb_sys_tables
       WHERE name LIKE 'test%'
       ORDER BY name;
--replace_regex /emp#P#/emp#p#/
SELECT name,file_format,row_format
       FROM information_schema.innodb_sys_tablespaces
       ORDER BY name;
--replace_regex /emp#P#/emp#p#/
--replace_result $MYSQL_TMP_DIR MYSQL_TMP_DIR
SELECT path FROM information_schema.innodb_sys_datafiles
       WHERE path LIKE '%test%' ORDER BY space;
SELECT * FROM emp;
INSERT INTO emp VALUES(3,'IBM','NAIL',70);
SELECT * FROM emp;
--echo ---- MYSQLD_DATADIR/test
--replace_regex /emp#P#/emp#p#/
--list_files $MYSQLD_DATADIR/test
--echo ---- MYSQL_TMP_DIR/alt_dir_east/test
--replace_regex /emp#P#/emp#p#/
--list_files $MYSQL_TMP_DIR/alt_dir_east/test
--echo ---- MYSQL_TMP_DIR/alt_dir_north/test
--replace_regex /emp#P#/emp#p#/
--list_files $MYSQL_TMP_DIR/alt_dir_north/test
--echo ---- MYSQL_TMP_DIR/alt_dir_west/test
--replace_regex /emp#P#/emp#p#/
--list_files $MYSQL_TMP_DIR/alt_dir_west/test

DROP TABLE emp;

--echo #
--echo # Cleanup
--echo #

--rmdir $MYSQL_TMP_DIR/alt_dir/test
--rmdir $MYSQL_TMP_DIR/alt_dir

--disable_query_log
EVAL SET GLOBAL innodb_file_format=$innodb_file_format_orig;
EVAL SET GLOBAL innodb_file_per_table=$innodb_file_per_table_orig;
EVAL SET SESSION innodb_strict_mode=$innodb_strict_mode_orig;
--enable_query_log
<|MERGE_RESOLUTION|>--- conflicted
+++ resolved
@@ -94,12 +94,8 @@
 SELECT name,n_cols,file_format,row_format
        FROM information_schema.innodb_sys_tables WHERE name LIKE 'test%';
 SELECT name,file_format,row_format
-<<<<<<< HEAD
-       FROM information_schema.innodb_sys_tablespaces ORDER BY name;
-=======
-       FROM information_schema.innodb_sys_tablespaces
-       ORDER BY name;
->>>>>>> 6903e9d1
+       FROM information_schema.innodb_sys_tablespaces
+       ORDER BY name;
 --replace_regex /emp#P#/emp#p#/
 --replace_result $MYSQL_TMP_DIR MYSQL_TMP_DIR
 SELECT path FROM information_schema.innodb_sys_datafiles
