--- conflicted
+++ resolved
@@ -3,10 +3,5 @@
 #
 create database `b`;
 use `b`;
-<<<<<<< HEAD
-create table `#mysql50#q.q` select 1;
-=======
 create table `#mysql50#q.q` (f1 int primary key) engine=innodb;
-ERROR HY000: Got error 1103 from storage engine
->>>>>>> f72d6bc5
 drop database `b`;