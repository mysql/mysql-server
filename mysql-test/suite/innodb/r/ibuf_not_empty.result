--- conflicted
+++ resolved
@@ -20,18 +20,8 @@
 INSERT INTO t1 SELECT 0,b,c FROM t1;
 INSERT INTO t1 SELECT 0,b,c FROM t1;
 INSERT INTO t1 SELECT 0,b,c FROM t1;
-<<<<<<< HEAD
 # restart: --innodb-force-recovery=6
-select count(*) from t1;
-count(*)
-8192
+insert into t1 values(0, 'y', 1);
+ERROR HY000: Can't lock file (errno: 165 - Table is read only)
 # restart
-=======
-# Stop server
-# Restart server.
-insert into t1 values(0,'y',1);
-ERROR HY000: Can't lock file (errno: 165 - Table is read only)
-# Stop server
-# Restart server.
->>>>>>> c2620364
 DROP TABLE t1;