--- conflicted
+++ resolved
@@ -195,75 +195,4 @@
 DROP TABLE dbtest.t6c;
 DROP DATABASE dbtest;
 # restart: 
-<<<<<<< HEAD
-# Shutdown server
-# Part 1: Steps already executed in older version of mysqld i.e., 8.4 which does not contain the fix for Bug #33398681
-# 1a. Build 8.4 and create data_dir folder in it. Initialize mysqld in this data_dir folder. This will be the default datadir for 8.4
-# 1b. Start mysql client and create database test_upgsc and create tables t7a, t7b t7c in it
-# 1c. Shutdown the server and move t7a.ibd, t7b.ibd, t7c.ibd to new external directory d1 and delete database folder test_upgsc in default directory data_dir
-# 1d. Start and shutdown the server again to make ibd files get recognized as moved in 8.4
-# 1e. Zip this data_dir and new external dir d1 as new_innodbdir into MYSQL_TEST_DIR/std_data/data84_with_externally_stored_tablespaces.zip
-# Part 2: Steps to be executed in the current version i.e., in this test
-# 2a. Copy the data84_with_externally_stored_tablespaces.zip from MYSQL_TEST_DIR/std_data/ to MYSQL_TMP_DIR/test_Bug33398681/ as data84.zip
-# 2b. Check that the zip file data84.zip exists in working MYSQL_TMP_DIR/test_Bug33398681/ folder and unzip it in the same directory
-# 2c. Check that data_dir and new_innodbdir are existing in MYSQL_TMP_DIR/test_Bug33398681/ and list all the files
-# 2d. Set MYSQLD_NEW_DATADIR as MYSQL_TMP_DIR/test_Bug33398681/data_dir and EXTERNAL_DIR3 AS MYSQL_TMP_DIR/test_Bug33398681/new_innodbdir
-# 2e. Start the server with datadir=MYSQLD_NEW_DATADIR and innodb-directories=EXTERNAL_DIR3 options
-# 2f. Trigger Alter table force for t7a, t7b, t7c
-# 2g. Verify that the ibd files for t7a, t7b, t7c exist in EXTERNAL_DIR3
-# Copy the zip directory of 8.4 from MYSQL_TEST_DIR/std_data/ to MYSQL_TMP_DIR/test_Bug33398681 working location.
-# Check that the file exists in the working folder.
-# Unzip the zip file.
-# Check that the file exists in the working folder.
-#ib_16384_0.dblwr
-#ib_16384_1.dblwr
-#innodb_redo
-#innodb_temp
-auto.cnf
-binlog.000001
-binlog.000002
-binlog.index
-ca-key.pem
-ca.pem
-client-cert.pem
-client-key.pem
-debug.log
-error.log
-ib_buffer_pool
-ibdata1
-mysql
-mysql.ibd
-mysql_upgrade_history
-performance_schema
-private_key.pem
-public_key.pem
-server-cert.pem
-server-key.pem
-sys
-undo_001
-undo_002
-test_upgsc
-t7a.ibd
-t7b.ibd
-t7c.ibd
-# Set different path for --datadir which points to old version 8.4
-# Set EXTERNAL_DIR3
-# Check that the ibd files for t7a, t7b, t7c exist in EXTERNAL_DIR3
-t7a.ibd
-t7b.ibd
-t7c.ibd
-# Restart the server
-# restart: --datadir=MYSQL_TMP_DIR/test_Bug33398681/data_dir --innodb-directories=MYSQL_TMP_DIR/test_Bug33398681/new_innodbdir/ --lower_case_table_names=1
-# Alter table
-ALTER TABLE test_upgsc.t7a FORCE;
-ALTER TABLE test_upgsc.t7b FORCE, ALGORITHM=INPLACE;
-ALTER TABLE test_upgsc.t7c FORCE, ALGORITHM=COPY;
-# Check that the ibd files for t7a, t7b, t7c still exist in EXTERNAL_DIR3
-t7a.ibd
-t7b.ibd
-t7c.ibd
-# Clean Up
-# restart: --datadir=MYSQLD_DATADIR --innodb-directories=
-=======
->>>>>>> abdd9c4f
 # End Test