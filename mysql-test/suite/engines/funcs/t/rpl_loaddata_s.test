--- conflicted
+++ resolved
@@ -20,13 +20,7 @@
 connection slave;
 sync_with_master;
 select count(*) from test.t1; # check that LOAD was replicated
-<<<<<<< HEAD
---replace_column 2 # 5 #
---replace_regex /table_id: [0-9]+/table_id: #/
-show binlog events from 107; # should be nothing
-=======
 source include/show_binlog_events.inc;
->>>>>>> 9521db35
 
 # Cleanup
 connection master;
