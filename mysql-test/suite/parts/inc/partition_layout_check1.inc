--- conflicted
+++ resolved
@@ -47,11 +47,7 @@
   eval SET @aux = load_file('$ls_file');
 
   # clean up
-<<<<<<< HEAD
-  --remove_file $ls_file;
-=======
   --remove_file $ls_file
->>>>>>> fd7e7889
 }
 if (!$do_file_tests)
 {
