--- conflicted
+++ resolved
@@ -1811,7 +1811,7 @@
 explain
 select * from t4 where attr1 < 5 and attr2 > 9223372036854775803 and attr3 != 3 order by t4.pk1;
 id	select_type	table	partitions	type	possible_keys	key	key_len	ref	rows	filtered	Extra
-1	SIMPLE	t4	p0,p1,p2,p3,p4,p5,p6,p7	index	attr1	PRIMARY	4	NULL	#	#	Using pushed condition ((`test`.`t4`.`attr1` < 5) and (`test`.`t4`.`attr2` > 9223372036854775803) and (`test`.`t4`.`attr3` <> 3))
+1	SIMPLE	t4	p0,p1,p2,p3,p4,p5,p6,p7	range	attr1	attr1	4	NULL	#	#	Using pushed condition ((`test`.`t4`.`attr1` < 5) and (`test`.`t4`.`attr2` > 9223372036854775803) and (`test`.`t4`.`attr3` <> 3)); Using MRR; Using filesort
 Warnings:
 Note	1003	/* select#1 */ select `test`.`t4`.`pk1` AS `pk1`,`test`.`t4`.`attr1` AS `attr1`,`test`.`t4`.`attr2` AS `attr2`,`test`.`t4`.`attr3` AS `attr3`,`test`.`t4`.`attr4` AS `attr4` from `test`.`t4` where ((`test`.`t4`.`attr1` < 5) and (`test`.`t4`.`attr2` > 9223372036854775803) and (`test`.`t4`.`attr3` <> 3)) order by `test`.`t4`.`pk1`
 select * from t4 where attr1 < 5 and attr2 > 9223372036854775803 and attr3 != 3 order by t4.pk1;
@@ -2747,6 +2747,44 @@
 result_rows	filtered_rows
 1	1
 #
+# WL#14476 Introduce NdbScanFilter option for NULL-compare according to SQL semantics
+#
+# Test case for checking the pre-WL behaviour. Disable NULL semantics added
+# by WL -> force old behaviour of still needing explicit NULL check.
+#
+# Test cases are the same as added for Bug#28643463 above.
+#
+Testing: '= 'five''
+result_rows	filtered_rows
+1	1
+Testing: '<> 'five''
+result_rows	filtered_rows
+4	4
+Testing: '< 'five''
+result_rows	filtered_rows
+0	0
+Testing: '> 'five''
+result_rows	filtered_rows
+4	4
+Testing: '<= 'five''
+result_rows	filtered_rows
+1	1
+Testing: '>= 'five''
+result_rows	filtered_rows
+5	5
+Testing: 'like 'five''
+result_rows	filtered_rows
+1	1
+Testing: 'not like 'five''
+result_rows	filtered_rows
+4	4
+Testing: 'not <column> like 'five''
+result_rows	filtered_rows
+4	4
+Testing: 'not <column> not like 'five''
+result_rows	filtered_rows
+1	1
+#
 # Bug#29231709 NULL VALUES (still) NOT FILTERED OUT BY PUSHED CONDITIONS
 #
 Testing: ''five' ='
@@ -3528,27 +3566,23 @@
 explain format=tree
 select * from t1 where a > 2;
 EXPLAIN
--> Index range scan on t1 using PRIMARY, with pushed condition: (t1.a > 2)  (cost=1.61 rows=3)
+-> Index range scan on t1 using PRIMARY over (2 < a), with pushed condition: (t1.a > 2)  (cost=2.61 rows=3)
 
 explain format=tree
 select * from t1 where a > 2 order by b;
 EXPLAIN
--> Sort: t1.b  (cost=1.61 rows=3)
-    -> Index range scan on t1 using PRIMARY, with pushed condition: (t1.a > 2)  (cost=1.61 rows=3)
+-> Sort: t1.b  (cost=2.61 rows=3)
+    -> Index range scan on t1 using PRIMARY over (2 < a), with pushed condition: (t1.a > 2)  (cost=2.61 rows=3)
 
 explain format=tree
 select * from t1 where a = 2 and c > 0;
 EXPLAIN
-<<<<<<< HEAD
--> Index lookup on t1 using PRIMARY (a=2), with pushed condition: (t1.c > 0)  (cost=1.10 rows=3)
-=======
 -> Index lookup on t1 using PRIMARY (a=2), with pushed condition: (t1.c > 0)  (cost=2.10 rows=1)
->>>>>>> fbdaa4de
 
 explain format=tree
 select * from t1 where a = 2 and c > 0 order by d;
 EXPLAIN
--> Sort: t1.d  (cost=1.10 rows=3)
+-> Sort: t1.d  (cost=2.10 rows=3)
     -> Index lookup on t1 using PRIMARY (a=2), with pushed condition: (t1.c > 0)
 
 explain format=tree
@@ -3592,8 +3626,8 @@
 FROM t1 WHERE t1.col_int_unique <> 8
 ORDER BY field1;
 EXPLAIN
--> Sort: t1.col_varchar_256  (cost=3.21 rows=6)
-    -> Index range scan on t1 using ix1, with pushed condition: (t1.col_int_unique <> 8)  (cost=3.21 rows=6)
+-> Sort: t1.col_varchar_256  (cost=5.21 rows=6)
+    -> Index range scan on t1 using ix1 over (NULL < col_int_unique < 8) OR (8 < col_int_unique), with pushed condition: (t1.col_int_unique <> 8)  (cost=5.21 rows=6)
 
 DROP TABLE t1;
 #
@@ -3609,27 +3643,24 @@
 Test combinations using the 'variant' columns.
 Even if the base type is the same for these conditions,
 different precision, length, scale etc. should prevent pushing:
-CALL test_query("SELECT pk INTO @res FROM t1 WHERE string1 = string3",false);
-CALL test_query("SELECT pk INTO @res FROM t1 WHERE string1 = string4",false);
-CALL test_query("SELECT pk INTO @res FROM t1 WHERE vstring1 = vstring3",false);
-CALL test_query("SELECT pk INTO @res FROM t1 WHERE bin1 = bin3",false);
-CALL test_query("SELECT pk INTO @res FROM t1 WHERE vbin1 = vbin3",false);
-CALL test_query("SELECT pk INTO @res FROM t1 WHERE real_decimal1 = real_decimal3",false);
-CALL test_query("SELECT pk INTO @res FROM t1 WHERE bits1 = bits3",false);
-CALL test_query("SELECT pk INTO @res FROM t1 WHERE options1 = options3",false);
-CALL test_query("SELECT pk INTO @res FROM t1 WHERE flags1 = flags3",false);
-CALL test_query("SELECT pk INTO @res FROM t1 WHERE time_field1 = time_field3",false);
-CALL test_query("SELECT pk INTO @res FROM t1 WHERE date_time1 = date_time3",false);
-CALL test_query("SELECT pk INTO @res FROM t1 WHERE time_stamp1 = time_stamp3",false);
+CALL test_query("SELECT k INTO @res FROM t1 WHERE string1 = string3",false);
+CALL test_query("SELECT k INTO @res FROM t1 WHERE string1 = string4",false);
+CALL test_query("SELECT k INTO @res FROM t1 WHERE vstring1 = vstring3",false);
+CALL test_query("SELECT k INTO @res FROM t1 WHERE bin1 = bin3",false);
+CALL test_query("SELECT k INTO @res FROM t1 WHERE vbin1 = vbin3",false);
+CALL test_query("SELECT k INTO @res FROM t1 WHERE real_decimal1 = real_decimal3",false);
+CALL test_query("SELECT k INTO @res FROM t1 WHERE bits1 = bits3",false);
+CALL test_query("SELECT k INTO @res FROM t1 WHERE options1 = options3",false);
+CALL test_query("SELECT k INTO @res FROM t1 WHERE flags1 = flags3",false);
+CALL test_query("SELECT k INTO @res FROM t1 WHERE time_field1 = time_field3",false);
+CALL test_query("SELECT k INTO @res FROM t1 WHERE date_time1 = date_time3",false);
+CALL test_query("SELECT k INTO @res FROM t1 WHERE time_stamp1 = time_stamp3",false);
 Test that <col1> like <col2> is not pushed, - even if types are comparable
 CALL test_query("SELECT count(*) INTO @res FROM t1 WHERE string1 LIKE string1",false);
 CALL test_query("SELECT count(*) INTO @res FROM t1 WHERE string1 NOT LIKE string1",false);
 CALL test_query("SELECT count(*) INTO @res FROM t1 WHERE string1 LIKE string2",false);
 CALL test_query("SELECT count(*) INTO @res FROM t1 WHERE string1 NOT LIKE string2",false);
 CALL test_query("SELECT count(*) INTO @res FROM t1 WHERE string1 LIKE string3",false);
-<<<<<<< HEAD
-CALL test_query("SELECT count(*) INTO @res FROM t1 WHERE string1 NOT LIKE string3",false);
-=======
 CALL test_query("SELECT count(*) INTO @res FROM t1 WHERE string1 NOT LIKE string3",false);
 #
 # Bug#32924533 Conditions not pushed down to tables inside views and table-subqueries
@@ -3731,5 +3762,4 @@
 Note	1003	Can't push table 't2' as child, 'type' must be a 'ref' access
 Note	1003	Can't push table 't3' as child of 't1', column 't2.a' refers a table which was not pushed
 Note	1003	/* select#1 */ select `test`.`t1`.`a` AS `a`,`test`.`t1`.`b` AS `b`,`test`.`t1`.`c` AS `c`,`test`.`t1`.`d` AS `d`,`test`.`t2`.`a` AS `a`,`test`.`t2`.`b` AS `b`,`test`.`t2`.`c` AS `c`,`test`.`t2`.`d` AS `d`,`test`.`t3`.`a` AS `a`,`test`.`t3`.`b` AS `b`,`test`.`t3`.`c` AS `c`,`test`.`t3`.`d` AS `d` from `test`.`t1` straight_join `test`.`t1` `t2` straight_join `test`.`t1` `t3` where ((`test`.`t2`.`d` = `test`.`t1`.`d`) and (`test`.`t3`.`a` = `test`.`t2`.`a`) and (`test`.`t3`.`c` >= `test`.`t1`.`c`) and (`test`.`t3`.`c` <= `test`.`t2`.`c`))
-drop table t1;
->>>>>>> fbdaa4de
+drop table t1;