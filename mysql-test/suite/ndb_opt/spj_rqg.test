--- conflicted
+++ resolved
@@ -2105,8 +2105,6 @@
 eval $query;
 
 
-<<<<<<< HEAD
-=======
 ################################################
 #### Added as part of WL#14388 development #####
 
@@ -3083,6 +3081,63 @@
 eval $query;
 
 
->>>>>>> fbdaa4de
 ######################################################
-DROP TABLE a,b,c,d,e,f,g,h,i,j,k,l,m,n,o,p,q,r,s,t,u,v,w,x,y,z;+DROP TABLE a,b,c,d,e,f,g,h,i,j,k,l,m,n,o,p,q,r,s,t,u,v,w,x,y,z;
+
+
+#####################################################
+# Some test cases not using the tables a..z (anymore).
+# These were originally found using the RQG test suite
+# and the above tables, but were simplified into smaller
+# test cases during bug fixing.
+# They also need the 'BatchSize=1' config to reproduce
+# the failure.
+
+--echo ##################
+--echo #
+--echo # Bug #33181964 Incorrect result for pushed join
+--echo #               w/ outer join inside an exists-subqry
+--echo #
+--echo ##################
+
+create table t (
+  pk int NOT NULL,
+  col_int int NOT NULL,
+  primary key(col_int,pk)
+) engine=ndbcluster;
+
+insert into t values
+ (1, 0), (3, 0), (2, 0), (4, 0), (5, 0), (7, 0);
+
+
+create table x (
+  col_int int
+) engine=ndbcluster ;
+
+# Make table 'x' larger than 't'
+insert into x select pk from t;
+insert into x select pk from t;
+
+let $query=
+select * from x
+where exists (
+  select *
+  from t as t1
+    left join (
+      t as t2 join t as t3 on
+        t2.pk = 999   # 999 -> no t2 matches
+    )
+    on t1.col_int = t3.col_int and
+       t1.col_int = t2.col_int
+  );
+
+--echo ######################################
+--echo # Expect 'firstMatch' algorithm to be
+--echo # used for pushed join over [t1..t3]
+--echo ######################################
+eval explain format=traditional $query;
+
+--sorted_result
+eval $query;
+
+drop table t,x;