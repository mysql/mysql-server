--- conflicted
+++ resolved
@@ -323,18 +323,6 @@
 LEFT JOIN x AS table2s ON table1s.col_varchar_256_key = table2s.col_varchar_256_unique
 ) and table1.pk between 3 and 3;
 EXPLAIN
-<<<<<<< HEAD
--> Nested loop semijoin  ()
-    -> Nested loop inner join  ()
-        -> Nested loop inner join  ()
-            -> Table scan on table1, activating pushed join of 5 tables, with pushed condition: ((table1.pk between 3 and 3) and (table1.col_int_unique is not null))  ()
-            -> Index lookup on table3 using col_int_key (col_int_key=table1.col_int_unique), child of table1 in pushed join  ()
-        -> Filter: (table4.col_int = table3.col_int)  ()
-            -> Index lookup on table4 using col_int_key (col_int_key=table1.col_int_unique), child of table3 in pushed join  ()
-    -> Nested loop inner join  ()
-        -> Index lookup on table2s using PRIMARY (col_int=table3.col_int), child of table4 in pushed join, with pushed condition: (table2s.col_varchar_256_unique is not null)  ()
-        -> Index lookup on table1s using col_varchar_256_key (col_varchar_256_key=table2s.col_varchar_256_unique), child of table2s in pushed join  ()
-=======
 -> Nested loop semijoin
     -> Nested loop inner join
         -> Nested loop inner join
@@ -344,7 +332,6 @@
     -> Nested loop inner join
         -> Index lookup on table2s using PRIMARY (col_int=table3.col_int), child of table3 in pushed join, with pushed condition: (table2s.col_varchar_256_unique is not null)
         -> Index lookup on table1s using col_varchar_256_key (col_varchar_256_key=table2s.col_varchar_256_unique), child of table2s in pushed join
->>>>>>> fbdaa4de
 
 SELECT
 table1.pk, table3.pk, table4.pk
@@ -389,22 +376,12 @@
     -> Inner hash join (no condition)
         -> Table scan on table1, with pushed condition: (table1.pk < 3)
         -> Hash
-<<<<<<< HEAD
-            -> Limit: 1 row(s)  ()
-                -> Nested loop inner join  ()
-                    -> Nested loop inner join  ()
-                        -> Table scan on table2s, activating pushed join of 3 tables, with pushed condition: (table2s.col_int_key is not null)  ()
-                        -> Index lookup on table1s using ix1 (col_int=table2s.col_int_key), child of table2s in pushed join, with pushed condition: (table1s.col_int_unique is not null)  ()
-                    -> Filter: (table3s.col_int = table2s.col_int)  ()
-                        -> Single-row index lookup on table3s using ix1 (col_int_unique=table1s.col_int_unique), child of table1s in pushed join  ()
-=======
             -> Limit: 1 row(s)
                 -> Nested loop inner join
                     -> Nested loop inner join
                         -> Table scan on table2s, activating pushed join of 3 tables, with pushed condition: (table2s.col_int_key is not null)
                         -> Index lookup on table1s using ix1 (col_int=table2s.col_int_key), child of table2s in pushed join, with pushed condition: (table1s.col_int_unique is not null)
                     -> Single-row index lookup on table3s using ix1 (col_int_unique=table1s.col_int_unique), child of table1s in pushed join, with pushed condition: (table3s.col_int = table2s.col_int)
->>>>>>> fbdaa4de
     -> Hash
         -> Table scan on table2
 
@@ -565,16 +542,6 @@
 AND table2.col_int_key = table3.col_int_key
 AND table1.col_int_unique = table3.col_int_unique;
 EXPLAIN
-<<<<<<< HEAD
--> Nested loop left join  ()
-    -> Nested loop inner join  ()
-        -> Table scan on table1, activating pushed join of 4 tables, with pushed condition: (table1.col_int_unique is not null)  ()
-        -> Index lookup on table2 using PRIMARY (col_int=table1.col_int_unique), child of table1 in pushed join  ()
-    -> Nested loop left join  ()
-        -> Filter: (table3.col_int_key = table2.col_int_key)  ()
-            -> Single-row index lookup on table3 using ix1 (col_int=table1.col_int, col_int_unique=table1.col_int_unique), child of table1 in pushed join  ()
-        -> Single-row index lookup on table4 using PRIMARY (col_int=table2.col_int_key, pk=table1.col_int_unique), child of table2 in pushed join  ()
-=======
 -> Nested loop left join
     -> Nested loop inner join
         -> Table scan on table1, activating pushed join of 4 tables, with pushed condition: (table1.col_int_unique is not null)
@@ -582,7 +549,6 @@
     -> Nested loop left join
         -> Single-row index lookup on table3 using ix1 (col_int=table1.col_int, col_int_unique=table1.col_int_unique), child of table2 in pushed join, with pushed condition: (table3.col_int_key = table2.col_int_key)
         -> Single-row index lookup on table4 using PRIMARY (col_int=table2.col_int_key, pk=table1.col_int_unique), child of table2 in pushed join
->>>>>>> fbdaa4de
 
 SELECT
 table1.pk, table2.pk, table3.pk, table4.pk
@@ -610,17 +576,6 @@
 where table3.pk between 0 and 1
 and table2.pk between 4 and 5;
 EXPLAIN
-<<<<<<< HEAD
--> Nested loop left join  ()
-    -> Nested loop inner join  ()
-        -> Nested loop inner join  ()
-            -> Index range scan on table3 using PRIMARY, activating pushed join of 5 tables, with pushed condition: ((table3.pk between 0 and 1) and (table3.col_int is not null))  ()
-            -> Index lookup on table2 using ix1 (col_int=table3.col_int), child of table3 in pushed join, with pushed condition: ((table2.pk between 4 and 5) and (table2.col_int_key is not null))  ()
-        -> Index lookup on table1 using col_int_key (col_int_key=table2.col_int_key), child of table2 in pushed join  ()
-    -> Nested loop left join  ()
-        -> Single-row index lookup on table4 using ix3 (col_int=table3.col_int, col_int_key=table2.col_int_key, col_int_unique=table2.col_int_unique), child of table2 in pushed join  ()
-        -> Index lookup on table5 using ix1 (col_int=table3.col_int), child of table2 in pushed join  ()
-=======
 -> Nested loop left join
     -> Nested loop inner join
         -> Nested loop inner join
@@ -630,7 +585,6 @@
     -> Nested loop left join
         -> Single-row index lookup on table4 using ix3 (col_int=table3.col_int, col_int_key=table2.col_int_key, col_int_unique=table2.col_int_unique), child of table2 in pushed join
         -> Index lookup on table5 using ix1 (col_int=table3.col_int), child of table2 in pushed join
->>>>>>> fbdaa4de
 
 SELECT
 table3.pk, table2.pk, table1.pk, table4.pk, table5.pk
@@ -665,16 +619,6 @@
 JOIN m AS table2s ON table1s.pk = table2s.col_int_key
 );
 EXPLAIN
-<<<<<<< HEAD
--> Nested loop semijoin  ()
-    -> Nested loop inner join  ()
-        -> Nested loop inner join  ()
-            -> Table scan on table1, activating pushed join of 4 tables  ()
-            -> Filter: (table2.col_int_unique = table1.col_int_unique)  ()
-                -> Index lookup on table2 using PRIMARY (col_int=table1.col_int), child of table1 in pushed join  ()
-        -> Single-row index lookup on table1s using PRIMARY (pk=table1.pk), child of table1 in pushed join  ()
-    -> Index lookup on table2s using col_int_key (col_int_key=table1.pk), child of table1s in pushed join  ()
-=======
 -> Nested loop semijoin
     -> Nested loop inner join
         -> Nested loop inner join
@@ -682,7 +626,6 @@
             -> Index lookup on table2 using PRIMARY (col_int=table1.col_int), child of table1 in pushed join, with pushed condition: (table2.col_int_unique = table1.col_int_unique)
         -> Single-row index lookup on table1s using PRIMARY (pk=table1.pk), child of table1 in pushed join
     -> Index lookup on table2s using col_int_key (col_int_key=table1.pk), child of table1 in pushed join
->>>>>>> fbdaa4de
 
 SELECT
 table1.pk, table2.pk
@@ -1424,15 +1367,6 @@
 WHERE table2.pk = 9 OR table2s.col_int = 1
 ) IS TRUE ;
 EXPLAIN
-<<<<<<< HEAD
--> Filter: <if>(found_match(table2s), true, true)  ()
-    -> Nested loop antijoin  ()
-        -> Table scan on table2  ()
-        -> Filter: ((table2.pk = 9) or (table2s.col_int = 1))  ()
-            -> Nested loop left join  ()
-                -> Index lookup on table1s using col_int_key (col_int_key=table2.col_int_unique)  ()
-                -> Index range scan on table2s using PRIMARY, with pushed condition: (table2s.col_int in (6,6,7))  ()
-=======
 -> Filter: <if>(found_match(table2s), true, true)
     -> Nested loop antijoin
         -> Table scan on table2
@@ -1440,7 +1374,6 @@
             -> Nested loop left join
                 -> Index lookup on table1s using col_int_key (col_int_key=table2.col_int_unique)
                 -> Index range scan on table2s using PRIMARY over (col_int = 6) OR (col_int = 7), with pushed condition: (table2s.col_int in (6,6,7))
->>>>>>> fbdaa4de
 
 Warnings:
 Note	1276	Field or reference 'test.table2.pk' of SELECT #2 was resolved in SELECT #1
@@ -1638,15 +1571,6 @@
 JOIN h AS table2s ON table1s.col_int = table2s.col_int
 );
 EXPLAIN
-<<<<<<< HEAD
--> Nested loop semijoin  ()
-    -> Nested loop inner join  ()
-        -> Nested loop inner join  ()
-            -> Table scan on table2, activating pushed join of 4 tables, with pushed condition: (table2.col_int is not null)  ()
-            -> Index lookup on table1 using ix3 (col_int=table2.col_int), child of table2 in pushed join, with pushed condition: (table1.col_int_key is not null)  ()
-        -> Single-row index lookup on table2s using ix1 (col_int_unique=table1.col_int_key), child of table1 in pushed join, with pushed condition: (table2s.col_int is not null)  ()
-    -> Index lookup on table1s using ix3 (col_int=table2s.col_int), child of table2s in pushed join  ()
-=======
 -> Nested loop semijoin
     -> Nested loop inner join
         -> Nested loop inner join
@@ -1654,7 +1578,6 @@
             -> Index lookup on table1 using ix3 (col_int=table2.col_int), child of table2 in pushed join, with pushed condition: (table1.col_int_key is not null)
         -> Single-row index lookup on table2s using ix1 (col_int_unique=table1.col_int_key), child of table1 in pushed join, with pushed condition: (table2s.col_int is not null)
     -> Index lookup on table1s using PRIMARY (col_int=table2s.col_int), child of table2s in pushed join
->>>>>>> fbdaa4de
 
 SELECT
 table2.pk, table1.pk
@@ -2139,15 +2062,9 @@
         -> Inner hash join (table2.pk = table1.col_int_key)
             -> Table scan on table2, activating pushed join of 3 tables
             -> Hash
-<<<<<<< HEAD
-                -> Index range scan on table1 using PRIMARY, with pushed condition: ((table1.col_int_unique = table1.col_int_key) and (table1.pk between 4 and 6))  ()
-        -> Index lookup on table3 using ix3 (col_int=table1.col_int_key, col_int_key=table1.col_int_key), child of table2 in pushed join  ()
-    -> Index lookup on table1s using ix1 (col_char_16=table3.col_char_16), child of table3 in pushed join  ()
-=======
                 -> Index range scan on table1 using PRIMARY over (4 <= pk <= 6), with pushed condition: ((table1.col_int_unique = table1.col_int_key) and (table1.pk between 4 and 6))
         -> Index lookup on table3 using ix3 (col_int=table1.col_int_key, col_int_key=table1.col_int_key), child of table2 in pushed join
     -> Index lookup on table1s using ix1 (col_char_16=table3.col_char_16), child of table3 in pushed join
->>>>>>> fbdaa4de
 
 Warnings:
 Note	1276	Field or reference 'test.table3.col_char_16' of SELECT #2 was resolved in SELECT #1
@@ -2194,31 +2111,6 @@
 ON table2.col_int = table6.col_int AND
 table2.col_int_unique = table6.col_int_unique;
 EXPLAIN
-<<<<<<< HEAD
--> Nested loop left join  ()
-    -> Nested loop left join  ()
-        -> Nested loop left join  ()
-            -> Table scan on table1, activating pushed join of 3 tables  ()
-            -> Single-row index lookup on table2 using ix1 (col_int_unique=table1.col_int), child of table1 in pushed join  ()
-        -> Nested loop inner join  ()
-            -> Index lookup on table3 using ix1 (col_int=9), activating pushed join of 2 tables  ()
-            -> Single-row index lookup on table4 using ix1 (col_int_unique=table3.col_int_unique), child of table3 in pushed join, with pushed condition: (table4.col_int = 9)  ()
-    -> Nested loop inner join  ()
-        -> Nested loop left join  ()
-            -> Nested loop inner join  ()
-                -> Table scan on table7, activating pushed join of 2 tables  ()
-                -> Filter: ((table6.col_int_unique = table2.col_int_unique) and (table6.col_int = table2.col_int))  ()
-                    -> Index lookup on table6 using col_int_key (col_int_key=table7.pk), child of table7 in pushed join  ()
-            -> Nested loop left join  ()
-                -> Nested loop left join  ()
-                    -> Filter: (table8.col_int = table2.col_int)  ()
-                        -> Single-row index lookup on table8 using ix1 (col_int_unique=table2.col_int_unique), child of table2 in pushed join  ()
-                    -> Filter: (((table2.col_int = table9.col_int) and (table8.col_int_key = table9.col_int_key) and (table2.col_int_unique = table9.col_int_unique)) is true)  ()
-                        -> Table scan on table9, activating pushed join of 2 tables  ()
-                -> Filter: (table10.col_int_key = table8.col_int_key)  ()
-                    -> Single-row index lookup on table10 using ix1 (col_int_unique=table9.col_int_unique), child of table9 in pushed join  ()
-        -> Index lookup on table5 using PRIMARY (col_int=table2.col_int)  ()
-=======
 -> Nested loop left join
     -> Nested loop left join
         -> Nested loop left join
@@ -2239,7 +2131,6 @@
                         -> Table scan on table9, activating pushed join of 2 tables
                 -> Single-row index lookup on table10 using ix1 (col_int_unique=table9.col_int_unique), child of table9 in pushed join, with pushed condition: (table10.col_int_key = table8.col_int_key)
         -> Index lookup on table5 using PRIMARY (col_int=table2.col_int)
->>>>>>> fbdaa4de
 
 Warnings:
 Note	1003	Can't push table 'table3' as child of 'table1', no parent-child dependency exists between these tables
@@ -2295,9 +2186,6 @@
 NULL	NULL
 NULL	NULL
 NULL	NULL
-<<<<<<< HEAD
-DROP TABLE a,b,c,d,e,f,g,h,i,j,k,l,m,n,o,p,q,r,s,t,u,v,w,x,y,z;
-=======
 explain format=tree SELECT straight_join
 table1.pk, table2.pk, table3.pk,
 table1.col_int_unique AS field1, table1.col_varchar_256_unique AS field2
@@ -4451,5 +4339,4 @@
 5
 7
 7
-drop table t,x;
->>>>>>> fbdaa4de
+drop table t,x;