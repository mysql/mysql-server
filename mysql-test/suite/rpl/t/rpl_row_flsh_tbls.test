--- conflicted
+++ resolved
@@ -1,11 +1,7 @@
 # depends on the binlog output
 -- source include/have_binlog_format_row.inc
 
-<<<<<<< HEAD
-let $rename_event_pos= 898;
-=======
 let $rename_event_pos= 900;
->>>>>>> 20ca15d4
 
 # Bug#18326: Do not lock table for writing during prepare of statement
 # The use of the ps protocol causes extra table maps in the binlog, so
