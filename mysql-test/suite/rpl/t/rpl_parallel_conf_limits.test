#
# WL#5569 MTS
#
# The test verifies correctness of MTS execution when system meets
# various limits due to few configuration options:
#
# A. @@global.slave_pending_jobs_size_max
# B. @@global.slave_parallel_workers
#

--source include/not_group_replication_plugin.inc

# This test requires an artificial large transaction and relies
# on its size to test the functionality. Skipping compression
# so that the test is deterministic
--source include/not_binlog_transaction_compression_on.inc

# no support for Query-log-event in this test
--source include/have_binlog_format_row.inc
--source include/master-slave.inc

connection slave;

create view coord_wait_list as
       SELECT id from Information_Schema.processlist
              where state like 'Waiting for Slave Worker%';

# restart in Parallel

let $workers= 4;

source include/stop_slave.inc;
set @save.slave_parallel_workers= @@global.slave_parallel_workers;
eval set @@global.slave_parallel_workers= $workers;

#
# A. Prescribed number of Worker threads is honored
#

connection slave;

create view worker_wait_list as
       SELECT id from Information_Schema.processlist
              where state like 'Waiting for an event from Coordinator';

source include/stop_slave.inc;

# relates to B preparation
let $mts_max_q_size=1024;
set @save_slave_pending_jobs_size_max = @@global.slave_pending_jobs_size_max;
eval set @@global.slave_pending_jobs_size_max= $mts_max_q_size;

source include/start_slave.inc;

let $count= $workers;
let $table= worker_wait_list;
source include/wait_until_rows_count.inc;

--echo Configured number of Workers is started.

#
# B. Max size of Worker queues
#


connection master;
create database d0;
create table d0.t0 (a int auto_increment primary key, b text null) engine=innodb;

--source include/sync_slave_sql_with_master.inc


begin;
insert into d0.t0 set a= 1;

# master trans structure aims at testing C's wait loop

let $i_loop= 10;

connection master;

begin;
--disable_query_log
  eval insert into d0.t0 set a= 1, b=  REPEAT('b', 1);

while ($i_loop)
{
  eval insert into d0.t0 set       b=  REPEAT('b', 1);
  eval insert into d0.t0 set       b=  REPEAT('b', 1);
  eval insert into d0.t0 set       b=  REPEAT('b', 1);
  eval insert into d0.t0 set       b=  REPEAT('b', 1);
  eval insert into d0.t0 set       b=  REPEAT('b', 1);
  eval insert into d0.t0 set       b=  REPEAT('b', 1);
  eval insert into d0.t0 set       b=  REPEAT('b', 2* $mts_max_q_size/3);
  dec $i_loop;
}
--enable_query_log
commit;

let $d0_t0_count=`select count(*) from d0.t0`;

connection slave;

--echo *** Coordinator must be waiting for Workers have released pending events mem ***

let $count= 1;
let $table= coord_wait_list;
source include/wait_until_rows_count.inc;

rollback;

let $count= $d0_t0_count;
let $table= d0.t0;
source include/wait_until_rows_count.inc;

# cleanup of the max size
set @@global.slave_pending_jobs_size_max= @save_slave_pending_jobs_size_max;


#
# cleanup
#

connection master;

drop database d0;

--source include/sync_slave_sql_with_master.inc
#connection slave;

drop view coord_wait_list;
drop view worker_wait_list;
<<<<<<< HEAD
set @@global.slave_parallel_workers= @save.slave_parallel_workers;
=======
--disable_warnings
set @@global.replica_parallel_workers= @save.replica_parallel_workers;
--enable_warnings
>>>>>>> fbdaa4de

--source include/rpl_end.inc<|MERGE_RESOLUTION|>--- conflicted
+++ resolved
@@ -4,8 +4,8 @@
 # The test verifies correctness of MTS execution when system meets
 # various limits due to few configuration options:
 #
-# A. @@global.slave_pending_jobs_size_max
-# B. @@global.slave_parallel_workers
+# A. @@global.replica_pending_jobs_size_max
+# B. @@global.replica_parallel_workers
 #
 
 --source include/not_group_replication_plugin.inc
@@ -23,15 +23,15 @@
 
 create view coord_wait_list as
        SELECT id from Information_Schema.processlist
-              where state like 'Waiting for Slave Worker%';
+              where state like 'Waiting for Replica Worker%';
 
 # restart in Parallel
 
 let $workers= 4;
 
 source include/stop_slave.inc;
-set @save.slave_parallel_workers= @@global.slave_parallel_workers;
-eval set @@global.slave_parallel_workers= $workers;
+set @save.replica_parallel_workers= @@global.replica_parallel_workers;
+eval set @@global.replica_parallel_workers= $workers;
 
 #
 # A. Prescribed number of Worker threads is honored
@@ -47,8 +47,8 @@
 
 # relates to B preparation
 let $mts_max_q_size=1024;
-set @save_slave_pending_jobs_size_max = @@global.slave_pending_jobs_size_max;
-eval set @@global.slave_pending_jobs_size_max= $mts_max_q_size;
+set @save_replica_pending_jobs_size_max = @@global.replica_pending_jobs_size_max;
+eval set @@global.replica_pending_jobs_size_max= $mts_max_q_size;
 
 source include/start_slave.inc;
 
@@ -114,7 +114,7 @@
 source include/wait_until_rows_count.inc;
 
 # cleanup of the max size
-set @@global.slave_pending_jobs_size_max= @save_slave_pending_jobs_size_max;
+set @@global.replica_pending_jobs_size_max= @save_replica_pending_jobs_size_max;
 
 
 #
@@ -130,12 +130,8 @@
 
 drop view coord_wait_list;
 drop view worker_wait_list;
-<<<<<<< HEAD
-set @@global.slave_parallel_workers= @save.slave_parallel_workers;
-=======
 --disable_warnings
 set @@global.replica_parallel_workers= @save.replica_parallel_workers;
 --enable_warnings
->>>>>>> fbdaa4de
 
 --source include/rpl_end.inc