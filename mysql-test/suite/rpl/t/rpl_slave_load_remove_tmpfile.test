--- conflicted
+++ resolved
@@ -31,25 +31,13 @@
 #                            Catch Error
 ##########################################################################
 connection slave;
-<<<<<<< HEAD
-source include/wait_for_slave_sql_to_stop.inc;
-
---let $error= query_get_value(SHOW SLAVE STATUS, Last_Errno, 1)
 # windows and linux different error numbers here:
 # Windows:
 #  - Last_Errno     29 (File not found)
 # Unix like OS: 
 #  - Last_Errno      13 (Can't stat file)
---let $assertion= `SELECT $error=29 OR $error=13`
-if (!$assertion)
-{
-  --echo UNEXPECTED ERROR NUMBER: $error
-}
-=======
-# Errno 9 is what we get although it's wrong (see BUG#52768).
---let $slave_sql_errno= 9
+--let $slave_sql_errno= 29, 13
 --source include/wait_for_slave_sql_error.inc
->>>>>>> cc054408
 
 ##########################################################################
 #                             Clean up
