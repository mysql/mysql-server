# ==== Purpose ====
#
# Verify that performance_schema.threads shows the correct
# PROCESSLIST_INFO for all thread stages.
#
# This is to verify that BUG#21127308 has been fixed.  In the bug, the
# status of a replication worker thread waiting for more work (and
# several others) was not included in the array all_server_stages[],
# which caused PROCESSLIST_INFO in performance_schema.threads to be
# NULL for such threads.
#
# ==== Implementation ====
#
# It's hard to simulate all possible thread stages, as each case needs
# to be simulated in its own ad-hoc way, likely using debug sync
# points.
#
# Instead, we verify the bug just for one of the stages that was
# missing in the bug.  Then, we parse mysqld.cc to find if there are
# any stages declared which are not listed in the array.
#
# This works currently, but the parsing depends on the current
# formatting in mysqld.  So this test will fail if e.g. the
# declarations are moved to another file, or the datatype
# PSI_stage_info is renamed, etc.  If that happens, please update this
# script accordingly.
#
# ==== Related bugs ====
#
# BUG#21127308: REPLICATION THREAD STATUSES NOT SHOWN IN PERFORMANCE_SCHEMA
# - Test was added in this bug.

# Test is binlog_format-agnostic
--source include/have_binlog_format_row.inc
--let $rpl_skip_start_slave= 1
--source include/master-slave.inc

--echo ==== Initialize ====

--connection slave
--let $old_slave_parallel_workers= `SELECT @@GLOBAL.SLAVE_PARALLEL_WORKERS`
--let $old_slave_transaction_retries= `SELECT @@GLOBAL.SLAVE_TRANSACTION_RETRIES`
SET GLOBAL SLAVE_TRANSACTION_RETRIES= 0;
SET GLOBAL SLAVE_PARALLEL_WORKERS= 1;
--source include/start_slave.inc

--echo ==== Test ====

--let $show_statement= SHOW PROCESSLIST
--let $field= State
--let $condition= = 'Waiting for an event from Coordinator'
--source include/wait_show_condition.inc

if (!$group_replication_plugin_installed)
{
  --let $assert_cond= COUNT(*) = 1 FROM performance_schema.threads WHERE PROCESSLIST_STATE = "Waiting for an event from Coordinator"
}
if ($group_replication_plugin_installed)
{
  # We will have one worker from the above configured slave plus the
  # initial configured number of workers on group_replicatin_applier
  # channel. group_replication_applier is not restarted during the
  # test, so its configuration remains.
  --let $workers= 1 + $old_slave_parallel_workers
  --let $assert_cond= COUNT(*) = $workers FROM performance_schema.threads WHERE PROCESSLIST_STATE = "Waiting for an event from Coordinator"
}
--let $assert_text= The worker status should be set in P_S.threads
--source include/assert.inc

--echo ==== Look for more mistakes in mysqld.cc ====

perl;
  # Find the location of mysqld.cc, if available.
  my $mysqld;
  for my $location ('../sql', '../../sql', '../../../sql')
  {
    if (-f "$location/mysqld.cc") {
      $mysqld= "$location/mysqld.cc";
      last;
    }
  }

  # Tests may be installed in a completely different directory, in
  # which case the source is not reachable. In that case, just skip
  # this part of the test.
  if ($mysqld)
  {
    # List of all stages declared in mysqld.cc
    my %declared_stages= ();
    # Hash of all stages included in the all_server_stages array.
    my @listed_stages= ();

    # This flag is set to true while processing lines from the array
    # initialization.
    my $in_server_stage_list= 0;

    # Process mysqld.cc
    open MYSQLD_CC, $mysqld or die "Error $? opening $mysqld: $!";
    while (<MYSQLD_CC>)
    {
      # Read declaration.
      if (/PSI_stage_info\s+([A-Za-z_0-9]+)\s*=/)
      {
        $declared_stages{$1} = 1;
      }
      # Figure out when we enter the array initialization.
      elsif (/PSI_stage_info\s*\*\s*all_server_stages\s*\[/)
      {
        $in_server_stage_list= 1;
      }
      elsif ($in_server_stage_list)
      {
        # Read element from list.
        if (/\&\s*([A-Za-z_0-9]+)\s*,?/) {
          push(@listed_stages, $1);
        }

        # Figure out when we leave the array initialization.
        # note that the last element may end with &stage_...};
        if (/\};/) {
          $in_server_stage_list= 0;
        }
      }
    }
    close MYSQLD_CC or die "Error $? closing $mysqld: $!";

    # Sanity check, so that change in the format or naming doesn't make
    # this test useless.
    if (scalar(keys(%declared_stages)) < 10)
    {
      die "No declared stages found. Probably the format of stage declarations has changed; please update the regular expressions in this test to match the new format.";
    }

    # Check that every declared stage was found in the array.
    for my $stage (@listed_stages)
    {
      delete($declared_stages{$stage});
    }
    if (scalar(%declared_stages))
    {
      die "Error: the following stages were declared in mysqld.cc but not listed in all_server_stages: " . join(", ", sort(keys(%declared_stages))) . ". This will make the PROCESSLIST_STATE column of performance_schema.threads show NULL when a thread is in this stage.";
    }
  }
EOF

--echo ==== Clean up ====

--source include/stop_slave.inc
<<<<<<< HEAD
--replace_result $old_slave_parallel_workers OLD_VALUE
eval SET GLOBAL SLAVE_PARALLEL_WORKERS= $old_slave_parallel_workers;
--replace_result $old_slave_transaction_retries OLD_VALUE
eval SET GLOBAL SLAVE_TRANSACTION_RETRIES= $old_slave_transaction_retries;
=======
--disable_warnings
--replace_result $old_replica_parallel_workers OLD_VALUE
eval SET GLOBAL REPLICA_PARALLEL_WORKERS= $old_replica_parallel_workers;
--enable_warnings
--replace_result $old_replica_transaction_retries OLD_VALUE
eval SET GLOBAL REPLICA_TRANSACTION_RETRIES= $old_replica_transaction_retries;
>>>>>>> fbdaa4de

--let $rpl_only_running_threads= 1
--source include/rpl_end.inc<|MERGE_RESOLUTION|>--- conflicted
+++ resolved
@@ -38,10 +38,10 @@
 --echo ==== Initialize ====
 
 --connection slave
---let $old_slave_parallel_workers= `SELECT @@GLOBAL.SLAVE_PARALLEL_WORKERS`
---let $old_slave_transaction_retries= `SELECT @@GLOBAL.SLAVE_TRANSACTION_RETRIES`
-SET GLOBAL SLAVE_TRANSACTION_RETRIES= 0;
-SET GLOBAL SLAVE_PARALLEL_WORKERS= 1;
+--let $old_replica_parallel_workers= `SELECT @@GLOBAL.REPLICA_PARALLEL_WORKERS`
+--let $old_replica_transaction_retries= `SELECT @@GLOBAL.REPLICA_TRANSACTION_RETRIES`
+SET GLOBAL REPLICA_TRANSACTION_RETRIES= 0;
+SET GLOBAL REPLICA_PARALLEL_WORKERS= 1;
 --source include/start_slave.inc
 
 --echo ==== Test ====
@@ -61,7 +61,7 @@
   # initial configured number of workers on group_replicatin_applier
   # channel. group_replication_applier is not restarted during the
   # test, so its configuration remains.
-  --let $workers= 1 + $old_slave_parallel_workers
+  --let $workers= 1 + $old_replica_parallel_workers
   --let $assert_cond= COUNT(*) = $workers FROM performance_schema.threads WHERE PROCESSLIST_STATE = "Waiting for an event from Coordinator"
 }
 --let $assert_text= The worker status should be set in P_S.threads
@@ -146,19 +146,12 @@
 --echo ==== Clean up ====
 
 --source include/stop_slave.inc
-<<<<<<< HEAD
---replace_result $old_slave_parallel_workers OLD_VALUE
-eval SET GLOBAL SLAVE_PARALLEL_WORKERS= $old_slave_parallel_workers;
---replace_result $old_slave_transaction_retries OLD_VALUE
-eval SET GLOBAL SLAVE_TRANSACTION_RETRIES= $old_slave_transaction_retries;
-=======
 --disable_warnings
 --replace_result $old_replica_parallel_workers OLD_VALUE
 eval SET GLOBAL REPLICA_PARALLEL_WORKERS= $old_replica_parallel_workers;
 --enable_warnings
 --replace_result $old_replica_transaction_retries OLD_VALUE
 eval SET GLOBAL REPLICA_TRANSACTION_RETRIES= $old_replica_transaction_retries;
->>>>>>> fbdaa4de
 
 --let $rpl_only_running_threads= 1
 --source include/rpl_end.inc