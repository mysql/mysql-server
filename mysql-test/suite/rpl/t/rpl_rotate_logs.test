--- conflicted
+++ resolved
@@ -31,10 +31,7 @@
 CALL mtr.add_suppression("Failed to open the existing info file");
 CALL mtr.add_suppression("Error while reading from master info file");
 CALL mtr.add_suppression("Failed to create a new info file");
-<<<<<<< HEAD
-=======
 CALL mtr.add_suppression("The slave coordinator and worker threads are stopped, possibly leaving data in inconsistent state");
->>>>>>> fb5f6ee8
 --enable_result_log
 
 # START SLAVE will fail because it can't read the file (mode 000)
@@ -154,13 +151,6 @@
 connection master;
 create temporary table temp_table (a char(80) not null);
 insert into temp_table values ("testing temporary tables part 2");
-<<<<<<< HEAD
-
-# the nummber of produced logs is sensitive to whether checksum is NONE or CRC32
-# the value of 90 makes it even
-let $1=90;
-=======
->>>>>>> fb5f6ee8
 
 # Generate some number of logs and prove rotation by comparing the first and the last
 let $1=90;
@@ -177,16 +167,11 @@
 enable_query_log;
 select count(*) from t3 where n >= 4;
 create table t4 select * from temp_table;
-<<<<<<< HEAD
-source include/show_binary_logs.inc;
-source include/show_master_status.inc;
-=======
 let $last=query_get_value("SHOW MASTER STATUS", "File", 1);
 if (`select '$first' like '$last'`)
 {
   --die No expected logs rotation
 } 
->>>>>>> fb5f6ee8
 sync_slave_with_master;
 select * from t4;
 
