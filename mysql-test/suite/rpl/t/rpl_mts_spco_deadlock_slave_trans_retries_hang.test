# ==== Purpose ====
#
# This test verifies that deadlock errors arising due to lock conflicts are
# handled properly when --slave-preserve-commit-order is enabled on the replica
# server.
#
# ==== Implementation ====
#
# 1. Create source-replica topolgy.
#
# 2. Setup testing environment.
#
#    2.1. Create table on source and insert few rows.
#    2.2. Setup necessary variables on replica server.
#
# 3. Execute transactions on source server that would generate deadlock on the
#    replica server.
#
#    The commands used to generate deadlock in this test are:
#
#    INSERT INTO t1 (11, NULL);
#    DELETE FROM t1 WHERE c2 <= 3;
#
#    With the help of debug points on the source server, simulate that they are
#    executed parallely on master and make sure INSERT is binlogged before
#    DELETE.
#
#    On replica server, they are applied parallel by w1 and w2. And the deadlock is:
#      w1                                        w2
#    -------------------------                 --------------------------
#     Applying INSERT                          Applying DELETE
#                                              Gets the row locks first.
#     Waits for w2 to release
#     the row lock.
#                                              Waits for w1 to commit.
#
#     For these two special statements, INSERT doesn't block DELETE, but DELETE
#     does block the INSERT because of the gap locks.
#
#    CASE 1:
#    3.1. Verify that replica server can find the deadlock when the victim
#         thread (DELETE) is waiting for its turn to commit and is handled
#         properly.
#    3.2. Wait till server to handle the deadlock and till the co-ordinator
#         thread to error out with ER_LOCK_DEADLOCK.
#    3.3. Restart the replication threads, sync the replica and verify that
#         table data is consistent.
#
#    CASE 2:
#    3.4. Verify that replica server can find the deadlock when the victim
#         thread (DELETE) is in the middle of transaction and is handled
#         properly.
#    3.5. Wait till server to handle the deadlock and till the co-ordinator
#         thread to error out with ER_MTS_INCONSISTENT_DATA.
#    3.6. Restart the replication threads, sync the replica and verify that
#         table data is consistent.
#
# 4. Cleanup.
#
# ==== References ====
#
# Bug #87796 Commit_order_manager can't terminate MTS worker properly when deadlock happens
# Bug #89247 Deadlock with MTS when slave_preserve_commit_order = ON.
# Bug #95249 stop slave permanently blocked
# Bug #99440 Threads of MTS Slave randomly stuck

# The test needs debug binaries

--source include/have_debug.inc
--source include/have_binlog_format_statement.inc

--echo #
--echo # 1. Create source-replica topolgy.
--source include/master-slave.inc

--echo #
--echo # 2. Setup testing environment.
--echo #    2.1. Create table on source and insert few rows.
--echo #    2.2. Setup necessary variables on replica server.
CREATE TABLE t1(c1 INT PRIMARY KEY, c2 INT, INDEX(c2)) ENGINE = InnoDB;
INSERT INTO t1 VALUES(1, NULL),(2, 2), (3, NULL), (4, 4), (5, NULL), (6, 6);

--source include/sync_slave_sql_with_master.inc
--source include/stop_slave_sql.inc
SET @saved_slave_parallel_type = @@GLOBAL.slave_parallel_type;
SET @saved_slave_parallel_workers = @@GLOBAL.slave_parallel_workers;
SET @saved_slave_preserve_commit_order = @@GLOBAL.slave_preserve_commit_order;
SET @saved_innodb_lock_wait_timeout = @@GLOBAL.innodb_lock_wait_timeout;
SET @saved_slave_transaction_retries = @@GLOBAL.slave_transaction_retries;

SET GLOBAL slave_transaction_retries = 0;
SET GLOBAL slave_parallel_type = "LOGICAL_CLOCK";
SET GLOBAL slave_parallel_workers = 8;
SET GLOBAL slave_preserve_commit_order = ON;
# Set it to a long time to guarantee it doesn't report timeout error.
SET GLOBAL innodb_lock_wait_timeout = 1000;

--echo #
--echo # Case 1
--echo # ======
--echo #
--echo # Verify replica server can find the deadlock when the victim thread
--echo # (DELETE) is waiting for its turn to commit and is handled properly.
--echo #
--echo # 3.1 Execute transactions on source server that would generate deadlock on the
--echo #     replica server.
--source include/rpl_connection_master.inc
# There is a bug that the first two transactions cannot be applied parallel.
# So we need to an extra transaction here.
INSERT INTO t1 VALUES(10, 10);

--let $debug_point = set_commit_parent_100
--source include/add_debug_point.inc
INSERT INTO t1 VALUES(11, NULL); # Transaction 1
DELETE FROM t1 WHERE c2 <= 3;    # Transaction 2
INSERT INTO t1 VALUES(21, 21);   # Transaction 3
INSERT INTO t1 VALUES(22, 22);   # Transaction 4
INSERT INTO t1 VALUES(23, 23);   # Transaction 5
--source include/remove_debug_point.inc

# Start a local Transaction 6 on replica to block the INSERT statement coming
# through the replication channel. This blocks the worker thread executing
# "INSERT INTO t1 VALUES(11, NULL)"
--source include/rpl_connection_slave.inc
BEGIN;
INSERT INTO t1 VALUES(11, 11);

# Wait till DELETE statement(w2) and other workers wait for the the preceding transaction(w1) to commit.
--source include/rpl_connection_slave1.inc
--source include/start_slave_sql.inc
--let $wait_condition = SELECT count(*) = 4 FROM information_schema.processlist WHERE STATE = "Waiting for preceding transaction to commit"
--source include/wait_condition.inc

# Resume the INSERT statement and trigger the deadlock
--source include/rpl_connection_slave.inc
ROLLBACK;

# When the INSERT statement proceeds, the w1 finds deadlock with w2, and it
# will ask w2 to rollback. When w2 rolls back the transaction, it would check
# the value of slave_trans_retries before retrying the transaction. Since, we
# have set it to 0 throughout the test, the w2 shall not retry the transaction
# and would call report_rollback.
#
# Without the fix, calling report_rollback() would make the w2 to return
# without removing its entry from the SPCO queue thus resulting in other worker
# threads to wait forever on the signal. Meanwhile if co-ordinator was asked to
# go down by any of the previous workers, this would make co-ordinator thread
# to wait for the workers to finish thus leading to server hang.

--echo # Add error supressions.
CALL mtr.add_suppression("Worker 2 failed executing transaction.*");

--echo #
--echo # 3.2. Wait till the co-ordinator thread to error out with ER_LOCK_DEADLOCK.
--let $slave_sql_errno = convert_error(ER_LOCK_DEADLOCK)
--source include/wait_for_slave_sql_error.inc

--echo #
--echo # 3.3. Restart replication threads, sync the replica and verify that table
--echo #      data is consistent.
--source include/start_slave.inc
--let $rpl_diff_statement = SELECT * FROM t1;
--source include/rpl_diff.inc

--echo #
--echo # Case 2
--echo # ======
--echo #
--echo # Verify that replica server can find the deadlock when the victim
--echo # thread (DELETE) is in the middle of transaction and is handled
--echo # properly.
--echo #
--echo # 3.4 Execute transactions on source server that would generate deadlock on the
--echo #     replica server.
--source include/rpl_connection_master.inc
TRUNCATE t1;
INSERT INTO t1 VALUES(1, NULL),(2, 2), (3, NULL), (4, 4), (5, NULL), (6, 6);
--source include/sync_slave_sql_with_master.inc
--source include/stop_slave_sql.inc

--source include/rpl_connection_master.inc
INSERT INTO t1 VALUES(20, NULL);

--let $debug_point = set_commit_parent_100
--source include/add_debug_point.inc
INSERT INTO t1 VALUES(21, NULL);  # Transaction 1

BEGIN;                            # Transaction 2
INSERT INTO t1 VALUES(22, 22);
DELETE FROM t1 WHERE c2 <= 3;
INSERT INTO t1 VALUES(23, 23);
INSERT INTO t1 VALUES(24, NULL);
INSERT INTO t1 VALUES(25, 25);
COMMIT;

INSERT INTO t1 VALUES(26, 26);    # Transaction 3
INSERT INTO t1 VALUES(27, 27);    # Transaction 4
INSERT INTO t1 VALUES(28, 28);    # Transaction 5
--source include/remove_debug_point.inc

--source include/rpl_connection_slave.inc
# Start a local transaction on replica to block the INSERT statement coming
# through the replication channel. This blocks the worker thread executing
# "INSERT INTO t1 VALUES(21, NULL)"
BEGIN;
INSERT INTO t1 VALUES(21, 21);

--let $rpl_connection_name = server_2_1
--source include/rpl_connection.inc
# Use it to block the worker applying 'INSERT INTO t1 VALUES(23, 23)';
BEGIN;
INSERT INTO t1 VALUES(23, 23);

# Wait till DELETE statement(w2) and other workers wait for the the preceding transaction(w1) to commit.
--source include/rpl_connection_slave1.inc
--source include/start_slave_sql.inc

# It guarantees 'DELETE FROM t1 WHERE c2 <= 3;' is applied.
--let $wait_condition = SELECT count(*) = 1 FROM information_schema.processlist WHERE info = "INSERT INTO t1 VALUES(23, 23)"
--source include/wait_condition.inc

--let $wait_condition = SELECT count(*) = 3 FROM information_schema.processlist WHERE STATE = "Waiting for preceding transaction to commit"
--source include/wait_condition.inc

# It guarantees that both workers are waiting for locks held by above two transactions.
--let $status_var = Innodb_row_lock_current_waits
--let $status_var_value = 2
--source include/wait_for_status_var.inc

# Resume "INSERT INTO t1 VALUES(21, 21);" to trigger the lock conflict.
--source include/rpl_connection_slave.inc
ROLLBACK;

# Resume "INSERT INTO t1 VALUES(23, 23);". It will be rolled back.
--let $rpl_connection_name = server_2_1
--source include/rpl_connection.inc
ROLLBACK;

--echo #
--echo # 3.5. Wait till the co-ordinator thread to error out with ER_MTS_INCONSISTENT_DATA.
--let $slave_sql_errno = convert_error(ER_MTS_INCONSISTENT_DATA)
--source include/wait_for_slave_sql_error.inc

--echo #
--echo # 3.6. Restart replication threads, sync the replica and verify that table
--echo #      data is consistent.
--source include/start_slave.inc
--let $rpl_diff_statement = SELECT * FROM t1;
--source include/rpl_diff.inc

--echo #
--echo # 4. Cleanup.
--echo #
--source include/rpl_connection_master.inc
DROP TABLE t1;
--source include/sync_slave_sql_with_master.inc

# Add Test suppressions
CALL mtr.add_suppression("The slave coordinator and worker threads are stopped, possibly leaving data in inconsistent state.");

--source include/stop_slave.inc
<<<<<<< HEAD
SET GLOBAL slave_transaction_retries = @saved_slave_transaction_retries;
SET GLOBAL slave_parallel_type = @saved_slave_parallel_type;
SET GLOBAL slave_parallel_workers = @saved_slave_parallel_workers;
SET GLOBAL slave_preserve_commit_order = @saved_slave_preserve_commit_order;
=======
SET GLOBAL replica_transaction_retries = @saved_replica_transaction_retries;
SET GLOBAL replica_parallel_type = @saved_replica_parallel_type;
--disable_warnings
SET GLOBAL replica_parallel_workers = @saved_replica_parallel_workers;
--enable_warnings
SET GLOBAL replica_preserve_commit_order = @saved_replica_preserve_commit_order;
>>>>>>> fbdaa4de
SET GLOBAL innodb_lock_wait_timeout = @saved_innodb_lock_wait_timeout;

--let $rpl_only_running_threads = 1
--source include/rpl_end.inc<|MERGE_RESOLUTION|>--- conflicted
+++ resolved
@@ -1,7 +1,7 @@
 # ==== Purpose ====
 #
 # This test verifies that deadlock errors arising due to lock conflicts are
-# handled properly when --slave-preserve-commit-order is enabled on the replica
+# handled properly when --replica-preserve-commit-order is enabled on the replica
 # server.
 #
 # ==== Implementation ====
@@ -60,7 +60,7 @@
 # ==== References ====
 #
 # Bug #87796 Commit_order_manager can't terminate MTS worker properly when deadlock happens
-# Bug #89247 Deadlock with MTS when slave_preserve_commit_order = ON.
+# Bug #89247 Deadlock with MTS when replica_preserve_commit_order = ON.
 # Bug #95249 stop slave permanently blocked
 # Bug #99440 Threads of MTS Slave randomly stuck
 
@@ -82,16 +82,16 @@
 
 --source include/sync_slave_sql_with_master.inc
 --source include/stop_slave_sql.inc
-SET @saved_slave_parallel_type = @@GLOBAL.slave_parallel_type;
-SET @saved_slave_parallel_workers = @@GLOBAL.slave_parallel_workers;
-SET @saved_slave_preserve_commit_order = @@GLOBAL.slave_preserve_commit_order;
+SET @saved_replica_parallel_type = @@GLOBAL.replica_parallel_type;
+SET @saved_replica_parallel_workers = @@GLOBAL.replica_parallel_workers;
+SET @saved_replica_preserve_commit_order = @@GLOBAL.replica_preserve_commit_order;
 SET @saved_innodb_lock_wait_timeout = @@GLOBAL.innodb_lock_wait_timeout;
-SET @saved_slave_transaction_retries = @@GLOBAL.slave_transaction_retries;
-
-SET GLOBAL slave_transaction_retries = 0;
-SET GLOBAL slave_parallel_type = "LOGICAL_CLOCK";
-SET GLOBAL slave_parallel_workers = 8;
-SET GLOBAL slave_preserve_commit_order = ON;
+SET @saved_replica_transaction_retries = @@GLOBAL.replica_transaction_retries;
+
+SET GLOBAL replica_transaction_retries = 0;
+SET GLOBAL replica_parallel_type = "LOGICAL_CLOCK";
+SET GLOBAL replica_parallel_workers = 8;
+SET GLOBAL replica_preserve_commit_order = ON;
 # Set it to a long time to guarantee it doesn't report timeout error.
 SET GLOBAL innodb_lock_wait_timeout = 1000;
 
@@ -148,7 +148,7 @@
 # to wait for the workers to finish thus leading to server hang.
 
 --echo # Add error supressions.
-CALL mtr.add_suppression("Worker 2 failed executing transaction.*");
+CALL mtr.add_suppression("Worker .* failed executing transaction.*");
 
 --echo #
 --echo # 3.2. Wait till the co-ordinator thread to error out with ER_LOCK_DEADLOCK.
@@ -259,19 +259,12 @@
 CALL mtr.add_suppression("The slave coordinator and worker threads are stopped, possibly leaving data in inconsistent state.");
 
 --source include/stop_slave.inc
-<<<<<<< HEAD
-SET GLOBAL slave_transaction_retries = @saved_slave_transaction_retries;
-SET GLOBAL slave_parallel_type = @saved_slave_parallel_type;
-SET GLOBAL slave_parallel_workers = @saved_slave_parallel_workers;
-SET GLOBAL slave_preserve_commit_order = @saved_slave_preserve_commit_order;
-=======
 SET GLOBAL replica_transaction_retries = @saved_replica_transaction_retries;
 SET GLOBAL replica_parallel_type = @saved_replica_parallel_type;
 --disable_warnings
 SET GLOBAL replica_parallel_workers = @saved_replica_parallel_workers;
 --enable_warnings
 SET GLOBAL replica_preserve_commit_order = @saved_replica_preserve_commit_order;
->>>>>>> fbdaa4de
 SET GLOBAL innodb_lock_wait_timeout = @saved_innodb_lock_wait_timeout;
 
 --let $rpl_only_running_threads = 1
