--- conflicted
+++ resolved
@@ -42,52 +42,7 @@
 2	8
 3	18
 **** On Slave ****
-<<<<<<< HEAD
-START SLAVE UNTIL MASTER_LOG_FILE='master-bin.000001', MASTER_LOG_POS=762;
-SHOW SLAVE STATUS;
-Slave_IO_State	#
-Master_Host	127.0.0.1
-Master_User	root
-Master_Port	MASTER_PORT
-Connect_Retry	1
-Master_Log_File	master-bin.000001
-Read_Master_Log_Pos	1116
-Relay_Log_File	#
-Relay_Log_Pos	#
-Relay_Master_Log_File	master-bin.000001
-Slave_IO_Running	Yes
-Slave_SQL_Running	No
-Replicate_Do_DB	
-Replicate_Ignore_DB	
-Replicate_Do_Table	
-Replicate_Ignore_Table	
-Replicate_Wild_Do_Table	
-Replicate_Wild_Ignore_Table	
-Last_Errno	0
-Last_Error	
-Skip_Counter	0
-Exec_Master_Log_Pos	763
-Relay_Log_Space	#
-Until_Condition	Master
-Until_Log_File	master-bin.000001
-Until_Log_Pos	762
-Master_SSL_Allowed	No
-Master_SSL_CA_File	
-Master_SSL_CA_Path	
-Master_SSL_Cert	
-Master_SSL_Cipher	
-Master_SSL_Key	
-Seconds_Behind_Master	#
-Master_SSL_Verify_Server_Cert	No
-Last_IO_Errno	#
-Last_IO_Error	#
-Last_SQL_Errno	0
-Last_SQL_Error	
-Replicate_Ignore_Server_Ids	
-Master_Server_Id	1
-=======
 START SLAVE UNTIL MASTER_LOG_FILE='master-bin.000001', MASTER_LOG_POS=MASTER_LOG_POS;
->>>>>>> 9521db35
 SET GLOBAL SQL_SLAVE_SKIP_COUNTER=1;
 START SLAVE;
 SELECT * FROM t1;
@@ -111,57 +66,10 @@
 master-bin.000001	#	Query	#	#	BEGIN
 master-bin.000001	#	User var	#	#	@`foo`=12
 master-bin.000001	#	Query	#	#	use `test`; INSERT INTO t1 VALUES(@foo, 2*@foo)
-<<<<<<< HEAD
-master-bin.000001	#	Query	#	#	COMMIT
-START SLAVE UNTIL MASTER_LOG_FILE='master-bin.000001', MASTER_LOG_POS=106;
+master-bin.000001	#	Query	#	#	COMMIT
+START SLAVE UNTIL MASTER_LOG_FILE='master-bin.000001', MASTER_LOG_POS=MASTER_LOG_POS;
 SET GLOBAL SQL_SLAVE_SKIP_COUNTER=1;
 START SLAVE;
-SHOW SLAVE STATUS;
-Slave_IO_State	#
-Master_Host	127.0.0.1
-Master_User	root
-Master_Port	MASTER_PORT
-Connect_Retry	1
-Master_Log_File	master-bin.000001
-Read_Master_Log_Pos	387
-Relay_Log_File	#
-Relay_Log_Pos	#
-Relay_Master_Log_File	master-bin.000001
-Slave_IO_Running	Yes
-Slave_SQL_Running	Yes
-Replicate_Do_DB	
-Replicate_Ignore_DB	
-Replicate_Do_Table	
-Replicate_Ignore_Table	
-Replicate_Wild_Do_Table	
-Replicate_Wild_Ignore_Table	
-Last_Errno	0
-Last_Error	
-Skip_Counter	0
-Exec_Master_Log_Pos	387
-Relay_Log_Space	#
-Until_Condition	None
-Until_Log_File	
-Until_Log_Pos	0
-Master_SSL_Allowed	No
-Master_SSL_CA_File	
-Master_SSL_CA_Path	
-Master_SSL_Cert	
-Master_SSL_Cipher	
-Master_SSL_Key	
-Seconds_Behind_Master	#
-Master_SSL_Verify_Server_Cert	No
-Last_IO_Errno	#
-Last_IO_Error	#
-Last_SQL_Errno	0
-Last_SQL_Error	
-Replicate_Ignore_Server_Ids	
-Master_Server_Id	1
-=======
-START SLAVE UNTIL MASTER_LOG_FILE='master-bin.000001', MASTER_LOG_POS=MASTER_LOG_POS;
-SET GLOBAL SQL_SLAVE_SKIP_COUNTER=1;
-START SLAVE;
->>>>>>> 9521db35
 **** On Master ****
 DROP TABLE t1, t2;
 SET SESSION BINLOG_FORMAT=ROW;
