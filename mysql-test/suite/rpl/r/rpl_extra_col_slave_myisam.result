--- conflicted
+++ resolved
@@ -1,11 +1,7 @@
 include/master-slave.inc
 [connection master]
-<<<<<<< HEAD
 call mtr.add_suppression("Slave: Unknown table 'test.t6' Error_code: 1051");
-=======
-call mtr.add_suppression("Slave: Unknown table 't6' Error_code: 1051");
 call mtr.add_suppression("Slave SQL.*Column [0-9] of table .test.t[0-9]*. cannot be converted from type.* Error_code: 1677");
->>>>>>> fba6bdf9
 **** Diff Table Def Start ****
 *** On Slave ***
 STOP SLAVE;
