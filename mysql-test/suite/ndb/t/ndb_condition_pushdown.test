-- source include/have_ndb.inc

--disable_warnings
DROP TABLE IF EXISTS t1,t2,t3,t4;
--enable_warnings

#
# Test of condition pushdown to storage engine
#
CREATE TABLE t1 (
  auto int(5) unsigned NOT NULL auto_increment,
  string char(10),
  vstring varchar(10),
  bin binary(2),
  vbin varbinary(7),	
  tiny tinyint(4) DEFAULT '0' NOT NULL ,
  short smallint(6) DEFAULT '1' NOT NULL ,
  medium mediumint(8) DEFAULT '0' NOT NULL,
  long_int int(11) DEFAULT '0' NOT NULL,
  longlong bigint(13) DEFAULT '0' NOT NULL,
  real_float float(13,1) DEFAULT 0.0 NOT NULL,
  real_double double(16,4),
  real_decimal decimal(16,4),
  utiny tinyint(3) unsigned DEFAULT '0' NOT NULL,
  ushort smallint(5) unsigned zerofill DEFAULT '00000' NOT NULL,
  umedium mediumint(8) unsigned DEFAULT '0' NOT NULL,
  ulong int(11) unsigned DEFAULT '0' NOT NULL,
  ulonglong bigint(13) unsigned DEFAULT '0' NOT NULL,
  bits bit(3),
  options enum('zero','one','two','three','four') not null,
  flags set('zero','one','two','three','four') not null,
  date_field date,
  year_field year,
  time_field time,      
  date_time datetime,
  time_stamp timestamp,
  PRIMARY KEY (auto)
) engine=ndb;

insert into t1 values 
(NULL,"aaaa","aaaa",0xAAAA,0xAAAA,-1,-1,-1,-1,-1,1.1,1.1,1.1,1,1,1,1,1, 
 b'001','one','one',
 '1901-01-01','1901', 
'01:01:01','1901-01-01 01:01:01',NULL),
(NULL,"bbbb","bbbb",0xBBBB,0xBBBB,-2,-2,-2,-2,-2,2.2,2.2,2.2,2,2,2,2,2,
 b'010','two','one,two',
 '1902-02-02','1902', 
'02:02:02','1902-02-02 02:02:02',NULL),
(NULL,"cccc","cccc",0xCCCC,0xCCCC,-3,-3,-3,-3,-3,3.3,3.3,3.3,3,3,3,3,3,
 b'011','three','one,two,three',
 '1903-03-03','1903', 
'03:03:03','1903-03-03 03:03:03',NULL),
(NULL,"dddd","dddd",0xDDDD,0xDDDD,-4,-4,-4,-4,-4,4.4,4.4,4.4,4,4,4,4,4,
 b'100','four','one,two,three,four',
 '1904-04-04','1904', 
'04:04:04','1904-04-04 04:04:04',NULL);

CREATE TABLE t2 (pk1 int unsigned NOT NULL PRIMARY KEY,   attr1 int unsigned NOT NULL,   attr2 int unsigned,   attr3 VARCHAR(10) ) ENGINE=ndbcluster;

insert into t2 values (0,0,0, "a"),(1,1,1,"b"),(2,2,NULL,NULL),(3,3,3,"d"),(4,4,4,"e"),(5,5,5,"f");

CREATE TABLE  t3 (pk1 int unsigned NOT NULL PRIMARY KEY,   attr1 int unsigned NOT NULL,   attr2 bigint unsigned, attr3 tinyint unsigned,  attr4 VARCHAR(10) ) ENGINE=ndbcluster;

insert into t3 values (0,0,0,0,"a"),(1,1,9223372036854775803,1,"b"),(2,2,9223372036854775804,2,"c"),(3,3,9223372036854775805,3,"d"),(4,4,9223372036854775806,4,"e"),(5,5,9223372036854775807,5,"f");

CREATE TABLE  t4 (pk1 int unsigned NOT NULL PRIMARY KEY,   attr1 int unsigned NOT NULL,   attr2 bigint unsigned, attr3 tinyint unsigned,  attr4 VARCHAR(10) , KEY (attr1)) ENGINE=ndbcluster;

insert into t4 values (0,0,0,0,"a"),(1,1,9223372036854775803,1,"b"),(2,2,9223372036854775804,2,"c"),(3,3,9223372036854775805,3,"d"),(4,4,9223372036854775806,4,"e"),(5,5,9223372036854775807,5,"f");

set @old_ecpd = @@session.optimizer_switch;
set @@optimizer_switch = 'engine_condition_pushdown=off';

# Test all types and compare operators
select auto from t1 where 
string = "aaaa" and 
vstring = "aaaa" and 
bin = 0xAAAA and 
vbin = 0xAAAA and 
tiny = -1 and 
short = -1 and 
medium = -1 and 
long_int = -1 and 
longlong = -1 and 
real_float > 1.0 and real_float < 2.0 and 
real_double > 1.0 and real_double < 2.0 and
real_decimal > 1.0 and real_decimal < 2.0 and
utiny = 1 and 
ushort = 1 and 
umedium = 1 and 
ulong = 1 and 
ulonglong = 1 and 
bits = b'001' and
options = 'one' and 
flags = 'one' and 
date_field = '1901-01-01' and
year_field = '1901' and
time_field = '01:01:01' and 
date_time = '1901-01-01 01:01:01' 
order by auto;

select auto from t1 where 
string != "aaaa" and 
vstring != "aaaa" and 
bin != 0xAAAA and 
vbin != 0xAAAA and 
tiny != -1 and 
short != -1 and 
medium != -1 and 
long_int != -1 and 
longlong != -1 and 
(real_float < 1.0 or real_float > 2.0) and 
(real_double < 1.0 or real_double > 2.0) and
(real_decimal < 1.0 or real_decimal > 2.0) and
utiny != 1 and 
ushort != 1 and 
umedium != 1 and 
ulong != 1 and 
ulonglong != 1 and 
bits != b'001' and
options != 'one' and 
flags != 'one' and 
date_field != '1901-01-01' and
year_field != '1901' and
time_field != '01:01:01' and 
date_time != '1901-01-01 01:01:01' 
order by auto;

select auto from t1 where 
string > "aaaa" and 
vstring > "aaaa" and 
bin > 0xAAAA and 
vbin > 0xAAAA and 
tiny < -1 and 
short < -1 and 
medium < -1 and 
long_int < -1 and 
longlong < -1 and 
real_float > 1.1 and 
real_double > 1.1 and 
real_decimal > 1.1 and 
utiny > 1 and 
ushort > 1 and 
umedium > 1 and 
ulong > 1 and 
ulonglong > 1 and
bits > b'001' and
(options = 'two' or options = 'three' or options = 'four') and
(flags = 'one,two' or flags = 'one,two,three' or flags = 'one,two,three,four') and
date_field > '1901-01-01' and
year_field > '1901' and
time_field > '01:01:01' and
date_time > '1901-01-01 01:01:01'
order by auto;

select auto from t1 where 
string >= "aaaa" and 
vstring >= "aaaa" and 
bin >= 0xAAAA and 
vbin >= 0xAAAA and 
tiny <= -1 and 
short <= -1 and 
medium <= -1 and 
long_int <= -1 and 
longlong <= -1 and 
real_float >= 1.0 and 
real_double >= 1.0 and 
real_decimal >= 1.0 and 
utiny >= 1 and 
ushort >= 1 and 
umedium >= 1 and 
ulong >= 1 and 
ulonglong >= 1 and 
bits >= b'001' and
(options = 'one' or options = 'two' or options = 'three' or options = 'four') and
(flags = 'one' or flags = 'one,two' or flags = 'one,two,three' or flags = 'one,two,three,four') and
date_field >= '1901-01-01' and
year_field >= '1901' and
time_field >= '01:01:01' and 
date_time >= '1901-01-01 01:01:01' 
order by auto;

select auto from t1 where 
string < "dddd" and 
vstring < "dddd" and 
bin < 0xDDDD and 
vbin < 0xDDDD and 
tiny > -4 and 
short > -4 and 
medium > -4 and 
long_int > -4 and 
longlong > -4 and 
real_float < 4.4 and 
real_double < 4.4 and
real_decimal < 4.4 and
utiny < 4 and 
ushort < 4 and 
umedium < 4 and 
ulong < 4 and 
ulonglong < 4 and 
bits < b'100' and
(options = 'one' or options = 'two' or options = 'three') and
(flags = 'one' or flags = 'one,two' or flags = 'one,two,three') and
date_field < '1904-01-01' and
year_field < '1904' and
time_field < '04:04:04' and 
date_time < '1904-04-04 04:04:04' 
order by auto;

select auto from t1 where 
string <= "dddd" and 
vstring <= "dddd" and 
bin <= 0xDDDD and 
vbin <= 0xDDDD and 
tiny >= -4 and 
short >= -4 and 
medium >= -4 and 
long_int >= -4 and 
longlong >= -4 and 
real_float <= 4.5 and 
real_double <= 4.5 and 
real_decimal <= 4.5 and 
utiny <= 4 and 
ushort <= 4 and 
umedium <= 4 and 
ulong <= 4 and 
ulonglong <= 4 and 
bits <= b'100' and
(options = 'one' or options = 'two' or options = 'three' or options = 'four') and 
(flags = 'one' or flags = 'one,two' or flags = 'one,two,three' or flags = 'one,two,three,four') and
date_field <= '1904-04-04' and
year_field <= '1904' and
time_field <= '04:04:04' and 
date_time <= '1904-04-04 04:04:04' 
order by auto;

# Test LIKE/NOT LIKE
select auto from t1 where 
string like "b%" and
vstring like "b%" and
bin like concat(0xBB, '%') and
vbin like concat(0xBB, '%')
order by auto;

select auto from t1 where 
string not like "b%" and
vstring not like "b%" and
bin not like concat(0xBB, '%') and
vbin not like concat(0xBB, '%')
order by auto;

# BETWEEN
select auto from t1 where
(string between "aaaa" and "cccc") and 
(vstring between "aaaa" and "cccc") and 
(bin between 0xAAAA and 0xCCCC) and 
(vbin between 0xAAAA and 0xCCCC) and 
(tiny between -3 and -1) and 
(short between -3 and -1) and 
(medium between -3 and -1) and 
(long_int between -3 and -1) and 
(longlong between -3 and -1) and 
(utiny between 1 and 3) and 
(ushort between 1 and 3) and 
(umedium between 1 and 3) and 
(ulong between 1 and 3) and 
(ulonglong between 1 and 3) and 
(bits between b'001' and b'011') and
(options between 'one' and 'three') and 
(flags between 'one' and 'one,two,three') and 
(date_field between '1901-01-01' and '1903-03-03') and
(year_field between '1901' and '1903') and
(time_field between '01:01:01' and '03:03:03') and 
(date_time between '1901-01-01 01:01:01' and '1903-03-03 03:03:03') 
order by auto;

select auto from t1 where
("aaaa" between string and string) and 
("aaaa" between vstring and vstring) and 
(0xAAAA between bin and bin) and 
(0xAAAA between vbin and vbin) and 
(-1 between tiny and tiny) and 
(-1 between short and short) and 
(-1 between medium and medium) and 
(-1 between long_int and long_int) and 
(-1 between longlong and longlong) and 
(1 between utiny and utiny) and 
(1 between ushort and ushort) and 
(1 between umedium and umedium) and 
(1 between ulong and ulong) and 
(1 between ulonglong and ulonglong) and 
(b'001' between bits and bits) and
('one' between options and options) and 
('one' between flags and flags) and 
('1901-01-01' between date_field and date_field) and
('1901' between year_field and year_field) and
('01:01:01' between time_field and time_field) and 
('1901-01-01 01:01:01' between date_time and date_time) 
order by auto;

# NOT BETWEEN
select auto from t1 where
(string not between "aaaa" and "cccc") and 
(vstring not between "aaaa" and "cccc") and 
(bin not between 0xAAAA and 0xCCCC) and 
(vbin not between 0xAAAA and 0xCCCC) and 
(tiny not between -3 and -1) and 
(short not between -3 and -1) and 
(medium not between -3 and -1) and 
(long_int not between -3 and -1) and 
(longlong not between -3 and -1) and 
(utiny not between 1 and 3) and 
(ushort not between 1 and 3) and 
(umedium not between 1 and 3) and 
(ulong not between 1 and 3) and 
(ulonglong not between 1 and 3) and 
(bits not between b'001' and b'011') and
(options not between 'one' and 'three') and 
(flags not between 'one' and 'one,two,three') and 
(date_field not between '1901-01-01' and '1903-03-03') and
(year_field not between '1901' and '1903') and
(time_field not between '01:01:01' and '03:03:03') and 
(date_time not between '1901-01-01 01:01:01' and '1903-03-03 03:03:03') 
order by auto;

select auto from t1 where
("aaaa" not between string and string) and 
("aaaa" not between vstring and vstring) and 
(0xAAAA not between bin and bin) and 
(0xAAAA not between vbin and vbin) and 
(-1 not between tiny and tiny) and 
(-1 not between short and short) and 
(-1 not between medium and medium) and 
(-1 not between long_int and long_int) and 
(-1 not between longlong and longlong) and 
(1 not between utiny and utiny) and 
(1 not between ushort and ushort) and 
(1 not between umedium and umedium) and 
(1 not between ulong and ulong) and 
(1 not between ulonglong and ulonglong) and 
(b'001' not between bits and bits) and
('one' not between options and options) and 
('one' not between flags and flags) and 
('1901-01-01' not between date_field and date_field) and
('1901' not between year_field and year_field) and
('01:01:01' not between time_field and time_field) and 
('1901-01-01 01:01:01' not between date_time and date_time) 
order by auto;

# IN
select auto from t1 where
string in("aaaa","cccc") and 
vstring in("aaaa","cccc") and 
bin in(0xAAAA,0xCCCC) and 
vbin in(0xAAAA,0xCCCC) and 
tiny in(-1,-3) and 
short in(-1,-3) and 
medium in(-1,-3) and 
long_int in(-1,-3) and 
longlong in(-1,-3) and 
utiny in(1,3) and 
ushort in(1,3) and 
umedium in(1,3) and 
ulong in(1,3) and 
ulonglong in(1,3) and 
bits in(b'001',b'011') and
options in('one','three') and 
flags in('one','one,two,three') and 
date_field in('1901-01-01','1903-03-03') and
year_field in('1901','1903') and
time_field in('01:01:01','03:03:03') and 
date_time in('1901-01-01 01:01:01','1903-03-03 03:03:03') 
order by auto;

select auto from t1 where
"aaaa" in(string) and
"aaaa" in(vstring) and
0xAAAA in(bin) and 
0xAAAA in(vbin) and 
(-1 in(tiny)) and
(-1 in(short)) and
(-1 in(medium)) and
(-1 in(long_int)) and
(-1 in(longlong)) and
1 in(utiny) and 
1 in(ushort) and 
1 in(umedium) and 
1 in(ulong) and 
1 in(ulonglong) and 
b'001' in(bits) and
'one' in(options) and 
'one' in(flags) and 
'1901-01-01' in(date_field) and
'1901' in(year_field) and
'01:01:01' in(time_field) and 
'1901-01-01 01:01:01' in(date_time) 
order by auto;

# NOT IN
select auto from t1 where
string not in("aaaa","cccc") and 
vstring not in("aaaa","cccc") and 
bin not in(0xAAAA,0xCCCC) and 
vbin not in(0xAAAA,0xCCCC) and 
tiny not in(-1,-3) and 
short not in(-1,-3) and 
medium not in(-1,-3) and 
long_int not in(-1,-3) and 
longlong not in(-1,-3) and 
utiny not in(1,3) and 
ushort not in(1,3) and 
umedium not in(1,3) and 
ulong not in(1,3) and 
ulonglong not in(1,3) and 
bits not in(b'001',b'011') and
options not in('one','three') and 
flags not in('one','one,two,three') and 
date_field not in('1901-01-01','1903-03-03') and
year_field not in('1901','1903') and
time_field not in('01:01:01','03:03:03') and 
date_time not in('1901-01-01 01:01:01','1903-03-03 03:03:03') 
order by auto;

select auto from t1 where
"aaaa" not in(string) and
"aaaa" not in(vstring) and
0xAAAA not in(bin) and 
0xAAAA not in(vbin) and 
(-1 not in(tiny)) and
(-1 not in(short)) and
(-1 not in(medium)) and
(-1 not in(long_int)) and
(-1 not in(longlong)) and
1 not in(utiny) and 
1 not in(ushort) and 
1 not in(umedium) and 
1 not in(ulong) and 
1 not in(ulonglong) and 
b'001' not in(bits) and
'one' not in(options) and 
'one' not in(flags) and 
'1901-01-01' not in(date_field) and
'1901' not in(year_field) and
'01:01:01' not in(time_field) and 
'1901-01-01 01:01:01' not in(date_time) 
order by auto;

# Various tests 
select * from t2 where attr3 is null or attr1 > 2 and pk1= 3 order by pk1;
select * from t2 where attr3 is not null and attr1 > 2 order by pk1;
select * from t3 where attr2 >  9223372036854775803 and attr3 != 3 order by pk1;
select * from t2,t3 where t2.attr1 < 1 and t2.attr2 = t3.attr2 and t3.attr1 < 5 order by t2.pk1;
select * from t4 where attr1 < 5 and attr2 > 9223372036854775803 and attr3 != 3 order by t4.pk1;
select * from t3,t4 where t4.attr1 > 1 and t4.attr2 = t3.attr2 and t4.attr3 < 5 order by t4.pk1;

set @@optimizer_switch = 'engine_condition_pushdown=on';

# Test all types and compare operators
--replace_column 9 #
explain
select auto from t1 where 
string = "aaaa" and 
vstring = "aaaa" and 
bin = 0xAAAA and 
vbin = 0xAAAA and
tiny = -1 and 
short = -1 and 
medium = -1 and 
long_int = -1 and 
longlong = -1 and 
real_float > 1.0 and real_float < 2.0 and 
real_double > 1.0 and real_double < 2.0 and
real_decimal > 1.0 and real_decimal < 2.0 and
utiny = 1 and 
ushort = 1 and 
umedium = 1 and 
ulong = 1 and 
ulonglong = 1 and 
/* bits = b'001' and */
options = 'one' and 
flags = 'one' and 
date_field = '1901-01-01' and
year_field = '1901' and
time_field = '01:01:01' and 
date_time = '1901-01-01 01:01:01' 
order by auto;

select auto from t1 where 
string = "aaaa" and 
vstring = "aaaa" and 
bin = 0xAAAA and 
vbin = 0xAAAA and
tiny = -1 and 
short = -1 and 
medium = -1 and 
long_int = -1 and 
longlong = -1 and 
real_float > 1.0 and real_float < 2.0 and 
real_double > 1.0 and real_double < 2.0 and
real_decimal > 1.0 and real_decimal < 2.0 and
utiny = 1 and 
ushort = 1 and 
umedium = 1 and 
ulong = 1 and 
ulonglong = 1 and 
/* bits = b'001' and */
options = 'one' and 
flags = 'one' and 
date_field = '1901-01-01' and
year_field = '1901' and
time_field = '01:01:01' and 
date_time = '1901-01-01 01:01:01' 
order by auto;

--replace_column 9 #
explain
select auto from t1 where 
string != "aaaa" and 
vstring != "aaaa" and 
bin != 0xAAAA and 
vbin != 0xAAAA and
tiny != -1 and 
short != -1 and 
medium != -1 and 
long_int != -1 and 
longlong != -1 and 
(real_float < 1.0 or real_float > 2.0) and 
(real_double < 1.0 or real_double > 2.0) and
(real_decimal < 1.0 or real_decimal > 2.0) and
utiny != 1 and 
ushort != 1 and 
umedium != 1 and 
ulong != 1 and 
ulonglong != 1 and 
/* bits != b'001' and */
options != 'one' and 
flags != 'one' and 
date_field != '1901-01-01' and
year_field != '1901' and
time_field != '01:01:01' and 
date_time != '1901-01-01 01:01:01' 
order by auto;

select auto from t1 where 
string != "aaaa" and 
vstring != "aaaa" and 
bin != 0xAAAA and 
vbin != 0xAAAA and
tiny != -1 and 
short != -1 and 
medium != -1 and 
long_int != -1 and 
longlong != -1 and 
(real_float < 1.0 or real_float > 2.0) and 
(real_double < 1.0 or real_double > 2.0) and
(real_decimal < 1.0 or real_decimal > 2.0) and
utiny != 1 and 
ushort != 1 and 
umedium != 1 and 
ulong != 1 and 
ulonglong != 1 and 
/* bits != b'001' and */
options != 'one' and 
flags != 'one' and 
date_field != '1901-01-01' and
year_field != '1901' and
time_field != '01:01:01' and 
date_time != '1901-01-01 01:01:01' 
order by auto;

--replace_column 9 #
explain
select auto from t1 where 
string > "aaaa" and 
vstring > "aaaa" and 
bin > 0xAAAA and 
vbin > 0xAAAA and
tiny < -1 and 
short < -1 and 
medium < -1 and 
long_int < -1 and 
longlong < -1 and 
real_float > 1.1 and 
real_double > 1.1 and 
real_decimal > 1.1 and 
utiny > 1 and 
ushort > 1 and 
umedium > 1 and 
ulong > 1 and 
ulonglong > 1 and
/* bits > b'001' and */
(options = 'two' or options = 'three' or options = 'four') and
(flags = 'one,two' or flags = 'one,two,three' or flags = 'one,two,three,four') and
date_field > '1901-01-01' and
year_field > '1901' and
time_field > '01:01:01' and
date_time > '1901-01-01 01:01:01'
order by auto;

select auto from t1 where 
string > "aaaa" and 
vstring > "aaaa" and 
bin > 0xAAAA and 
vbin > 0xAAAA and
tiny < -1 and 
short < -1 and 
medium < -1 and 
long_int < -1 and 
longlong < -1 and 
real_float > 1.1 and 
real_double > 1.1 and 
real_decimal > 1.1 and 
utiny > 1 and 
ushort > 1 and 
umedium > 1 and 
ulong > 1 and 
ulonglong > 1 and
/* bits > b'001' and */
(options = 'two' or options = 'three' or options = 'four') and
(flags = 'one,two' or flags = 'one,two,three' or flags = 'one,two,three,four') and
date_field > '1901-01-01' and
year_field > '1901' and
time_field > '01:01:01' and
date_time > '1901-01-01 01:01:01'
order by auto;

--replace_column 9 #
explain
select auto from t1 where 
string >= "aaaa" and 
vstring >= "aaaa" and 
bin >= 0xAAAA and 
vbin >= 0xAAAA and
tiny <= -1 and 
short <= -1 and 
medium <= -1 and 
long_int <= -1 and 
longlong <= -1 and 
real_float >= 1.0 and 
real_double >= 1.0 and 
real_decimal >= 1.0 and 
utiny >= 1 and 
ushort >= 1 and 
umedium >= 1 and 
ulong >= 1 and 
ulonglong >= 1 and 
/* bits >= b'001' and */
(options = 'one' or options = 'two' or options = 'three' or options = 'four') and
(flags = 'one' or flags = 'one,two' or flags = 'one,two,three' or flags = 'one,two,three,four') and
date_field >= '1901-01-01' and
year_field >= '1901' and
time_field >= '01:01:01' and 
date_time >= '1901-01-01 01:01:01' 
order by auto;

select auto from t1 where 
string >= "aaaa" and 
vstring >= "aaaa" and 
bin >= 0xAAAA and 
vbin >= 0xAAAA and
tiny <= -1 and 
short <= -1 and 
medium <= -1 and 
long_int <= -1 and 
longlong <= -1 and 
real_float >= 1.0 and 
real_double >= 1.0 and 
real_decimal >= 1.0 and 
utiny >= 1 and 
ushort >= 1 and 
umedium >= 1 and 
ulong >= 1 and 
ulonglong >= 1 and 
/* bits >= b'001' and */
(options = 'one' or options = 'two' or options = 'three' or options = 'four') and
(flags = 'one' or flags = 'one,two' or flags = 'one,two,three' or flags = 'one,two,three,four') and
date_field >= '1901-01-01' and
year_field >= '1901' and
time_field >= '01:01:01' and 
date_time >= '1901-01-01 01:01:01' 
order by auto;

--replace_column 9 #
explain
select auto from t1 where 
string < "dddd" and 
vstring < "dddd" and 
bin < 0xDDDD and 
vbin < 0xDDDD and
tiny > -4 and 
short > -4 and 
medium > -4 and 
long_int > -4 and 
longlong > -4 and 
real_float < 4.4 and 
real_double < 4.4 and
real_decimal < 4.4 and
utiny < 4 and 
ushort < 4 and 
umedium < 4 and 
ulong < 4 and 
ulonglong < 4 and 
/* bits < b'100' and */
(options = 'one' or options = 'two' or options = 'three') and
(flags = 'one' or flags = 'one,two' or flags = 'one,two,three') and
date_field < '1904-01-01' and
year_field < '1904' and
time_field < '04:04:04' and 
date_time < '1904-04-04 04:04:04' 
order by auto;

select auto from t1 where 
string < "dddd" and 
vstring < "dddd" and 
bin < 0xDDDD and 
vbin < 0xDDDD and
tiny > -4 and 
short > -4 and 
medium > -4 and 
long_int > -4 and 
longlong > -4 and 
real_float < 4.4 and 
real_double < 4.4 and
real_decimal < 4.4 and
utiny < 4 and 
ushort < 4 and 
umedium < 4 and 
ulong < 4 and 
ulonglong < 4 and 
/* bits < b'100' and */
(options = 'one' or options = 'two' or options = 'three') and
(flags = 'one' or flags = 'one,two' or flags = 'one,two,three') and
date_field < '1904-01-01' and
year_field < '1904' and
time_field < '04:04:04' and 
date_time < '1904-04-04 04:04:04' 
order by auto;

--replace_column 9 #
explain
select auto from t1 where 
string <= "dddd" and 
vstring <= "dddd" and 
bin <= 0xDDDD and 
vbin <= 0xDDDD and
tiny >= -4 and 
short >= -4 and 
medium >= -4 and 
long_int >= -4 and 
longlong >= -4 and 
real_float <= 4.5 and 
real_double <= 4.5 and 
real_decimal <= 4.5 and 
utiny <= 4 - 1 + 1 and /* Checking function composition */
ushort <= 4 and 
umedium <= 4 and 
ulong <= 4 and 
ulonglong <= 4 and 
/* bits <= b'100' and */
(options = 'one' or options = 'two' or options = 'three' or options = 'four') and 
(flags = 'one' or flags = 'one,two' or flags = 'one,two,three' or flags = 'one,two,three,four') and
date_field <= '1904-04-04' and
year_field <= '1904' and
time_field <= '04:04:04' and 
date_time <= '1904-04-04 04:04:04' 
order by auto;

select auto from t1 where 
string <= "dddd" and 
vstring <= "dddd" and 
bin <= 0xDDDD and 
vbin <= 0xDDDD and
tiny >= -4 and 
short >= -4 and 
medium >= -4 and 
long_int >= -4 and 
longlong >= -4 and 
real_float <= 4.5 and 
real_double <= 4.5 and 
real_decimal <= 4.5 and 
utiny <= 4 - 1 + 1 and /* Checking function composition */
ushort <= 4 and 
umedium <= 4 and 
ulong <= 4 and 
ulonglong <= 4 and 
/* bits <= b'100' and */
(options = 'one' or options = 'two' or options = 'three' or options = 'four') and 
(flags = 'one' or flags = 'one,two' or flags = 'one,two,three' or flags = 'one,two,three,four') and
date_field <= '1904-04-04' and
year_field <= '1904' and
time_field <= '04:04:04' and 
date_time <= '1904-04-04 04:04:04' 
order by auto;

# Test index scan with filter
create index medium_index on t1(medium);

# Test all types and compare operators
--replace_column 9 #
explain
select auto from t1 where 
string = "aaaa" and 
vstring = "aaaa" and 
bin = 0xAAAA and 
vbin = 0xAAAA and
tiny = -1 and 
short = -1 and 
medium = -1 and 
long_int = -1 and 
longlong = -1 and 
real_float > 1.0 and real_float < 2.0 and 
real_double > 1.0 and real_double < 2.0 and
real_decimal > 1.0 and real_decimal < 2.0 and
utiny = 1 and 
ushort = 1 and 
umedium = 1 and 
ulong = 1 and 
ulonglong = 1 and 
/* bits = b'001' and */
options = 'one' and 
flags = 'one' and 
date_field = '1901-01-01' and
year_field = '1901' and
time_field = '01:01:01' and 
date_time = '1901-01-01 01:01:01' 
order by auto;

select auto from t1 where 
string = "aaaa" and 
vstring = "aaaa" and 
bin = 0xAAAA and 
vbin = 0xAAAA and
tiny = -1 and 
short = -1 and 
medium = -1 and 
long_int = -1 and 
longlong = -1 and 
real_float > 1.0 and real_float < 2.0 and 
real_double > 1.0 and real_double < 2.0 and
real_decimal > 1.0 and real_decimal < 2.0 and
utiny = 1 and 
ushort = 1 and 
umedium = 1 and 
ulong = 1 and 
ulonglong = 1 and 
/* bits = b'001' and */
options = 'one' and 
flags = 'one' and 
date_field = '1901-01-01' and
year_field = '1901' and
time_field = '01:01:01' and 
date_time = '1901-01-01 01:01:01' 
order by auto;

--replace_column 9 #
explain
select auto from t1 where 
string != "aaaa" and 
vstring != "aaaa" and 
bin != 0xAAAA and 
vbin != 0xAAAA and
tiny != -1 and 
short != -1 and 
medium != -1 and 
long_int != -1 and 
longlong != -1 and 
(real_float < 1.0 or real_float > 2.0) and 
(real_double < 1.0 or real_double > 2.0) and
(real_decimal < 1.0 or real_decimal > 2.0) and
utiny != 1 and 
ushort != 1 and 
umedium != 1 and 
ulong != 1 and 
ulonglong != 1 and 
/* bits != b'001' and */
options != 'one' and 
flags != 'one' and 
date_field != '1901-01-01' and
year_field != '1901' and
time_field != '01:01:01' and 
date_time != '1901-01-01 01:01:01' 
order by auto;

select auto from t1 where 
string != "aaaa" and 
vstring != "aaaa" and 
bin != 0xAAAA and 
vbin != 0xAAAA and
tiny != -1 and 
short != -1 and 
medium != -1 and 
long_int != -1 and 
longlong != -1 and 
(real_float < 1.0 or real_float > 2.0) and 
(real_double < 1.0 or real_double > 2.0) and
(real_decimal < 1.0 or real_decimal > 2.0) and
utiny != 1 and 
ushort != 1 and 
umedium != 1 and 
ulong != 1 and 
ulonglong != 1 and 
/* bits != b'001' and */
options != 'one' and 
flags != 'one' and 
date_field != '1901-01-01' and
year_field != '1901' and
time_field != '01:01:01' and 
date_time != '1901-01-01 01:01:01' 
order by auto;

--replace_column 9 #
explain
select auto from t1 where 
string > "aaaa" and 
vstring > "aaaa" and 
bin > 0xAAAA and 
vbin > 0xAAAA and
tiny < -1 and 
short < -1 and 
medium < -1 and 
long_int < -1 and 
longlong < -1 and 
real_float > 1.1 and 
real_double > 1.1 and 
real_decimal > 1.1 and 
utiny > 1 and 
ushort > 1 and 
umedium > 1 and 
ulong > 1 and 
ulonglong > 1 and
/* bits > b'001' and */
(options = 'two' or options = 'three' or options = 'four') and
(flags = 'one,two' or flags = 'one,two,three' or flags = 'one,two,three,four') and
date_field > '1901-01-01' and
year_field > '1901' and
time_field > '01:01:01' and
date_time > '1901-01-01 01:01:01'
order by auto;

select auto from t1 where 
string > "aaaa" and 
vstring > "aaaa" and 
bin > 0xAAAA and 
vbin > 0xAAAA and
tiny < -1 and 
short < -1 and 
medium < -1 and 
long_int < -1 and 
longlong < -1 and 
real_float > 1.1 and 
real_double > 1.1 and 
real_decimal > 1.1 and 
utiny > 1 and 
ushort > 1 and 
umedium > 1 and 
ulong > 1 and 
ulonglong > 1 and
/* bits > b'001' and */
(options = 'two' or options = 'three' or options = 'four') and
(flags = 'one,two' or flags = 'one,two,three' or flags = 'one,two,three,four') and
date_field > '1901-01-01' and
year_field > '1901' and
time_field > '01:01:01' and
date_time > '1901-01-01 01:01:01'
order by auto;

--replace_column 9 #
explain
select auto from t1 where 
string >= "aaaa" and 
vstring >= "aaaa" and 
bin >= 0xAAAA and 
vbin >= 0xAAAA and
tiny <= -1 and 
short <= -1 and 
medium <= -1 and 
long_int <= -1 and 
longlong <= -1 and 
real_float >= 1.0 and 
real_double >= 1.0 and 
real_decimal >= 1.0 and 
utiny >= 1 and 
ushort >= 1 and 
umedium >= 1 and 
ulong >= 1 and 
ulonglong >= 1 and 
/* bits >= b'001' and */
(options = 'one' or options = 'two' or options = 'three' or options = 'four') and
(flags = 'one' or flags = 'one,two' or flags = 'one,two,three' or flags = 'one,two,three,four') and
date_field >= '1901-01-01' and
year_field >= '1901' and
time_field >= '01:01:01' and 
date_time >= '1901-01-01 01:01:01' 
order by auto;

select auto from t1 where 
string >= "aaaa" and 
vstring >= "aaaa" and 
bin >= 0xAAAA and 
vbin >= 0xAAAA and
tiny <= -1 and 
short <= -1 and 
medium <= -1 and 
long_int <= -1 and 
longlong <= -1 and 
real_float >= 1.0 and 
real_double >= 1.0 and 
real_decimal >= 1.0 and 
utiny >= 1 and 
ushort >= 1 and 
umedium >= 1 and 
ulong >= 1 and 
ulonglong >= 1 and 
/* bits >= b'001' and */
(options = 'one' or options = 'two' or options = 'three' or options = 'four') and
(flags = 'one' or flags = 'one,two' or flags = 'one,two,three' or flags = 'one,two,three,four') and
date_field >= '1901-01-01' and
year_field >= '1901' and
time_field >= '01:01:01' and 
date_time >= '1901-01-01 01:01:01' 
order by auto;

--replace_column 9 #
explain
select auto from t1 where 
string < "dddd" and 
vstring < "dddd" and 
bin < 0xDDDD and 
vbin < 0xDDDD and
tiny > -4 and 
short > -4 and 
medium > -4 and 
long_int > -4 and 
longlong > -4 and 
real_float < 4.4 and 
real_double < 4.4 and
real_decimal < 4.4 and
utiny < 4 and 
ushort < 4 and 
umedium < 4 and 
ulong < 4 and 
ulonglong < 4 and 
/* bits < b'100' and */
(options = 'one' or options = 'two' or options = 'three') and
(flags = 'one' or flags = 'one,two' or flags = 'one,two,three') and
date_field < '1904-01-01' and
year_field < '1904' and
time_field < '04:04:04' and 
date_time < '1904-04-04 04:04:04' 
order by auto;

select auto from t1 where 
string < "dddd" and 
vstring < "dddd" and 
bin < 0xDDDD and 
vbin < 0xDDDD and
tiny > -4 and 
short > -4 and 
medium > -4 and 
long_int > -4 and 
longlong > -4 and 
real_float < 4.4 and 
real_double < 4.4 and
real_decimal < 4.4 and
utiny < 4 and 
ushort < 4 and 
umedium < 4 and 
ulong < 4 and 
ulonglong < 4 and 
/* bits < b'100' and */
(options = 'one' or options = 'two' or options = 'three') and
(flags = 'one' or flags = 'one,two' or flags = 'one,two,three') and
date_field < '1904-01-01' and
year_field < '1904' and
time_field < '04:04:04' and 
date_time < '1904-04-04 04:04:04' 
order by auto;

--replace_column 9 #
explain
select auto from t1 where 
string <= "dddd" and 
vstring <= "dddd" and 
bin <= 0xDDDD and 
vbin <= 0xDDDD and
tiny >= -4 and 
short >= -4 and 
medium >= -4 and 
long_int >= -4 and 
longlong >= -4 and 
real_float <= 4.5 and 
real_double <= 4.5 and 
real_decimal <= 4.5 and 
utiny <= 4 - 1 + 1 and /* Checking function composition */
ushort <= 4 and 
umedium <= 4 and 
ulong <= 4 and 
ulonglong <= 4 and 
/* bits <= b'100' and */
(options = 'one' or options = 'two' or options = 'three' or options = 'four') and 
(flags = 'one' or flags = 'one,two' or flags = 'one,two,three' or flags = 'one,two,three,four') and
date_field <= '1904-04-04' and
year_field <= '1904' and
time_field <= '04:04:04' and 
date_time <= '1904-04-04 04:04:04' 
order by auto;

select auto from t1 where 
string <= "dddd" and 
vstring <= "dddd" and 
bin <= 0xDDDD and 
vbin <= 0xDDDD and
tiny >= -4 and 
short >= -4 and 
medium >= -4 and 
long_int >= -4 and 
longlong >= -4 and 
real_float <= 4.5 and 
real_double <= 4.5 and 
real_decimal <= 4.5 and 
utiny <= 4 - 1 + 1 and /* Checking function composition */
ushort <= 4 and 
umedium <= 4 and 
ulong <= 4 and 
ulonglong <= 4 and 
/* bits <= b'100' and */
(options = 'one' or options = 'two' or options = 'three' or options = 'four') and 
(flags = 'one' or flags = 'one,two' or flags = 'one,two,three' or flags = 'one,two,three,four') and
date_field <= '1904-04-04' and
year_field <= '1904' and
time_field <= '04:04:04' and 
date_time <= '1904-04-04 04:04:04' 
order by auto;

# Test LIKE/NOT LIKE
--replace_column 9 #
explain
select auto from t1 where 
string like "b%" and
vstring like "b%" and
bin like concat(0xBB, '%') and
vbin like concat(0xBB, '%')
order by auto;

select auto from t1 where 
string like "b%" and
vstring like "b%" and
bin like concat(0xBB, '%') and
vbin like concat(0xBB, '%')
order by auto;

--replace_column 9 #
explain
select auto from t1 where 
string not like "b%" and
vstring not like "b%" and
bin not like concat(0xBB, '%') and
vbin not like concat(0xBB, '%')
order by auto;

select auto from t1 where 
string not like "b%" and
vstring not like "b%" and
bin not like concat(0xBB, '%') and
vbin not like concat(0xBB, '%')
order by auto;

# BETWEEN
--replace_column 9 #
explain 
select auto from t1 where
(string between "aaaa" and "cccc") and 
(vstring between "aaaa" and "cccc") and 
(bin between 0xAAAA and 0xCCCC) and 
(vbin between 0xAAAA and 0xCCCC) and 
(tiny between -3 and -1) and 
(short between -3 and -1) and 
(medium between -3 and -1) and 
(long_int between -3 and -1) and 
(longlong between -3 and -1) and 
(utiny between 1 and 3) and 
(ushort between 1 and 3) and 
(umedium between 1 and 3) and 
(ulong between 1 and 3) and 
(ulonglong between 1 and 3) and 
/* (bits between b'001' and b'011') and */
(options between 'one' and 'three') and 
(flags between 'one' and 'one,two,three') and 
(date_field between '1901-01-01' and '1903-03-03') and
(year_field between '1901' and '1903') and
(time_field between '01:01:01' and '03:03:03') and 
(date_time between '1901-01-01 01:01:01' and '1903-03-03 03:03:03') 
order by auto;

select auto from t1 where
(string between "aaaa" and "cccc") and 
(vstring between "aaaa" and "cccc") and 
(bin between 0xAAAA and 0xCCCC) and 
(vbin between 0xAAAA and 0xCCCC) and 
(tiny between -3 and -1) and 
(short between -3 and -1) and 
(medium between -3 and -1) and 
(long_int between -3 and -1) and 
(longlong between -3 and -1) and 
(utiny between 1 and 3) and 
(ushort between 1 and 3) and 
(umedium between 1 and 3) and 
(ulong between 1 and 3) and 
(ulonglong between 1 and 3) and 
/* (bits between b'001' and b'011') and */
(options between 'one' and 'three') and 
(flags between 'one' and 'one,two,three') and 
(date_field between '1901-01-01' and '1903-03-03') and
(year_field between '1901' and '1903') and
(time_field between '01:01:01' and '03:03:03') and 
(date_time between '1901-01-01 01:01:01' and '1903-03-03 03:03:03') 
order by auto;

--replace_column 9 #
explain
select auto from t1 where
("aaaa" between string and string) and 
("aaaa" between vstring and vstring) and 
(0xAAAA between bin and bin) and 
(0xAAAA between vbin and vbin) and 
(-1 between tiny and tiny) and 
(-1 between short and short) and 
(-1 between medium and medium) and 
(-1 between long_int and long_int) and 
(-1 between longlong and longlong) and 
(1 between utiny and utiny) and 
(1 between ushort and ushort) and 
(1 between umedium and umedium) and 
(1 between ulong and ulong) and 
(1 between ulonglong and ulonglong) and 
/* (b'001' between bits and bits) and */
('one' between options and options) and 
('one' between flags and flags) and 
('1901-01-01' between date_field and date_field) and
('1901' between year_field and year_field) and
('01:01:01' between time_field and time_field) and 
('1901-01-01 01:01:01' between date_time and date_time) 
order by auto;

select auto from t1 where
("aaaa" between string and string) and 
("aaaa" between vstring and vstring) and 
(0xAAAA between bin and bin) and 
(0xAAAA between vbin and vbin) and 
(-1 between tiny and tiny) and 
(-1 between short and short) and 
(-1 between medium and medium) and 
(-1 between long_int and long_int) and 
(-1 between longlong and longlong) and 
(1 between utiny and utiny) and 
(1 between ushort and ushort) and 
(1 between umedium and umedium) and 
(1 between ulong and ulong) and 
(1 between ulonglong and ulonglong) and 
/* (b'001' between bits and bits) and */
('one' between options and options) and 
('one' between flags and flags) and 
('1901-01-01' between date_field and date_field) and
('1901' between year_field and year_field) and
('01:01:01' between time_field and time_field) and 
('1901-01-01 01:01:01' between date_time and date_time) 
order by auto;

# NOT BETWEEN
--replace_column 9 #
explain 
select auto from t1 where
(string not between "aaaa" and "cccc") and 
(vstring not between "aaaa" and "cccc") and 
(bin not between 0xAAAA and 0xCCCC) and 
(vbin not between 0xAAAA and 0xCCCC) and 
(tiny not between -3 and -1) and 
(short not between -3 and -1) and 
(medium not between -3 and -1) and 
(long_int not between -3 and -1) and 
(longlong not between -3 and -1) and 
(utiny not between 1 and 3) and 
(ushort not between 1 and 3) and 
(umedium not between 1 and 3) and 
(ulong not between 1 and 3) and 
(ulonglong not between 1 and 3) and 
/* (bits not between b'001' and b'011') and */
(options not between 'one' and 'three') and 
(flags not between 'one' and 'one,two,three') and 
(date_field not between '1901-01-01' and '1903-03-03') and
(year_field not between '1901' and '1903') and
(time_field not between '01:01:01' and '03:03:03') and 
(date_time not between '1901-01-01 01:01:01' and '1903-03-03 03:03:03') 
order by auto;

select auto from t1 where
(string not between "aaaa" and "cccc") and 
(vstring not between "aaaa" and "cccc") and 
(bin not between 0xAAAA and 0xCCCC) and 
(vbin not between 0xAAAA and 0xCCCC) and 
(tiny not between -3 and -1) and 
(short not between -3 and -1) and 
(medium not between -3 and -1) and 
(long_int not between -3 and -1) and 
(longlong not between -3 and -1) and 
(utiny not between 1 and 3) and 
(ushort not between 1 and 3) and 
(umedium not between 1 and 3) and 
(ulong not between 1 and 3) and 
(ulonglong not between 1 and 3) and 
/* (bits not between b'001' and b'011') and */
(options not between 'one' and 'three') and 
(flags not between 'one' and 'one,two,three') and 
(date_field not between '1901-01-01' and '1903-03-03') and
(year_field not between '1901' and '1903') and
(time_field not between '01:01:01' and '03:03:03') and 
(date_time not between '1901-01-01 01:01:01' and '1903-03-03 03:03:03') 
order by auto;

--replace_column 9 #
explain
select auto from t1 where
("aaaa" not between string and string) and 
("aaaa" not between vstring and vstring) and 
(0xAAAA not between bin and bin) and 
(0xAAAA not between vbin and vbin) and 
(-1 not between tiny and tiny) and 
(-1 not between short and short) and 
(-1 not between medium and medium) and 
(-1 not between long_int and long_int) and 
(-1 not between longlong and longlong) and 
(1 not between utiny and utiny) and 
(1 not between ushort and ushort) and 
(1 not between umedium and umedium) and 
(1 not between ulong and ulong) and 
(1 not between ulonglong and ulonglong) and 
/* (b'001' not between bits and bits) and */
('one' not between options and options) and 
('one' not between flags and flags) and 
('1901-01-01' not between date_field and date_field) and
('1901' not between year_field and year_field) and
('01:01:01' not between time_field and time_field) and 
('1901-01-01 01:01:01' not between date_time and date_time) 
order by auto;

select auto from t1 where
("aaaa" not between string and string) and 
("aaaa" not between vstring and vstring) and 
(0xAAAA not between bin and bin) and 
(0xAAAA not between vbin and vbin) and 
(-1 not between tiny and tiny) and 
(-1 not between short and short) and 
(-1 not between medium and medium) and 
(-1 not between long_int and long_int) and 
(-1 not between longlong and longlong) and 
(1 not between utiny and utiny) and 
(1 not between ushort and ushort) and 
(1 not between umedium and umedium) and 
(1 not between ulong and ulong) and 
(1 not between ulonglong and ulonglong) and 
/* (b'001' not between bits and bits) and */
('one' not between options and options) and 
('one' not between flags and flags) and 
('1901-01-01' not between date_field and date_field) and
('1901' not between year_field and year_field) and
('01:01:01' not between time_field and time_field) and 
('1901-01-01 01:01:01' not between date_time and date_time) 
order by auto;

# IN
--replace_column 9 #
explain
select auto from t1 where
string in("aaaa","cccc") and 
vstring in("aaaa","cccc") and 
bin in(0xAAAA,0xCCCC) and 
vbin in(0xAAAA,0xCCCC) and 
tiny in(-1,-3) and 
short in(-1,-3) and 
medium in(-1,-3) and 
long_int in(-1,-3) and 
longlong in(-1,-3) and 
utiny in(1,3) and 
ushort in(1,3) and 
umedium in(1,3) and 
ulong in(1,3) and 
ulonglong in(1,3) and 
/* bits in(b'001',b'011') and */
options in('one','three') and 
flags in('one','one,two,three') and 
date_field in('1901-01-01','1903-03-03') and
year_field in('1901','1903') and
time_field in('01:01:01','03:03:03') and 
date_time in('1901-01-01 01:01:01','1903-03-03 03:03:03') 
order by auto;

select auto from t1 where
string in("aaaa","cccc") and 
vstring in("aaaa","cccc") and 
bin in(0xAAAA,0xCCCC) and 
vbin in(0xAAAA,0xCCCC) and 
tiny in(-1,-3) and 
short in(-1,-3) and 
medium in(-1,-3) and 
long_int in(-1,-3) and 
longlong in(-1,-3) and 
utiny in(1,3) and 
ushort in(1,3) and 
umedium in(1,3) and 
ulong in(1,3) and 
ulonglong in(1,3) and 
/* bits in(b'001',b'011') and */
options in('one','three') and 
flags in('one','one,two,three') and 
date_field in('1901-01-01','1903-03-03') and
year_field in('1901','1903') and
time_field in('01:01:01','03:03:03') and 
date_time in('1901-01-01 01:01:01','1903-03-03 03:03:03') 
order by auto;

--replace_column 9 #
explain
select auto from t1 where
"aaaa" in(string) and 
"aaaa" in(vstring) and 
0xAAAA in(bin) and 
0xAAAA in(vbin) and 
(-1 in(tiny)) and
(-1 in (short)) and
(-1 in(medium)) and
(-1 in(long_int)) and
(-1 in(longlong)) and
1 in(utiny) and 
1 in(ushort) and 
1 in(umedium) and 
1 in(ulong) and 
1 in(ulonglong) and 
/* b'001' in(bits) and */
'one' in(options) and 
'one' in(flags) and 
'1901-01-01' in(date_field) and
'1901' in(year_field) and
'01:01:01' in(time_field) and 
'1901-01-01 01:01:01' in(date_time) 
order by auto;

select auto from t1 where
"aaaa" in(string) and 
"aaaa" in(vstring) and 
0xAAAA in(bin) and 
0xAAAA in(vbin) and 
(-1 in(tiny)) and
(-1 in (short)) and
(-1 in(medium)) and
(-1 in(long_int)) and
(-1 in(longlong)) and
1 in(utiny) and 
1 in(ushort) and 
1 in(umedium) and 
1 in(ulong) and 
1 in(ulonglong) and 
/* b'001' in(bits) and */
'one' in(options) and 
'one' in(flags) and 
'1901-01-01' in(date_field) and
'1901' in(year_field) and
'01:01:01' in(time_field) and 
'1901-01-01 01:01:01' in(date_time) 
order by auto;

# NOT IN
--replace_column 9 #
explain
select auto from t1 where
string not in("aaaa","cccc") and 
vstring not in("aaaa","cccc") and 
bin not in(0xAAAA,0xCCCC) and 
vbin not in(0xAAAA,0xCCCC) and 
tiny not in(-1,-3) and 
short not in(-1,-3) and 
medium not in(-1,-3) and 
long_int not in(-1,-3) and 
longlong not in(-1,-3) and 
utiny not in(1,3) and 
ushort not in(1,3) and 
umedium not in(1,3) and 
ulong not in(1,3) and 
ulonglong not in(1,3) and 
/* bits not in(b'001',b'011') and */
options not in('one','three') and 
flags not in('one','one,two,three') and 
date_field not in('1901-01-01','1903-03-03') and
year_field not in('1901','1903') and
time_field not in('01:01:01','03:03:03') and 
date_time not in('1901-01-01 01:01:01','1903-03-03 03:03:03') 
order by auto;

select auto from t1 where
string not in("aaaa","cccc") and 
vstring not in("aaaa","cccc") and 
bin not in(0xAAAA,0xCCCC) and 
vbin not in(0xAAAA,0xCCCC) and 
tiny not in(-1,-3) and 
short not in(-1,-3) and 
medium not in(-1,-3) and 
long_int not in(-1,-3) and 
longlong not in(-1,-3) and 
utiny not in(1,3) and 
ushort not in(1,3) and 
umedium not in(1,3) and 
ulong not in(1,3) and 
ulonglong not in(1,3) and 
/* bits not in(b'001',b'011') and */
options not in('one','three') and 
flags not in('one','one,two,three') and 
date_field not in('1901-01-01','1903-03-03') and
year_field not in('1901','1903') and
time_field not in('01:01:01','03:03:03') and 
date_time not in('1901-01-01 01:01:01','1903-03-03 03:03:03') 
order by auto;

--replace_column 9 #
explain
select auto from t1 where
"aaaa" not in(string) and 
"aaaa" not in(vstring) and 
0xAAAA not in(bin) and 
0xAAAA not in(vbin) and 
(-1 not in(tiny)) and
(-1 not in(short)) and
(-1 not in(medium)) and
(-1 not in(long_int)) and
(-1 not in(longlong)) and
1 not in(utiny) and 
1 not in(ushort) and 
1 not in(umedium) and 
1 not in(ulong) and 
1 not in(ulonglong) and 
/* b'001' not in(bits) and */
'one' not in(options) and 
'one' not in(flags) and 
'1901-01-01' not in(date_field) and
'1901' not in(year_field) and
'01:01:01' not in(time_field) and 
'1901-01-01 01:01:01' not in(date_time) 
order by auto;

select auto from t1 where
"aaaa" not in(string) and 
"aaaa" not in(vstring) and 
0xAAAA not in(bin) and 
0xAAAA not in(vbin) and 
(-1 not in(tiny)) and
(-1 not in(short)) and
(-1 not in(medium)) and
(-1 not in(long_int)) and
(-1 not in(longlong)) and
1 not in(utiny) and 
1 not in(ushort) and 
1 not in(umedium) and 
1 not in(ulong) and 
1 not in(ulonglong) and 
/* b'001' not in(bits) and */
'one' not in(options) and 
'one' not in(flags) and 
'1901-01-01' not in(date_field) and
'1901' not in(year_field) and
'01:01:01' not in(time_field) and 
'1901-01-01 01:01:01' not in(date_time) 
order by auto;

# Update test
update t1
set medium = 17
where 
string = "aaaa" and 
vstring = "aaaa" and 
bin = 0xAAAA and 
vbin = 0xAAAA and
tiny = -1 and 
short = -1 and 
medium = -1 and 
long_int = -1 and 
longlong = -1 and 
real_float > 1.0 and real_float < 2.0 and 
real_double > 1.0 and real_double < 2.0 and
real_decimal > 1.0 and real_decimal < 2.0 and
utiny = 1 and 
ushort = 1 and 
umedium = 1 and 
ulong = 1 and 
ulonglong = 1 and 
/* bits = b'001' and */
options = 'one' and 
flags = 'one' and 
date_field = '1901-01-01' and
year_field = '1901' and
time_field = '01:01:01' and 
date_time = '1901-01-01 01:01:01';

# Delete test
delete from t1 
where
string = "aaaa" and 
vstring = "aaaa" and 
bin = 0xAAAA and 
vbin = 0xAAAA and
tiny = -1 and 
short = -1 and 
medium = 17 and 
long_int = -1 and 
longlong = -1 and 
real_float > 1.0 and real_float < 2.0 and 
real_double > 1.0 and real_double < 2.0 and
real_decimal > 1.0 and real_decimal < 2.0 and
utiny = 1 and 
ushort = 1 and 
umedium = 1 and 
ulong = 1 and 
ulonglong = 1 and 
/* bits = b'001' and */
options = 'one' and 
flags = 'one' and 
date_field = '1901-01-01' and
year_field = '1901' and
time_field = '01:01:01' and 
date_time = '1901-01-01 01:01:01';

select count(*) from t1;

# Various tests 
--replace_column 9 #
explain 
select * from t2 where attr3 is null or attr1 > 2 and pk1= 3 order by pk1;
select * from t2 where attr3 is null or attr1 > 2 and pk1= 3 order by pk1;

--replace_column 9 #
explain
select * from t2 where attr3 is not null and attr1 > 2 order by pk1;
select * from t2 where attr3 is not null and attr1 > 2 order by pk1;

--replace_column 9 #
explain
select * from t3 where attr2 >  9223372036854775803 and attr3 != 3 order by pk1;
select * from t3 where attr2 >  9223372036854775803 and attr3 != 3 order by pk1;

--replace_column 9 #
explain
select * from t2,t3 where t2.attr1 < 1 and t2.attr2 = t3.attr2 and t3.attr1 < 5 order by t2.pk1;
select * from t2,t3 where t2.attr1 < 1 and t2.attr2 = t3.attr2 and t3.attr1 < 5 order by t2.pk1;

--replace_column 9 #
explain
select * from t4 where attr1 < 5 and attr2 > 9223372036854775803 and attr3 != 3 order by t4.pk1;
select * from t4 where attr1 < 5 and attr2 > 9223372036854775803 and attr3 != 3 order by t4.pk1;

--replace_column 9 #
explain
select * from t3,t4 where t4.attr1 > 1 and t4.attr2 = t3.attr2 and t4.attr3 < 5 order by t4.pk1;
select * from t3,t4 where t4.attr1 > 1 and t4.attr2 = t3.attr2 and t4.attr3 < 5 order by t4.pk1;

# Some tests that are currently not supported and should not push condition
--replace_column 9 #
explain
select auto from t1 where string = "aaaa" collate latin1_general_ci order by auto;
--replace_column 9 #
explain
select * from t2 where (attr1 < 2) = (attr2 < 2) order by pk1;
--replace_column 9 #
explain
select * from t3 left join t4 on t4.attr2 = t3.attr2 where t4.attr1 > 1 and t4.attr3 < 5 or t4.attr1 is null order by t4.pk1;

# bug#15722
create table t5 (a int primary key auto_increment, b tinytext not null) 
engine = ndb;
insert into t5 (b) values ('jonas'), ('jensing'), ('johan');
set @@optimizer_switch='engine_condition_pushdown=off';
select * from t5 where b like '%jo%' order by a;
set @@optimizer_switch = 'engine_condition_pushdown=on';
--replace_column 9 #
explain select * from t5 where b like '%jo%';
select * from t5 where b like '%jo%' order by a;

# bug#21056  	ndb pushdown equal/setValue error on datetime
set @@optimizer_switch='engine_condition_pushdown=off';
select auto from t1 where date_time like '1902-02-02 %' order by auto;
select auto from t1 where date_time not like '1902-02-02 %' order by auto;
set @@optimizer_switch = 'engine_condition_pushdown=on';
--replace_column 9 #
explain select auto from t1 where date_time like '1902-02-02 %';
select auto from t1 where date_time like '1902-02-02 %' order by auto;
--replace_column 9 #
explain select auto from t1 where date_time not like '1902-02-02 %';
select auto from t1 where date_time not like '1902-02-02 %' order by auto;

# bug#17421 -1
drop table t1;
create table t1 (a int, b varchar(3), primary key using hash(a))
engine=ndb;
insert into t1 values (1,'a'), (2,'ab'), (3,'abc');
# in TUP the constants 'ab' 'abc' were expected in varchar format
# "like" returned error which became "false"
# scan filter negates "or" which exposes the bug
set @@optimizer_switch='engine_condition_pushdown=off';
select * from t1 where b like 'ab';
select * from t1 where b like 'ab' or b like 'ab';
select * from t1 where b like 'abc';
select * from t1 where b like 'abc' or b like 'abc';
set @@optimizer_switch = 'engine_condition_pushdown=on';
select * from t1 where b like 'ab';
select * from t1 where b like 'ab' or b like 'ab';
select * from t1 where b like 'abc';
select * from t1 where b like 'abc' or b like 'abc';

# bug#17421 -2
drop table t1;
create table t1 (a int, b char(3), primary key using hash(a))
engine=ndb;
insert into t1 values (1,'a'), (2,'ab'), (3,'abc');
# test that incorrect MySQL behaviour is preserved
# 'ab ' LIKE 'ab' is true in MySQL
set @@optimizer_switch='engine_condition_pushdown=off';
select * from t1 where b like 'ab';
select * from t1 where b like 'ab' or b like 'ab';
select * from t1 where b like 'abc';
select * from t1 where b like 'abc' or b like 'abc';
set @@optimizer_switch = 'engine_condition_pushdown=on';
select * from t1 where b like 'ab';
select * from t1 where b like 'ab' or b like 'ab';
select * from t1 where b like 'abc';
select * from t1 where b like 'abc' or b like 'abc';

# bug#20406 (maybe same as bug#17421 -1, not seen on 32-bit x86)
drop table t1;
create table  t1 ( fname varchar(255), lname varchar(255) )
engine=ndbcluster;
insert into t1 values ("Young","Foo");

set @@optimizer_switch = 'engine_condition_pushdown=off';
SELECT fname, lname FROM t1 WHERE (fname like 'Y%') or (lname like 'F%');
set @@optimizer_switch = 'engine_condition_pushdown=on';
SELECT fname, lname FROM t1 WHERE (fname like 'Y%') or (lname like 'F%');

# make sure optimizer does not do some crazy shortcut
insert into t1 values ("aaa", "aaa");
insert into t1 values ("bbb", "bbb");
insert into t1 values ("ccc", "ccc");
insert into t1 values ("ddd", "ddd");

set @@optimizer_switch = 'engine_condition_pushdown=off';
SELECT fname, lname FROM t1 WHERE (fname like 'Y%') or (lname like 'F%');
set @@optimizer_switch = 'engine_condition_pushdown=on';
SELECT fname, lname FROM t1 WHERE (fname like 'Y%') or (lname like 'F%');

# bug#29390 (scan filter is too large, discarded)
# bug#34107 (previous limit was too large for TUP)

drop table t1;

# bug#35185  SELECT LIKE gives wrong results when ndbcluster engine is used
 
CREATE TABLE NodeAlias (
id int(10) unsigned NOT NULL AUTO_INCREMENT,
nodeId int(10) unsigned NOT NULL,
displayName varchar(45) DEFAULT NULL,
aliasKey varchar(45) DEFAULT NULL,
objectVersion int(10) unsigned NOT NULL DEFAULT '0',
changed timestamp NOT NULL DEFAULT CURRENT_TIMESTAMP ON UPDATE CURRENT_TIMESTAMP,
PRIMARY KEY (id),
KEY NodeAlias_identifies_1_Node (nodeId),
KEY NodeAlias_KeyIndex (aliasKey)
) engine=ndb;

insert into NodeAlias VALUES(null, 2 , '49', '49',  0,'2008-03-07 14:54:59');
insert into NodeAlias VALUES(null, 3 , '49' , '49' , 0 , '2008-03-07 14:55:24');
insert into NodeAlias VALUES(null, 4 , '49' , '49' , 0 , '2008-03-07 14:55:51');
insert into NodeAlias VALUES(null, 5 , '150' , '150' , 0 , '2008-03-10 10:48:30');
insert into NodeAlias VALUES(null, 6 , '154' , '154' , 0 , '2008-03-10 10:48:43');
insert into NodeAlias VALUES(null, 7 , '158' , '158' , 0 , '2008-03-10 10:48:57');
insert into NodeAlias VALUES(null, 8 , '491803%' , '491803%' , 0 , '2008-03-10
12:22:26');

explain select * from NodeAlias where (aliasKey LIKE '491803%'); 
select * from NodeAlias where (aliasKey LIKE '491803%') order by id; 

explain select * from NodeAlias where ('4918031215220' LIKE aliasKey OR aliasKey LIKE '4918031215220'); 
select * from NodeAlias where ('4918031215220' LIKE aliasKey OR aliasKey LIKE '4918031215220') order by id; 

drop table NodeAlias;

create table t1 (a int, b int, c int, d int, primary key using hash(a))
    engine=ndbcluster;

insert into t1 values (10,1,100,0+0x1111);
insert into t1 values (20,2,200,0+0x2222);
insert into t1 values (30,3,300,0+0x3333);
insert into t1 values (40,4,400,0+0x4444);
insert into t1 values (50,5,500,0+0x5555);

set @@optimizer_switch = 'engine_condition_pushdown=on';

select a,b,d from t1
    where b in (0,1,2,5)
    order by b;

--echo -- big filter just below limit
--disable_query_log
select a,b,d from t1
    where b in (
0,1,2,5,0,1,2,5,0,1,
0,1,2,5,0,1,2,5,0,1,2,5,0,1,2,5,0,1,2,5,0,1,2,5,0,1,2,5,0,1,2,5,0,1,2,5,0,1,2,
0,1,2,5,0,1,2,5,0,1,2,5,0,1,2,5,0,1,2,5,0,1,2,5,0,1,2,5,0,1,2,5,0,1,2,5,0,1,2,
0,1,2,5,0,1,2,5,0,1,2,5,0,1,2,5,0,1,2,5,0,1,2,5,0,1,2,5,0,1,2,5,0,1,2,5,0,1,2,
0,1,2,5,0,1,2,5,0,1,2,5,0,1,2,5,0,1,2,5,0,1,2,5,0,1,2,5,0,1,2,5,0,1,2,5,0,1,2,
0,1,2,5,0,1,2,5,0,1,2,5,0,1,2,5,0,1,2,5,0,1,2,5,0,1,2,5,0,1,2,5,0,1,2,5,0,1,2,
0,1,2,5,0,1,2,5,0,1,2,5,0,1,2,5,0,1,2,5,0,1,2,5,0,1,2,5,0,1,2,5,0,1,2,5,0,1,2,
0,1,2,5,0,1,2,5,0,1,2,5,0,1,2,5,0,1,2,5,0,1,2,5,0,1,2,5,0,1,2,5,0,1,2,5,0,1,2,
0,1,2,5,0,1,2,5,0,1,2,5,0,1,2,5,0,1,2,5,0,1,2,5,0,1,2,5,0,1,2,5,0,1,2,5,0,1,2,
0,1,2,5,0,1,2,5,0,1,2,5,0,1,2,5,0,1,2,5,0,1,2,5,0,1,2,5,0,1,2,5,0,1,2,5,0,1,2,
0,1,2,5,0,1,2,5,0,1,2,5,0,1,2,5,0,1,2,5,0,1,2,5,0,1,2,5,0,1,2,5,0,1,2,5,0,1,2,
0,1,2,5,0,1,2,5,0,1,2,5,0,1,2,5,0,1,2,5,0,1,2,5,0,1,2,5,0,1,2,5,0,1,2,5,0,1,2,
0,1,2,5,0,1,2,5,0,1,2,5,0,1,2,5,0,1,2,5,0,1,2,5,0,1,2,5,0,1,2,5,0,1,2,5,0,1,2,
0,1,2,5,0,1,2,5,0,1,2,5,0,1,2,5,0,1,2,5,0,1,2,5,0,1,2,5,0,1,2,5,0,1,2,5,0,1,2,
0,1,2,5,0,1,2,5,0,1,2,5,0,1,2,5,0,1,2,5,0,1,2,5,0,1,2,5,0,1,2,5,0,1,2,5,0,1,2,
0,1,2,5,0,1,2,5,0,1,2,5,0,1,2,5,0,1,2,5,0,1,2,5,0,1,2,5,0,1,2,5,0,1,2,5,0,1,2,
0,1,2,5,0,1,2,5,0,1,2,5,0,1,2,5,0,1,2,5,0,1,2,5,0,1,2,5,0,1,2,5,0,1,2,5,0,1,2,
0,1,2,5,0,1,2,5,0,1,2,5,0,1,2,5,0,1,2,5,0,1,2,5,0,1,2,5,0,1,2,5,0,1,2,5,0,1,2,
0,1,2,5,0,1,2,5,0,1,2,5,0,1,2,5,0,1,2,5,0,1,2,5,0,1,2,5,0,1,2,5,0,1,2,5,0,1,2,
0,1,2,5,0,1,2,5,0,1,2,5,0,1,2,5,0,1,2,5,0,1,2,5,0,1,2,5,0,1,2,5,0,1,2,5,0,1,2,
0,1,2,5,0,1,2,5,0,1,2,5,0,1,2,5,0,1,2,5,0,1,2,5,0,1,2,5,0,1,2,5,0,1,2,5,0,1,2,
0,1,2,5,0,1,2,5,0,1,2,5,0,1,2,5,0,1,2,5,0,1,2,5,0,1,2,5,0,1,2,5,0,1,2,5,0,1,2,
0,1,2,5,0,1,2,5,0,1,2,5,0,1,2,5,0,1,2,5,0,1,2,5,0,1,2,5,0,1,2,5,0,1,2,5,0,1,2,
0,1,2,5,0,1,2,5,0,1,2,5,0,1,2,5,0,1,2,5,0,1,2,5,0,1,2,5,0,1,2,5,0,1,2,5,0,1,2,
0,1,2,5,0,1,2,5,0,1,2,5,0,1,2,5,0,1,2,5,0,1,2,5,0,1,2,5,0,1,2,5,0,1,2,5,0,1,2,
0,1,2,5,0,1,2,5,0,1,2,5,0,1,2,5,0,1,2,5,0,1,2,5,0,1,2,5,0,1,2,5,0,1,2,5,0,1,2,
0,1,2,5,0,1,2,5,0,1,2,5,0,1,2,5,0,1,2,5,0,1,2,5,0,1,2,5,0,1,2,5,0,1,2,5,0,1,2,
0,1,2,5,0,1,2,5,0,1,2,5,0,1,2,5,0,1,2,5,0,1,2,5,0,1,2,5,0,1,2,5,0,1,2,5,0,1,2,
0,1,2,5,0,1,2,5,0,1,2,5,0,1,2,5,0,1,2,5,0,1,2,5,0,1,2,5,0,1,2,5,0,1,2,5,0,1,2,
0,1,2,5,0,1,2,5,0,1,2,5,0,1,2,5,0,1,2,5,0,1,2,5,0,1,2,5,0,1,2,5,0,1,2,5,0,1,2,
0,1,2,5,0,1,2,5,0,1,2,5,0,1,2,5,0,1,2,5,0,1,2,5,0,1,2,5,0,1,2,5,0,1,2,5,0,1,2,
0,1,2,5,0,1,2,5,0,1,2,5,0,1,2,5,0,1,2,5,0,1,2,5,0,1,2,5,0,1,2,5,0,1,2,5,0,1,2,
0,1,2,5,0,1,2,5,0,1,2,5,0,1,2,5,0,1,2,5,0,1,2,5,0,1,2,5,0,1,2,5,0,1,2,5,0,1,2,
0,1,2,5,0,1,2,5,0,1,2,5,0,1,2,5,0,1,2,5,0,1,2,5,0,1,2,5,0,1,2,5,0,1,2,5,0,1,2,
0,1,2,5,0,1,2,5,0,1,2,5,0,1,2,5,0,1,2,5,0,1,2,5,0,1,2,5,0,1,2,5,0,1,2,5,0,1,2,
0,1,2,5,0,1,2,5,0,1,2,5,0,1,2,5,0,1,2,5,0,1,2,5,0,1,2,5,0,1,2,5,0,1,2,5,0,1,2,
0,1,2,5,0,1,2,5,0,1,2,5,0,1,2,5,0,1,2,5,0,1,2,5,0,1,2,5,0,1,2,5,0,1,2,5,0,1,2,
0,1,2,5,0,1,2,5,0,1,2,5,0,1,2,5,0,1,2,5,0,1,2,5,0,1,2,5,0,1,2,5,0,1,2,5,0,1,2,
0,1,2,5,0,1,2,5,0,1,2,5,0,1,2,5,0,1,2,5,0,1,2,5,0,1,2,5,0,1,2,5,0,1,2,5,0,1,2,
0,1,2,5,0,1,2,5,0,1,2,5,0,1,2,5,0,1,2,5,0,1,2,5,0,1,2,5,0,1,2,5,0,1,2,5,0,1,2,
0,1,2,5,0,1,2,5,0,1,2,5,0,1,2,5,0,1,2,5,0,1,2,5,0,1,2,5,0,1,2,5,0,1,2,5,0,1,2,
0,1,2,5,0,1,2,5,0,1,2,5,0,1,2,5,0,1,2,5,0,1,2,5,0,1,2,5,0,1,2,5,0,1,2,5,0,1,2,
0,1,2,5,0,1,2,5,0,1,2,5,0,1,2,5,0,1,2,5,0,1,2,5,0,1,2,5,0,1,2,5,0,1,2,5,0,1,2,
0,1,2,5,0,1,2,5,0,1,2,5,0,1,2,5,0,1,2,5,0,1,2,5,0,1,2,5,0,1,2,5,0,1,2,5,0,1,2,
0,1,2,5,0,1,2,5,0,1,2,5,0,1,2,5,0,1,2,5,0,1,2,5,0,1,2,5,0,1,2,5,0,1,2,5,0,1,2,
0,1,2,5,0,1,2,5,0,1,2,5,0,1,2,5,0,1,2,5,0,1,2,5,0,1,2,5,0,1,2,5,0,1,2,5,0,1,2,
0,1,2,5,0,1,2,5,0,1,2,5,0,1,2,5,0,1,2,5,0,1,2,5,0,1,2,5,0,1,2,5,0,1,2,5,0,1,2,
0,1,2,5,0,1,2,5,0,1,2,5,0,1,2,5,0,1,2,5,0,1,2,5,0,1,2,5,0,1,2,5,0,1,2,5,0,1,2,
0,1,2,5,0,1,2,5,0,1,2,5,0,1,2,5,0,1,2,5,0,1,2,5,0,1,2,5,0,1,2,5,0,1,2,5,0,1,2,
0,1,2,5,0,1,2,5,0,1,2,5,0,1,2,5,0,1,2,5,0,1,2,5,0,1,2,5,0,1,2,5,0,1,2,5,0,1,2,
0,1,2,5,0,1,2,5,0,1,2,5,0,1,2,5,0,1,2,5,0,1,2,5,0,1,2,5,0,1,2,5,0,1,2,5,0,1,2,
0,1,2,5,0,1,2,5,0,1,2,5,0,1,2,5,0,1,2,5,0,1,2,5,0,1,2,5,0,1,2,5,0,1,2,5,0,1,2,
0,1,2,5,0,1,2,5,0,1,2,5,0,1,2,5,0,1,2,5,0,1,2,5,0,1,2,5,0,1,2,5,0,1,2,5,0,1,2,
0,1,2,5,0,1,2,5,0,1,2,5,0,1,2,5,0,1,2,5,0,1,2,5,0,1,2,5,0,1,2,5,0,1,2,5,0,1,2,
0,1,2,5,0,1,2,5,0,1,2,5,0,1,2,5,0,1,2,5,0,1,2,5,0,1,2,5,0,1,2,5,0,1,2,5,0,1,2,
0,1,2,5,0,1,2,5,0,1,2,5,0,1,2,5,0,1,2,5,0,1,2,5,0,1,2,5,0,1,2,5,0,1,2,5,0,1,2,
0,1,2,5,0,1,2,5,0,1,2,5,0,1,2,5,0,1,2,5,0,1,2,5,0,1,2,5,0,1,2,5,0,1,2,5,0,1,2,
0,1,2,5,0,1,2,5,0,1,2,5,0,1,2,5,0,1,2,5,0,1,2,5,0,1,2,5,0,1,2,5,0,1,2,5,0,1,2,
0,1,2,5,0,1,2,5,0,1,2,5,0,1,2,5,0,1,2,5,0,1,2,5,0,1,2,5,0,1,2,5,0,1,2,5,0,1,2,
0,1,2,5,0,1,2,5,0,1,2,5,0,1,2,5,0,1,2,5,0,1,2,5,0,1,2,5,0,1,2,5,0,1,2,5,0,1,2,
0,1,2,5,0,1,2,5,0,1,2,5,0,1,2,5,0,1,2,5,0,1,2,5,0,1,2,5,0,1,2,5,0,1,2,5,0,1,2,
0,1,2,5,0,1,2,5,0,1,2,5,0,1,2,5,0,1,2,5,0,1,2,5,0,1,2,5,0,1,2,5,0,1,2,5,0,1,2,
0,1,2,5,0,1,2,5,0,1,2,5,0,1,2,5,0,1,2,5,0,1,2,5,0,1,2,5,0,1,2,5,0,1,2,5,0,1,2,
0,1,2,5,0,1,2,5,0,1,2,5,0,1,2,5,0,1,2,5,0,1,2,5,0,1,2,5,0,1,2,5,0,1,2,5,0,1,2,
0,1,2,5,0,1,2,5,0,1,2,5,0,1,2,5,0,1,2,5,0,1,2,5,0,1,2,5,0,1,2,5,0,1,2,5,0,1,2,
0,1,2,5,0,1,2,5,0,1,2,5,0,1,2,5,0,1,2,5,0,1,2,5,0,1,2,5,0,1,2,5,0,1,2,5,0,1,2,
0,1,2,5,0,1,2,5,0,1,2,5,0,1,2,5,0,1,2,5,0,1,2,5,0,1,2,5,0,1,2,5,0,1,2,5,0,1,2,
0,1,2,5,0,1,2,5,0,1,2,5,0,1,2,5,0,1,2,5,0,1,2,5,0,1,2,5,0,1,2,5,0,1,2,5,0,1,2,
0,1,2,5,0,1,2,5,0,1,2,5,0,1,2,5,0,1,2,5,0,1,2,5,0,1,2,5,0,1,2,5,0,1,2,5,0,1,2,
0,1,2,5,0,1,2,5,0,1,2,5,0,1,2,5,0,1,2,5,0,1,2,5,0,1,2,5,0,1,2,5,0,1,2,5,0,1,2,
0,1,2,5,0,1,2,5,0,1,2,5,0,1,2,5,0,1,2,5,0,1,2,5,0,1,2,5,0,1,2,5,0,1,2,5,0,1,2,
0,1,2,5,0,1,2,5,0,1,2,5,0,1,2,5,0,1,2,5,0,1,2,5,0,1,2,5,0,1,2,5,0,1,2,5,0,1,2,
0,1,2,5,0,1,2,5,0,1,2,5,0,1,2,5,0,1,2,5,0,1,2,5,0,1,2,5,0,1,2,5,0,1,2,5,0,1,2,
0,1,2,5,0,1,2,5,0,1,2,5,0,1,2,5,0,1,2,5,0,1,2,5,0,1,2,5,0,1,2,5,0,1,2,5,0,1,2,
0,1,2,5,0,1,2,5,0,1,2,5,0,1,2,5,0,1,2,5,0,1,2,5,0,1,2,5,0,1,2,5,0,1,2,5,0,1,2,
0,1,2,5,0,1,2,5,0,1,2,5,0,1,2,5,0,1,2,5,0,1,2,5,0,1,2,5,0,1,2,5,0,1,2,5,0,1,2,
0,1,2,5,0,1,2,5,0,1,2,5,0,1,2,5,0,1,2,5,0,1,2,5,0,1,2,5,0,1,2,5,0,1,2,5,0,1,2,
0,1,2,5,0,1,2,5,0,1,2,5,0,1,2,5,0,1,2,5,0,1,2,5,0,1,2,5,0,1,2,5,0,1,2,5,0,1,2,
0,1,2,5,0,1,2,5,0,1,2,5,0,1,2,5,0,1,2,5,0,1,2,5,0,1,2,5,0,1,2,5,0,1,2,5,0,1,2,
0,1,2,5,0,1,2,5,0,1,2,5,0,1,2,5,0,1,2,5,0,1,2,5,0,1,2,5,0,1,2,5,0,1,2,5,0,1,2,
0,1,2,5,0,1,2,5,0,1,2,5,0,1,2,5,0,1,2,5,0,1,2,5,0,1,2,5,0,1,2,5,0,1,2,5,0,1,2,
0,1,2,5,0,1,2,5,0,1,2,5,0,1,2,5,0,1,2,5,0,1,2,5,0,1,2,5,0,1,2,5,0,1,2,5,0,1,2,
0,1,2,5,0,1,2,5,0,1,2,5,0,1,2,5,0,1,2,5,0,1,2,5,0,1,2,5,0,1,2,5,0,1,2,5,0,1,2,
0,1,2,5,0,1,2,5,0,1,2,5,0,1,2,5,0,1,2,5,0,1,2,5,0,1,2,5,0,1,2,5,0,1,2,5,0,1,2,
0,1,2,5,0,1,2,5,0,1,2,5,0,1,2,5,0,1,2,5,0,1,2,5,0,1,2,5,0,1,2,5,0,1,2,5,0,1,2,
0,1,2,5,0,1,2,5,0,1,2,5,0,1,2,5,0,1,2,5,0,1,2,5,0,1,2,5,0,1,2,5,0,1,2,5,0,1,2,
0,1,2,5,0,1,2,5,0,1,2,5,0,1,2,5,0,1,2,5,0,1,2,5,0,1,2,5,0,1,2,5,0,1,2,5,0,1,2,
0,1,2,5,0,1,2,5,0,1,2,5,0,1,2,5,0,1,2,5,0,1,2,5,0,1,2,5,0,1,2,5,0,1,2,5,0,1,2,
0,1,2,5,0,1,2,5,0,1,2,5,0,1,2,5,0,1,2,5,0,1,2,5,0,1,2,5,0,1,2,5,0,1,2,5,0,1,2,
0,1,2,5,0,1,2,5,0,1,2,5,0,1,2,5,0,1,2,5,0,1,2,5,0,1,2,5,0,1,2,5,0,1,2,5,0,1,2,
0,1,2,5,0,1,2,5,0,1,2,5,0,1,2,5,0,1,2,5,0,1,2,5,0,1,2,5,0,1,2,5,0,1,2,5,0,1,2,
0,1,2,5,0,1,2,5,0,1,2,5,0,1,2,5,0,1,2,5,0,1,2,5,0,1,2,5,0,1,2,5,0,1,2,5,0,1,2,
0,1,2,5,0,1,2,5,0,1,2,5,0,1,2,5,0,1,2,5,0,1,2,5,0,1,2,5,0,1,2,5,0,1,2,5,0,1,2,
0,1,2,5,0,1,2,5,0,1,2,5,0,1,2,5,0,1,2,5,0,1,2,5,0,1,2,5,0,1,2,5,0,1,2,5,0,1,2,
0,1,2,5,0,1,2,5,0,1,2,5,0,1,2,5,0,1,2,5,0,1,2,5,0,1,2,5,0,1,2,5,0,1,2,5,0,1,2,
0,1,2,5,0,1,2,5,0,1,2,5,0,1,2,5,0,1,2,5,0,1,2,5,0,1,2,5,0,1,2,5,0,1,2,5,0,1,2,
0,1,2,5,0,1,2,5,0,1,2,5,0,1,2,5,0,1,2,5,0,1,2,5,0,1,2,5,0,1,2,5,0,1,2,5,0,1,2,
0,1,2,5,0,1,2,5,0,1,2,5,0,1,2,5,0,1,2,5,0,1,2,5,0,1,2,5,0,1,2,5,0,1,2,5,0,1,2,
0,1,2,5,0,1,2,5,0,1,2,5,0,1,2,5,0,1,2,5,0,1,2,5,0,1,2,5,0,1,2,5,0,1,2,5,0,1,2,
0,1,2,5,0,1,2,5,0,1,2,5,0,1,2,5,0,1,2,5,0,1,2,5,0,1,2,5,0,1,2,5,0,1,2,5,0,1,2,
0,1,2,5,0,1,2,5,0,1,2,5,0,1,2,5,0,1,2,5,0,1,2,5,0,1,2,5,0,1,2,5,0,1,2,5,0,1,2,
0,1,2,5,0,1,2,5,0,1,2,5,0,1,2,5,0,1,2,5,0,1,2,5,0,1,2,5,0,1,2,5,0,1,2,5,0,1,2,
0,1,2,5,0,1,2,5,0,1,2,5,0,1,2,5,0,1,2,5,0,1,2,5,0,1,2,5,0,1,2,5,0,1,2,5,0,1,2,
0,1,2,5,0,1,2,5,0,1,2,5,0,1,2,5,0,1,2,5,0,1,2,5,0,1,2,5,0,1,2,5,0,1,2,5,0,1,2,
0,1,2,5,0,1,2,5,0,1,2,5,0,1,2,5,0,1,2,5,0,1,2,5,0,1,2,5,0,1,2,5,0,1,2,5,0,1,2,
0,1,2,5,0,1,2,5,0,1,2,5,0,1,2,5,0,1,2,5,0,1,2,5,0,1,2,5,0,1,2,5,0,1,2,5,0,1,2,
0,1,2,5,0,1,2,5,0,1,2,5,0,1,2,5,0,1,2,5,0,1,2,5,0,1,2,5,0,1,2,5,0,1,2,5,0,1,2,
0,1,2,5,0,1,2,5,0,1,2,5,0,1,2,5,0,1,2,5,0,1,2,5,0,1,2,5,0,1,2,5,0,1,2,5,0,1,2,
0,1,2,5,0,1,2,5,0,1,2,5,0,1,2,5,0,1,2,5,0,1,2,5,0,1,2,5,0,1,2,5,0,1,2,5,0,1,2,
0,1,2,5,0,1,2,5,0,1,2,5,0,1,2,5,0,1,2,5,0,1,2,5,0,1,2,5,0,1,2,5,0,1,2,5,0,1,2,
0,1,2,5,0,1,2,5,0,1,2,5,0,1,2,5,0,1,2,5,0,1,2,5,0,1,2,5,0,1,2,5,0,1,2,5,0,1,2,
0,1,2,5,0,1,2,5,0,1,2,5,0,1,2,5,0,1,2,5,0,1,2,5,0,1,2,5,0,1,2,5,0,1,2,5,0,1,2,
0,1,2,5,0,1,2,5,0,1,2,5,0,1,2,5,0,1,2,5,0,1,2,5,0,1,2,5,0,1,2,5,0,1,2,5,0,1,2,
0,1,2,5,0,1,2,5,0,1,2,5,0,1,2,5,0,1,2,5,0,1,2,5,0,1,2,5,0,1,2,5,0,1,2,5,0,1,2,
0,1,2,5,0,1,2,5,0,1,2,5,0,1,2,5,0,1,2,5,0,1,2,5,0,1,2,5,0,1,2,5,0,1,2,5,0,1,2,
0,1,2,5,0,1,2,5,0,1,2,5,0,1,2,5,0,1,2,5,0,1,2,5,0,1,2,5,0,1,2,5,0,1,2,5,0,1,2,
0,1,2,5,0,1,2,5,0,1,2,5,0,1,2,5,0,1,2,5,0,1,2,5,0,1,2,5,0,1,2,5,0,1,2,5,0,1,2,
0,1,2,5,0,1,2,5,0,1,2,5,0,1,2,5,0,1,2,5,0,1,2,5,0,1,2,5,0,1,2,5,0,1,2,5,0,1,2,
0,1,2,5,0,1,2,5,0,1,2,5,0,1,2,5,0,1,2,5,0,1,2,5,0,1,2,5,0,1,2,5,0,1,2,5,0,1,2,
0,1,2,5,0,1,2,5,0,1,2,5,0,1,2,5,0,1,2,5,0,1,2,5,0,1,2,5,0,1,2,5,0,1,2,5,0,1,2,
0,1,2,5,0,1,2,5,0,1,2,5,0,1,2,5,0,1,2,5,0,1,2,5,0,1,2,5,0,1,2,5,0,1,2,5,0,1,2,
0,1,2,5,0,1,2,5,0,1,2,5,0,1,2,5,0,1,2,5,0,1,2,5,0,1,2,5,0,1,2,5,0,1,2,5,0,1,2,
0,1,2,5,0,1,2,5,0,1,2,5,0,1,2,5,0,1,2,5,0,1,2,5,0,1,2,5,0,1,2,5,0,1,2,5,0,1,2,
0,1,2,5,0,1,2,5,0,1,2,5,0,1,2,5,0,1,2,5,0,1,2,5,0,1,2,5,0,1,2,5,0,1,2,5,0,1,2,
0,1,2,5,0,1,2,5,0,1,2,5,0,1,2,5,0,1,2,5,0,1,2,5,0,1,2,5,0,1,2,5,0,1,2,5,0,1,2,
0,1,2,5,0,1,2,5,0,1,2,5,0,1,2,5,0,1,2,5,0,1,2,5,0,1,2,5,0,1,2,5,0,1,2,5,0,1,2,
0,1,2,5,0,1,2,5,0,1,2,5,0,1,2,5,0,1,2,5,0,1,2,5,0,1,2,5,0,1,2,5,0,1,2,5,0,1,2,
0,1,2,5,0,1,2,5,0,1,2,5,0,1,2,5,0,1,2,5,0,1,2,5,0,1,2,5,0,1,2,5,0,1,2,5,0,1,2,
0,1,2,5,0,1,2,5,0,1,2,5,0,1,2,5,0,1,2,5,0,1,2,5,0,1,2,5,0,1,2,5,0,1,2,5,0,1,2,
0,1,2,5,0,1,2,5,0,1,2,5,0,1,2,5,0,1,2,5,0,1,2,5,0,1,2,5,0,1,2,5,0,1,2,5,0,1,2,
0,1,2,5,0,1,2,5,0,1,2,5,0,1,2,5,0,1,2,5,0,1,2,5,0,1,2,5,0,1,2,5,0,1,2,5,0,1,2,
0,1,2,5,0,1,2,5,0,1,2,5,0,1,2,5,0,1,2,5,0,1,2,5,0,1,2,5,0,1,2,5,0,1,2,5,0,1)
    order by b;
--enable_query_log

--echo -- big filter just above limit
--disable_query_log
select a,b,d from t1
    where b in (
0,1,2,5,0,1,2,5,0,1,2,
0,1,2,5,0,1,2,5,0,1,2,5,0,1,2,5,0,1,2,5,0,1,2,5,0,1,2,5,0,1,2,5,0,1,2,5,0,1,2,
0,1,2,5,0,1,2,5,0,1,2,5,0,1,2,5,0,1,2,5,0,1,2,5,0,1,2,5,0,1,2,5,0,1,2,5,0,1,2,
0,1,2,5,0,1,2,5,0,1,2,5,0,1,2,5,0,1,2,5,0,1,2,5,0,1,2,5,0,1,2,5,0,1,2,5,0,1,2,
0,1,2,5,0,1,2,5,0,1,2,5,0,1,2,5,0,1,2,5,0,1,2,5,0,1,2,5,0,1,2,5,0,1,2,5,0,1,2,
0,1,2,5,0,1,2,5,0,1,2,5,0,1,2,5,0,1,2,5,0,1,2,5,0,1,2,5,0,1,2,5,0,1,2,5,0,1,2,
0,1,2,5,0,1,2,5,0,1,2,5,0,1,2,5,0,1,2,5,0,1,2,5,0,1,2,5,0,1,2,5,0,1,2,5,0,1,2,
0,1,2,5,0,1,2,5,0,1,2,5,0,1,2,5,0,1,2,5,0,1,2,5,0,1,2,5,0,1,2,5,0,1,2,5,0,1,2,
0,1,2,5,0,1,2,5,0,1,2,5,0,1,2,5,0,1,2,5,0,1,2,5,0,1,2,5,0,1,2,5,0,1,2,5,0,1,2,
0,1,2,5,0,1,2,5,0,1,2,5,0,1,2,5,0,1,2,5,0,1,2,5,0,1,2,5,0,1,2,5,0,1,2,5,0,1,2,
0,1,2,5,0,1,2,5,0,1,2,5,0,1,2,5,0,1,2,5,0,1,2,5,0,1,2,5,0,1,2,5,0,1,2,5,0,1,2,
0,1,2,5,0,1,2,5,0,1,2,5,0,1,2,5,0,1,2,5,0,1,2,5,0,1,2,5,0,1,2,5,0,1,2,5,0,1,2,
0,1,2,5,0,1,2,5,0,1,2,5,0,1,2,5,0,1,2,5,0,1,2,5,0,1,2,5,0,1,2,5,0,1,2,5,0,1,2,
0,1,2,5,0,1,2,5,0,1,2,5,0,1,2,5,0,1,2,5,0,1,2,5,0,1,2,5,0,1,2,5,0,1,2,5,0,1,2,
0,1,2,5,0,1,2,5,0,1,2,5,0,1,2,5,0,1,2,5,0,1,2,5,0,1,2,5,0,1,2,5,0,1,2,5,0,1,2,
0,1,2,5,0,1,2,5,0,1,2,5,0,1,2,5,0,1,2,5,0,1,2,5,0,1,2,5,0,1,2,5,0,1,2,5,0,1,2,
0,1,2,5,0,1,2,5,0,1,2,5,0,1,2,5,0,1,2,5,0,1,2,5,0,1,2,5,0,1,2,5,0,1,2,5,0,1,2,
0,1,2,5,0,1,2,5,0,1,2,5,0,1,2,5,0,1,2,5,0,1,2,5,0,1,2,5,0,1,2,5,0,1,2,5,0,1,2,
0,1,2,5,0,1,2,5,0,1,2,5,0,1,2,5,0,1,2,5,0,1,2,5,0,1,2,5,0,1,2,5,0,1,2,5,0,1,2,
0,1,2,5,0,1,2,5,0,1,2,5,0,1,2,5,0,1,2,5,0,1,2,5,0,1,2,5,0,1,2,5,0,1,2,5,0,1,2,
0,1,2,5,0,1,2,5,0,1,2,5,0,1,2,5,0,1,2,5,0,1,2,5,0,1,2,5,0,1,2,5,0,1,2,5,0,1,2,
0,1,2,5,0,1,2,5,0,1,2,5,0,1,2,5,0,1,2,5,0,1,2,5,0,1,2,5,0,1,2,5,0,1,2,5,0,1,2,
0,1,2,5,0,1,2,5,0,1,2,5,0,1,2,5,0,1,2,5,0,1,2,5,0,1,2,5,0,1,2,5,0,1,2,5,0,1,2,
0,1,2,5,0,1,2,5,0,1,2,5,0,1,2,5,0,1,2,5,0,1,2,5,0,1,2,5,0,1,2,5,0,1,2,5,0,1,2,
0,1,2,5,0,1,2,5,0,1,2,5,0,1,2,5,0,1,2,5,0,1,2,5,0,1,2,5,0,1,2,5,0,1,2,5,0,1,2,
0,1,2,5,0,1,2,5,0,1,2,5,0,1,2,5,0,1,2,5,0,1,2,5,0,1,2,5,0,1,2,5,0,1,2,5,0,1,2,
0,1,2,5,0,1,2,5,0,1,2,5,0,1,2,5,0,1,2,5,0,1,2,5,0,1,2,5,0,1,2,5,0,1,2,5,0,1,2,
0,1,2,5,0,1,2,5,0,1,2,5,0,1,2,5,0,1,2,5,0,1,2,5,0,1,2,5,0,1,2,5,0,1,2,5,0,1,2,
0,1,2,5,0,1,2,5,0,1,2,5,0,1,2,5,0,1,2,5,0,1,2,5,0,1,2,5,0,1,2,5,0,1,2,5,0,1,2,
0,1,2,5,0,1,2,5,0,1,2,5,0,1,2,5,0,1,2,5,0,1,2,5,0,1,2,5,0,1,2,5,0,1,2,5,0,1,2,
0,1,2,5,0,1,2,5,0,1,2,5,0,1,2,5,0,1,2,5,0,1,2,5,0,1,2,5,0,1,2,5,0,1,2,5,0,1,2,
0,1,2,5,0,1,2,5,0,1,2,5,0,1,2,5,0,1,2,5,0,1,2,5,0,1,2,5,0,1,2,5,0,1,2,5,0,1,2,
0,1,2,5,0,1,2,5,0,1,2,5,0,1,2,5,0,1,2,5,0,1,2,5,0,1,2,5,0,1,2,5,0,1,2,5,0,1,2,
0,1,2,5,0,1,2,5,0,1,2,5,0,1,2,5,0,1,2,5,0,1,2,5,0,1,2,5,0,1,2,5,0,1,2,5,0,1,2,
0,1,2,5,0,1,2,5,0,1,2,5,0,1,2,5,0,1,2,5,0,1,2,5,0,1,2,5,0,1,2,5,0,1,2,5,0,1,2,
0,1,2,5,0,1,2,5,0,1,2,5,0,1,2,5,0,1,2,5,0,1,2,5,0,1,2,5,0,1,2,5,0,1,2,5,0,1,2,
0,1,2,5,0,1,2,5,0,1,2,5,0,1,2,5,0,1,2,5,0,1,2,5,0,1,2,5,0,1,2,5,0,1,2,5,0,1,2,
0,1,2,5,0,1,2,5,0,1,2,5,0,1,2,5,0,1,2,5,0,1,2,5,0,1,2,5,0,1,2,5,0,1,2,5,0,1,2,
0,1,2,5,0,1,2,5,0,1,2,5,0,1,2,5,0,1,2,5,0,1,2,5,0,1,2,5,0,1,2,5,0,1,2,5,0,1,2,
0,1,2,5,0,1,2,5,0,1,2,5,0,1,2,5,0,1,2,5,0,1,2,5,0,1,2,5,0,1,2,5,0,1,2,5,0,1,2,
0,1,2,5,0,1,2,5,0,1,2,5,0,1,2,5,0,1,2,5,0,1,2,5,0,1,2,5,0,1,2,5,0,1,2,5,0,1,2,
0,1,2,5,0,1,2,5,0,1,2,5,0,1,2,5,0,1,2,5,0,1,2,5,0,1,2,5,0,1,2,5,0,1,2,5,0,1,2,
0,1,2,5,0,1,2,5,0,1,2,5,0,1,2,5,0,1,2,5,0,1,2,5,0,1,2,5,0,1,2,5,0,1,2,5,0,1,2,
0,1,2,5,0,1,2,5,0,1,2,5,0,1,2,5,0,1,2,5,0,1,2,5,0,1,2,5,0,1,2,5,0,1,2,5,0,1,2,
0,1,2,5,0,1,2,5,0,1,2,5,0,1,2,5,0,1,2,5,0,1,2,5,0,1,2,5,0,1,2,5,0,1,2,5,0,1,2,
0,1,2,5,0,1,2,5,0,1,2,5,0,1,2,5,0,1,2,5,0,1,2,5,0,1,2,5,0,1,2,5,0,1,2,5,0,1,2,
0,1,2,5,0,1,2,5,0,1,2,5,0,1,2,5,0,1,2,5,0,1,2,5,0,1,2,5,0,1,2,5,0,1,2,5,0,1,2,
0,1,2,5,0,1,2,5,0,1,2,5,0,1,2,5,0,1,2,5,0,1,2,5,0,1,2,5,0,1,2,5,0,1,2,5,0,1,2,
0,1,2,5,0,1,2,5,0,1,2,5,0,1,2,5,0,1,2,5,0,1,2,5,0,1,2,5,0,1,2,5,0,1,2,5,0,1,2,
0,1,2,5,0,1,2,5,0,1,2,5,0,1,2,5,0,1,2,5,0,1,2,5,0,1,2,5,0,1,2,5,0,1,2,5,0,1,2,
0,1,2,5,0,1,2,5,0,1,2,5,0,1,2,5,0,1,2,5,0,1,2,5,0,1,2,5,0,1,2,5,0,1,2,5,0,1,2,
0,1,2,5,0,1,2,5,0,1,2,5,0,1,2,5,0,1,2,5,0,1,2,5,0,1,2,5,0,1,2,5,0,1,2,5,0,1,2,
0,1,2,5,0,1,2,5,0,1,2,5,0,1,2,5,0,1,2,5,0,1,2,5,0,1,2,5,0,1,2,5,0,1,2,5,0,1,2,
0,1,2,5,0,1,2,5,0,1,2,5,0,1,2,5,0,1,2,5,0,1,2,5,0,1,2,5,0,1,2,5,0,1,2,5,0,1,2,
0,1,2,5,0,1,2,5,0,1,2,5,0,1,2,5,0,1,2,5,0,1,2,5,0,1,2,5,0,1,2,5,0,1,2,5,0,1,2,
0,1,2,5,0,1,2,5,0,1,2,5,0,1,2,5,0,1,2,5,0,1,2,5,0,1,2,5,0,1,2,5,0,1,2,5,0,1,2,
0,1,2,5,0,1,2,5,0,1,2,5,0,1,2,5,0,1,2,5,0,1,2,5,0,1,2,5,0,1,2,5,0,1,2,5,0,1,2,
0,1,2,5,0,1,2,5,0,1,2,5,0,1,2,5,0,1,2,5,0,1,2,5,0,1,2,5,0,1,2,5,0,1,2,5,0,1,2,
0,1,2,5,0,1,2,5,0,1,2,5,0,1,2,5,0,1,2,5,0,1,2,5,0,1,2,5,0,1,2,5,0,1,2,5,0,1,2,
0,1,2,5,0,1,2,5,0,1,2,5,0,1,2,5,0,1,2,5,0,1,2,5,0,1,2,5,0,1,2,5,0,1,2,5,0,1,2,
0,1,2,5,0,1,2,5,0,1,2,5,0,1,2,5,0,1,2,5,0,1,2,5,0,1,2,5,0,1,2,5,0,1,2,5,0,1,2,
0,1,2,5,0,1,2,5,0,1,2,5,0,1,2,5,0,1,2,5,0,1,2,5,0,1,2,5,0,1,2,5,0,1,2,5,0,1,2,
0,1,2,5,0,1,2,5,0,1,2,5,0,1,2,5,0,1,2,5,0,1,2,5,0,1,2,5,0,1,2,5,0,1,2,5,0,1,2,
0,1,2,5,0,1,2,5,0,1,2,5,0,1,2,5,0,1,2,5,0,1,2,5,0,1,2,5,0,1,2,5,0,1,2,5,0,1,2,
0,1,2,5,0,1,2,5,0,1,2,5,0,1,2,5,0,1,2,5,0,1,2,5,0,1,2,5,0,1,2,5,0,1,2,5,0,1,2,
0,1,2,5,0,1,2,5,0,1,2,5,0,1,2,5,0,1,2,5,0,1,2,5,0,1,2,5,0,1,2,5,0,1,2,5,0,1,2,
0,1,2,5,0,1,2,5,0,1,2,5,0,1,2,5,0,1,2,5,0,1,2,5,0,1,2,5,0,1,2,5,0,1,2,5,0,1,2,
0,1,2,5,0,1,2,5,0,1,2,5,0,1,2,5,0,1,2,5,0,1,2,5,0,1,2,5,0,1,2,5,0,1,2,5,0,1,2,
0,1,2,5,0,1,2,5,0,1,2,5,0,1,2,5,0,1,2,5,0,1,2,5,0,1,2,5,0,1,2,5,0,1,2,5,0,1,2,
0,1,2,5,0,1,2,5,0,1,2,5,0,1,2,5,0,1,2,5,0,1,2,5,0,1,2,5,0,1,2,5,0,1,2,5,0,1,2,
0,1,2,5,0,1,2,5,0,1,2,5,0,1,2,5,0,1,2,5,0,1,2,5,0,1,2,5,0,1,2,5,0,1,2,5,0,1,2,
0,1,2,5,0,1,2,5,0,1,2,5,0,1,2,5,0,1,2,5,0,1,2,5,0,1,2,5,0,1,2,5,0,1,2,5,0,1,2,
0,1,2,5,0,1,2,5,0,1,2,5,0,1,2,5,0,1,2,5,0,1,2,5,0,1,2,5,0,1,2,5,0,1,2,5,0,1,2,
0,1,2,5,0,1,2,5,0,1,2,5,0,1,2,5,0,1,2,5,0,1,2,5,0,1,2,5,0,1,2,5,0,1,2,5,0,1,2,
0,1,2,5,0,1,2,5,0,1,2,5,0,1,2,5,0,1,2,5,0,1,2,5,0,1,2,5,0,1,2,5,0,1,2,5,0,1,2,
0,1,2,5,0,1,2,5,0,1,2,5,0,1,2,5,0,1,2,5,0,1,2,5,0,1,2,5,0,1,2,5,0,1,2,5,0,1,2,
0,1,2,5,0,1,2,5,0,1,2,5,0,1,2,5,0,1,2,5,0,1,2,5,0,1,2,5,0,1,2,5,0,1,2,5,0,1,2,
0,1,2,5,0,1,2,5,0,1,2,5,0,1,2,5,0,1,2,5,0,1,2,5,0,1,2,5,0,1,2,5,0,1,2,5,0,1,2,
0,1,2,5,0,1,2,5,0,1,2,5,0,1,2,5,0,1,2,5,0,1,2,5,0,1,2,5,0,1,2,5,0,1,2,5,0,1,2,
0,1,2,5,0,1,2,5,0,1,2,5,0,1,2,5,0,1,2,5,0,1,2,5,0,1,2,5,0,1,2,5,0,1,2,5,0,1,2,
0,1,2,5,0,1,2,5,0,1,2,5,0,1,2,5,0,1,2,5,0,1,2,5,0,1,2,5,0,1,2,5,0,1,2,5,0,1,2,
0,1,2,5,0,1,2,5,0,1,2,5,0,1,2,5,0,1,2,5,0,1,2,5,0,1,2,5,0,1,2,5,0,1,2,5,0,1,2,
0,1,2,5,0,1,2,5,0,1,2,5,0,1,2,5,0,1,2,5,0,1,2,5,0,1,2,5,0,1,2,5,0,1,2,5,0,1,2,
0,1,2,5,0,1,2,5,0,1,2,5,0,1,2,5,0,1,2,5,0,1,2,5,0,1,2,5,0,1,2,5,0,1,2,5,0,1,2,
0,1,2,5,0,1,2,5,0,1,2,5,0,1,2,5,0,1,2,5,0,1,2,5,0,1,2,5,0,1,2,5,0,1,2,5,0,1,2,
0,1,2,5,0,1,2,5,0,1,2,5,0,1,2,5,0,1,2,5,0,1,2,5,0,1,2,5,0,1,2,5,0,1,2,5,0,1,2,
0,1,2,5,0,1,2,5,0,1,2,5,0,1,2,5,0,1,2,5,0,1,2,5,0,1,2,5,0,1,2,5,0,1,2,5,0,1,2,
0,1,2,5,0,1,2,5,0,1,2,5,0,1,2,5,0,1,2,5,0,1,2,5,0,1,2,5,0,1,2,5,0,1,2,5,0,1,2,
0,1,2,5,0,1,2,5,0,1,2,5,0,1,2,5,0,1,2,5,0,1,2,5,0,1,2,5,0,1,2,5,0,1,2,5,0,1,2,
0,1,2,5,0,1,2,5,0,1,2,5,0,1,2,5,0,1,2,5,0,1,2,5,0,1,2,5,0,1,2,5,0,1,2,5,0,1,2,
0,1,2,5,0,1,2,5,0,1,2,5,0,1,2,5,0,1,2,5,0,1,2,5,0,1,2,5,0,1,2,5,0,1,2,5,0,1,2,
0,1,2,5,0,1,2,5,0,1,2,5,0,1,2,5,0,1,2,5,0,1,2,5,0,1,2,5,0,1,2,5,0,1,2,5,0,1,2,
0,1,2,5,0,1,2,5,0,1,2,5,0,1,2,5,0,1,2,5,0,1,2,5,0,1,2,5,0,1,2,5,0,1,2,5,0,1,2,
0,1,2,5,0,1,2,5,0,1,2,5,0,1,2,5,0,1,2,5,0,1,2,5,0,1,2,5,0,1,2,5,0,1,2,5,0,1,2,
0,1,2,5,0,1,2,5,0,1,2,5,0,1,2,5,0,1,2,5,0,1,2,5,0,1,2,5,0,1,2,5,0,1,2,5,0,1,2,
0,1,2,5,0,1,2,5,0,1,2,5,0,1,2,5,0,1,2,5,0,1,2,5,0,1,2,5,0,1,2,5,0,1,2,5,0,1,2,
0,1,2,5,0,1,2,5,0,1,2,5,0,1,2,5,0,1,2,5,0,1,2,5,0,1,2,5,0,1,2,5,0,1,2,5,0,1,2,
0,1,2,5,0,1,2,5,0,1,2,5,0,1,2,5,0,1,2,5,0,1,2,5,0,1,2,5,0,1,2,5,0,1,2,5,0,1,2,
0,1,2,5,0,1,2,5,0,1,2,5,0,1,2,5,0,1,2,5,0,1,2,5,0,1,2,5,0,1,2,5,0,1,2,5,0,1,2,
0,1,2,5,0,1,2,5,0,1,2,5,0,1,2,5,0,1,2,5,0,1,2,5,0,1,2,5,0,1,2,5,0,1,2,5,0,1,2,
0,1,2,5,0,1,2,5,0,1,2,5,0,1,2,5,0,1,2,5,0,1,2,5,0,1,2,5,0,1,2,5,0,1,2,5,0,1,2,
0,1,2,5,0,1,2,5,0,1,2,5,0,1,2,5,0,1,2,5,0,1,2,5,0,1,2,5,0,1,2,5,0,1,2,5,0,1,2,
0,1,2,5,0,1,2,5,0,1,2,5,0,1,2,5,0,1,2,5,0,1,2,5,0,1,2,5,0,1,2,5,0,1,2,5,0,1,2,
0,1,2,5,0,1,2,5,0,1,2,5,0,1,2,5,0,1,2,5,0,1,2,5,0,1,2,5,0,1,2,5,0,1,2,5,0,1,2,
0,1,2,5,0,1,2,5,0,1,2,5,0,1,2,5,0,1,2,5,0,1,2,5,0,1,2,5,0,1,2,5,0,1,2,5,0,1,2,
0,1,2,5,0,1,2,5,0,1,2,5,0,1,2,5,0,1,2,5,0,1,2,5,0,1,2,5,0,1,2,5,0,1,2,5,0,1,2,
0,1,2,5,0,1,2,5,0,1,2,5,0,1,2,5,0,1,2,5,0,1,2,5,0,1,2,5,0,1,2,5,0,1,2,5,0,1,2,
0,1,2,5,0,1,2,5,0,1,2,5,0,1,2,5,0,1,2,5,0,1,2,5,0,1,2,5,0,1,2,5,0,1,2,5,0,1,2,
0,1,2,5,0,1,2,5,0,1,2,5,0,1,2,5,0,1,2,5,0,1,2,5,0,1,2,5,0,1,2,5,0,1,2,5,0,1,2,
0,1,2,5,0,1,2,5,0,1,2,5,0,1,2,5,0,1,2,5,0,1,2,5,0,1,2,5,0,1,2,5,0,1,2,5,0,1,2,
0,1,2,5,0,1,2,5,0,1,2,5,0,1,2,5,0,1,2,5,0,1,2,5,0,1,2,5,0,1,2,5,0,1,2,5,0,1,2,
0,1,2,5,0,1,2,5,0,1,2,5,0,1,2,5,0,1,2,5,0,1,2,5,0,1,2,5,0,1,2,5,0,1,2,5,0,1,2,
0,1,2,5,0,1,2,5,0,1,2,5,0,1,2,5,0,1,2,5,0,1,2,5,0,1,2,5,0,1,2,5,0,1,2,5,0,1,2,
0,1,2,5,0,1,2,5,0,1,2,5,0,1,2,5,0,1,2,5,0,1,2,5,0,1,2,5,0,1,2,5,0,1,2,5,0,1,2,
0,1,2,5,0,1,2,5,0,1,2,5,0,1,2,5,0,1,2,5,0,1,2,5,0,1,2,5,0,1,2,5,0,1,2,5,0,1,2,
0,1,2,5,0,1,2,5,0,1,2,5,0,1,2,5,0,1,2,5,0,1,2,5,0,1,2,5,0,1,2,5,0,1,2,5,0,1,2,
0,1,2,5,0,1,2,5,0,1,2,5,0,1,2,5,0,1,2,5,0,1,2,5,0,1,2,5,0,1,2,5,0,1,2,5,0,1,2,
0,1,2,5,0,1,2,5,0,1,2,5,0,1,2,5,0,1,2,5,0,1,2,5,0,1,2,5,0,1,2,5,0,1,2,5,0,1,2,
0,1,2,5,0,1,2,5,0,1,2,5,0,1,2,5,0,1,2,5,0,1,2,5,0,1,2,5,0,1,2,5,0,1,2,5,0,1,2,
0,1,2,5,0,1,2,5,0,1,2,5,0,1,2,5,0,1,2,5,0,1,2,5,0,1,2,5,0,1,2,5,0,1,2,5,0,1,2,
0,1,2,5,0,1,2,5,0,1,2,5,0,1,2,5,0,1,2,5,0,1,2,5,0,1,2,5,0,1,2,5,0,1,2,5,0,1,2,
0,1,2,5,0,1,2,5,0,1,2,5,0,1,2,5,0,1,2,5,0,1,2,5,0,1,2,5,0,1,2,5,0,1,2,5,0,1,2,
0,1,2,5,0,1,2,5,0,1,2,5,0,1,2,5,0,1,2,5,0,1,2,5,0,1,2,5,0,1,2,5,0,1,2,5,0,1,2,
0,1,2,5,0,1,2,5,0,1,2,5,0,1,2,5,0,1,2,5,0,1,2,5,0,1,2,5,0,1,2,5,0,1,2,5,0,1,2,
0,1,2,5,0,1,2,5,0,1,2,5,0,1,2,5,0,1,2,5,0,1,2,5,0,1,2,5,0,1,2,5,0,1,2,5,0,1,2,
0,1,2,5,0,1,2,5,0,1,2,5,0,1,2,5,0,1,2,5,0,1,2,5,0,1,2,5,0,1,2,5,0,1,2,5,0,1,2,
0,1,2,5,0,1,2,5,0,1,2,5,0,1,2,5,0,1,2,5,0,1,2,5,0,1,2,5,0,1,2,5,0,1,2,5,0,1,2,
0,1,2,5,0,1,2,5,0,1,2,5,0,1,2,5,0,1,2,5,0,1,2,5,0,1,2,5,0,1,2,5,0,1,2,5,0,1,2,
0,1,2,5,0,1,2,5,0,1,2,5,0,1,2,5,0,1,2,5,0,1,2,5,0,1,2,5,0,1,2,5,0,1,2,5,0,1,2,
0,1,2,5,0,1,2,5,0,1,2,5,0,1,2,5,0,1,2,5,0,1,2,5,0,1,2,5,0,1,2,5,0,1,2,5,0,1,2,
0,1,2,5,0,1,2,5,0,1,2,5,0,1,2,5,0,1,2,5,0,1,2,5,0,1,2,5,0,1,2,5,0,1,2,5,0,1,2,
0,1,2,5,0,1,2,5,0,1,2,5,0,1,2,5,0,1,2,5,0,1,2,5,0,1,2,5,0,1,2,5,0,1,2,5,0,1,2)
    order by b;
--enable_query_log


# Bug 35413, NdbInterpretedCode buffer extension problem
drop table t1;

create table t1 (a int primary key, b varchar(5000) character set latin1) engine=ndb;
insert into t1 values (0, 'I just cant beg you, any-more');
select * from t1 where b="value";

# Bug 35393, Sending irrelevant data for var length comparison
drop table t1;

create table t1 (a int primary key, b varchar(5000) character set latin1) engine=ndb;
insert into t1 values(0, 'Edinburgh'),(1, 'Glasgow'),(2,'Aberdeen');
select * from t1 where b in ('0', '1', '2','3','4','5','6','7','8','9',
'10', '11', '12', '13', '14', '15', '16', '17', '18', '19', '20', 'Aberdeen');

show warnings;

# Test large SCANTABREQ
create table balerno (a int primary key, 
                      b varchar(2000), 
                      c varchar(2000)) engine=ndb;

alter table balerno add index (b);

show warnings;

insert into balerno values (1, repeat('BA', 1000), repeat('CA', 1000));
insert into balerno values (2, repeat('BB', 1000), repeat('CB', 1000));
insert into balerno values (3, repeat('BC', 1000), repeat('CC', 1000));
insert into balerno values (4, repeat('BD', 1000), repeat('CD', 1000));
insert into balerno values (5, repeat('BE', 1000), repeat('CE', 1000));

# Large query with potential to generate large ATTRINFO from 
# ScanFilter and large KEYINFO from index bounds with matching
# condition at end of candidates.
#
# Use bounds + ScanFilter to select
set @@optimizer_switch = 'engine_condition_pushdown=on';

select a from balerno where b in (
  repeat('10', 1000),
  repeat('11', 1000),
  repeat('12', 1000),
  repeat('13', 1000),
  repeat('14', 1000),
  repeat('15', 1000),
  repeat('16', 1000),
  repeat('17', 1000),
  repeat('18', 1000),
  repeat('19', 1000),
  repeat('20', 1000),
  repeat('21', 1000),
  repeat('22', 1000),
  repeat('23', 1000),
  repeat('24', 1000),
  repeat('25', 1000),
  repeat('26', 1000),
  repeat('27', 1000),
  repeat('28', 1000),
  repeat('29', 1000),
  repeat('30', 1000),
  repeat('31', 1000),
  repeat('32', 1000),
  repeat('33', 1000),
  repeat('34', 1000),
  repeat('35', 1000),
  repeat('36', 1000),
  repeat('37', 1000),
  repeat('38', 1000),
  repeat('BA', 1000));

show warnings;

# Just use ScanFilter to select

select a from balerno ignore index(b) where b in (
  repeat('10', 1000),
  repeat('11', 1000),
  repeat('12', 1000),
  repeat('13', 1000),
  repeat('14', 1000),
  repeat('15', 1000),
  repeat('16', 1000),
  repeat('17', 1000),
  repeat('18', 1000),
  repeat('19', 1000),
  repeat('20', 1000),
  repeat('21', 1000),
  repeat('22', 1000),
  repeat('23', 1000),
  repeat('24', 1000),
  repeat('25', 1000),
  repeat('26', 1000),
  repeat('27', 1000),
  repeat('28', 1000),
  repeat('29', 1000),
  repeat('30', 1000),
  repeat('31', 1000),
  repeat('32', 1000),
  repeat('33', 1000),
  repeat('34', 1000),
  repeat('35', 1000),
  repeat('36', 1000),
  repeat('37', 1000),
  repeat('38', 1000),
  repeat('BA', 1000));

show warnings;

set @@optimizer_switch='engine_condition_pushdown=off';

# Just use Index bounds to select
select a from balerno where b in (
  repeat('10', 1000),
  repeat('11', 1000),
  repeat('12', 1000),
  repeat('13', 1000),
  repeat('14', 1000),
  repeat('15', 1000),
  repeat('16', 1000),
  repeat('17', 1000),
  repeat('18', 1000),
  repeat('19', 1000),
  repeat('20', 1000),
  repeat('21', 1000),
  repeat('22', 1000),
  repeat('23', 1000),
  repeat('24', 1000),
  repeat('25', 1000),
  repeat('26', 1000),
  repeat('27', 1000),
  repeat('28', 1000),
  repeat('29', 1000),
  repeat('30', 1000),
  repeat('31', 1000),
  repeat('32', 1000),
  repeat('33', 1000),
  repeat('34', 1000),
  repeat('35', 1000),
  repeat('36', 1000),
  repeat('37', 1000),
  repeat('38', 1000),
  repeat('BA', 1000));

show warnings;

drop table balerno;

# bug#49459 Incorrect handling of too long string in condition pushdown
create table t (pk int primary key, x varchar(1)) engine = ndb;
insert into t values (0,"a");
set @@optimizer_switch='engine_condition_pushdown=off';
select * from t where x <> "aa";
select * from t where "aa" <> x;
select * from t where x between "" and "bb";
select * from t where x not between "" and "bb";
select * from t where x in ("","aa","b");
select * from t where x not in ("","aa","b");
select * from t where x like "aa?";
set @@optimizer_switch = 'engine_condition_pushdown=on';
explain select * from t where x <> "aa";
select * from t where x <> "aa";
explain select * from t where "aa" <> x;
select * from t where "aa" <> x;
explain select * from t where x between "" and "bb";
select * from t where x between "" and "bb";
explain select * from t where x not between "" and "bb";
select * from t where x not between "" and "bb";
explain select * from t where x in ("","aa","b");
select * from t where x in ("","aa","b");
explain select * from t where x not in ("","aa","b");
select * from t where x not in ("","aa","b");
explain select * from t where x like "aa?";
select * from t where x like "aa?";
explain select * from t where x not like "aa?";
select * from t where x not like "aa?";
select * from t where x like "%a%";
select * from t where x not like "%b%";
select * from t where x like replace(concat("%", "b%"),"b","a");
select * from t where x not like replace(concat("%", "a%"),"a","b");
select * from t where x like concat("%", replace("b%","b","a"));
select * from t where x not like concat("%", replace("a%","a","b"));
drop table t;

# Bug#57735 BETWEEN in pushed condition cause garbage to be read in ::unpack_record() 
create table t (pk int primary key, x int) engine = ndb;
insert into t values (0,0),(1,1),(2,2),(3,3),(4,4),(5,5);
set @@optimizer_switch = 'engine_condition_pushdown=on';
explain select * from t where 3 between 1+1 and x order by pk; 
select * from t where 3 between 1+1 and x order by pk; 
explain select * from t where 3 between -1 and x order by pk; 
select * from t where 3 between -1 and x order by pk; 
drop table t;

# Bug#53360 No result for requests using LIKE condition on ENUM fields
set @@optimizer_switch = 'engine_condition_pushdown=on';
create table t (x enum ('yes','yep','no')) engine = ndb;
insert into t values ('yes'),('yep'),('no');
--replace_column 9 #
explain select * from t where x like 'yes' order by x;
select * from t where x like 'yes' order by x;
--replace_column 9 #
explain select * from t where x like 'ye%' order by x;
select * from t where x like 'ye%' order by x;
--replace_column 9 #
explain select * from t where x not like 'ye%' order by x;
select * from t where x not like 'ye%' order by x;
drop table t;

# Bug#58553 Queries with pushed conditions causes 'explain extended' to crash mysqld
create table tx (
  a int not null,
  b int not null,
  c int not null,
  d int not null,
  primary key (`a`,`b`)
) engine = ndb;

explain extended select * from tx join tx as t2 on tx.c=1 where t2.c=1;

explain extended
select straight_join *
from tx
 join tx as t2 on t2.a = tx.a and t2.b = tx.b
 join tx as t3 on t3.a = tx.c and t3.b = tx.d
 join tx as t4 on t4.a = t3.b and t4.b = t2.c;

explain extended
select t2.c, count(distinct t2.a)
from tx
join tx as t2 on tx.a = t2.c and tx.b = t2.d
where t2.a = 4
group by t2.c;

explain extended select * from tx join tx as t2 on tx.c=1 where t2.c=1;

explain extended
select t2.c, count(distinct t2.a)
from tx
join tx as t2 on tx.a = t2.c and tx.b = t2.d
where t2.a = 4
group by t2.c;

drop table tx;

# Bug#58134: Incorrectly condition pushdown inside subquery to NDB engine
set @@optimizer_switch = 'engine_condition_pushdown=on';

create table t (pk int, i int) engine = ndb;
insert into t values (1,3), (3,6), (6,9), (9,1);
create table subq (pk int, i int) engine = ndb;
insert into subq values (1,3), (3,6), (6,9), (9,1);

# 'Explain extended' to verify that only 'subq.i=3' is pushed
explain extended 
select * from t where exists
  (select * from t as subq where subq.i=3 and t.i=3);
explain extended 
  select * from t where exists
    (select * from subq where subq.i=3 and t.i=3);

--sorted_result
select * from t where exists
  (select * from t as subq where subq.i=3 and t.i=3);
--sorted_result
select * from t where exists
  (select * from subq where subq.i=3 and t.i=3);

drop table t,subq;



# Bug#58791 Incorrect result as Cluster may fail to reject an unpushable condition

create table t (pk1 int, pk2 int, primary key(pk1,pk2)) engine = ndb;
insert into t values (1,0), (2,0), (3,0), (4,0);

set @@optimizer_switch='engine_condition_pushdown=on';

# Multiple instances of same table (t as table<n>, ) confused 
# ha_ndbcluster::cond_push() which accepted
# '(table1.pk1 = 7 or table2.pk1 = 3)' as a pushable cond.
# for 'table2'
#

--sorted_result
select table1.pk1, table2.pk1, table1.pk2, table2.pk2
 from t as table1, t as table2
 where table2.pk1 in (0,3) and
   (table1.pk1 = 7 or table2.pk1 = 3);

drop table t;

# Bug#11765142 58073: CONCAT AND OR GIVE INCORRECT QUERY RESULTS
create table mytable(i int, s varchar(255) ) engine = ndb;
insert into mytable values(0,"Text Hej"),(1, "xText aaja");
set @@optimizer_switch = 'engine_condition_pushdown=on';

 select * from mytable where s like concat("%Text","%") or s like concat("%Text","%") order by i;
 select * from mytable where s like concat("%Text","%") or s like "%Text%" order by i;
 select * from mytable where s like concat("%Text","%") or s like concat("%Text1","%") order by i;
 select * from mytable where s like concat("%Text","%") or s like "%Text1%" order by i;
 select * from mytable where s not like concat("%Text","%") or s not like concat("%Text","%") order by i;
 select * from mytable where s not like concat("%Text1","%") or s not like concat("%Text","%") order by i;
 select * from mytable where s like concat("%Text","%") or s not like "%Text%" order by i;
 select * from mytable where s like concat("%Text1","%") or s not like "%Text%" order by i;


 select * from mytable where s like concat("%Text","%") and s like concat("%Text","%") order by i;
 select * from mytable where s like concat("%Text","%") and s like "%Text%" order by i;
 select * from mytable where s like concat("%Text","%") and s like concat("%Text1","%") order by i;
 select * from mytable where s like concat("%Text","%") and s like "%Text1%" order by i;
 select * from mytable where s not like concat("%Text","%") and s not like concat("%Text","%") order by i;
 select * from mytable where s not like concat("%Text","%") and s not like concat("%Text1","%") order by i;
 select * from mytable where s like concat("%Text","%") and s not like "%Text%" order by i;
 select * from mytable where s like concat("%Text","%") and s not like "%Text1%" order by i;

 select * from mytable where s like replace(concat("%Xext","%"),"X", "T") order by i;
 select * from mytable where s not like replace(concat("%Text","%"),"T", "X") order by i;
 select * from mytable where s like concat(replace("%Xext","X", "T"),"%") order by i;
 select * from mytable where s not like concat(replace("%Text","T", "X"),"%") order by i;


drop table mytable;

# Bug #13400970   CRASH WITH ICP AND NULL FIELDS
create table mytab(a char(20),b char(20),
key a (a)) engine=ndbcluster default charset=latin1;
insert into mytab values (null,null),(-1,1);
select b from mytab where a like -1 having `b` like 1;

drop table mytab;

<<<<<<< HEAD
set @@session.optimizer_switch = @old_ecpd;
DROP TABLE t1,t2,t3,t4,t5;
=======
# Bug #13579318 LIKE SEARCH DOESN'T MATCH ANY ROWS ON A MULTI BYTE CHARSET COLUMN
create table t(a bigint unsigned not null primary key auto_increment, b varchar(100)) character set utf8 engine ndb;

insert into t (b) values('abc'),('aaa'),('bbb'),('ccc');
--sorted_result
select * from t where b like 'a%';
--sorted_result
select * from t where b not like 'a%';
drop table t;

set engine_condition_pushdown = @old_ecpd;
DROP TABLE t1,t2,t3,t4,t5;
>>>>>>> 252fbce2
<|MERGE_RESOLUTION|>--- conflicted
+++ resolved
@@ -2414,10 +2414,6 @@
 
 drop table mytab;
 
-<<<<<<< HEAD
-set @@session.optimizer_switch = @old_ecpd;
-DROP TABLE t1,t2,t3,t4,t5;
-=======
 # Bug #13579318 LIKE SEARCH DOESN'T MATCH ANY ROWS ON A MULTI BYTE CHARSET COLUMN
 create table t(a bigint unsigned not null primary key auto_increment, b varchar(100)) character set utf8 engine ndb;
 
@@ -2428,6 +2424,5 @@
 select * from t where b not like 'a%';
 drop table t;
 
-set engine_condition_pushdown = @old_ecpd;
+set @@session.optimizer_switch = @old_ecpd;
 DROP TABLE t1,t2,t3,t4,t5;
->>>>>>> 252fbce2
