<<<<<<< HEAD
--source include/have_ndb.inc
=======
# This test has not yet been adapted to wl#11968, pending fix to bug#33739957

--source include/have_multi_ndb.inc
>>>>>>> fbdaa4de

--disable_warnings
DROP TABLE IF EXISTS t1,t2;
--enable_warnings

CREATE LOGFILE GROUP lg1
ADD UNDOFILE 'undofile.dat'
INITIAL_SIZE 16M
UNDO_BUFFER_SIZE = 1M ENGINE=NDB;

CREATE TABLESPACE ts1
ADD DATAFILE 'datafile.dat'
USE LOGFILE GROUP lg1
INITIAL_SIZE 64M
ENGINE NDB;

CREATE TABLE t1 (a int unsigned not null,
                 b int unsigned not null,
                 c int unsigned not null,
                 primary key(a,c),
                 unique (b))
ENGINE = NDB
COMMENT="NDB_TABLE=PARTITION_BALANCE=FOR_RP_BY_LDM"
partition by key(a);

let $ndb_desc_opts= -b -i -d test t1;
source suite/ndb/include/ndb_desc_print.inc;

CREATE TABLE t2 (a int unsigned not null,
                 b int unsigned not null,
                 c int unsigned not null,
                 primary key(a,b),
                 unique (b))
ENGINE = NDB
COMMENT="NDB_TABLE=PARTITION_BALANCE=FOR_RP_BY_LDM"
STORAGE DISK
TABLESPACE ts1
partition by key(a);

let $ndb_desc_opts= -b -i -d test t2;
source suite/ndb/include/ndb_desc_print.inc;

CREATE TABLE t3 (a int unsigned not null,
                 b int unsigned not null,
                 c int unsigned not null,
                 primary key(a,b),
                 unique (b))
MAX_ROWS=50000000
ENGINE = NDB;

let $ndb_desc_opts= -b -i -d test t3;
source suite/ndb/include/ndb_desc_print.inc;

CREATE TABLE t4 (a int unsigned not null,
                 b int unsigned not null,
                 c int unsigned not null,
                 primary key(a,b),
                 unique (b))
ENGINE = NDB
COMMENT="NDB_TABLE=PARTITION_BALANCE=FOR_RP_BY_LDM";

CREATE TABLE t5 (a int unsigned not null,
                 b int unsigned not null,
                 c int unsigned null,
                 primary key(a,b),
                 unique (b),
                 unique (c))
ENGINE = NDB
partition by key(a) partitions 3;

# Fragment counts for unique index must be equal to main table
# if main table is hashmap partitioned

let ndb_database=test;
let ndb_table=t1;
--source suite/ndb/include/ndb_check_unique_index.inc

let ndb_database=test;
let ndb_table=t2;
--source suite/ndb/include/ndb_check_unique_index.inc

let ndb_database=test;
let ndb_table=t3;
--source suite/ndb/include/ndb_check_unique_index.inc

let ndb_database=test;
let ndb_table=t4;
--source suite/ndb/include/ndb_check_unique_index.inc

let ndb_database=test;
let ndb_table=t5;
--source suite/ndb/include/ndb_check_unique_index.inc

#

let $t1_part_count_start = query_get_value(select count(*) as Value from information_schema.partitions where table_schema = 'test' and table_name = 't1', Value, 1);

let $t2_part_count_start = query_get_value(select count(*) as Value from information_schema.partitions where table_schema = 'test' and table_name = 't2', Value, 1);

let $t3_part_count_start = query_get_value(select count(*) as Value from information_schema.partitions where table_schema = 'test' and table_name = 't3', Value, 1);

let $t4_part_count_start = query_get_value(select count(*) as Value from information_schema.partitions where table_schema = 'test' and table_name = 't4', Value, 1);

INSERT INTO t1 VALUES
(1,1,1),(2,2,2),(3,3,3),(4,4,4),(5,5,5),
(6,6,6),(7,7,7),(8,8,8),(9,9,9),(10,10,10),
(11,11,11),(12,12,12),(13,13,13),(14,14,14),(15,15,15),
(16,16,16),(17,17,17),(18,18,18),(19,19,19),(20,20,20),
(21,21,21),(22,22,22),(23,23,23),(24,24,24),(25,25,25),
(26,26,26),(27,27,27),(28,28,28),(29,29,29),(30,30,30),
(31,31,31),(32,32,32),(33,33,33),(34,34,34),(35,35,35),
(36,36,36),(37,37,37),(38,38,38),(39,39,39),(40,40,40),
(41,41,41),(42,42,42),(43,43,43),(44,44,44),(45,45,45),
(46,46,46),(47,47,47),(48,48,48),(49,49,49),(50,50,50),
(51,51,51),(52,52,52),(53,53,53),(54,54,54),(55,55,55),
(56,56,56),(57,57,57),(58,58,58),(59,59,59),(60,60,60),
(61,61,61),(62,62,62),(63,63,63),(64,64,64),(65,65,65),
(66,66,66),(67,67,67),(68,68,68),(69,69,69),(70,70,70),
(71,71,71),(72,72,72),(73,73,73),(74,74,74),(75,75,75),
(76,76,76),(77,77,77),(78,78,78),(79,79,79),(80,80,80),
(81,81,81),(82,82,82),(83,83,83),(84,84,84),(85,85,85),
(86,86,86),(87,87,87),(88,88,88),(89,89,89),(90,90,90),
(91,91,91),(92,92,92),(93,93,93),(94,94,94),(95,95,95),
(96,96,96),(97,97,97),(98,98,98),(99,99,99),(100,100,100);

insert into t2 select * from t1;
insert into t3 select * from t1;
insert into t4 select * from t1;
insert into t5 (a,b,c) select a,b,if(a%2,b,NULL) as c from t1;

select count(*) from t1;
select count(*) from t2;
select count(*) from t3;
select count(*) from t4;
select count(*) from t5;
--sorted_result
select * from t1 where a < 20;
--sorted_result
select * from t1 where a = 20;
--sorted_result
select * from t1 where a = 30;
--sorted_result
select * from t1 where a = 40;
--sorted_result
select * from t1 where a = 50;
select * from t1 where b = 20;
select * from t1 where b = 30;
select * from t1 where b = 40;
select * from t1 where b = 50;

--sorted_result
select * from t2 where a < 20;
--sorted_result
select * from t2 where a = 20;
--sorted_result
select * from t2 where a = 30;
--sorted_result
select * from t2 where a = 40;
--sorted_result
select * from t2 where a = 50;
select * from t2 where b = 20;
select * from t2 where b = 30;
select * from t2 where b = 40;
select * from t2 where b = 50;

--sorted_result
select * from t3 where a < 20;
--sorted_result
select * from t3 where a = 20;
--sorted_result
select * from t3 where a = 30;
--sorted_result
select * from t3 where a = 40;
--sorted_result
select * from t3 where a = 50;
select * from t3 where b = 20;
select * from t3 where b = 30;
select * from t3 where b = 40;
select * from t3 where b = 50;

--sorted_result
select * from t4 where a < 20;
--sorted_result
select * from t4 where a = 20;
--sorted_result
select * from t4 where a = 30;
--sorted_result
select * from t4 where a = 40;
--sorted_result
select * from t4 where a = 50;
select * from t4 where b = 20;
select * from t4 where b = 30;
select * from t4 where b = 40;
select * from t4 where b = 50;

alter table t1 algorithm=inplace, reorganize partition;

let $ndb_desc_opts= -b -i -d test t1;
source suite/ndb/include/ndb_desc_print.inc;

alter table t2 algorithm=inplace, reorganize partition;
let $ndb_desc_opts= -b -i -d test t2;
source suite/ndb/include/ndb_desc_print.inc;

--echo Cannot use inplace reorganize partition on t3 as it has explicit MAX_ROWS set
--error ER_ALTER_OPERATION_NOT_SUPPORTED_REASON
alter table t3 algorithm=inplace, reorganize partition;
show warnings;

alter table t3 algorithm=inplace, max_rows=50000000;
let $ndb_desc_opts= -b -i -d test t3;
source suite/ndb/include/ndb_desc_print.inc;

alter table t4 algorithm=inplace, reorganize partition;

--error ER_ALTER_OPERATION_NOT_SUPPORTED_REASON
alter table t5 algorithm=inplace partition by key() partitions 6;

let $t1_part_count_now = query_get_value(select count(*) as Value from information_schema.partitions where table_schema = 'test' and table_name = 't1', Value, 1);

let $t2_part_count_now = query_get_value(select count(*) as Value from information_schema.partitions where table_schema = 'test' and table_name = 't2', Value, 1);

let $t3_part_count_now = query_get_value(select count(*) as Value from information_schema.partitions where table_schema = 'test' and table_name = 't3', Value, 1);

let $t4_part_count_now = query_get_value(select count(*) as Value from information_schema.partitions where table_schema = 'test' and table_name = 't4', Value, 1);

--disable_query_log
--echo Check partitions added, expect 0 in all cases
--echo partitions added to t1
eval select $t1_part_count_now - $t1_part_count_start as t1_added;
--echo partitions added to t2
eval select $t2_part_count_now - $t2_part_count_start as t2_added;
--echo partitions added to t3
eval select $t3_part_count_now - $t3_part_count_start as t3_added;
--echo partitions added to t4
eval select $t4_part_count_now - $t4_part_count_start as t4_added;
--enable_query_log

alter table t1 algorithm=inplace, add partition partitions 1;

let $ndb_desc_opts= -b -i -d test t1;
source suite/ndb/include/ndb_desc_print.inc;

alter table t2 algorithm=inplace, add partition partitions 4;
let $ndb_desc_opts= -b -i -d test t2;
source suite/ndb/include/ndb_desc_print.inc;

alter table t3 algorithm=inplace, max_rows=100000000; # Expansion of max rows
let $ndb_desc_opts= -b -i -d test t3;
source suite/ndb/include/ndb_desc_print.inc;

--error ER_ALTER_OPERATION_NOT_SUPPORTED_REASON
alter table t4 algorithm=inplace, max_rows=100000000; # Attempted introduction of max rows - fails

let $t1_part_count_now = query_get_value(select count(*) as Value from information_schema.partitions where table_schema = 'test' and table_name = 't1', Value, 1);

let $t2_part_count_now = query_get_value(select count(*) as Value from information_schema.partitions where table_schema = 'test' and table_name = 't2', Value, 1);

let $t3_part_count_now = query_get_value(select count(*) as Value from information_schema.partitions where table_schema = 'test' and table_name = 't3', Value, 1);

let $t4_part_count_now = query_get_value(select count(*) as Value from information_schema.partitions where table_schema = 'test' and table_name = 't4', Value, 1);

--disable_query_log
--echo partitions added to t1 (expect 1)
eval select $t1_part_count_now - $t1_part_count_start as t1_added;
--echo partitions added to t2 (expect 4)
eval select $t2_part_count_now - $t2_part_count_start as t2_added;
--echo partitions added to t3 (expect 4)
eval select $t3_part_count_now - $t3_part_count_start as t3_added;
--echo partitions added to t4 (expect 0)
eval select $t4_part_count_now - $t4_part_count_start as t4_added;
--enable_query_log

# reorganize partition not support if not default partitioning
# and after a add partition it's no longer default
--error ER_REORG_NO_PARAM_ERROR
alter table t1 algorithm=inplace, reorganize partition;

# Following will fail as t3 has an explicit MAX_ROWS set 
--error ER_ALTER_OPERATION_NOT_SUPPORTED_REASON
alter table t3 algorithm=inplace, reorganize partition;
show warnings;

# t4 reorg will succeed as t4 has no explicit MAX_ROWS
alter table t4 algorithm=inplace, reorganize partition;

select count(*) from t1;
select count(*) from t2;
--sorted_result
select * from t1 where a < 20;
--sorted_result
select * from t1 where a = 20;
--sorted_result
select * from t1 where a = 30;
--sorted_result
select * from t1 where a = 40;
--sorted_result
select * from t1 where a = 50;
select * from t1 where b = 20;
select * from t1 where b = 30;
select * from t1 where b = 40;
select * from t1 where b = 50;

--sorted_result
select * from t2 where a < 20;
--sorted_result
select * from t2 where a = 20;
--sorted_result
select * from t2 where a = 30;
--sorted_result
select * from t2 where a = 40;
--sorted_result
select * from t2 where a = 50;
select * from t2 where b = 20;
select * from t2 where b = 30;
select * from t2 where b = 40;
select * from t2 where b = 50;

--sorted_result
select * from t3 where a < 20;
--sorted_result
select * from t3 where a = 20;
--sorted_result
select * from t3 where a = 30;
--sorted_result
select * from t3 where a = 40;
--sorted_result
select * from t3 where a = 50;
select * from t3 where b = 20;
select * from t3 where b = 30;
select * from t3 where b = 40;
select * from t3 where b = 50;

--sorted_result
select * from t4 where a < 20;
--sorted_result
select * from t4 where a = 20;
--sorted_result
select * from t4 where a = 30;
--sorted_result
select * from t4 where a = 40;
--sorted_result
select * from t4 where a = 50;
select * from t4 where b = 20;
select * from t4 where b = 30;
select * from t4 where b = 40;
select * from t4 where b = 50;

let ndb_database=test;
let ndb_table=t4;
--source suite/ndb/include/ndb_check_unique_index.inc

drop table t4;

alter table t1 algorithm=inplace, add partition partitions 2;
let $ndb_desc_opts= -b -i -d test t1;
source suite/ndb/include/ndb_desc_print.inc;

alter table t2 algorithm=inplace, add partition partitions 1;
let $ndb_desc_opts= -b -i -d test t2;
source suite/ndb/include/ndb_desc_print.inc;

alter table t3 algorithm=inplace, max_rows=150000000;
let $ndb_desc_opts= -b -i -d test t3;
source suite/ndb/include/ndb_desc_print.inc;


let $t1_part_count_now = query_get_value(select count(*) as Value from information_schema.partitions where table_schema = 'test' and table_name = 't1', Value, 1);

let $t2_part_count_now = query_get_value(select count(*) as Value from information_schema.partitions where table_schema = 'test' and table_name = 't2', Value, 1);

let $t3_part_count_now = query_get_value(select count(*) as Value from information_schema.partitions where table_schema = 'test' and table_name = 't3', Value, 1);

--disable_query_log
--echo partitions added to t1 (expect 3)
eval select $t1_part_count_now - $t1_part_count_start as t1_added;
--echo partitions added to t2 (expect 5)
eval select $t2_part_count_now - $t2_part_count_start as t2_added;
--echo partitions added to t3 (expect 4)
eval select $t3_part_count_now - $t3_part_count_start as t3_added;
--enable_query_log

select count(*) from t1;
select count(*) from t2;
--sorted_result
select * from t1 where a < 20;
--sorted_result
select * from t1 where a = 20;
--sorted_result
select * from t1 where a = 30;
--sorted_result
select * from t1 where a = 40;
--sorted_result
select * from t1 where a = 50;
select * from t1 where b = 20;
select * from t1 where b = 30;
select * from t1 where b = 40;
select * from t1 where b = 50;

--sorted_result
select * from t2 where a < 20;
--sorted_result
select * from t2 where a = 20;
--sorted_result
select * from t2 where a = 30;
--sorted_result
select * from t2 where a = 40;
--sorted_result
select * from t2 where a = 50;
select * from t2 where b = 20;
select * from t2 where b = 30;
select * from t2 where b = 40;
select * from t2 where b = 50;

--sorted_result
select * from t3 where a < 20;
--sorted_result
select * from t3 where a = 20;
--sorted_result
select * from t3 where a = 30;
--sorted_result
select * from t3 where a = 40;
--sorted_result
select * from t3 where a = 50;
select * from t3 where b = 20;
select * from t3 where b = 30;
select * from t3 where b = 40;
select * from t3 where b = 50;

# Fragment counts for unique index may now differ from main table
# since unique index do not reorg

let ndb_database=test;
let ndb_table=t1;
--source suite/ndb/include/ndb_check_unique_index.inc

let ndb_database=test;
let ndb_table=t2;
--source suite/ndb/include/ndb_check_unique_index.inc

let ndb_database=test;
let ndb_table=t3;
--source suite/ndb/include/ndb_check_unique_index.inc

let ndb_database=test;
let ndb_table=t5;
--source suite/ndb/include/ndb_check_unique_index.inc

alter table t5 algorithm=inplace, add partition partitions 1;
let $ndb_desc_opts= -b -i -d test t5;
source suite/ndb/include/ndb_desc_print.inc;

drop table t1,t2,t3,t5;
alter tablespace ts1 drop datafile 'datafile.dat';
drop tablespace ts1;
drop logfile group lg1 engine = ndb;<|MERGE_RESOLUTION|>--- conflicted
+++ resolved
@@ -1,10 +1,6 @@
-<<<<<<< HEAD
---source include/have_ndb.inc
-=======
 # This test has not yet been adapted to wl#11968, pending fix to bug#33739957
 
 --source include/have_multi_ndb.inc
->>>>>>> fbdaa4de
 
 --disable_warnings
 DROP TABLE IF EXISTS t1,t2;
@@ -458,6 +454,69 @@
 source suite/ndb/include/ndb_desc_print.inc;
 
 drop table t1,t2,t3,t5;
+
+--echo Bug 33523991 Ndb online reorg : Scan count verification
+--echo Scan count issue on complete phase of reorg
+
+create table t1 (a int primary key, b int, c int, d int, unique(b), unique(c)) engine=ndb;
+
+--echo Populate some data
+insert into t1 values (1,1,1,1);
+insert into t1 select a+1, b+1, c+1, d+1 from t1;
+insert into t1 select a+2, b+2, c+2, d+2 from t1;
+insert into t1 select a+4, b+4, c+4, d+4 from t1;
+insert into t1 select a+8, b+8, c+8, d+8 from t1;
+insert into t1 select a+16, b+16, c+16, d+16 from t1;
+insert into t1 select a+32, b+32, c+32, d+32 from t1;
+insert into t1 select a+64, b+64, c+64, d+64 from t1;
+insert into t1 select a+128, b+128, c+128, d+128 from t1;
+insert into t1 select a+256, b+256, c+256, d+256 from t1;
+insert into t1 select a+512, b+512, c+512, d+512 from t1;
+insert into t1 select a+1024, b+1024, c+1024, d+1024 from t1;
+insert into t1 select a+2048, b+2048, c+2048, d+2048 from t1;
+
+--connection server2
+
+delimiter %;
+create procedure scans (max_iterations int)
+sp: begin
+  DECLARE sum_d int;
+  set @x=0;
+  repeat
+    select sum(d) into sum_d from t1;
+    set @x = @x + 1;
+    if sum_d = 0
+    then
+      leave sp;
+    end if;
+  until @x=max_iterations
+  end repeat;
+end%
+
+delimiter ;%
+
+--send call scans(20000);
+
+--connection server1
+
+alter table t1 algorithm=inplace, add partition partitions 1;
+
+--echo Alter ok, run again
+
+alter table t1 algorithm=inplace, add partition partitions 1;
+
+--echo Second alter ok, finish scans
+select sum(d) into @sum_d from t1;
+insert into t1 values (20000,20000,20000, 0 - @sum_d);
+
+--connection server2
+--reap
+
+drop procedure scans;
+
+--connection server1
+drop table t1;
+
 alter tablespace ts1 drop datafile 'datafile.dat';
 drop tablespace ts1;
 drop logfile group lg1 engine = ndb;