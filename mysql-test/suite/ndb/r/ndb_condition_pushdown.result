--- conflicted
+++ resolved
@@ -2192,38 +2192,6 @@
 x
 no
 drop table t;
-set engine_condition_pushdown = on;
-create table t (pk int, i int) engine = ndb;
-insert into t values (1,3), (3,6), (6,9), (9,1);
-create table subq (pk int, i int) engine = ndb;
-insert into subq values (1,3), (3,6), (6,9), (9,1);
-explain extended 
-select * from t where exists
-(select * from t as subq where subq.i=3 and t.i=3);
-id	select_type	table	type	possible_keys	key	key_len	ref	rows	filtered	Extra
-1	PRIMARY	t	ALL	NULL	NULL	NULL	NULL	4	100.00	Using where
-2	DEPENDENT SUBQUERY	subq	ALL	NULL	NULL	NULL	NULL	4	100.00	Using where with pushed condition: (`test`.`subq`.`i` = 3)
-Warnings:
-Note	1276	Field or reference 'test.t.i' of SELECT #2 was resolved in SELECT #1
-Note	1003	select `test`.`t`.`pk` AS `pk`,`test`.`t`.`i` AS `i` from `test`.`t` where exists(select 1 from `test`.`t` `subq` where ((`test`.`subq`.`i` = 3) and (`test`.`t`.`i` = 3)))
-explain extended 
-select * from t where exists
-(select * from subq where subq.i=3 and t.i=3);
-id	select_type	table	type	possible_keys	key	key_len	ref	rows	filtered	Extra
-1	PRIMARY	t	ALL	NULL	NULL	NULL	NULL	4	100.00	Using where
-2	DEPENDENT SUBQUERY	subq	ALL	NULL	NULL	NULL	NULL	4	100.00	Using where with pushed condition: (`test`.`subq`.`i` = 3)
-Warnings:
-Note	1276	Field or reference 'test.t.i' of SELECT #2 was resolved in SELECT #1
-Note	1003	select `test`.`t`.`pk` AS `pk`,`test`.`t`.`i` AS `i` from `test`.`t` where exists(select 1 from `test`.`subq` where ((`test`.`subq`.`i` = 3) and (`test`.`t`.`i` = 3)))
-select * from t where exists
-(select * from t as subq where subq.i=3 and t.i=3);
-pk	i
-1	3
-select * from t where exists
-(select * from subq where subq.i=3 and t.i=3);
-pk	i
-1	3
-drop table t,subq;
 create table tx (
 a int not null,
 b int not null,
@@ -2285,19 +2253,6 @@
 Note	9999	Table 'tx' is not pushable: GROUP BY cannot be done using index on grouped columns.
 Note	1003	select `test`.`t2`.`c` AS `c`,count(distinct `test`.`t2`.`a`) AS `count(distinct t2.a)` from `test`.`tx` join `test`.`tx` `t2` where ((`test`.`tx`.`b` = `test`.`t2`.`d`) and (`test`.`tx`.`a` = `test`.`t2`.`c`) and (`test`.`t2`.`a` = 4)) group by `test`.`t2`.`c`
 drop table tx;
-create table t (pk1 int, pk2 int, primary key(pk1,pk2)) engine = ndb;
-insert into t values (1,0), (2,0), (3,0), (4,0);
-set engine_condition_pushdown=1;
-select table1.pk1, table2.pk1, table1.pk2, table2.pk2
-from t as table1, t as table2
-where table2.pk1 in (0,3) and
-(table1.pk1 = 7 or table2.pk1 = 3);
-pk1	pk1	pk2	pk2
-1	3	0	0
-2	3	0	0
-3	3	0	0
-4	3	0	0
-drop table t;
 set engine_condition_pushdown = on;
 create table t (pk int, i int) engine = ndb;
 insert into t values (1,3), (3,6), (6,9), (9,1);
@@ -2330,8 +2285,6 @@
 pk	i
 1	3
 drop table t,subq;
-<<<<<<< HEAD
-=======
 create table t (pk1 int, pk2 int, primary key(pk1,pk2)) engine = ndb;
 insert into t values (1,0), (2,0), (3,0), (4,0);
 set engine_condition_pushdown=1;
@@ -2399,6 +2352,5 @@
 0	Text Hej
 1	xText aaja
 drop table mytable;
->>>>>>> c4a5e4bd
 set engine_condition_pushdown = @old_ecpd;
 DROP TABLE t1,t2,t3,t4,t5;