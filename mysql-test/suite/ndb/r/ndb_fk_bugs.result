--- conflicted
+++ resolved
@@ -878,11 +878,7 @@
 insert into t2 (c1,c4) values (1,10),(2,20),(3,30);
 alter table t2 add constraint foreign key fk (c1,c4) references t1 (c2,c5);
 insert into t2 (c1,c4) values (4,40);
-<<<<<<< HEAD
-ERROR 23000: Cannot add or update a child row: a foreign key constraint fails (Unknown error code)
-=======
 ERROR 23000: Cannot add or update a child row: a foreign key constraint fails (`test`.`t2`, CONSTRAINT `fk` FOREIGN KEY (`c1`,`c4`) REFERENCES `t1` (`c2`,`c5`) ON DELETE NO ACTION ON UPDATE NO ACTION)
->>>>>>> ee0adc2a
 drop table t2, t1;
 #
 # BUG#21308928 :  CANNOT ADD UNIQUE CONSTRAINT ON SET OF FIELDS WITH EXISTING FOREIGN KEY
