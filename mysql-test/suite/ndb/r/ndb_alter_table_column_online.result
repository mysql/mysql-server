--- conflicted
+++ resolved
@@ -11,556 +11,7 @@
 select name from ndb_show_tables_results where id = @t1_id and name like '%t1%' and type like '%UserTable%';
 name
 't1'
-<<<<<<< HEAD
--- t1 --
-Version: Any
-Fragment type: HashMapPartition
-K Value: 6
-Min load factor: 78
-Max load factor: 80
-Temporary table: no
-Number of attributes: 4
-Number of primary keys: 1
-Length of frm data: XXX
-Max Rows: 0
-Row Checksum: 1
-Row GCI: 1
-SingleUserMode: 0
-ForceVarPart: 1
-PartitionCount: 8
-FragmentCount: 8
-PartitionBalance: FOR_RP_BY_LDM
-ExtraRowGciBits: 0
-ExtraRowAuthorBits: 0
-TableStatus: Retrieved
-Table options: readbackup
-HashMap: DEFAULT-HASHMAP-3840-8
--- Attributes --
-a Unsigned PRIMARY KEY DISTRIBUTION KEY AT=FIXED ST=MEMORY DYNAMIC
-c Unsigned NULL AT=FIXED ST=MEMORY DYNAMIC
-e Int NULL AT=FIXED ST=MEMORY DYNAMIC
-f Text(256,2000,0;utf8mb4_0900_ai_ci) NULL AT=MEDIUM_VAR ST=MEMORY BV=2 BT=NDB$BLOB_XX_3 DYNAMIC
--- Indexes -- 
-PRIMARY KEY(a) - UniqueHashIndex
-PRIMARY(a) - OrderedIndex
-e(e) - OrderedIndex
-e$unique(e) - UniqueHashIndex
--- t1/PRIMARY --
-Version: Any
-Base table: t1
-Number of attributes: 1
-Logging: 0
-Index type: OrderedIndex
-Index status: Retrieved
--- Attributes --
-a Unsigned NOT NULL AT=FIXED ST=MEMORY
--- IndexTable XX/PRIMARY --
-Version: Any
-Fragment type: FragUndefined
-K Value: 6
-Min load factor: 78
-Max load factor: 80
-Temporary table: yes
-Number of attributes: 2
-Number of primary keys: 1
-Length of frm data: XXX
-Max Rows: 0
-Row Checksum: 1
-Row GCI: 1
-SingleUserMode: 2
-ForceVarPart: 0
-PartitionCount: 8
-FragmentCount: 8
-PartitionBalance: FOR_RP_BY_LDM
-ExtraRowGciBits: 0
-ExtraRowAuthorBits: 0
-TableStatus: Retrieved
-Table options:
--- Attributes --
-a Unsigned NOT NULL DISTRIBUTION KEY AT=FIXED ST=MEMORY
-NDB$TNODE Unsigned [64] PRIMARY KEY DISTRIBUTION KEY AT=FIXED ST=MEMORY
--- Indexes -- 
-PRIMARY KEY(NDB$TNODE) - UniqueHashIndex
-
--- t1/e --
-Version: Any
-Base table: t1
-Number of attributes: 1
-Logging: 0
-Index type: OrderedIndex
-Index status: Retrieved
--- Attributes --
-e Int NULL AT=FIXED ST=MEMORY
--- IndexTable XX/e --
-Version: Any
-Fragment type: FragUndefined
-K Value: 6
-Min load factor: 78
-Max load factor: 80
-Temporary table: yes
-Number of attributes: 2
-Number of primary keys: 1
-Length of frm data: XXX
-Max Rows: 0
-Row Checksum: 1
-Row GCI: 1
-SingleUserMode: 2
-ForceVarPart: 0
-PartitionCount: 8
-FragmentCount: 8
-PartitionBalance: FOR_RP_BY_LDM
-ExtraRowGciBits: 0
-ExtraRowAuthorBits: 0
-TableStatus: Retrieved
-Table options:
--- Attributes --
-e Int NULL AT=FIXED ST=MEMORY
-NDB$TNODE Unsigned [64] PRIMARY KEY DISTRIBUTION KEY AT=FIXED ST=MEMORY
--- Indexes -- 
-PRIMARY KEY(NDB$TNODE) - UniqueHashIndex
-
--- t1/e$unique --
-Version: Any
-Base table: t1
-Number of attributes: 1
-Logging: 1
-Index type: UniqueHashIndex
-Index status: Retrieved
--- Attributes --
-e Int PRIMARY KEY DISTRIBUTION KEY AT=FIXED ST=MEMORY
--- IndexTable XX/e$unique --
-Version: Any
-Fragment type: HashMapPartition
-K Value: 6
-Min load factor: 78
-Max load factor: 80
-Temporary table: no
-Number of attributes: 2
-Number of primary keys: 1
-Length of frm data: XXX
-Max Rows: 0
-Row Checksum: 1
-Row GCI: 1
-SingleUserMode: 2
-ForceVarPart: 0
-PartitionCount: 8
-FragmentCount: 8
-PartitionBalance: FOR_RP_BY_LDM
-ExtraRowGciBits: 0
-ExtraRowAuthorBits: 0
-TableStatus: Retrieved
-Table options: readbackup
-HashMap: DEFAULT-HASHMAP-3840-8
--- Attributes --
-e Int PRIMARY KEY DISTRIBUTION KEY AT=FIXED ST=MEMORY
-NDB$PK Unsigned [2] NOT NULL AT=FIXED ST=MEMORY
--- Indexes -- 
-PRIMARY KEY(e) - UniqueHashIndex
-
--- NDB$BLOB_XX_3 --
-Version: Any
-Fragment type: HashMapPartition
-K Value: 6
-Min load factor: 78
-Max load factor: 80
-Temporary table: no
-Number of attributes: 4
-Number of primary keys: 2
-Length of frm data: XXX
-Max Rows: 0
-Row Checksum: 1
-Row GCI: 1
-SingleUserMode: 0
-ForceVarPart: 0
-PartitionCount: 8
-FragmentCount: 8
-PartitionBalance: FOR_RP_BY_LDM
-ExtraRowGciBits: 0
-ExtraRowAuthorBits: 0
-TableStatus: Retrieved
-Table options: readbackup
-HashMap: DEFAULT-HASHMAP-3840-8
--- Attributes --
-a Unsigned PRIMARY KEY DISTRIBUTION KEY AT=FIXED ST=MEMORY DYNAMIC
-NDB$PART Unsigned PRIMARY KEY AT=FIXED ST=MEMORY
-NDB$PKID Unsigned NOT NULL AT=FIXED ST=MEMORY
-NDB$DATA Longvarchar(2000;binary) NOT NULL AT=MEDIUM_VAR ST=MEMORY
--- Indexes -- 
-PRIMARY KEY(a, NDB$PART) - UniqueHashIndex
-
-
-NDBT_ProgramExit: 0 - OK
-
-INSERT INTO t1 values (2,2,2,"Two");
-SELECT * FROM t1 ORDER BY a;
-a	c	e	f
-1	1	1	One
-2	2	2	Two
-ALTER TABLE t1 ALGORITHM=INPLACE, CHANGE c D INT UNSIGNED;
-select name from ndb_show_tables_results where id = @t1_id and name like '%t1%'#and type like '%UserTable%';
-name
-'t1'
--- t1 --
-Version: Any
-Fragment type: HashMapPartition
-K Value: 6
-Min load factor: 78
-Max load factor: 80
-Temporary table: no
-Number of attributes: 4
-Number of primary keys: 1
-Length of frm data: XXX
-Max Rows: 0
-Row Checksum: 1
-Row GCI: 1
-SingleUserMode: 0
-ForceVarPart: 1
-PartitionCount: 8
-FragmentCount: 8
-PartitionBalance: FOR_RP_BY_LDM
-ExtraRowGciBits: 0
-ExtraRowAuthorBits: 0
-TableStatus: Retrieved
-Table options: readbackup
-HashMap: DEFAULT-HASHMAP-3840-8
--- Attributes --
-a Unsigned PRIMARY KEY DISTRIBUTION KEY AT=FIXED ST=MEMORY DYNAMIC
-D Unsigned NULL AT=FIXED ST=MEMORY DYNAMIC
-e Int NULL AT=FIXED ST=MEMORY DYNAMIC
-f Text(256,2000,0;utf8mb4_0900_ai_ci) NULL AT=MEDIUM_VAR ST=MEMORY BV=2 BT=NDB$BLOB_XX_3 DYNAMIC
--- Indexes -- 
-PRIMARY KEY(a) - UniqueHashIndex
-PRIMARY(a) - OrderedIndex
-e(e) - OrderedIndex
-e$unique(e) - UniqueHashIndex
--- t1/PRIMARY --
-Version: Any
-Base table: t1
-Number of attributes: 1
-Logging: 0
-Index type: OrderedIndex
-Index status: Retrieved
--- Attributes --
-a Unsigned NOT NULL AT=FIXED ST=MEMORY
--- IndexTable XX/PRIMARY --
-Version: Any
-Fragment type: FragUndefined
-K Value: 6
-Min load factor: 78
-Max load factor: 80
-Temporary table: yes
-Number of attributes: 2
-Number of primary keys: 1
-Length of frm data: XXX
-Max Rows: 0
-Row Checksum: 1
-Row GCI: 1
-SingleUserMode: 2
-ForceVarPart: 0
-PartitionCount: 8
-FragmentCount: 8
-PartitionBalance: FOR_RP_BY_LDM
-ExtraRowGciBits: 0
-ExtraRowAuthorBits: 0
-TableStatus: Retrieved
-Table options:
--- Attributes --
-a Unsigned NOT NULL DISTRIBUTION KEY AT=FIXED ST=MEMORY
-NDB$TNODE Unsigned [64] PRIMARY KEY DISTRIBUTION KEY AT=FIXED ST=MEMORY
--- Indexes -- 
-PRIMARY KEY(NDB$TNODE) - UniqueHashIndex
-
--- t1/e --
-Version: Any
-Base table: t1
-Number of attributes: 1
-Logging: 0
-Index type: OrderedIndex
-Index status: Retrieved
--- Attributes --
-e Int NULL AT=FIXED ST=MEMORY
--- IndexTable XX/e --
-Version: Any
-Fragment type: FragUndefined
-K Value: 6
-Min load factor: 78
-Max load factor: 80
-Temporary table: yes
-Number of attributes: 2
-Number of primary keys: 1
-Length of frm data: XXX
-Max Rows: 0
-Row Checksum: 1
-Row GCI: 1
-SingleUserMode: 2
-ForceVarPart: 0
-PartitionCount: 8
-FragmentCount: 8
-PartitionBalance: FOR_RP_BY_LDM
-ExtraRowGciBits: 0
-ExtraRowAuthorBits: 0
-TableStatus: Retrieved
-Table options:
--- Attributes --
-e Int NULL AT=FIXED ST=MEMORY
-NDB$TNODE Unsigned [64] PRIMARY KEY DISTRIBUTION KEY AT=FIXED ST=MEMORY
--- Indexes -- 
-PRIMARY KEY(NDB$TNODE) - UniqueHashIndex
-
--- t1/e$unique --
-Version: Any
-Base table: t1
-Number of attributes: 1
-Logging: 1
-Index type: UniqueHashIndex
-Index status: Retrieved
--- Attributes --
-e Int PRIMARY KEY DISTRIBUTION KEY AT=FIXED ST=MEMORY
--- IndexTable XX/e$unique --
-Version: Any
-Fragment type: HashMapPartition
-K Value: 6
-Min load factor: 78
-Max load factor: 80
-Temporary table: no
-Number of attributes: 2
-Number of primary keys: 1
-Length of frm data: XXX
-Max Rows: 0
-Row Checksum: 1
-Row GCI: 1
-SingleUserMode: 2
-ForceVarPart: 0
-PartitionCount: 8
-FragmentCount: 8
-PartitionBalance: FOR_RP_BY_LDM
-ExtraRowGciBits: 0
-ExtraRowAuthorBits: 0
-TableStatus: Retrieved
-Table options: readbackup
-HashMap: DEFAULT-HASHMAP-3840-8
--- Attributes --
-e Int PRIMARY KEY DISTRIBUTION KEY AT=FIXED ST=MEMORY
-NDB$PK Unsigned [2] NOT NULL AT=FIXED ST=MEMORY
--- Indexes -- 
-PRIMARY KEY(e) - UniqueHashIndex
-
--- NDB$BLOB_XX_3 --
-Version: Any
-Fragment type: HashMapPartition
-K Value: 6
-Min load factor: 78
-Max load factor: 80
-Temporary table: no
-Number of attributes: 4
-Number of primary keys: 2
-Length of frm data: XXX
-Max Rows: 0
-Row Checksum: 1
-Row GCI: 1
-SingleUserMode: 0
-ForceVarPart: 0
-PartitionCount: 8
-FragmentCount: 8
-PartitionBalance: FOR_RP_BY_LDM
-ExtraRowGciBits: 0
-ExtraRowAuthorBits: 0
-TableStatus: Retrieved
-Table options: readbackup
-HashMap: DEFAULT-HASHMAP-3840-8
--- Attributes --
-a Unsigned PRIMARY KEY DISTRIBUTION KEY AT=FIXED ST=MEMORY DYNAMIC
-NDB$PART Unsigned PRIMARY KEY AT=FIXED ST=MEMORY
-NDB$PKID Unsigned NOT NULL AT=FIXED ST=MEMORY
-NDB$DATA Longvarchar(2000;binary) NOT NULL AT=MEDIUM_VAR ST=MEMORY
--- Indexes -- 
-PRIMARY KEY(a, NDB$PART) - UniqueHashIndex
-
-
-NDBT_ProgramExit: 0 - OK
-
-INSERT INTO t1 values (3,3,3,"Three");
-SELECT * FROM t1 ORDER BY a;
-a	D	e	f
-1	1	1	One
-2	2	2	Two
-3	3	3	Three
-ALTER TABLE t1 ALGORITHM=INPLACE, CHANGE D d INT UNSIGNED;
-select name from ndb_show_tables_results where id = @t1_id and name like '%t1%'#and type like '%UserTable%';
-name
-'t1'
--- t1 --
-Version: Any
-Fragment type: HashMapPartition
-K Value: 6
-Min load factor: 78
-Max load factor: 80
-Temporary table: no
-Number of attributes: 4
-Number of primary keys: 1
-Length of frm data: XXX
-Max Rows: 0
-Row Checksum: 1
-Row GCI: 1
-SingleUserMode: 0
-ForceVarPart: 1
-PartitionCount: 8
-FragmentCount: 8
-PartitionBalance: FOR_RP_BY_LDM
-ExtraRowGciBits: 0
-ExtraRowAuthorBits: 0
-TableStatus: Retrieved
-Table options: readbackup
-HashMap: DEFAULT-HASHMAP-3840-8
--- Attributes --
-a Unsigned PRIMARY KEY DISTRIBUTION KEY AT=FIXED ST=MEMORY DYNAMIC
-D Unsigned NULL AT=FIXED ST=MEMORY DYNAMIC
-e Int NULL AT=FIXED ST=MEMORY DYNAMIC
-f Text(256,2000,0;utf8mb4_0900_ai_ci) NULL AT=MEDIUM_VAR ST=MEMORY BV=2 BT=NDB$BLOB_XX_3 DYNAMIC
--- Indexes -- 
-PRIMARY KEY(a) - UniqueHashIndex
-PRIMARY(a) - OrderedIndex
-e(e) - OrderedIndex
-e$unique(e) - UniqueHashIndex
--- t1/PRIMARY --
-Version: Any
-Base table: t1
-Number of attributes: 1
-Logging: 0
-Index type: OrderedIndex
-Index status: Retrieved
--- Attributes --
-a Unsigned NOT NULL AT=FIXED ST=MEMORY
--- IndexTable XX/PRIMARY --
-Version: Any
-Fragment type: FragUndefined
-K Value: 6
-Min load factor: 78
-Max load factor: 80
-Temporary table: yes
-Number of attributes: 2
-Number of primary keys: 1
-Length of frm data: XXX
-Max Rows: 0
-Row Checksum: 1
-Row GCI: 1
-SingleUserMode: 2
-ForceVarPart: 0
-PartitionCount: 8
-FragmentCount: 8
-PartitionBalance: FOR_RP_BY_LDM
-ExtraRowGciBits: 0
-ExtraRowAuthorBits: 0
-TableStatus: Retrieved
-Table options:
--- Attributes --
-a Unsigned NOT NULL DISTRIBUTION KEY AT=FIXED ST=MEMORY
-NDB$TNODE Unsigned [64] PRIMARY KEY DISTRIBUTION KEY AT=FIXED ST=MEMORY
--- Indexes -- 
-PRIMARY KEY(NDB$TNODE) - UniqueHashIndex
-
--- t1/e --
-Version: Any
-Base table: t1
-Number of attributes: 1
-Logging: 0
-Index type: OrderedIndex
-Index status: Retrieved
--- Attributes --
-e Int NULL AT=FIXED ST=MEMORY
--- IndexTable XX/e --
-Version: Any
-Fragment type: FragUndefined
-K Value: 6
-Min load factor: 78
-Max load factor: 80
-Temporary table: yes
-Number of attributes: 2
-Number of primary keys: 1
-Length of frm data: XXX
-Max Rows: 0
-Row Checksum: 1
-Row GCI: 1
-SingleUserMode: 2
-ForceVarPart: 0
-PartitionCount: 8
-FragmentCount: 8
-PartitionBalance: FOR_RP_BY_LDM
-ExtraRowGciBits: 0
-ExtraRowAuthorBits: 0
-TableStatus: Retrieved
-Table options:
--- Attributes --
-e Int NULL AT=FIXED ST=MEMORY
-NDB$TNODE Unsigned [64] PRIMARY KEY DISTRIBUTION KEY AT=FIXED ST=MEMORY
--- Indexes -- 
-PRIMARY KEY(NDB$TNODE) - UniqueHashIndex
-
--- t1/e$unique --
-Version: Any
-Base table: t1
-Number of attributes: 1
-Logging: 1
-Index type: UniqueHashIndex
-Index status: Retrieved
--- Attributes --
-e Int PRIMARY KEY DISTRIBUTION KEY AT=FIXED ST=MEMORY
--- IndexTable XX/e$unique --
-Version: Any
-Fragment type: HashMapPartition
-K Value: 6
-Min load factor: 78
-Max load factor: 80
-Temporary table: no
-Number of attributes: 2
-Number of primary keys: 1
-Length of frm data: XXX
-Max Rows: 0
-Row Checksum: 1
-Row GCI: 1
-SingleUserMode: 2
-ForceVarPart: 0
-PartitionCount: 8
-FragmentCount: 8
-PartitionBalance: FOR_RP_BY_LDM
-ExtraRowGciBits: 0
-ExtraRowAuthorBits: 0
-TableStatus: Retrieved
-Table options: readbackup
-HashMap: DEFAULT-HASHMAP-3840-8
--- Attributes --
-e Int PRIMARY KEY DISTRIBUTION KEY AT=FIXED ST=MEMORY
-NDB$PK Unsigned [2] NOT NULL AT=FIXED ST=MEMORY
--- Indexes -- 
-PRIMARY KEY(e) - UniqueHashIndex
-
--- NDB$BLOB_XX_3 --
-Version: Any
-Fragment type: HashMapPartition
-K Value: 6
-Min load factor: 78
-Max load factor: 80
-Temporary table: no
-Number of attributes: 4
-Number of primary keys: 2
-Length of frm data: XXX
-Max Rows: 0
-Row Checksum: 1
-Row GCI: 1
-SingleUserMode: 0
-ForceVarPart: 0
-PartitionCount: 8
-FragmentCount: 8
-PartitionBalance: FOR_RP_BY_LDM
-ExtraRowGciBits: 0
-ExtraRowAuthorBits: 0
-TableStatus: Retrieved
-Table options: readbackup
-HashMap: DEFAULT-HASHMAP-3840-8
--- Attributes --
-=======
 Attributes:
->>>>>>> fbdaa4de
 a Unsigned PRIMARY KEY DISTRIBUTION KEY AT=FIXED ST=MEMORY DYNAMIC
 c Unsigned NULL AT=FIXED ST=MEMORY DYNAMIC
 e Int NULL AT=FIXED ST=MEMORY DYNAMIC
@@ -607,7 +58,7 @@
 't1'
 Attributes:
 a Unsigned PRIMARY KEY DISTRIBUTION KEY AT=FIXED ST=MEMORY DYNAMIC
-D Unsigned NULL AT=FIXED ST=MEMORY DYNAMIC
+d Unsigned NULL AT=FIXED ST=MEMORY DYNAMIC
 e Int NULL AT=FIXED ST=MEMORY DYNAMIC
 t Text(256,2000,0;utf8mb4_0900_ai_ci) NULL AT=MEDIUM_VAR ST=MEMORY BV=2 BT=NDB$BLOB_#_# DYNAMIC
 INSERT INTO t1 values (5,5,5,"Five");
@@ -679,7 +130,7 @@
 HashMap: DEFAULT-HASHMAP-3840-8
 -- Attributes --
 a Unsigned PRIMARY KEY DISTRIBUTION KEY AT=FIXED ST=MEMORY DYNAMIC
-D Unsigned NULL AT=FIXED ST=MEMORY DYNAMIC
+d Unsigned NULL AT=FIXED ST=MEMORY DYNAMIC
 e Int NULL AT=FIXED ST=MEMORY DYNAMIC
 t Text(256,2000,0;utf8mb4_0900_ai_ci) NULL AT=MEDIUM_VAR ST=MEMORY BV=2 BT=NDB$BLOB_XX_3 DYNAMIC
 extra2 Varchar(40;utf8mb4_0900_ai_ci) NULL AT=SHORT_VAR ST=MEMORY DYNAMIC
