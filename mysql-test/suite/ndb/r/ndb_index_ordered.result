drop table if exists t1, test1, test2;
CREATE TABLE t1 (
a int unsigned NOT NULL PRIMARY KEY,
b int unsigned not null,
c int unsigned,
KEY(b)	
) engine=ndbcluster;
insert t1 values(1, 2, 3), (2,3, 5), (3, 4, 6), (4, 5, 8), (5,6, 2), (6,7, 2);
select * from t1 order by b;
a	b	c
1	2	3
2	3	5
3	4	6
4	5	8
5	6	2
6	7	2
select * from t1 where b >= 4 order by b;
a	b	c
3	4	6
4	5	8
5	6	2
6	7	2
select * from t1 where b = 4 order by b;
a	b	c
3	4	6
select * from t1 where b > 4 order by b;
a	b	c
4	5	8
5	6	2
6	7	2
select * from t1 where b < 4 order by b;
a	b	c
1	2	3
2	3	5
select * from t1 where b <= 4 order by b;
a	b	c
1	2	3
2	3	5
3	4	6
select tt1.* from t1 as tt1, t1 as tt2 use index(b) where tt1.b = tt2.b order by tt1.b;
a	b	c
1	2	3
2	3	5
3	4	6
4	5	8
5	6	2
6	7	2
select a, b, c from t1 where a!=2 and c=6;
a	b	c
3	4	6
select a, b, c from t1 where a!=2 order by a;
a	b	c
1	2	3
3	4	6
4	5	8
5	6	2
6	7	2
update t1 set c = 3 where b = 3;
select * from t1 order by a;
a	b	c
1	2	3
2	3	3
3	4	6
4	5	8
5	6	2
6	7	2
update t1 set c = 10 where b >= 6;
select * from t1 order by a;
a	b	c
1	2	3
2	3	3
3	4	6
4	5	8
5	6	10
6	7	10
update t1 set c = 11 where b < 5;
select * from t1 order by a;
a	b	c
1	2	11
2	3	11
3	4	11
4	5	8
5	6	10
6	7	10
update t1 set c = 12 where b > 0;
select * from t1 order by a;
a	b	c
1	2	12
2	3	12
3	4	12
4	5	12
5	6	12
6	7	12
update t1 set c = 13 where b <= 3;
select * from t1 order by a;
a	b	c
1	2	13
2	3	13
3	4	12
4	5	12
5	6	12
6	7	12
update t1 set b = b + 1 where b > 4 and b < 7;
select * from t1 order by a;
a	b	c
1	2	13
2	3	13
3	4	12
4	6	12
5	7	12
6	7	12
update t1 set a = a + 10 where b > 1 and b < 7;
select * from t1 order by a;
a	b	c
5	7	12
6	7	12
11	2	13
12	3	13
13	4	12
14	6	12
drop table t1;
CREATE TABLE t1 (
a int unsigned NOT NULL PRIMARY KEY,
b int unsigned not null,
c int unsigned,
KEY(b)	
) engine=ndbcluster;
insert t1 values(1, 2, 13), (2,3, 13), (3, 4, 12), (4, 5, 12), (5,6, 12), (6,7, 12);
delete from t1 where b = 3;
select * from t1 order by a;
a	b	c
1	2	13
3	4	12
4	5	12
5	6	12
6	7	12
delete from t1 where b >= 6;
select * from t1 order by a;
a	b	c
1	2	13
3	4	12
4	5	12
delete from t1 where b < 4;
select * from t1 order by a;
a	b	c
3	4	12
4	5	12
delete from t1 where b > 5;
select * from t1 order by a;
a	b	c
3	4	12
4	5	12
delete from t1 where b <= 4;
select * from t1 order by a;
a	b	c
4	5	12
drop table t1;
CREATE TABLE t1 (
a int unsigned NOT NULL PRIMARY KEY,
b int unsigned not null,
c int unsigned not null
) engine = ndb;
create index a1 on t1 (b, c);
insert into t1 values (1, 2, 13);
insert into t1 values (2,3, 13);
insert into t1 values (3, 4, 12);
insert into t1 values (4, 5, 12);
insert into t1 values (5,6, 12);
insert into t1 values (6,7, 12);
insert into t1 values (7, 2, 1);
insert into t1 values (8,3, 6);
insert into t1 values (9, 4, 12);
insert into t1 values (14, 5, 4);
insert into t1 values (15,5,5);
insert into t1 values (16,5, 6);
insert into t1 values (17,4,4);
insert into t1 values (18,1, 7);
select * from t1 order by a;
a	b	c
1	2	13
2	3	13
3	4	12
4	5	12
5	6	12
6	7	12
7	2	1
8	3	6
9	4	12
14	5	4
15	5	5
16	5	6
17	4	4
18	1	7
select * from t1 where b<=5 order by a;
a	b	c
1	2	13
2	3	13
3	4	12
4	5	12
7	2	1
8	3	6
9	4	12
14	5	4
15	5	5
16	5	6
17	4	4
18	1	7
select * from t1 where b<=5 and c=0;
a	b	c
insert into t1 values (19,4, 0);
select * from t1 where b<=5 and c=0;
a	b	c
19	4	0
select * from t1 where b=4 and c<=5 order by a;
a	b	c
17	4	4
19	4	0
select * from t1 where b<=4 and c<=5 order by a;
a	b	c
7	2	1
17	4	4
19	4	0
select * from t1 where b<=5 and c=0 or b<=5 and c=2;
a	b	c
19	4	0
select count(*) from t1 where b = 0;
count(*)
0
select count(*) from t1 where b = 1;
count(*)
1
drop table t1;
CREATE TABLE t1 (
a int unsigned NOT NULL PRIMARY KEY,
b int unsigned,
c int unsigned,
KEY bc(b,c)
) engine = ndb;
insert into t1 values(1,1,1),(2,NULL,2),(3,NULL,NULL),(4,4,NULL);
select * from t1 use index (bc) where b IS NULL order by a;
a	b	c
2	NULL	2
3	NULL	NULL
select * from t1 use index (bc)order by a;
a	b	c
1	1	1
2	NULL	2
3	NULL	NULL
4	4	NULL
select * from t1 use index (bc) order by a;
a	b	c
1	1	1
2	NULL	2
3	NULL	NULL
4	4	NULL
select * from t1 use index (PRIMARY) where b IS NULL order by a;
a	b	c
2	NULL	2
3	NULL	NULL
select * from t1 use index (bc) where b IS NULL order by a;
a	b	c
2	NULL	2
3	NULL	NULL
select * from t1 use index (bc) where b IS NULL and c IS NULL order by a;
a	b	c
3	NULL	NULL
select * from t1 use index (bc) where b IS NULL and c = 2 order by a;
a	b	c
2	NULL	2
select * from t1 use index (bc) where b < 4 order by a;
a	b	c
1	1	1
select * from t1 use index (bc) where b IS NOT NULL order by a;
a	b	c
1	1	1
4	4	NULL
drop table t1;
create table t1 (
a int unsigned primary key,
b int unsigned,
c char(10),
key bc (b, c)
) engine=ndb;
insert into t1 values(1,1,'a'),(2,2,'b'),(3,3,'c'),(4,4,'d'),(5,5,'e');
insert into t1 select a*7,10*b,'f' from t1;
insert into t1 select a*13,10*b,'g' from t1;
insert into t1 select a*17,10*b,'h' from t1;
insert into t1 select a*19,10*b,'i' from t1;
insert into t1 select a*23,10*b,'j' from t1;
insert into t1 select a*29,10*b,'k' from t1;
select b, c from t1 where b <= 10 and c <'f' order by b, c;
b	c
1	a
2	b
3	c
4	d
5	e
select b, c from t1 where b <= 10 and c <'f' order by b desc, c desc;
b	c
5	e
4	d
3	c
2	b
1	a
select b, c from t1 where b=4000 and c<'k' order by b, c;
b	c
4000	h
4000	i
4000	i
4000	i
4000	j
4000	j
4000	j
4000	j
4000	j
4000	j
select b, c from t1 where b=4000 and c<'k' order by b desc, c desc;
b	c
4000	j
4000	j
4000	j
4000	j
4000	j
4000	j
4000	i
4000	i
4000	i
4000	h
select b, c from t1 where 1000<=b and b<=100000 and c<'j' order by b, c;
b	c
1000	h
1000	i
1000	i
1000	i
2000	h
2000	i
2000	i
2000	i
3000	h
3000	i
3000	i
3000	i
4000	h
4000	i
4000	i
4000	i
5000	h
5000	i
5000	i
5000	i
10000	i
20000	i
30000	i
40000	i
50000	i
select b, c from t1 where 1000<=b and b<=100000 and c<'j' order by b desc, c desc;
b	c
50000	i
40000	i
30000	i
20000	i
10000	i
5000	i
5000	i
5000	i
5000	h
4000	i
4000	i
4000	i
4000	h
3000	i
3000	i
3000	i
3000	h
2000	i
2000	i
2000	i
2000	h
1000	i
1000	i
1000	i
1000	h
select min(b), max(b) from t1;
min(b)	max(b)
1	5000000
drop table t1;
CREATE TABLE test1 (
SubscrID int(11) NOT NULL auto_increment,
UsrID int(11) NOT NULL default '0',
PRIMARY KEY  (SubscrID),
KEY idx_usrid (UsrID)
) ENGINE=ndbcluster DEFAULT CHARSET=latin1;
Warnings:
Warning	1681	Integer display width is deprecated and will be removed in a future release.
Warning	1681	Integer display width is deprecated and will be removed in a future release.
INSERT INTO test1 VALUES (2,224),(3,224),(1,224);
CREATE TABLE test2 (
SbclID int(11) NOT NULL auto_increment,
SbcrID int(11) NOT NULL default '0',
PRIMARY KEY  (SbclID),
KEY idx_sbcrid (SbcrID)
) ENGINE=ndbcluster DEFAULT CHARSET=latin1;
Warnings:
Warning	1681	Integer display width is deprecated and will be removed in a future release.
Warning	1681	Integer display width is deprecated and will be removed in a future release.
INSERT INTO test2 VALUES (3,2),(1,1),(2,1),(4,2);
select * from test1 order by 1;
SubscrID	UsrID
1	224
2	224
3	224
select * from test2 order by 1;
SbclID	SbcrID
1	1
2	1
3	2
4	2
SELECT s.SubscrID,l.SbclID FROM test1 s left JOIN test2 l ON
l.SbcrID=s.SubscrID WHERE s.UsrID=224 order by 1, 2;
SubscrID	SbclID
1	1
1	2
2	3
2	4
3	NULL
drop table test1;
drop table test2;
create table t1 (
pk int primary key,
dt datetime not null,
da date not null,
ye year not null,
ti time not null,
ts timestamp not null,
index(dt),
index(da),
index(ye),
index(ti),
index(ts)
) engine=ndb;
insert into t1 (pk,dt,da,ye,ti,ts) values
(1, '1901-05-05 23:00:59', '1901-05-05', '1901', '23:00:59', '2001-01-01 23:00:59'),
(2, '1912-09-05 13:00:59', '1912-09-05', '1912', '13:00:59', '2001-01-01 13:00:59'),
(3, '1945-12-31 00:00:00', '1945-12-31', '1945', '00:00:00', '2001-01-01 00:00:00'),
(4, '1955-12-31 00:00:00', '1955-12-31', '1955', '00:00:00', '2001-01-01 00:00:00'),
(5, '1963-06-06 06:06:06', '1963-06-06', '1963', '06:06:06', '2001-01-01 06:06:06'),
(6, '1993-06-06 06:06:06', '1993-06-06', '1993', '06:06:06', '2001-01-01 06:06:06'),
(7, '2001-01-01 10:11:10', '2001-01-01', '2001', '10:11:10', '2001-01-01 10:11:10'),
(8, '2001-01-01 10:11:11', '2001-01-01', '2001', '10:11:11', '2001-01-01 10:11:11'),
(9, '2005-01-31 23:59:59', '2005-01-31', '2005', '23:59:59', '2001-01-01 23:59:59');
select count(*)-9 from t1 use index (dt) where dt >  '1900-01-01 00:00:00';
count(*)-9
0
select count(*)-6 from t1 use index (dt) where dt >= '1955-12-31 00:00:00';
count(*)-6
0
select count(*)-5 from t1 use index (dt) where dt >  '1955-12-31 00:00:00';
count(*)-5
0
select count(*)-5 from t1 use index (dt) where dt <  '1970-03-03 22:22:22';
count(*)-5
0
select count(*)-7 from t1 use index (dt) where dt <  '2001-01-01 10:11:11';
count(*)-7
0
select count(*)-8 from t1 use index (dt) where dt <= '2001-01-01 10:11:11';
count(*)-8
0
select count(*)-9 from t1 use index (dt) where dt <= '2055-01-01 00:00:00';
count(*)-9
0
select count(*)-9 from t1 use index (da) where da >  '1900-01-01';
count(*)-9
0
select count(*)-6 from t1 use index (da) where da >= '1955-12-31';
count(*)-6
0
select count(*)-5 from t1 use index (da) where da >  '1955-12-31';
count(*)-5
0
select count(*)-5 from t1 use index (da) where da <  '1970-03-03';
count(*)-5
0
select count(*)-6 from t1 use index (da) where da <  '2001-01-01';
count(*)-6
0
select count(*)-8 from t1 use index (da) where da <= '2001-01-02';
count(*)-8
0
select count(*)-9 from t1 use index (da) where da <= '2055-01-01';
count(*)-9
0
select count(*)-9 from t1 use index (ye) where ye >  '1900';
count(*)-9
0
select count(*)-6 from t1 use index (ye) where ye >= '1955';
count(*)-6
0
select count(*)-5 from t1 use index (ye) where ye >  '1955';
count(*)-5
0
select count(*)-5 from t1 use index (ye) where ye <  '1970';
count(*)-5
0
select count(*)-6 from t1 use index (ye) where ye <  '2001';
count(*)-6
0
select count(*)-8 from t1 use index (ye) where ye <= '2001';
count(*)-8
0
select count(*)-9 from t1 use index (ye) where ye <= '2055';
count(*)-9
0
select count(*)-9 from t1 use index (ti) where ti >= '00:00:00';
count(*)-9
0
select count(*)-7 from t1 use index (ti) where ti >  '00:00:00';
count(*)-7
0
select count(*)-7 from t1 use index (ti) where ti >  '05:05:05';
count(*)-7
0
select count(*)-5 from t1 use index (ti) where ti >  '06:06:06';
count(*)-5
0
select count(*)-5 from t1 use index (ti) where ti <  '10:11:11';
count(*)-5
0
select count(*)-6 from t1 use index (ti) where ti <= '10:11:11';
count(*)-6
0
select count(*)-8 from t1 use index (ti) where ti <  '23:59:59';
count(*)-8
0
select count(*)-9 from t1 use index (ti) where ti <= '23:59:59';
count(*)-9
0
select count(*)-9 from t1 use index (ts) where ts >= '2001-01-01 00:00:00';
count(*)-9
0
select count(*)-7 from t1 use index (ts) where ts >  '2001-01-01 00:00:00';
count(*)-7
0
select count(*)-7 from t1 use index (ts) where ts >  '2001-01-01 05:05:05';
count(*)-7
0
select count(*)-5 from t1 use index (ts) where ts >  '2001-01-01 06:06:06';
count(*)-5
0
select count(*)-5 from t1 use index (ts) where ts <  '2001-01-01 10:11:11';
count(*)-5
0
select count(*)-6 from t1 use index (ts) where ts <= '2001-01-01 10:11:11';
count(*)-6
0
select count(*)-8 from t1 use index (ts) where ts <  '2001-01-01 23:59:59';
count(*)-8
0
select count(*)-9 from t1 use index (ts) where ts <= '2001-01-01 23:59:59';
count(*)-9
0
drop table t1;
create table t1 (
a int primary key,
s decimal(12),
t decimal(12, 5),
u decimal(12) unsigned,
v decimal(12, 5) unsigned,
key (s),
key (t),
key (u),
key (v)
) engine=ndb;
Warnings:
Warning	1681	UNSIGNED for decimal and floating point data types is deprecated and support for it will be removed in a future release.
Warning	1681	UNSIGNED for decimal and floating point data types is deprecated and support for it will be removed in a future release.
insert into t1 values
( 0, -000000000007, -0000061.00003,  000000000061,  0000965.00042),
( 1, -000000000007, -0000061.00042,  000000000061,  0000965.00003),
( 2, -071006035767,  4210253.00024,  000000000001,  0000001.84488),
( 3,  000000007115,  0000000.77607,  000077350625,  0000018.00013),
( 4, -000000068391, -0346486.00000,  000000005071,  0005334.00002),
( 5, -521579890459, -1936874.00001,  000000000154,  0000003.00018),
( 6, -521579890459, -1936874.00018,  000000000154,  0000003.00001),
( 7,  000000000333,  0000051.39140,  000000907958,  0788643.08374),
( 8,  000042731229,  0000009.00000,  000000000009,  6428667.00000),
( 9, -000008159769,  0000918.00004,  000096951421,  7607730.00008);
select count(*)- 5 from t1 use index (s) where s  < -000000000007;
count(*)- 5
0
select count(*)- 7 from t1 use index (s) where s <= -000000000007;
count(*)- 7
0
select count(*)- 2 from t1 use index (s) where s  = -000000000007;
count(*)- 2
0
select count(*)- 5 from t1 use index (s) where s >= -000000000007;
count(*)- 5
0
select count(*)- 3 from t1 use index (s) where s  > -000000000007;
count(*)- 3
0
select count(*)- 4 from t1 use index (t) where t  < -0000061.00003;
count(*)- 4
0
select count(*)- 5 from t1 use index (t) where t <= -0000061.00003;
count(*)- 5
0
select count(*)- 1 from t1 use index (t) where t  = -0000061.00003;
count(*)- 1
0
select count(*)- 6 from t1 use index (t) where t >= -0000061.00003;
count(*)- 6
0
select count(*)- 5 from t1 use index (t) where t  > -0000061.00003;
count(*)- 5
0
select count(*)- 2 from t1 use index (u) where u  <  000000000061;
count(*)- 2
0
select count(*)- 4 from t1 use index (u) where u <=  000000000061;
count(*)- 4
0
select count(*)- 2 from t1 use index (u) where u  =  000000000061;
count(*)- 2
0
select count(*)- 8 from t1 use index (u) where u >=  000000000061;
count(*)- 8
0
select count(*)- 6 from t1 use index (u) where u  >  000000000061;
count(*)- 6
0
select count(*)- 5 from t1 use index (v) where v  <  0000965.00042;
count(*)- 5
0
select count(*)- 6 from t1 use index (v) where v <=  0000965.00042;
count(*)- 6
0
select count(*)- 1 from t1 use index (v) where v  =  0000965.00042;
count(*)- 1
0
select count(*)- 5 from t1 use index (v) where v >=  0000965.00042;
count(*)- 5
0
select count(*)- 4 from t1 use index (v) where v  >  0000965.00042;
count(*)- 4
0
drop table t1;
create table t1 (a int, c varchar(10),
primary key using hash (a), index(c)) engine=ndb;
insert into t1 (a, c) values (1,'aaa'),(3,'bbb');
select count(*) from t1 where c<'bbb';
count(*)
1
drop table t1;
create table t1 (a int primary key) engine = ndb;
insert into t1 values (1), (2), (3);
begin;
delete from t1 where a > 1;
rollback;
select * from t1 order by a;
a
1
2
3
begin;
delete from t1 where a > 1;
rollback;
begin;
select * from t1 order by a;
a
1
2
3
delete from t1 where a > 2;
select * from t1 order by a;
a
1
2
delete from t1 where a > 1;
select * from t1 order by a;
a
1
delete from t1 where a > 0;
select * from t1 order by a;
a
rollback;
select * from t1 order by a;
a
1
2
3
delete from t1;
drop table t1;
create table nationaldish (DishID int unsigned NOT NULL AUTO_INCREMENT,
CountryCode char(3) NOT NULL,
DishTitle varchar(64) NOT NULL,
calories smallint unsigned DEFAULT NULL,
PRIMARY KEY (DishID),
INDEX i USING HASH (countrycode,calories)
) ENGINE=ndbcluster;
ERROR HY000: Can't create table 'nationaldish'
SHOW WARNINGS;
Level	Code	Message
Warning	1478	Table storage engine 'ndbcluster' does not support the create option 'Ndb does not support non-unique hash based indexes'
Error	1005	Can't create table 'nationaldish'
create table nationaldish (DishID int unsigned NOT NULL AUTO_INCREMENT,
CountryCode char(3) NOT NULL,
DishTitle varchar(64) NOT NULL,
calories smallint unsigned DEFAULT NULL,
PRIMARY KEY (DishID)
) ENGINE=ndbcluster;
create index i on nationaldish(countrycode,calories) using hash;
ERROR 42000: Table 'nationaldish' uses an extension that doesn't exist in this MySQL version
drop table nationaldish;
drop table if exists t1;
Warnings:
Note	1051	Unknown table 'test.t1'
create table t1(c1 varchar(20) primary key, c2 char(20)) engine=ndbcluster;
insert into t1(c1,c2) values ('ddd','jg');
select * from t1 where  (c2 < 'b' AND c1 <> 'g')  OR  (c2 <> 'a' AND c1 <> 'd');
c1	c2
ddd	jg
drop table t1;
drop table if exists t1;
create table t1 (
a int unsigned,
b varchar(1024) not null,
primary key using hash (a),
index x1 (b)
) engine = ndbcluster
default charset = utf8
collate = utf8_unicode_ci;
Warnings:
Warning	3719	'utf8' is currently an alias for the character set UTF8MB3, but will be an alias for UTF8MB4 in a future release. Please consider using UTF8MB4 in order to be unambiguous.
<<<<<<< HEAD
Warning	3778	'utf8_unicode_ci' is a collation of the deprecated character set UTF8MB3. Please consider using UTF8MB4 with an appropriate collation instead.
=======
Warning	3778	'utf8mb3_unicode_ci' is a collation of the deprecated character set UTF8MB3. Please consider using UTF8MB4 with an appropriate collation instead.
Warning	1296	Specified key 'x1' was too long (max = 3056 bytes); statistics will not be generated
>>>>>>> fbdaa4de
insert into t1 values (1,'a'),(2,'y'),(3,'z');
select * from t1 where b = 'b';
a	b
select * from t1 where b = 'a';
a	b
1	a
drop table t1;
# bug#57396
create table t1 (a int not null, b int not null, primary key (b,a)) engine=ndb;
insert into t1(a,b) values(0,0);
select * from t1 where b < 8 or b >= 8;
a	b
0	0
drop table t1;
# bug#56853
create table t1 (
x varchar(16) not null,
primary key (x)
)
character set latin1
collate latin1_swedish_ci
engine ndb
partition by key (x) partitions 8;
insert into t1 (x) values ('aaa');
insert into t1 (x) values ('bbb');
insert into t1 (x) values ('ccc');
insert into t1 (x) values ('ddd');
select x from t1 where x like 'aa%';
x
aaa
select x from t1 where x like 'aa_';
x
aaa
select x from t1 where x like 'bb%';
x
bbb
select x from t1 where x like 'bb_';
x
bbb
select x from t1 where x like 'cc%';
x
ccc
select x from t1 where x like 'cc_';
x
ccc
select x from t1 where x like 'dd%';
x
ddd
select x from t1 where x like 'dd_';
x
ddd
drop table t1;
create table t1 (
x varchar(4) not null,
primary key (x)
)
character set latin1
collate latin1_swedish_ci
engine ndb
partition by key (x) partitions 8;
insert into t1 (x) values ('aaaa');
insert into t1 (x) values ('bbbb');
insert into t1 (x) values ('cccc');
insert into t1 (x) values ('dddd');
select x from t1 where x like 'aaa%';
x
aaaa
select x from t1 where x like 'aaa_';
x
aaaa
select x from t1 where x like 'bbb%';
x
bbbb
select x from t1 where x like 'bbb_';
x
bbbb
select x from t1 where x like 'ccc%';
x
cccc
select x from t1 where x like 'ccc_';
x
cccc
select x from t1 where x like 'ddd%';
x
dddd
select x from t1 where x like 'ddd_';
x
dddd
drop table t1;
#
# Bug#29474188 MISSING RESULT ROWS FROM A SORTED RESULT
#              SPECIFYING A 'LIMIT'
#
CREATE TABLE t1 (
col_int_key int(11) DEFAULT NULL,
col_varchar_256_unique varchar(256) COLLATE latin1_bin DEFAULT NULL,
col_int int(11) NOT NULL,
pk int(11) NOT NULL,
PRIMARY KEY (col_int,pk),
KEY col_int_key (col_int_key)
) ENGINE=ndbcluster;
Warnings:
Warning	1681	Integer display width is deprecated and will be removed in a future release.
Warning	1681	Integer display width is deprecated and will be removed in a future release.
Warning	1681	Integer display width is deprecated and will be removed in a future release.
INSERT INTO t1 VALUES
(8, 'Stockholm',12,19),
(8, 'Trondheim', 5,13);
SELECT col_varchar_256_unique AS field1, col_int_key AS field2
FROM t1
WHERE col_int_key = 8
ORDER BY field1,field2 limit 1000;
field1	field2
Stockholm	8
Trondheim	8
SELECT col_varchar_256_unique AS field1, col_int_key AS field2
FROM t1
WHERE col_int_key = 8
ORDER BY field1,field2 limit 100;
field1	field2
Stockholm	8
Trondheim	8
SELECT col_varchar_256_unique AS field1, col_int_key AS field2
FROM t1
WHERE col_int_key = 8
ORDER BY field1,field2 limit 10000;
field1	field2
Stockholm	8
Trondheim	8
DROP TABLE t1;<|MERGE_RESOLUTION|>--- conflicted
+++ resolved
@@ -699,11 +699,11 @@
 PRIMARY KEY (DishID),
 INDEX i USING HASH (countrycode,calories)
 ) ENGINE=ndbcluster;
-ERROR HY000: Can't create table 'nationaldish'
+ERROR HY000: Can't create table 'nationaldish' (use SHOW WARNINGS for more info).
 SHOW WARNINGS;
 Level	Code	Message
 Warning	1478	Table storage engine 'ndbcluster' does not support the create option 'Ndb does not support non-unique hash based indexes'
-Error	1005	Can't create table 'nationaldish'
+Error	1005	Can't create table 'nationaldish' (use SHOW WARNINGS for more info).
 create table nationaldish (DishID int unsigned NOT NULL AUTO_INCREMENT,
 CountryCode char(3) NOT NULL,
 DishTitle varchar(64) NOT NULL,
@@ -733,12 +733,8 @@
 collate = utf8_unicode_ci;
 Warnings:
 Warning	3719	'utf8' is currently an alias for the character set UTF8MB3, but will be an alias for UTF8MB4 in a future release. Please consider using UTF8MB4 in order to be unambiguous.
-<<<<<<< HEAD
-Warning	3778	'utf8_unicode_ci' is a collation of the deprecated character set UTF8MB3. Please consider using UTF8MB4 with an appropriate collation instead.
-=======
 Warning	3778	'utf8mb3_unicode_ci' is a collation of the deprecated character set UTF8MB3. Please consider using UTF8MB4 with an appropriate collation instead.
 Warning	1296	Specified key 'x1' was too long (max = 3056 bytes); statistics will not be generated
->>>>>>> fbdaa4de
 insert into t1 values (1,'a'),(2,'y'),(3,'z');
 select * from t1 where b = 'b';
 a	b
