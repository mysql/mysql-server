--- conflicted
+++ resolved
@@ -56,11 +56,7 @@
 JOIN t as t5 ON t5.pk = t4.col_int
 ;
 EXPLAIN
-<<<<<<< HEAD
--> Aggregate: count(0)
-=======
 -> Aggregate: count(0)  (cost=143821.25 rows=1)
->>>>>>> fbdaa4de
     -> Nested loop inner join  (cost=104758.75 rows=390625)
         -> Inner hash join (no condition)  (cost=65690.00 rows=390625)
             -> Table scan on t4, activating pushed join of 2 tables  (cost=0.40 rows=25)
