--- conflicted
+++ resolved
@@ -158,11 +158,6 @@
 date_died DATE NOT NULL
 ) engine=ndb CHARACTER SET latin1;
 include/assert_grep.inc [Require CSV parser to fail with syntax error]
-<<<<<<< HEAD
-drop table tpersons;
-drop table t1, t1ver, t2, t2ver, t3, t3ver, t4, t5a, t5b, t5c,
-t6, t6ver, t7, t7ver, t8, t8ver, t9, t9ver;
-=======
 create table t10 (
 a int primary key,
 b int not null,
@@ -220,5 +215,4 @@
 drop table tpersons;
 drop table t1, t1ver, t2, t2ver, t4, t5a, t5b, t5c,
 t6, t6ver, t7, t7ver, t8, t8ver, t9, t9ver, t10, t10ver,
-t11, t11ver, t12, t12ver;
->>>>>>> fbdaa4de
+t11, t11ver, t12, t12ver;