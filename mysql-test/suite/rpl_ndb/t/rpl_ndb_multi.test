--- conflicted
+++ resolved
@@ -43,23 +43,12 @@
 let $the_file= `SELECT @the_file` ;
 
 # now connect the slave to the _other_ "master"
-<<<<<<< HEAD
-connection slave;
---replace_result $MASTER_MYPORT1 <MASTER_PORT1>
---replace_regex /master_log_pos = [0-9]+/master_log_pos = BINLOG_START/
-eval CHANGE MASTER TO
-  master_port=$MASTER_MYPORT1,
-  master_log_file = '$the_file',
-  master_log_pos = $the_pos ;
-start slave;
-=======
 --let $rpl_topology= 3->2
 --let $rpl_master_log_file= 2:$the_file
 --let $rpl_master_log_pos= 2:$the_pos
 --source include/rpl_change_topology.inc
 --connection slave
 --source include/start_slave.inc
->>>>>>> 8b27f9a0
 
 # insert some more values on the first master
 connection master;
