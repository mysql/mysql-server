--- conflicted
+++ resolved
@@ -3,14 +3,6 @@
 Note	####	Sending passwords in plain text without SSL/TLS is extremely insecure.
 Note	####	Storing MySQL user name or password information in the master info repository is not secure and is therefore not recommended. Please consider using the USER and PASSWORD connection options for START SLAVE; see the 'START SLAVE Syntax' in the MySQL Manual for more information.
 [connection server1]
-<<<<<<< HEAD
-include/assert.inc [Default slave parallel type must be DATABASE]
-include/assert.inc [Default slave parallel workers must be 0]
-SET @slave_parallel_type_saved= @@GLOBAL.SLAVE_PARALLEL_TYPE;
-SET @slave_parallel_workers_saved= @@GLOBAL.SLAVE_PARALLEL_WORKERS;
-SET @slave_preserver_commit_order_saved= @@GLOBAL.SLAVE_PRESERVE_COMMIT_ORDER;
-SET GLOBAL SLAVE_PRESERVE_COMMIT_ORDER= OFF;
-=======
 include/assert.inc [Default slave parallel type must be LOGICAL_CLOCK]
 include/assert.inc [Default slave parallel workers must be 4]
 include/assert.inc [Default slave preserve commit order 1]
@@ -20,117 +12,89 @@
 SET @replica_parallel_workers_saved= @@GLOBAL.REPLICA_PARALLEL_WORKERS;
 SET @slave_preserver_commit_order_saved= @@GLOBAL.REPLICA_PRESERVE_COMMIT_ORDER;
 SET GLOBAL REPLICA_PRESERVE_COMMIT_ORDER= OFF;
->>>>>>> fbdaa4de
 
 ############################################################
-# 1. Test with SLAVE_PARALLEL_TYPE default value and
+# 1. Test with REPLICA_PARALLEL_TYPE default value and
 #    parallel workers number set to 4.
 STOP SLAVE SQL_THREAD FOR CHANNEL "group_replication_applier";
 Warnings:
 Warning	1287	'STOP SLAVE' is deprecated and will be removed in a future release. Please use STOP REPLICA instead
-SET GLOBAL SLAVE_PARALLEL_WORKERS=4;
+SET GLOBAL REPLICA_PARALLEL_WORKERS=4;
 START SLAVE SQL_THREAD FOR CHANNEL "group_replication_applier";
-ERROR HY000: START SLAVE SQL_THREAD when SLAVE_PARALLEL_WORKERS > 0 and SLAVE_PARALLEL_TYPE != LOGICAL_CLOCK or SLAVE_PRESERVE_COMMIT_ORDER != ON cannot be performed on channel 'group_replication_applier'.
+ERROR HY000: START SLAVE SQL_THREAD when REPLICA_PARALLEL_WORKERS > 0 and REPLICA_PARALLEL_TYPE != LOGICAL_CLOCK or REPLICA_PRESERVE_COMMIT_ORDER != ON cannot be performed on channel 'group_replication_applier'.
 
 ############################################################
-# 2. Test with SLAVE_PARALLEL_TYPE set to DATABASE and
+# 2. Test with REPLICA_PARALLEL_TYPE set to DATABASE and
 #    parallel workers number set to 4.
 STOP SLAVE SQL_THREAD FOR CHANNEL "group_replication_applier";
 Warnings:
 Warning	1287	'STOP SLAVE' is deprecated and will be removed in a future release. Please use STOP REPLICA instead
 Note	3084	Replication thread(s) for channel 'group_replication_applier' are already stopped.
-<<<<<<< HEAD
-SET @@GLOBAL.SLAVE_PARALLEL_TYPE= "DATABASE";
-SET GLOBAL SLAVE_PARALLEL_WORKERS= 4;
-=======
 SET @@GLOBAL.REPLICA_PARALLEL_TYPE= "DATABASE";
 Warnings:
 Warning	1287	'@@replica_parallel_type' is deprecated and will be removed in a future release.
 SET GLOBAL REPLICA_PARALLEL_WORKERS= 4;
->>>>>>> fbdaa4de
 START SLAVE SQL_THREAD FOR CHANNEL "group_replication_applier";
-ERROR HY000: START SLAVE SQL_THREAD when SLAVE_PARALLEL_WORKERS > 0 and SLAVE_PARALLEL_TYPE != LOGICAL_CLOCK or SLAVE_PRESERVE_COMMIT_ORDER != ON cannot be performed on channel 'group_replication_applier'.
+ERROR HY000: START SLAVE SQL_THREAD when REPLICA_PARALLEL_WORKERS > 0 and REPLICA_PARALLEL_TYPE != LOGICAL_CLOCK or REPLICA_PRESERVE_COMMIT_ORDER != ON cannot be performed on channel 'group_replication_applier'.
 
 ############################################################
-# 3. Test with SLAVE_PARALLEL_TYPE set to LOGICAL_CLOCK and
+# 3. Test with REPLICA_PARALLEL_TYPE set to LOGICAL_CLOCK and
 #    parallel workers number set to 4.
 STOP SLAVE SQL_THREAD FOR CHANNEL "group_replication_applier";
 Warnings:
 Warning	1287	'STOP SLAVE' is deprecated and will be removed in a future release. Please use STOP REPLICA instead
 Note	3084	Replication thread(s) for channel 'group_replication_applier' are already stopped.
-<<<<<<< HEAD
-SET @@GLOBAL.SLAVE_PARALLEL_TYPE= "LOGICAL_CLOCK";
-SET GLOBAL SLAVE_PARALLEL_WORKERS= 4;
-=======
 SET @@GLOBAL.REPLICA_PARALLEL_TYPE= "LOGICAL_CLOCK";
 Warnings:
 Warning	1287	'@@replica_parallel_type' is deprecated and will be removed in a future release.
 SET GLOBAL REPLICA_PARALLEL_WORKERS= 4;
->>>>>>> fbdaa4de
 START SLAVE SQL_THREAD FOR CHANNEL "group_replication_applier";
-ERROR HY000: START SLAVE SQL_THREAD when SLAVE_PARALLEL_WORKERS > 0 and SLAVE_PARALLEL_TYPE != LOGICAL_CLOCK or SLAVE_PRESERVE_COMMIT_ORDER != ON cannot be performed on channel 'group_replication_applier'.
+ERROR HY000: START SLAVE SQL_THREAD when REPLICA_PARALLEL_WORKERS > 0 and REPLICA_PARALLEL_TYPE != LOGICAL_CLOCK or REPLICA_PRESERVE_COMMIT_ORDER != ON cannot be performed on channel 'group_replication_applier'.
 
 ############################################################
-# 4. Test with SLAVE_PARALLEL_TYPE set to LOGICAL_CLOCK,
+# 4. Test with REPLICA_PARALLEL_TYPE set to LOGICAL_CLOCK,
 #    parallel workers number set to 4 and
-#    SLAVE_PRESERVE_COMMIT_ORDER set to ON.
+#    REPLICA_PRESERVE_COMMIT_ORDER set to ON.
 STOP SLAVE SQL_THREAD FOR CHANNEL "group_replication_applier";
 Warnings:
 Warning	1287	'STOP SLAVE' is deprecated and will be removed in a future release. Please use STOP REPLICA instead
 Note	3084	Replication thread(s) for channel 'group_replication_applier' are already stopped.
-<<<<<<< HEAD
-SET @@GLOBAL.SLAVE_PARALLEL_TYPE= "LOGICAL_CLOCK";
-SET GLOBAL SLAVE_PARALLEL_WORKERS= 4;
-SET GLOBAL SLAVE_PRESERVE_COMMIT_ORDER= ON;
-=======
 SET @@GLOBAL.REPLICA_PARALLEL_TYPE= "LOGICAL_CLOCK";
 Warnings:
 Warning	1287	'@@replica_parallel_type' is deprecated and will be removed in a future release.
 SET GLOBAL REPLICA_PARALLEL_WORKERS= 4;
 SET GLOBAL REPLICA_PRESERVE_COMMIT_ORDER= ON;
->>>>>>> fbdaa4de
 START SLAVE SQL_THREAD FOR CHANNEL "group_replication_applier";
 Warnings:
 Warning	1287	'START SLAVE' is deprecated and will be removed in a future release. Please use START REPLICA instead
 
 ############################################################
-# 5. Test with SLAVE_PARALLEL_TYPE set to LOGICAL_CLOCK and
+# 5. Test with REPLICA_PARALLEL_TYPE set to LOGICAL_CLOCK and
 #    parallel workers number set to 0.
 STOP SLAVE SQL_THREAD FOR CHANNEL "group_replication_applier";
 Warnings:
 Warning	1287	'STOP SLAVE' is deprecated and will be removed in a future release. Please use STOP REPLICA instead
-<<<<<<< HEAD
-SET @@GLOBAL.SLAVE_PARALLEL_TYPE= "LOGICAL_CLOCK";
-SET GLOBAL SLAVE_PARALLEL_WORKERS= 0;
-=======
 SET @@GLOBAL.REPLICA_PARALLEL_TYPE= "LOGICAL_CLOCK";
 Warnings:
 Warning	1287	'@@replica_parallel_type' is deprecated and will be removed in a future release.
 SET GLOBAL REPLICA_PARALLEL_WORKERS= 0;
 Warnings:
 Warning	1287	'0' is deprecated and will be removed in a future release. Please use 1 instead
->>>>>>> fbdaa4de
 START SLAVE SQL_THREAD FOR CHANNEL "group_replication_applier";
 Warnings:
 Warning	1287	'START SLAVE' is deprecated and will be removed in a future release. Please use START REPLICA instead
 
 ############################################################
-# 6. Test with SLAVE_PARALLEL_TYPE default value and default
+# 6. Test with REPLICA_PARALLEL_TYPE default value and default
 #    parallel workers number.
 STOP SLAVE SQL_THREAD FOR CHANNEL "group_replication_applier";
 Warnings:
 Warning	1287	'STOP SLAVE' is deprecated and will be removed in a future release. Please use STOP REPLICA instead
-<<<<<<< HEAD
-SET @@GLOBAL.SLAVE_PARALLEL_TYPE= @slave_parallel_type_saved;
-SET @@GLOBAL.SLAVE_PARALLEL_WORKERS= @slave_parallel_workers_saved;
-SET @@GLOBAL.SLAVE_PRESERVE_COMMIT_ORDER= @slave_preserver_commit_order_saved;
-=======
 SET @@GLOBAL.REPLICA_PARALLEL_TYPE= @replica_parallel_type_saved;
 Warnings:
 Warning	1287	'@@replica_parallel_type' is deprecated and will be removed in a future release.
 SET @@GLOBAL.REPLICA_PARALLEL_WORKERS= @replica_parallel_workers_saved;
 SET @@GLOBAL.REPLICA_PRESERVE_COMMIT_ORDER= @slave_preserver_commit_order_saved;
->>>>>>> fbdaa4de
 START SLAVE SQL_THREAD FOR CHANNEL "group_replication_applier";
 Warnings:
 Warning	1287	'START SLAVE' is deprecated and will be removed in a future release. Please use START REPLICA instead
