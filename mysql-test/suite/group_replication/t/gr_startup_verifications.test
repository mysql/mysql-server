################################################################################
# The intent of this test is to verify if the validations that were
# created within the Group Replication plugin in the startup process
# are fully functional.
#
# It will test the dynamic variables:
# - binlog_format. It will be set to STATEMENT in order to fail.
# - transaction_write_set_extraction. It will be set to HASH_ALGORITHM_OFF in
# order to fail.
# - slave_parallel_workers. It will be set to 4 in order to fail.
#
# Test:
# 0. The test requires one server.
#  - Install plugin at startup.
# 1. binlog_format=STATEMENT. START GROUP_REPLICATION must fail due to GR
#    incompatible binlog_format.
# 2. Set transaction_write_set_extraction=OFF. START GROUP_REPLICATION must fail
#    due to GR incompatible binlog_format.
# 3. Set SLAVE_PARALLEL_WORKERS=4, SLAVE_PARALLEL_TYPE=DATABASE. START
#    GROUP_REPLICATION must fail due to GR incompatible SLAVE_PARALLEL_WORKERS.
#  - Set SLAVE_PARALLEL_WORKERS=4, SLAVE_PARALLEL_TYPE=LOGICAL_CLOCK. START
#    GROUP_REPLICATION must fail due to GR incompatible SLAVE_PARALLEL_WORKERS.
# 4. Restore the old configuration values.
################################################################################

--source include/not_mts_slave_parallel_workers.inc
--source include/have_group_replication_plugin.inc

--connection server1
--replace_result $group_replication_group_name GROUP_REPLICATION_GROUP_NAME
--eval SET GLOBAL group_replication_group_name= "$group_replication_group_name"

--echo #
--echo # Test if binlog_format with the wrong value will fail.
--echo #

--let $binlog_format_backup= `SELECT @@GLOBAL.binlog_format`

SET GLOBAL binlog_format= STATEMENT;

--error ER_GROUP_REPLICATION_CONFIGURATION
START GROUP_REPLICATION;

--eval SET GLOBAL binlog_format= "$binlog_format_backup"

--let $transaction_write_set_extraction_backup= `SELECT @@GLOBAL.transaction_write_set_extraction`
# Value of TWSE cannot be changed when BTDT!= COMMIT_ORDER
--let $binlog_transaction_dependency_tracking_backup= `SELECT @@GLOBAL.binlog_transaction_dependency_tracking`

SET GLOBAL binlog_transaction_dependency_tracking= COMMIT_ORDER;
SET GLOBAL transaction_write_set_extraction=OFF;

--error ER_GROUP_REPLICATION_CONFIGURATION
START GROUP_REPLICATION;

--replace_result $transaction_write_set_extraction_backup WRITE_SET_EXTRACTION_ALGORITHM
--eval SET GLOBAL transaction_write_set_extraction= $transaction_write_set_extraction_backup
--replace_result $binlog_transaction_dependency_tracking_backup BINLOG_TRANSACTION_DEPENDENCY_TRACKING
--eval SET GLOBAL binlog_transaction_dependency_tracking= $binlog_transaction_dependency_tracking_backup

--echo #
--echo # Test if parallel applier is enabled and that start
--echo # Group Replication will fail.
--echo #
SET @slave_parallel_type_saved= @@GLOBAL.SLAVE_PARALLEL_TYPE;
SET @slave_parallel_workers_saved= @@GLOBAL.SLAVE_PARALLEL_WORKERS;

SET @@GLOBAL.SLAVE_PARALLEL_TYPE= "DATABASE";
SET GLOBAL SLAVE_PARALLEL_WORKERS= 4;
--error ER_GROUP_REPLICATION_CONFIGURATION
START GROUP_REPLICATION;

SET @@GLOBAL.SLAVE_PARALLEL_TYPE= "LOGICAL_CLOCK";
SET GLOBAL SLAVE_PARALLEL_WORKERS= 4;
--error ER_GROUP_REPLICATION_CONFIGURATION
START GROUP_REPLICATION;

<<<<<<< HEAD
SET @@GLOBAL.SLAVE_PARALLEL_TYPE= @slave_parallel_type_saved;
SET @@GLOBAL.SLAVE_PARALLEL_WORKERS= @slave_parallel_workers_saved;
=======
SET @@GLOBAL.REPLICA_PARALLEL_TYPE= @replica_parallel_type_saved;
--disable_warnings
SET @@GLOBAL.REPLICA_PARALLEL_WORKERS= @replica_parallel_workers_saved;
--enable_warnings
SET @@GLOBAL.REPLICA_PRESERVE_COMMIT_ORDER= @replica_preserve_commit_order;
>>>>>>> fbdaa4de

call mtr.add_suppression("Binlog format should be ROW for Group Replication");
call mtr.add_suppression("Extraction of transaction write sets requires*");
call mtr.add_suppression("In order to use parallel applier on Group Replication, parameter slave-parallel-type must be set to 'LOGICAL_CLOCK'");
call mtr.add_suppression("Group Replication requires slave-preserve-commit-order to be set to ON when using more than 1 applier threads.");

--source include/gr_clear_configuration.inc<|MERGE_RESOLUTION|>--- conflicted
+++ resolved
@@ -7,7 +7,7 @@
 # - binlog_format. It will be set to STATEMENT in order to fail.
 # - transaction_write_set_extraction. It will be set to HASH_ALGORITHM_OFF in
 # order to fail.
-# - slave_parallel_workers. It will be set to 4 in order to fail.
+# - replica_parallel_workers. It will be set to 4 in order to fail.
 #
 # Test:
 # 0. The test requires one server.
@@ -16,14 +16,13 @@
 #    incompatible binlog_format.
 # 2. Set transaction_write_set_extraction=OFF. START GROUP_REPLICATION must fail
 #    due to GR incompatible binlog_format.
-# 3. Set SLAVE_PARALLEL_WORKERS=4, SLAVE_PARALLEL_TYPE=DATABASE. START
-#    GROUP_REPLICATION must fail due to GR incompatible SLAVE_PARALLEL_WORKERS.
-#  - Set SLAVE_PARALLEL_WORKERS=4, SLAVE_PARALLEL_TYPE=LOGICAL_CLOCK. START
-#    GROUP_REPLICATION must fail due to GR incompatible SLAVE_PARALLEL_WORKERS.
+# 3. Set REPLICA_PARALLEL_WORKERS=4, REPLICA_PARALLEL_TYPE=DATABASE. START
+#    GROUP_REPLICATION must fail due to GR incompatible REPLICA_PARALLEL_WORKERS.
+#  - Set REPLICA_PARALLEL_WORKERS=4, REPLICA_PARALLEL_TYPE=LOGICAL_CLOCK. START
+#    GROUP_REPLICATION must fail due to GR incompatible REPLICA_PARALLEL_WORKERS.
 # 4. Restore the old configuration values.
 ################################################################################
 
---source include/not_mts_slave_parallel_workers.inc
 --source include/have_group_replication_plugin.inc
 
 --connection server1
@@ -62,33 +61,30 @@
 --echo # Test if parallel applier is enabled and that start
 --echo # Group Replication will fail.
 --echo #
-SET @slave_parallel_type_saved= @@GLOBAL.SLAVE_PARALLEL_TYPE;
-SET @slave_parallel_workers_saved= @@GLOBAL.SLAVE_PARALLEL_WORKERS;
+SET @replica_parallel_type_saved= @@GLOBAL.REPLICA_PARALLEL_TYPE;
+SET @replica_parallel_workers_saved= @@GLOBAL.REPLICA_PARALLEL_WORKERS;
+SET @replica_preserve_commit_order= @@GLOBAL.REPLICA_PRESERVE_COMMIT_ORDER;
 
-SET @@GLOBAL.SLAVE_PARALLEL_TYPE= "DATABASE";
-SET GLOBAL SLAVE_PARALLEL_WORKERS= 4;
+SET @@GLOBAL.REPLICA_PARALLEL_TYPE= "DATABASE";
+SET GLOBAL REPLICA_PARALLEL_WORKERS= 4;
 --error ER_GROUP_REPLICATION_CONFIGURATION
 START GROUP_REPLICATION;
 
-SET @@GLOBAL.SLAVE_PARALLEL_TYPE= "LOGICAL_CLOCK";
-SET GLOBAL SLAVE_PARALLEL_WORKERS= 4;
+SET @@GLOBAL.REPLICA_PARALLEL_TYPE= "LOGICAL_CLOCK";
+SET GLOBAL REPLICA_PARALLEL_WORKERS= 4;
+SET @@GLOBAL.REPLICA_PRESERVE_COMMIT_ORDER= OFF;
 --error ER_GROUP_REPLICATION_CONFIGURATION
 START GROUP_REPLICATION;
 
-<<<<<<< HEAD
-SET @@GLOBAL.SLAVE_PARALLEL_TYPE= @slave_parallel_type_saved;
-SET @@GLOBAL.SLAVE_PARALLEL_WORKERS= @slave_parallel_workers_saved;
-=======
 SET @@GLOBAL.REPLICA_PARALLEL_TYPE= @replica_parallel_type_saved;
 --disable_warnings
 SET @@GLOBAL.REPLICA_PARALLEL_WORKERS= @replica_parallel_workers_saved;
 --enable_warnings
 SET @@GLOBAL.REPLICA_PRESERVE_COMMIT_ORDER= @replica_preserve_commit_order;
->>>>>>> fbdaa4de
 
 call mtr.add_suppression("Binlog format should be ROW for Group Replication");
 call mtr.add_suppression("Extraction of transaction write sets requires*");
-call mtr.add_suppression("In order to use parallel applier on Group Replication, parameter slave-parallel-type must be set to 'LOGICAL_CLOCK'");
-call mtr.add_suppression("Group Replication requires slave-preserve-commit-order to be set to ON when using more than 1 applier threads.");
+call mtr.add_suppression("In order to use parallel applier on Group Replication, parameter replica-parallel-type must be set to 'LOGICAL_CLOCK'");
+call mtr.add_suppression("Group Replication requires replica-preserve-commit-order to be set to ON when using more than 1 applier threads.");
 
 --source include/gr_clear_configuration.inc