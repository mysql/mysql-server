--- conflicted
+++ resolved
@@ -618,14 +618,11 @@
 }
 explain select * from t1 WHERE cola = 'foo' AND colb = 'bar';
 
-<<<<<<< HEAD
-=======
 # Demonstrates printing index merge in EXPLAIN FORMAT=tree.
 --skip_if_hypergraph   # Different query plan.
 --replace_regex /\(cost=[0-9. ]*/(/
 explain format=tree select * from t1 WHERE cola = 'foo' AND colb = 'bar';
 
->>>>>>> fbdaa4de
 if ($index_merge_random_rows_in_EXPLAIN)
 {
   --replace_column 10 # 11 #
