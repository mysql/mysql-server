--- conflicted
+++ resolved
@@ -1,8 +1,4 @@
-<<<<<<< HEAD
--- Copyright (c) 2008, 2015, Oracle and/or its affiliates. All rights reserved.
-=======
 -- Copyright (c) 2008, 2016, Oracle and/or its affiliates. All rights reserved.
->>>>>>> ac143744
 --
 -- This program is free software; you can redistribute it and/or modify
 -- it under the terms of the GNU General Public License as published by
@@ -228,7 +224,6 @@
  ("Found lock of type 6 that is write and read locked"),
 
  /*
-<<<<<<< HEAD
    Warning message is printed out whenever a slave is started with
    a configuration that is not crash-safe.
  */
@@ -250,11 +245,11 @@
  ("Changed limits: max_connections: *"),
  ("Changed limits: table_open_cache: *"),
  ("Could not increase number of max_open_files to more than *"),
-=======
+
+ /*
   Warnings related to --secure-file-priv
  */
  ("Insecure configuration for --secure-file-priv:*"),
->>>>>>> ac143744
 
  ("THE_LAST_SUPPRESSION")||
 
