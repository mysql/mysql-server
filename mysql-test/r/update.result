--- conflicted
+++ resolved
@@ -609,7 +609,6 @@
 Handler_update	5
 ROLLBACK;
 DROP TABLE t1, t2;
-<<<<<<< HEAD
 # Bug#18439019 Assert in mysql_multi_update with ordered view
 CREATE TABLE t1 (
 a int unsigned not null auto_increment primary key,
@@ -646,7 +645,7 @@
 ) engine=innodb;
 UPDATE (SELECT 1 AS a FROM t1 NATURAL JOIN t1 AS t2) AS x, t1
 SET t1.e= x.a;
-=======
+DROP TABLE t1;
 # Bug #21143080: UPDATE ON VARCHAR AND TEXT COLUMNS PRODUCE INCORRECT
 #                RESULTS
 CREATE TABLE t1 (a VARCHAR(50), b TEXT, c CHAR(50)) ENGINE=INNODB;
@@ -659,5 +658,4 @@
 SELECT c, b FROM t1;
 c	b
 inject	even longer string
->>>>>>> 89fe41db
 DROP TABLE t1;