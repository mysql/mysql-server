DROP TABLE IF EXISTS t0,t1,t2,t3,t5;
show variables where variable_name like "skip_show_database";
Variable_name	Value
skip_show_database	OFF
grant select, update, execute on test.* to mysqltest_2@localhost;
grant select, update on test.* to mysqltest_1@localhost;
create user mysqltest_3@localhost;
create user mysqltest_3;
select * from information_schema.SCHEMATA where schema_name > 'm';
CATALOG_NAME	SCHEMA_NAME	DEFAULT_CHARACTER_SET_NAME	DEFAULT_COLLATION_NAME	SQL_PATH
NULL	mysql	latin1	latin1_swedish_ci	NULL
NULL	test	latin1	latin1_swedish_ci	NULL
select schema_name from information_schema.schemata;
schema_name
information_schema
mysql
test
show databases like 't%';
Database (t%)
test
show databases;
Database
information_schema
mysql
test
show databases where `database` = 't%';
Database
create database mysqltest;
create table mysqltest.t1(a int, b VARCHAR(30), KEY string_data (b));
create table test.t2(a int);
create table t3(a int, KEY a_data (a));
create table mysqltest.t4(a int);
create table t5 (id int auto_increment primary key);
insert into t5 values (10);
create view v1 (c) as select table_name from information_schema.TABLES;
select * from v1;
c
CHARACTER_SETS
COLLATIONS
COLLATION_CHARACTER_SET_APPLICABILITY
COLUMNS
COLUMN_PRIVILEGES
KEY_COLUMN_USAGE
ROUTINES
SCHEMATA
SCHEMA_PRIVILEGES
STATISTICS
TABLES
TABLE_CONSTRAINTS
TABLE_PRIVILEGES
TRIGGERS
VIEWS
USER_PRIVILEGES
columns_priv
db
func
help_category
help_keyword
help_relation
help_topic
host
proc
procs_priv
tables_priv
time_zone
time_zone_leap_second
time_zone_name
time_zone_transition
time_zone_transition_type
user
t1
t4
t2
t3
t5
v1
select c,table_name from v1 
inner join information_schema.TABLES v2 on (v1.c=v2.table_name)
where v1.c like "t%";
c	table_name
TABLES	TABLES
TABLE_CONSTRAINTS	TABLE_CONSTRAINTS
TABLE_PRIVILEGES	TABLE_PRIVILEGES
TRIGGERS	TRIGGERS
tables_priv	tables_priv
time_zone	time_zone
time_zone_leap_second	time_zone_leap_second
time_zone_name	time_zone_name
time_zone_transition	time_zone_transition
time_zone_transition_type	time_zone_transition_type
t1	t1
t4	t4
t2	t2
t3	t3
t5	t5
select c,table_name from v1 
left join information_schema.TABLES v2 on (v1.c=v2.table_name)
where v1.c like "t%";
c	table_name
TABLES	TABLES
TABLE_CONSTRAINTS	TABLE_CONSTRAINTS
TABLE_PRIVILEGES	TABLE_PRIVILEGES
TRIGGERS	TRIGGERS
tables_priv	tables_priv
time_zone	time_zone
time_zone_leap_second	time_zone_leap_second
time_zone_name	time_zone_name
time_zone_transition	time_zone_transition
time_zone_transition_type	time_zone_transition_type
t1	t1
t4	t4
t2	t2
t3	t3
t5	t5
select c, v2.table_name from v1
right join information_schema.TABLES v2 on (v1.c=v2.table_name)
where v1.c like "t%";
c	table_name
TABLES	TABLES
TABLE_CONSTRAINTS	TABLE_CONSTRAINTS
TABLE_PRIVILEGES	TABLE_PRIVILEGES
TRIGGERS	TRIGGERS
tables_priv	tables_priv
time_zone	time_zone
time_zone_leap_second	time_zone_leap_second
time_zone_name	time_zone_name
time_zone_transition	time_zone_transition
time_zone_transition_type	time_zone_transition_type
t1	t1
t4	t4
t2	t2
t3	t3
t5	t5
select table_name from information_schema.TABLES
where table_schema = "mysqltest" and table_name like "t%";
table_name
t1
t4
select * from information_schema.STATISTICS where TABLE_SCHEMA = "mysqltest";
TABLE_CATALOG	TABLE_SCHEMA	TABLE_NAME	NON_UNIQUE	INDEX_SCHEMA	INDEX_NAME	SEQ_IN_INDEX	COLUMN_NAME	COLLATION	CARDINALITY	SUB_PART	PACKED	NULLABLE	INDEX_TYPE	COMMENT
NULL	mysqltest	t1	1	mysqltest	string_data	1	b	A	NULL	NULL	NULL	YES	BTREE	
show keys from t3 where Key_name = "a_data";
Table	Non_unique	Key_name	Seq_in_index	Column_name	Collation	Cardinality	Sub_part	Packed	Null	Index_type	Comment
t3	1	a_data	1	a	A	NULL	NULL	NULL	YES	BTREE	
show tables like 't%';
Tables_in_test (t%)
t2
t3
t5
show table status;
Name	Engine	Version	Row_format	Rows	Avg_row_length	Data_length	Max_data_length	Index_length	Data_free	Auto_increment	Create_time	Update_time	Check_time	Collation	Checksum	Create_options	Comment
t2	MyISAM	10	Fixed	0	0	0	#	1024	0	NULL	#	#	NULL	latin1_swedish_ci	NULL		
t3	MyISAM	10	Fixed	0	0	0	#	1024	0	NULL	#	#	NULL	latin1_swedish_ci	NULL		
t5	MyISAM	10	Fixed	1	7	7	#	2048	0	11	#	#	NULL	latin1_swedish_ci	NULL		
v1	NULL	NULL	NULL	NULL	NULL	NULL	#	NULL	NULL	NULL	#	#	NULL	NULL	NULL	NULL	view
show full columns from t3 like "a%";
Field	Type	Collation	Null	Key	Default	Extra	Privileges	Comment
a	int(11)	NULL	YES	MUL	NULL		select,insert,update,references	
show full columns from mysql.db like "Insert%";
Field	Type	Collation	Null	Key	Default	Extra	Privileges	Comment
Insert_priv	enum('N','Y')	utf8_general_ci	NO		N		select,insert,update,references	
show full columns from v1;
Field	Type	Collation	Null	Key	Default	Extra	Privileges	Comment
c	varchar(64)	utf8_general_ci	NO				select,insert,update,references	
select * from information_schema.COLUMNS where table_name="t1"
and column_name= "a";
TABLE_CATALOG	TABLE_SCHEMA	TABLE_NAME	COLUMN_NAME	ORDINAL_POSITION	COLUMN_DEFAULT	IS_NULLABLE	DATA_TYPE	CHARACTER_MAXIMUM_LENGTH	CHARACTER_OCTET_LENGTH	NUMERIC_PRECISION	NUMERIC_SCALE	CHARACTER_SET_NAME	COLLATION_NAME	COLUMN_TYPE	COLUMN_KEY	EXTRA	PRIVILEGES	COLUMN_COMMENT
NULL	mysqltest	t1	a	1	NULL	YES	int	NULL	NULL	10	0	NULL	NULL	int(11)			select,insert,update,references	
show columns from mysqltest.t1 where field like "%a%";
Field	Type	Null	Key	Default	Extra
a	int(11)	YES		NULL	
create view mysqltest.v1 (c) as select a from mysqltest.t1;
grant select (a) on mysqltest.t1 to mysqltest_2@localhost;
grant select on mysqltest.v1 to mysqltest_3;
select table_name, column_name, privileges from information_schema.columns 
where table_schema = 'mysqltest' and table_name = 't1';
table_name	column_name	privileges
t1	a	select
show columns from mysqltest.t1;
Field	Type	Null	Key	Default	Extra
a	int(11)	YES		NULL	
b	varchar(30)	YES	MUL	NULL	
select table_name, column_name, privileges from information_schema.columns
where table_schema = 'mysqltest' and table_name = 'v1';
table_name	column_name	privileges
v1	c	select
drop view v1, mysqltest.v1;
drop tables mysqltest.t4, mysqltest.t1, t2, t3, t5;
drop database mysqltest;
select * from information_schema.CHARACTER_SETS
where CHARACTER_SET_NAME like 'latin1%';
CHARACTER_SET_NAME	DEFAULT_COLLATE_NAME	DESCRIPTION	MAXLEN
latin1	latin1_swedish_ci	cp1252 West European	1
SHOW CHARACTER SET LIKE 'latin1%';
Charset	Description	Default collation	Maxlen
latin1	cp1252 West European	latin1_swedish_ci	1
SHOW CHARACTER SET WHERE charset like 'latin1%';
Charset	Description	Default collation	Maxlen
latin1	cp1252 West European	latin1_swedish_ci	1
select * from information_schema.COLLATIONS
where COLLATION_NAME like 'latin1%';
COLLATION_NAME	CHARACTER_SET_NAME	ID	IS_DEFAULT	IS_COMPILED	SORTLEN
latin1_german1_ci	latin1	5			0
latin1_swedish_ci	latin1	8	Yes	Yes	1
latin1_danish_ci	latin1	15			0
latin1_german2_ci	latin1	31		Yes	2
latin1_bin	latin1	47		Yes	1
latin1_general_ci	latin1	48			0
latin1_general_cs	latin1	49			0
latin1_spanish_ci	latin1	94			0
SHOW COLLATION LIKE 'latin1%';
Collation	Charset	Id	Default	Compiled	Sortlen
latin1_german1_ci	latin1	5			0
latin1_swedish_ci	latin1	8	Yes	Yes	1
latin1_danish_ci	latin1	15			0
latin1_german2_ci	latin1	31		Yes	2
latin1_bin	latin1	47		Yes	1
latin1_general_ci	latin1	48			0
latin1_general_cs	latin1	49			0
latin1_spanish_ci	latin1	94			0
SHOW COLLATION WHERE collation like 'latin1%';
Collation	Charset	Id	Default	Compiled	Sortlen
latin1_german1_ci	latin1	5			0
latin1_swedish_ci	latin1	8	Yes	Yes	1
latin1_danish_ci	latin1	15			0
latin1_german2_ci	latin1	31		Yes	2
latin1_bin	latin1	47		Yes	1
latin1_general_ci	latin1	48			0
latin1_general_cs	latin1	49			0
latin1_spanish_ci	latin1	94			0
select * from information_schema.COLLATION_CHARACTER_SET_APPLICABILITY
where COLLATION_NAME like 'latin1%';
COLLATION_NAME	CHARACTER_SET_NAME
latin1_german1_ci	latin1
latin1_swedish_ci	latin1
latin1_danish_ci	latin1
latin1_german2_ci	latin1
latin1_bin	latin1
latin1_general_ci	latin1
latin1_general_cs	latin1
latin1_spanish_ci	latin1
drop procedure if exists sel2;
drop function if exists sub1;
drop function if exists sub2;
create function sub1(i int) returns int
return i+1;
create procedure sel2()
begin
select * from t1;
select * from t2;
end|
select parameter_style, sql_data_access, dtd_identifier 
from information_schema.routines;
parameter_style	sql_data_access	dtd_identifier
SQL	CONTAINS SQL	NULL
SQL	CONTAINS SQL	int(11)
show procedure status;
Db	Name	Type	Definer	Modified	Created	Security_type	Comment
test	sel2	PROCEDURE	root@localhost	#	#	DEFINER	
show function status;
Db	Name	Type	Definer	Modified	Created	Security_type	Comment
test	sub1	FUNCTION	root@localhost	#	#	DEFINER	
select a.ROUTINE_NAME from information_schema.ROUTINES a,
information_schema.SCHEMATA b where
a.ROUTINE_SCHEMA = b.SCHEMA_NAME;
ROUTINE_NAME
sel2
sub1
explain select a.ROUTINE_NAME from information_schema.ROUTINES a,
information_schema.SCHEMATA b where
a.ROUTINE_SCHEMA = b.SCHEMA_NAME;
id	select_type	table	type	possible_keys	key	key_len	ref	rows	Extra
1	SIMPLE	#	ALL	NULL	NULL	NULL	NULL	2	
1	SIMPLE	#	ALL	NULL	NULL	NULL	NULL	2	Using where
select a.ROUTINE_NAME, b.name from information_schema.ROUTINES a,
mysql.proc b where a.ROUTINE_NAME = convert(b.name using utf8);
ROUTINE_NAME	name
sub1	sub1
sel2	sel2
select count(*) from information_schema.ROUTINES;
count(*)
2
select ROUTINE_NAME, ROUTINE_DEFINITION from information_schema.ROUTINES;
ROUTINE_NAME	ROUTINE_DEFINITION
show create function sub1;
ERROR 42000: FUNCTION sub1 does not exist
select ROUTINE_NAME, ROUTINE_DEFINITION from information_schema.ROUTINES;
ROUTINE_NAME	ROUTINE_DEFINITION
sel2	
sub1	
grant all privileges on test.* to mysqltest_1@localhost;
select ROUTINE_NAME, ROUTINE_DEFINITION from information_schema.ROUTINES;
ROUTINE_NAME	ROUTINE_DEFINITION
sel2	
sub1	
create function sub2(i int) returns int
return i+1;
select ROUTINE_NAME, ROUTINE_DEFINITION from information_schema.ROUTINES;
ROUTINE_NAME	ROUTINE_DEFINITION
sel2	
sub1	
sub2	return i+1
show create procedure sel2;
Procedure	sql_mode	Create Procedure
sel2		
show create function sub1;
Function	sql_mode	Create Function
sub1		
show create function sub2;
Function	sql_mode	Create Function
sub2		CREATE FUNCTION `test`.`sub2`(i int) RETURNS int(11)
return i+1
show function status like "sub2";
Db	Name	Type	Definer	Modified	Created	Security_type	Comment
test	sub2	FUNCTION	mysqltest_1@localhost	#	#	DEFINER	
drop function sub2;
show create procedure sel2;
Procedure	sql_mode	Create Procedure
sel2		CREATE PROCEDURE `test`.`sel2`()
begin
select * from t1;
select * from t2;
end
create view v0 (c) as select schema_name from information_schema.schemata;
select * from v0;
c
information_schema
mysql
test
explain select * from v0;
id	select_type	table	type	possible_keys	key	key_len	ref	rows	Extra
1	PRIMARY	#	ALL	NULL	NULL	NULL	NULL	2	
create view v1 (c) as select table_name from information_schema.tables
where table_name="v1";
select * from v1;
c
v1
create view v2 (c) as select column_name from information_schema.columns
where table_name="v2";
select * from v2;
c
c
create view v3 (c) as select CHARACTER_SET_NAME from information_schema.character_sets
where CHARACTER_SET_NAME like "latin1%";
select * from v3;
c
latin1
create view v4 (c) as select COLLATION_NAME from information_schema.collations
where COLLATION_NAME like "latin1%";
select * from v4;
c
latin1_german1_ci
latin1_swedish_ci
latin1_danish_ci
latin1_german2_ci
latin1_bin
latin1_general_ci
latin1_general_cs
latin1_spanish_ci
show keys from v4;
Table	Non_unique	Key_name	Seq_in_index	Column_name	Collation	Cardinality	Sub_part	Packed	Null	Index_type	Comment
select * from information_schema.views where TABLE_NAME like "v%";
TABLE_CATALOG	TABLE_SCHEMA	TABLE_NAME	VIEW_DEFINITION	CHECK_OPTION	IS_UPDATABLE
NULL	test	v0	select sql_no_cache `schemata`.`SCHEMA_NAME` AS `c` from `information_schema`.`schemata`	NONE	NO
NULL	test	v1	select sql_no_cache `tables`.`TABLE_NAME` AS `c` from `information_schema`.`tables` where (`tables`.`TABLE_NAME` = _utf8'v1')	NONE	NO
NULL	test	v2	select sql_no_cache `columns`.`COLUMN_NAME` AS `c` from `information_schema`.`columns` where (`columns`.`TABLE_NAME` = _utf8'v2')	NONE	NO
NULL	test	v3	select sql_no_cache `character_sets`.`CHARACTER_SET_NAME` AS `c` from `information_schema`.`character_sets` where (`character_sets`.`CHARACTER_SET_NAME` like _utf8'latin1%')	NONE	NO
NULL	test	v4	select sql_no_cache `collations`.`COLLATION_NAME` AS `c` from `information_schema`.`collations` where (`collations`.`COLLATION_NAME` like _utf8'latin1%')	NONE	NO
drop view v0, v1, v2, v3, v4;
create table t1 (a int);
grant select,update,insert on t1 to mysqltest_1@localhost;
grant select (a), update (a),insert(a), references(a) on t1 to mysqltest_1@localhost;
grant all on test.* to mysqltest_1@localhost with grant option;
select * from information_schema.USER_PRIVILEGES where grantee like '%mysqltest_1%';
GRANTEE	TABLE_CATALOG	PRIVILEGE_TYPE	IS_GRANTABLE
'mysqltest_1'@'localhost'	NULL	USAGE	NO
select * from information_schema.SCHEMA_PRIVILEGES where grantee like '%mysqltest_1%';
GRANTEE	TABLE_CATALOG	TABLE_SCHEMA	PRIVILEGE_TYPE	IS_GRANTABLE
'mysqltest_1'@'localhost'	NULL	test	SELECT	YES
'mysqltest_1'@'localhost'	NULL	test	INSERT	YES
'mysqltest_1'@'localhost'	NULL	test	UPDATE	YES
'mysqltest_1'@'localhost'	NULL	test	DELETE	YES
'mysqltest_1'@'localhost'	NULL	test	CREATE	YES
'mysqltest_1'@'localhost'	NULL	test	DROP	YES
'mysqltest_1'@'localhost'	NULL	test	REFERENCES	YES
'mysqltest_1'@'localhost'	NULL	test	INDEX	YES
'mysqltest_1'@'localhost'	NULL	test	ALTER	YES
'mysqltest_1'@'localhost'	NULL	test	CREATE TEMPORARY TABLES	YES
'mysqltest_1'@'localhost'	NULL	test	LOCK TABLES	YES
'mysqltest_1'@'localhost'	NULL	test	EXECUTE	YES
'mysqltest_1'@'localhost'	NULL	test	CREATE VIEW	YES
'mysqltest_1'@'localhost'	NULL	test	SHOW VIEW	YES
'mysqltest_1'@'localhost'	NULL	test	CREATE ROUTINE	YES
'mysqltest_1'@'localhost'	NULL	test	ALTER ROUTINE	YES
select * from information_schema.TABLE_PRIVILEGES where grantee like '%mysqltest_1%';
GRANTEE	TABLE_CATALOG	TABLE_SCHEMA	TABLE_NAME	PRIVILEGE_TYPE	IS_GRANTABLE
'mysqltest_1'@'localhost'	NULL	test	t1	SELECT	NO
'mysqltest_1'@'localhost'	NULL	test	t1	INSERT	NO
'mysqltest_1'@'localhost'	NULL	test	t1	UPDATE	NO
select * from information_schema.COLUMN_PRIVILEGES where grantee like '%mysqltest_1%';
GRANTEE	TABLE_CATALOG	TABLE_SCHEMA	TABLE_NAME	COLUMN_NAME	PRIVILEGE_TYPE	IS_GRANTABLE
'mysqltest_1'@'localhost'	NULL	test	t1	a	SELECT	NO
'mysqltest_1'@'localhost'	NULL	test	t1	a	INSERT	NO
'mysqltest_1'@'localhost'	NULL	test	t1	a	UPDATE	NO
'mysqltest_1'@'localhost'	NULL	test	t1	a	REFERENCES	NO
delete from mysql.user where user like 'mysqltest%';
delete from mysql.db where user like 'mysqltest%';
delete from mysql.tables_priv where user like 'mysqltest%';
delete from mysql.columns_priv where user like 'mysqltest%';
flush privileges;
drop table t1;
create table t1 (a int null, primary key(a));
alter table t1 add constraint constraint_1 unique (a);
alter table t1 add constraint unique key_1(a);
alter table t1 add constraint constraint_2 unique key_2(a);
show create table t1;
Table	Create Table
t1	CREATE TABLE `t1` (
  `a` int(11) NOT NULL default '0',
  PRIMARY KEY  (`a`),
  UNIQUE KEY `constraint_1` (`a`),
  UNIQUE KEY `key_1` (`a`),
  UNIQUE KEY `key_2` (`a`)
) ENGINE=MyISAM DEFAULT CHARSET=latin1
select * from information_schema.TABLE_CONSTRAINTS where
TABLE_SCHEMA= "test";
CONSTRAINT_CATALOG	CONSTRAINT_SCHEMA	CONSTRAINT_NAME	TABLE_SCHEMA	TABLE_NAME	CONSTRAINT_TYPE
NULL	test	PRIMARY	test	t1	PRIMARY KEY
NULL	test	constraint_1	test	t1	UNIQUE
NULL	test	key_1	test	t1	UNIQUE
NULL	test	key_2	test	t1	UNIQUE
select * from information_schema.KEY_COLUMN_USAGE where
TABLE_SCHEMA= "test";
CONSTRAINT_CATALOG	CONSTRAINT_SCHEMA	CONSTRAINT_NAME	TABLE_CATALOG	TABLE_SCHEMA	TABLE_NAME	COLUMN_NAME	ORDINAL_POSITION	POSITION_IN_UNIQUE_CONSTRAINT	REFERENCED_TABLE_SCHEMA	REFERENCED_TABLE_NAME	REFERENCED_COLUMN_NAME
NULL	test	PRIMARY	NULL	test	t1	a	1	NULL	NULL	NULL	NULL
NULL	test	constraint_1	NULL	test	t1	a	1	NULL	NULL	NULL	NULL
NULL	test	key_1	NULL	test	t1	a	1	NULL	NULL	NULL	NULL
NULL	test	key_2	NULL	test	t1	a	1	NULL	NULL	NULL	NULL
select table_name from information_schema.TABLES where table_schema like "test%";
table_name
t1
select table_name,column_name from information_schema.COLUMNS where table_schema like "test%";
table_name	column_name
t1	a
select ROUTINE_NAME from information_schema.ROUTINES;
ROUTINE_NAME
sel2
sub1
delete from mysql.user where user='mysqltest_1';
drop table t1;
drop procedure sel2;
drop function sub1;
create table t1(a int);
create view v1 (c) as select a from t1 with check option;
create view v2 (c) as select a from t1 WITH LOCAL CHECK OPTION;
create view v3 (c) as select a from t1 WITH CASCADED CHECK OPTION;
select * from information_schema.views;
TABLE_CATALOG	TABLE_SCHEMA	TABLE_NAME	VIEW_DEFINITION	CHECK_OPTION	IS_UPDATABLE
NULL	test	v1	select `test`.`t1`.`a` AS `c` from `test`.`t1`	CASCADED	YES
NULL	test	v2	select `test`.`t1`.`a` AS `c` from `test`.`t1`	LOCAL	YES
NULL	test	v3	select `test`.`t1`.`a` AS `c` from `test`.`t1`	CASCADED	YES
grant select (a) on test.t1 to joe@localhost with grant option;
select * from INFORMATION_SCHEMA.COLUMN_PRIVILEGES;
GRANTEE	TABLE_CATALOG	TABLE_SCHEMA	TABLE_NAME	COLUMN_NAME	PRIVILEGE_TYPE	IS_GRANTABLE
'joe'@'localhost'	NULL	test	t1	a	SELECT	YES
select * from INFORMATION_SCHEMA.TABLE_PRIVILEGES;
GRANTEE	TABLE_CATALOG	TABLE_SCHEMA	TABLE_NAME	PRIVILEGE_TYPE	IS_GRANTABLE
drop view v1, v2, v3;
drop table t1;
delete from mysql.user where user='joe';
delete from mysql.db where user='joe';
delete from mysql.tables_priv where user='joe';
delete from mysql.columns_priv where user='joe';
flush privileges;
create table t1 (a int not null auto_increment,b int, primary key (a));
insert into t1 values (1,1),(NULL,3),(NULL,4);
select AUTO_INCREMENT from information_schema.tables where table_name = 't1';
AUTO_INCREMENT
4
drop table t1;
create table t1 (s1 int);
insert into t1 values (0),(9),(0);
select s1 from t1 where s1 in (select version from
information_schema.tables) union select version from
information_schema.tables;
s1
0
10
drop table t1;
SHOW CREATE TABLE INFORMATION_SCHEMA.character_sets;
Table	Create Table
CHARACTER_SETS	CREATE TEMPORARY TABLE `CHARACTER_SETS` (
  `CHARACTER_SET_NAME` varchar(64) NOT NULL default '',
  `DEFAULT_COLLATE_NAME` varchar(64) NOT NULL default '',
  `DESCRIPTION` varchar(60) NOT NULL default '',
  `MAXLEN` bigint(3) NOT NULL default '0'
) ENGINE=MEMORY DEFAULT CHARSET=utf8
set names latin2;
SHOW CREATE TABLE INFORMATION_SCHEMA.character_sets;
Table	Create Table
CHARACTER_SETS	CREATE TEMPORARY TABLE `CHARACTER_SETS` (
  `CHARACTER_SET_NAME` varchar(64) NOT NULL default '',
  `DEFAULT_COLLATE_NAME` varchar(64) NOT NULL default '',
  `DESCRIPTION` varchar(60) NOT NULL default '',
  `MAXLEN` bigint(3) NOT NULL default '0'
) ENGINE=MEMORY DEFAULT CHARSET=utf8
set names latin1;
create table t1 select * from information_schema.CHARACTER_SETS
where CHARACTER_SET_NAME like "latin1";
select * from t1;
CHARACTER_SET_NAME	DEFAULT_COLLATE_NAME	DESCRIPTION	MAXLEN
latin1	latin1_swedish_ci	cp1252 West European	1
alter table t1 default character set utf8;
show create table t1;
Table	Create Table
t1	CREATE TABLE `t1` (
  `CHARACTER_SET_NAME` varchar(64) NOT NULL default '',
  `DEFAULT_COLLATE_NAME` varchar(64) NOT NULL default '',
  `DESCRIPTION` varchar(60) NOT NULL default '',
  `MAXLEN` bigint(3) NOT NULL default '0'
) ENGINE=MyISAM DEFAULT CHARSET=utf8
drop table t1;
create view v1 as select * from information_schema.TABLES;
drop view v1;
create table t1(a NUMERIC(5,3), b NUMERIC(5,1), c float(5,2),
d NUMERIC(6,4), e float, f DECIMAL(6,3), g int(11), h DOUBLE(10,3),
i DOUBLE);
select COLUMN_NAME,COLUMN_TYPE, CHARACTER_MAXIMUM_LENGTH, 
CHARACTER_OCTET_LENGTH, NUMERIC_PRECISION, NUMERIC_SCALE
from information_schema.columns where table_name= 't1';
COLUMN_NAME	COLUMN_TYPE	CHARACTER_MAXIMUM_LENGTH	CHARACTER_OCTET_LENGTH	NUMERIC_PRECISION	NUMERIC_SCALE
a	decimal(5,3)	NULL	NULL	5	3
b	decimal(5,1)	NULL	NULL	5	1
c	float(5,2)	NULL	NULL	5	2
d	decimal(6,4)	NULL	NULL	6	4
e	float	NULL	NULL	12	NULL
f	decimal(6,3)	NULL	NULL	6	3
g	int(11)	NULL	NULL	10	0
h	double(10,3)	NULL	NULL	10	3
i	double	NULL	NULL	22	NULL
drop table t1;
create table t115 as select table_name, column_name, column_type
from information_schema.columns where table_name = 'proc';
select * from t115;
table_name	column_name	column_type
proc	db	char(64)
proc	name	char(64)
proc	type	enum('FUNCTION','PROCEDURE')
proc	specific_name	char(64)
proc	language	enum('SQL')
proc	sql_data_access	enum('CONTAINS_SQL','NO_SQL','READS_SQL_DATA','MODIFIES_SQL_DATA')
proc	is_deterministic	enum('YES','NO')
proc	security_type	enum('INVOKER','DEFINER')
proc	param_list	blob
proc	returns	char(64)
proc	body	longblob
proc	definer	char(77)
proc	created	timestamp
proc	modified	timestamp
proc	sql_mode	set('REAL_AS_FLOAT','PIPES_AS_CONCAT','ANSI_QUOTES','IGNORE_SPACE','NOT_USED','ONLY_FULL_GROUP_BY','NO_UNSIGNED_SUBTRACTION','NO_DIR_IN_CREATE','POSTGRESQL','ORACLE','MSSQL','DB2','MAXDB','NO_KEY_OPTIONS','NO_TABLE_OPTIONS','NO_FIELD_OPTIONS','MYSQL323','MYSQL40','ANSI','NO_AUTO_VALUE_ON_ZERO','NO_BACKSLASH_ESCAPES','STRICT_TRANS_TABLES','STRICT_ALL_TABLES','NO_ZERO_IN_DATE','NO_ZERO_DATE','INVALID_DATES','ERROR_FOR_DIVISION_BY_ZERO','TRADITIONAL','NO_AUTO_CREATE_USER','HIGH_NOT_PRECEDENCE')
proc	comment	char(64)
drop table t115;
create procedure p108 () begin declare c cursor for select data_type
from information_schema.columns;  open c; open c; end;//
call p108()//
ERROR 24000: Cursor is already open
drop procedure p108;
create view v1 as select A1.table_name from information_schema.TABLES A1
where table_name= "user";
select * from v1;
table_name
user
drop view v1;
create view vo as select 'a' union select 'a';
show index from vo;
Table	Non_unique	Key_name	Seq_in_index	Column_name	Collation	Cardinality	Sub_part	Packed	Null	Index_type	Comment
select * from information_schema.TABLE_CONSTRAINTS where
TABLE_NAME= "vo";
CONSTRAINT_CATALOG	CONSTRAINT_SCHEMA	CONSTRAINT_NAME	TABLE_SCHEMA	TABLE_NAME	CONSTRAINT_TYPE
select * from information_schema.KEY_COLUMN_USAGE where
TABLE_NAME= "vo";
CONSTRAINT_CATALOG	CONSTRAINT_SCHEMA	CONSTRAINT_NAME	TABLE_CATALOG	TABLE_SCHEMA	TABLE_NAME	COLUMN_NAME	ORDINAL_POSITION	POSITION_IN_UNIQUE_CONSTRAINT	REFERENCED_TABLE_SCHEMA	REFERENCED_TABLE_NAME	REFERENCED_COLUMN_NAME
drop view vo;
select TABLE_NAME,TABLE_TYPE,ENGINE
from information_schema.tables 
where table_schema='information_schema' limit 2;
TABLE_NAME	TABLE_TYPE	ENGINE
CHARACTER_SETS	SYSTEM VIEW	MEMORY
COLLATIONS	SYSTEM VIEW	MEMORY
show tables from information_schema like "T%";
Tables_in_information_schema (T%)
TABLES
TABLE_CONSTRAINTS
TABLE_PRIVILEGES
TRIGGERS
create database information_schema;
ERROR HY000: Can't create database 'information_schema'; database exists
use information_schema;
show full tables like "T%";
Tables_in_information_schema (T%)	Table_type
TABLES	SYSTEM VIEW
TABLE_CONSTRAINTS	SYSTEM VIEW
TABLE_PRIVILEGES	SYSTEM VIEW
TRIGGERS	SYSTEM VIEW
create table t1(a int);
ERROR 42S02: Unknown table 't1' in information_schema
use test;
show tables;
Tables_in_test
use information_schema;
show tables like "T%";
Tables_in_information_schema (T%)
TABLES
TABLE_CONSTRAINTS
TABLE_PRIVILEGES
TRIGGERS
select table_name from tables where table_name='user';
table_name
user
select column_name, privileges from columns
where table_name='user' and column_name like '%o%';
column_name	privileges
Host	select,insert,update,references
Password	select,insert,update,references
Drop_priv	select,insert,update,references
Reload_priv	select,insert,update,references
Shutdown_priv	select,insert,update,references
Process_priv	select,insert,update,references
Show_db_priv	select,insert,update,references
Lock_tables_priv	select,insert,update,references
Show_view_priv	select,insert,update,references
Create_routine_priv	select,insert,update,references
Alter_routine_priv	select,insert,update,references
max_questions	select,insert,update,references
max_connections	select,insert,update,references
max_user_connections	select,insert,update,references
use test;
create function sub1(i int) returns int
return i+1;
create table t1(f1 int);
create view t2 (c) as select f1 from t1;
create view t3 (c) as select sub1(1);
create table t4(f1 int, KEY f1_key (f1));
drop table t1;
drop function sub1;
select table_name from information_schema.views
where table_schema='test';
table_name
Warnings:
Warning	1356	View 'test.t2' references invalid table(s) or column(s) or function(s)
Warning	1356	View 'test.t3' references invalid table(s) or column(s) or function(s)
select table_name from information_schema.views
where table_schema='test';
table_name
Warnings:
Warning	1356	View 'test.t2' references invalid table(s) or column(s) or function(s)
Warning	1356	View 'test.t3' references invalid table(s) or column(s) or function(s)
select column_name from information_schema.columns
where table_schema='test';
column_name
f1
Warnings:
Warning	1356	View 'test.t2' references invalid table(s) or column(s) or function(s)
Warning	1356	View 'test.t3' references invalid table(s) or column(s) or function(s)
select index_name from information_schema.statistics where table_schema='test';
index_name
f1_key
select constraint_name from information_schema.table_constraints
where table_schema='test';
constraint_name
drop view t2;
drop view t3;
drop table t4;
select * from information_schema.table_names;
ERROR 42S02: Unknown table 'table_names' in information_schema
select column_type from information_schema.columns
where table_schema="information_schema" and table_name="COLUMNS" and
(column_name="character_set_name" or column_name="collation_name");
column_type
varchar(64)
varchar(64)
select TABLE_ROWS from information_schema.tables where 
table_schema="information_schema" and table_name="COLUMNS";
TABLE_ROWS
NULL
select table_type from information_schema.tables
where table_schema="mysql" and table_name="user";
table_type
BASE TABLE
show open tables where `table` like "user";
Database	Table	In_use	Name_locked
mysql	user	0	0
show status where variable_name like "%database%";
Variable_name	Value
Com_show_databases	3
show variables where variable_name like "skip_show_databas";
Variable_name	Value
show global status like "Threads_running";
Variable_name	Value
Threads_running	#
create table t1(f1 int);
create table t2(f2 int);
create view v1 as select * from t1, t2;
set @got_val= (select count(*) from information_schema.columns);
drop view v1;
drop table t1, t2;
CREATE TABLE t_crashme ( f1 BIGINT);
CREATE VIEW a1 (t_CRASHME) AS SELECT f1 FROM t_crashme GROUP BY f1;
CREATE VIEW a2 AS SELECT t_CRASHME FROM a1;
count(*)
101
drop view a2, a1;
drop table t_crashme;
select table_schema,table_name, column_name from
information_schema.columns 
where data_type = 'longtext';
table_schema	table_name	column_name
information_schema	COLUMNS	COLUMN_TYPE
information_schema	ROUTINES	ROUTINE_DEFINITION
information_schema	ROUTINES	SQL_MODE
information_schema	TRIGGERS	ACTION_CONDITION
information_schema	TRIGGERS	ACTION_STATEMENT
information_schema	TRIGGERS	SQL_MODE
information_schema	VIEWS	VIEW_DEFINITION
select table_name, column_name, data_type from information_schema.columns
where data_type = 'datetime';
table_name	column_name	data_type
ROUTINES	CREATED	datetime
ROUTINES	LAST_ALTERED	datetime
TABLES	CREATE_TIME	datetime
TABLES	UPDATE_TIME	datetime
TABLES	CHECK_TIME	datetime
TRIGGERS	CREATED	datetime
SELECT COUNT(*) FROM INFORMATION_SCHEMA.TABLES A
WHERE NOT EXISTS 
(SELECT * FROM INFORMATION_SCHEMA.COLUMNS B
WHERE A.TABLE_SCHEMA = B.TABLE_SCHEMA
AND A.TABLE_NAME = B.TABLE_NAME);
COUNT(*)
0
create table t1
( x_bigint BIGINT,
x_integer INTEGER,
x_smallint SMALLINT,
x_decimal DECIMAL(5,3),
x_numeric NUMERIC(5,3),
x_real REAL,
x_float FLOAT,
x_double_precision DOUBLE PRECISION );
SELECT COLUMN_NAME, CHARACTER_MAXIMUM_LENGTH, CHARACTER_OCTET_LENGTH
FROM INFORMATION_SCHEMA.COLUMNS
WHERE TABLE_NAME= 't1';
COLUMN_NAME	CHARACTER_MAXIMUM_LENGTH	CHARACTER_OCTET_LENGTH
x_bigint	NULL	NULL
x_integer	NULL	NULL
x_smallint	NULL	NULL
x_decimal	NULL	NULL
x_numeric	NULL	NULL
x_real	NULL	NULL
x_float	NULL	NULL
x_double_precision	NULL	NULL
drop table t1;
grant select on test.* to mysqltest_4@localhost;
SELECT TABLE_NAME, COLUMN_NAME, PRIVILEGES FROM INFORMATION_SCHEMA.COLUMNS 
where COLUMN_NAME='TABLE_NAME';
TABLE_NAME	COLUMN_NAME	PRIVILEGES
COLUMNS	TABLE_NAME	select
COLUMN_PRIVILEGES	TABLE_NAME	select
KEY_COLUMN_USAGE	TABLE_NAME	select
STATISTICS	TABLE_NAME	select
TABLES	TABLE_NAME	select
TABLE_CONSTRAINTS	TABLE_NAME	select
TABLE_PRIVILEGES	TABLE_NAME	select
VIEWS	TABLE_NAME	select
delete from mysql.user where user='mysqltest_4';
delete from mysql.db where user='mysqltest_4';
flush privileges;
SELECT table_schema, count(*) FROM information_schema.TABLES GROUP BY TABLE_SCHEMA;
table_schema	count(*)
information_schema	16
mysql	17
create table t1 (i int, j int);
create trigger trg1 before insert on t1 for each row
begin
if new.j > 10 then
set new.j := 10;
end if;
end|
create trigger trg2 before update on t1 for each row
begin
if old.i % 2 = 0 then
set new.j := -1;
end if;
end|
create trigger trg3 after update on t1 for each row
begin
if new.j = -1 then
set @fired:= "Yes";
end if;
end|
show triggers;
Trigger	Event	Table	Statement	Timing	Created	sql_mode
trg1	INSERT	t1	
begin
if new.j > 10 then
set new.j := 10;
end if;
end	BEFORE	NULL	
trg2	UPDATE	t1	
begin
if old.i % 2 = 0 then
set new.j := -1;
end if;
end	BEFORE	NULL	
trg3	UPDATE	t1	
begin
if new.j = -1 then
set @fired:= "Yes";
end if;
end	AFTER	NULL	
select * from information_schema.triggers;
TRIGGER_CATALOG	TRIGGER_SCHEMA	TRIGGER_NAME	EVENT_MANIPULATION	EVENT_OBJECT_CATALOG	EVENT_OBJECT_SCHEMA	EVENT_OBJECT_TABLE	ACTION_ORDER	ACTION_CONDITION	ACTION_STATEMENT	ACTION_ORIENTATION	ACTION_TIMING	ACTION_REFERENCE_OLD_TABLE	ACTION_REFERENCE_NEW_TABLE	ACTION_REFERENCE_OLD_ROW	ACTION_REFERENCE_NEW_ROW	CREATED	SQL_MODE
NULL	test	trg1	INSERT	NULL	test	t1	0	NULL	
begin
if new.j > 10 then
set new.j := 10;
end if;
end	ROW	BEFORE	NULL	NULL	OLD	NEW	NULL	
NULL	test	trg2	UPDATE	NULL	test	t1	0	NULL	
begin
if old.i % 2 = 0 then
set new.j := -1;
end if;
end	ROW	BEFORE	NULL	NULL	OLD	NEW	NULL	
NULL	test	trg3	UPDATE	NULL	test	t1	0	NULL	
begin
if new.j = -1 then
set @fired:= "Yes";
end if;
end	ROW	AFTER	NULL	NULL	OLD	NEW	NULL	
drop trigger trg1;
drop trigger trg2;
drop trigger trg3;
drop table t1;
create database mysqltest;
create table mysqltest.t1 (f1 int, f2 int);
create table mysqltest.t2 (f1 int);
grant select (f1) on mysqltest.t1 to user1@localhost;
grant select on mysqltest.t2 to user2@localhost;
grant select on mysqltest.* to user3@localhost;
grant select on *.* to user4@localhost;
select * from information_schema.column_privileges;
GRANTEE	TABLE_CATALOG	TABLE_SCHEMA	TABLE_NAME	COLUMN_NAME	PRIVILEGE_TYPE	IS_GRANTABLE
'user1'@'localhost'	NULL	mysqltest	t1	f1	SELECT	NO
select * from information_schema.table_privileges;
GRANTEE	TABLE_CATALOG	TABLE_SCHEMA	TABLE_NAME	PRIVILEGE_TYPE	IS_GRANTABLE
select * from information_schema.schema_privileges;
GRANTEE	TABLE_CATALOG	TABLE_SCHEMA	PRIVILEGE_TYPE	IS_GRANTABLE
select * from information_schema.user_privileges;
GRANTEE	TABLE_CATALOG	PRIVILEGE_TYPE	IS_GRANTABLE
'user1'@'localhost'	NULL	USAGE	NO
show grants;
Grants for user1@localhost
GRANT USAGE ON *.* TO 'user1'@'localhost'
GRANT SELECT (f1) ON `mysqltest`.`t1` TO 'user1'@'localhost'
select * from information_schema.column_privileges;
GRANTEE	TABLE_CATALOG	TABLE_SCHEMA	TABLE_NAME	COLUMN_NAME	PRIVILEGE_TYPE	IS_GRANTABLE
select * from information_schema.table_privileges;
GRANTEE	TABLE_CATALOG	TABLE_SCHEMA	TABLE_NAME	PRIVILEGE_TYPE	IS_GRANTABLE
'user2'@'localhost'	NULL	mysqltest	t2	SELECT	NO
select * from information_schema.schema_privileges;
GRANTEE	TABLE_CATALOG	TABLE_SCHEMA	PRIVILEGE_TYPE	IS_GRANTABLE
select * from information_schema.user_privileges;
GRANTEE	TABLE_CATALOG	PRIVILEGE_TYPE	IS_GRANTABLE
'user2'@'localhost'	NULL	USAGE	NO
show grants;
Grants for user2@localhost
GRANT USAGE ON *.* TO 'user2'@'localhost'
GRANT SELECT ON `mysqltest`.`t2` TO 'user2'@'localhost'
select * from information_schema.column_privileges;
GRANTEE	TABLE_CATALOG	TABLE_SCHEMA	TABLE_NAME	COLUMN_NAME	PRIVILEGE_TYPE	IS_GRANTABLE
select * from information_schema.table_privileges;
GRANTEE	TABLE_CATALOG	TABLE_SCHEMA	TABLE_NAME	PRIVILEGE_TYPE	IS_GRANTABLE
select * from information_schema.schema_privileges;
GRANTEE	TABLE_CATALOG	TABLE_SCHEMA	PRIVILEGE_TYPE	IS_GRANTABLE
'user3'@'localhost'	NULL	mysqltest	SELECT	NO
select * from information_schema.user_privileges;
GRANTEE	TABLE_CATALOG	PRIVILEGE_TYPE	IS_GRANTABLE
'user3'@'localhost'	NULL	USAGE	NO
show grants;
Grants for user3@localhost
GRANT USAGE ON *.* TO 'user3'@'localhost'
GRANT SELECT ON `mysqltest`.* TO 'user3'@'localhost'
select * from information_schema.column_privileges where grantee like '%user%';
GRANTEE	TABLE_CATALOG	TABLE_SCHEMA	TABLE_NAME	COLUMN_NAME	PRIVILEGE_TYPE	IS_GRANTABLE
'user1'@'localhost'	NULL	mysqltest	t1	f1	SELECT	NO
select * from information_schema.table_privileges where grantee like '%user%';
GRANTEE	TABLE_CATALOG	TABLE_SCHEMA	TABLE_NAME	PRIVILEGE_TYPE	IS_GRANTABLE
'user2'@'localhost'	NULL	mysqltest	t2	SELECT	NO
select * from information_schema.schema_privileges where grantee like '%user%';
GRANTEE	TABLE_CATALOG	TABLE_SCHEMA	PRIVILEGE_TYPE	IS_GRANTABLE
'user3'@'localhost'	NULL	mysqltest	SELECT	NO
select * from information_schema.user_privileges where grantee like '%user%';
GRANTEE	TABLE_CATALOG	PRIVILEGE_TYPE	IS_GRANTABLE
'user1'@'localhost'	NULL	USAGE	NO
'user2'@'localhost'	NULL	USAGE	NO
'user3'@'localhost'	NULL	USAGE	NO
'user4'@'localhost'	NULL	SELECT	NO
show grants;
Grants for user4@localhost
GRANT SELECT ON *.* TO 'user4'@'localhost'
drop user user1@localhost, user2@localhost, user3@localhost, user4@localhost;
use test;
drop database mysqltest;
drop procedure if exists p1;
drop procedure if exists p2;
create procedure p1 () modifies sql data set @a = 5;
create procedure p2 () set @a = 5;
select sql_data_access from information_schema.routines
where specific_name like 'p%';
sql_data_access
MODIFIES SQL DATA
CONTAINS SQL
drop procedure p1;
drop procedure p2;
show create database information_schema;
Database	Create Database
information_schema	CREATE DATABASE `information_schema` /*!40100 DEFAULT CHARACTER SET utf8 */
create table t1(f1 LONGBLOB, f2 LONGTEXT);
select column_name,data_type,CHARACTER_OCTET_LENGTH,
CHARACTER_MAXIMUM_LENGTH
from information_schema.columns
where table_name='t1';
column_name	data_type	CHARACTER_OCTET_LENGTH	CHARACTER_MAXIMUM_LENGTH
f1	longblob	4294967295	4294967295
f2	longtext	4294967295	4294967295
drop table t1;
create table t1(f1 tinyint, f2 SMALLINT, f3 mediumint, f4 int,
f5 BIGINT, f6 BIT, f7 bit(64));
select column_name, NUMERIC_PRECISION, NUMERIC_SCALE
from information_schema.columns
where table_name='t1';
column_name	NUMERIC_PRECISION	NUMERIC_SCALE
f1	3	0
f2	5	0
f3	7	0
f4	10	0
f5	19	0
f6	1	NULL
f7	64	NULL
drop table t1;
create table t1 (f1 integer);
create trigger tr1 after insert on t1 for each row set @test_var=42;
use information_schema;
select trigger_schema, trigger_name from triggers where
trigger_name='tr1';
trigger_schema	trigger_name
test	tr1
use test;
drop table t1;
create table t1 (a int not null, b int);
use information_schema;
select column_name, column_default from columns
where table_schema='test' and table_name='t1';
column_name	column_default
a	NULL
b	NULL
use test;
<<<<<<< HEAD
show columns from t1;
Field	Type	Null	Key	Default	Extra
a	int(11)	NO			
b	int(11)	YES		NULL	
drop table t1;
=======
drop table t1;
CREATE TABLE t1 (a int);
CREATE TABLE t2 (b int);
SHOW TABLE STATUS FROM test
WHERE name IN ( SELECT TABLE_NAME FROM INFORMATION_SCHEMA.TABLES
WHERE TABLE_SCHEMA='test' AND TABLE_TYPE='BASE TABLE');
Name	Engine	Version	Row_format	Rows	Avg_row_length	Data_length	Max_data_length	Index_length	Data_free	Auto_increment	Create_time	Update_time	Check_time	Collation	Checksum	Create_options	Comment
t1	MyISAM	10	Fixed	0	0	0	#	1024	0	NULL	#	#	NULL	latin1_swedish_ci	NULL		
t2	MyISAM	10	Fixed	0	0	0	#	1024	0	NULL	#	#	NULL	latin1_swedish_ci	NULL		
>>>>>>> a94c05a1
<|MERGE_RESOLUTION|>--- conflicted
+++ resolved
@@ -966,13 +966,10 @@
 a	NULL
 b	NULL
 use test;
-<<<<<<< HEAD
 show columns from t1;
 Field	Type	Null	Key	Default	Extra
 a	int(11)	NO			
 b	int(11)	YES		NULL	
-drop table t1;
-=======
 drop table t1;
 CREATE TABLE t1 (a int);
 CREATE TABLE t2 (b int);
@@ -981,5 +978,4 @@
 WHERE TABLE_SCHEMA='test' AND TABLE_TYPE='BASE TABLE');
 Name	Engine	Version	Row_format	Rows	Avg_row_length	Data_length	Max_data_length	Index_length	Data_free	Auto_increment	Create_time	Update_time	Check_time	Collation	Checksum	Create_options	Comment
 t1	MyISAM	10	Fixed	0	0	0	#	1024	0	NULL	#	#	NULL	latin1_swedish_ci	NULL		
-t2	MyISAM	10	Fixed	0	0	0	#	1024	0	NULL	#	#	NULL	latin1_swedish_ci	NULL		
->>>>>>> a94c05a1
+t2	MyISAM	10	Fixed	0	0	0	#	1024	0	NULL	#	#	NULL	latin1_swedish_ci	NULL		