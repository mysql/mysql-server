--- conflicted
+++ resolved
@@ -1289,12 +1289,7 @@
 report-user (No default value)
 rpl-stop-slave-timeout 31536000
 safe-user-create FALSE
-<<<<<<< HEAD
 secure-auth TRUE
-secure-file-priv (No default value)
-=======
-secure-auth FALSE
->>>>>>> 70a470e0
 server-id 0
 server-id-bits 32
 shared-memory FALSE
