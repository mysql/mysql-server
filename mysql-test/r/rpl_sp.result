--- conflicted
+++ resolved
@@ -465,12 +465,9 @@
 DROP PROCEDURE p1;
 DROP FUNCTION f1;
 drop table t1;
-<<<<<<< HEAD
 set global log_bin_trust_function_creators=0;
 set global log_bin_trust_function_creators=0;
-End of 5.0 tests
-End of 5.1 tests
-=======
+
 drop database if exists mysqltest;
 drop database if exists mysqltest2;
 create database mysqltest;
@@ -496,4 +493,5 @@
 ERROR 42000: Incorrect database name '\\'
 drop database mysqltest;
 drop database mysqltest2;
->>>>>>> 294cb843
+End of 5.0 tests
+End of 5.1 tests