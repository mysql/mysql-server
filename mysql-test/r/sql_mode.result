drop table if exists t1,t2,v1,v2;
drop view if exists t1,t2,v1,v2;
CREATE TABLE `t1` (
a int not null auto_increment,
`pseudo` varchar(35) character set latin2 NOT NULL default '',
`email` varchar(60) character set latin2 NOT NULL default '',
PRIMARY KEY  (a),
UNIQUE KEY `email` USING BTREE (`email`)
) ENGINE=HEAP CHARSET=latin1 ROW_FORMAT DYNAMIC;
set @@sql_mode="";
show variables like 'sql_mode';
Variable_name	Value
sql_mode	
show create table t1;
Table	Create Table
t1	CREATE TABLE `t1` (
  `a` int(11) NOT NULL AUTO_INCREMENT,
  `pseudo` varchar(35) CHARACTER SET latin2 COLLATE latin2_general_ci NOT NULL DEFAULT '',
  `email` varchar(60) CHARACTER SET latin2 COLLATE latin2_general_ci NOT NULL DEFAULT '',
  PRIMARY KEY (`a`),
  UNIQUE KEY `email` (`email`) USING BTREE
) ENGINE=MEMORY DEFAULT CHARSET=latin1 ROW_FORMAT=DYNAMIC
set @@sql_mode="ansi_quotes";
show variables like 'sql_mode';
Variable_name	Value
sql_mode	ANSI_QUOTES
show create table t1;
Table	Create Table
t1	CREATE TABLE "t1" (
  "a" int(11) NOT NULL AUTO_INCREMENT,
  "pseudo" varchar(35) CHARACTER SET latin2 COLLATE latin2_general_ci NOT NULL DEFAULT '',
  "email" varchar(60) CHARACTER SET latin2 COLLATE latin2_general_ci NOT NULL DEFAULT '',
  PRIMARY KEY ("a"),
  UNIQUE KEY "email" ("email") USING BTREE
) ENGINE=MEMORY DEFAULT CHARSET=latin1 ROW_FORMAT=DYNAMIC
drop table t1;
set session sql_mode = '';
create table t1 ( min_num   dec(6,6)     default .000001);
show create table t1;
Table	Create Table
t1	CREATE TABLE `t1` (
  `min_num` decimal(6,6) DEFAULT '0.000001'
) ENGINE=ENGINE DEFAULT CHARSET=utf8mb4 COLLATE=utf8mb4_0900_ai_ci
drop table t1 ;
set session sql_mode = 'IGNORE_SPACE';
create table t1 ( min_num   dec(6,6)     default 0.000001);
show create table t1;
Table	Create Table
t1	CREATE TABLE `t1` (
  `min_num` decimal(6,6) DEFAULT '0.000001'
) ENGINE=ENGINE DEFAULT CHARSET=utf8mb4 COLLATE=utf8mb4_0900_ai_ci
drop table t1 ;
create table t1 ( min_num   dec(6,6)     default .000001);
show create table t1;
Table	Create Table
t1	CREATE TABLE `t1` (
  `min_num` decimal(6,6) DEFAULT '0.000001'
) ENGINE=ENGINE DEFAULT CHARSET=utf8mb4 COLLATE=utf8mb4_0900_ai_ci
drop table t1 ;
set @@SQL_MODE=NULL;
ERROR 42000: Variable 'sql_mode' can't be set to the value of 'NULL'
set session sql_mode=ansi;
create table t1
(f1 integer auto_increment primary key,
f2 timestamp not null default current_timestamp on update current_timestamp);
show create table t1;
Table	Create Table
t1	CREATE TABLE "t1" (
  "f1" int(11) NOT NULL AUTO_INCREMENT,
  "f2" timestamp NOT NULL DEFAULT CURRENT_TIMESTAMP ON UPDATE CURRENT_TIMESTAMP,
  PRIMARY KEY ("f1")
)
drop table t1;
SET @OLD_SQL_MODE=@@SQL_MODE, @@SQL_MODE='';
show local variables like 'SQL_MODE';
Variable_name	Value
sql_mode	
CREATE TABLE t1 (p int not null auto_increment, a varchar(20), primary key(p)) charset latin1;
INSERT t1 (a) VALUES
('\\'),
('\n'),
('\b'),
('\r'),
('\t'),
('\x'),
('\a'),
('\aa'),
('\\a'),
('\\aa'),
('_'),
('\_'),
('\\_'),
('\\\_'),
('\\\\_'),
('%'),
('\%'),
('\\%'),
('\\\%'),
('\\\\%')
;
SELECT p, hex(a) FROM t1;
p	hex(a)
1	5C
2	0A
3	08
4	0D
5	09
6	78
7	61
8	6161
9	5C61
10	5C6161
11	5F
12	5C5F
13	5C5F
14	5C5C5F
15	5C5C5F
16	25
17	5C25
18	5C25
19	5C5C25
20	5C5C25
delete from t1 where a in ('\n','\r','\t', '\b');
select
masks.p,
masks.a as mask,
examples.a as example
from
t1 as masks
left join t1 as examples on examples.a LIKE masks.a
order by masks.p, example;
p	mask	example
1	\	\
6	x	x
7	a	a
8	aa	aa
9	\a	a
10	\aa	aa
11	_	%
11	_	a
11	_	x
11	_	\
11	_	_
12	\_	_
13	\_	_
14	\\_	\%
14	\\_	\%
14	\\_	\a
14	\\_	\_
14	\\_	\_
15	\\_	\%
15	\\_	\%
15	\\_	\a
15	\\_	\_
15	\\_	\_
16	%	%
16	%	a
16	%	aa
16	%	x
16	%	\
16	%	\%
16	%	\%
16	%	\a
16	%	\aa
16	%	\\%
16	%	\\%
16	%	\\_
16	%	\\_
16	%	\_
16	%	\_
16	%	_
17	\%	%
18	\%	%
19	\\%	\
19	\\%	\%
19	\\%	\%
19	\\%	\a
19	\\%	\aa
19	\\%	\\%
19	\\%	\\%
19	\\%	\\_
19	\\%	\\_
19	\\%	\_
19	\\%	\_
20	\\%	\
20	\\%	\%
20	\\%	\%
20	\\%	\a
20	\\%	\aa
20	\\%	\\%
20	\\%	\\%
20	\\%	\\_
20	\\%	\\_
20	\\%	\_
20	\\%	\_
DROP TABLE t1;
SET @@SQL_MODE='NO_BACKSLASH_ESCAPES';
show local variables like 'SQL_MODE';
Variable_name	Value
sql_mode	NO_BACKSLASH_ESCAPES
CREATE TABLE t1 (p int not null auto_increment, a varchar(20), primary key(p)) charset latin1;
INSERT t1 (a) VALUES
('\\'),
('\n'),
('\b'),
('\r'),
('\t'),
('\x'),
('\a'),
('\aa'),
('\\a'),
('\\aa'),
('_'),
('\_'),
('\\_'),
('\\\_'),
('\\\\_'),
('%'),
('\%'),
('\\%'),
('\\\%'),
('\\\\%')
;
SELECT p, hex(a) FROM t1;
p	hex(a)
1	5C5C
2	5C6E
3	5C62
4	5C72
5	5C74
6	5C78
7	5C61
8	5C6161
9	5C5C61
10	5C5C6161
11	5F
12	5C5F
13	5C5C5F
14	5C5C5C5F
15	5C5C5C5C5F
16	25
17	5C25
18	5C5C25
19	5C5C5C25
20	5C5C5C5C25
delete from t1 where a in ('\n','\r','\t', '\b');
select
masks.p,
masks.a as mask,
examples.a as example
from
t1 as masks
left join t1 as examples on examples.a LIKE masks.a
order by masks.p, example;
p	mask	example
1	\\	\\
6	\x	\x
7	\a	\a
8	\aa	\aa
9	\\a	\\a
10	\\aa	\\aa
11	_	%
11	_	_
12	\_	\%
12	\_	\a
12	\_	\x
12	\_	\\
12	\_	\_
13	\\_	\\%
13	\\_	\\a
13	\\_	\\_
14	\\\_	\\\%
14	\\\_	\\\_
15	\\\\_	\\\\%
15	\\\\_	\\\\_
16	%	%
16	%	\%
16	%	\a
16	%	\aa
16	%	\x
16	%	\\
16	%	\\%
16	%	\\a
16	%	\\aa
16	%	\\\%
16	%	\\\\%
16	%	\\\\_
16	%	\\\_
16	%	\\_
16	%	\_
16	%	_
17	\%	\%
17	\%	\a
17	\%	\aa
17	\%	\x
17	\%	\\
17	\%	\\%
17	\%	\\a
17	\%	\\aa
17	\%	\\\%
17	\%	\\\\%
17	\%	\\\\_
17	\%	\\\_
17	\%	\\_
17	\%	\_
18	\\%	\\
18	\\%	\\%
18	\\%	\\a
18	\\%	\\aa
18	\\%	\\\%
18	\\%	\\\\%
18	\\%	\\\\_
18	\\%	\\\_
18	\\%	\\_
19	\\\%	\\\%
19	\\\%	\\\\%
19	\\\%	\\\\_
19	\\\%	\\\_
20	\\\\%	\\\\%
20	\\\\%	\\\\_
DROP TABLE t1;
SET @@SQL_MODE='NO_BACKSLASH_ESCAPES';
SELECT 'a\\b', 'a\\\"b', 'a''\\b', 'a''\\\"b';
a\\b	a\\\"b	a'\\b	a'\\\"b
a\\b	a\\\"b	a'\\b	a'\\\"b
SELECT "a\\b", "a\\\'b", "a""\\b", "a""\\\'b";
a\\b	a\\\'b	a"\\b	a"\\\'b
a\\b	a\\\'b	a"\\b	a"\\\'b
SET @@SQL_MODE='';
SELECT 'a\\b', 'a\\\"b', 'a''\\b', 'a''\\\"b';
a\b	a\"b	a'\b	a'\"b
a\b	a\"b	a'\b	a'\"b
SELECT "a\\b", "a\\\'b", "a""\\b", "a""\\\'b";
a\b	a\'b	a"\b	a"\'b
a\b	a\'b	a"\b	a"\'b
SET @@SQL_MODE='';
create function `foo` () returns int return 5;
show create function `foo`;
Function	sql_mode	Create Function	character_set_client	collation_connection	Database Collation
foo		CREATE DEFINER=`root`@`localhost` FUNCTION `foo`() RETURNS int(11)
return 5	utf8mb4	utf8mb4_0900_ai_ci	utf8mb4_0900_ai_ci
SET @@SQL_MODE='ANSI_QUOTES';
show create function `foo`;
Function	sql_mode	Create Function	character_set_client	collation_connection	Database Collation
foo		CREATE DEFINER=`root`@`localhost` FUNCTION `foo`() RETURNS int(11)
return 5	utf8mb4	utf8mb4_0900_ai_ci	utf8mb4_0900_ai_ci
drop function `foo`;
create function `foo` () returns int return 5;
show create function `foo`;
Function	sql_mode	Create Function	character_set_client	collation_connection	Database Collation
foo	ANSI_QUOTES	CREATE DEFINER="root"@"localhost" FUNCTION "foo"() RETURNS int(11)
return 5	utf8mb4	utf8mb4_0900_ai_ci	utf8mb4_0900_ai_ci
SET @@SQL_MODE='';
show create function `foo`;
Function	sql_mode	Create Function	character_set_client	collation_connection	Database Collation
foo	ANSI_QUOTES	CREATE DEFINER="root"@"localhost" FUNCTION "foo"() RETURNS int(11)
return 5	utf8mb4	utf8mb4_0900_ai_ci	utf8mb4_0900_ai_ci
drop function `foo`;
SET @@SQL_MODE='';
create table t1 (a int);
create table t2 (a int);
create view v1 as select a from t1;
show create view v1;
View	Create View	character_set_client	collation_connection
v1	CREATE ALGORITHM=UNDEFINED DEFINER=`root`@`localhost` SQL SECURITY DEFINER VIEW `v1` AS select `t1`.`a` AS `a` from `t1`	utf8mb4	utf8mb4_0900_ai_ci
SET @@SQL_MODE='ANSI_QUOTES';
show create view v1;
View	Create View	character_set_client	collation_connection
v1	CREATE ALGORITHM=UNDEFINED DEFINER="root"@"localhost" SQL SECURITY DEFINER VIEW "v1" AS select "t1"."a" AS "a" from "t1"	utf8mb4	utf8mb4_0900_ai_ci
create view v2 as select a from t2 where a in (select a from v1);
drop view v2, v1;
drop table t1, t2;
select @@sql_mode;
@@sql_mode
ANSI_QUOTES
set sql_mode=2097152;
Warnings:
Warning	3135	'NO_ZERO_DATE', 'NO_ZERO_IN_DATE' and 'ERROR_FOR_DIVISION_BY_ZERO' sql modes should be used with strict mode. They will be merged with strict mode in a future release.
select @@sql_mode;
@@sql_mode
STRICT_TRANS_TABLES
set sql_mode=4194304;
Warnings:
Warning	3135	'NO_ZERO_DATE', 'NO_ZERO_IN_DATE' and 'ERROR_FOR_DIVISION_BY_ZERO' sql modes should be used with strict mode. They will be merged with strict mode in a future release.
select @@sql_mode;
@@sql_mode
STRICT_ALL_TABLES
set sql_mode=32+(65536*4);
select @@sql_mode;
@@sql_mode
REAL_AS_FLOAT,PIPES_AS_CONCAT,ANSI_QUOTES,IGNORE_SPACE,ONLY_FULL_GROUP_BY,ANSI
set sql_mode=4294967296*2;
ERROR 42000: Variable 'sql_mode' can't be set to the value of '8589934592'
select @@sql_mode;
@@sql_mode
REAL_AS_FLOAT,PIPES_AS_CONCAT,ANSI_QUOTES,IGNORE_SPACE,ONLY_FULL_GROUP_BY,ANSI
set sql_mode=PAD_CHAR_TO_FULL_LENGTH;
Warnings:
Warning	3090	Changing sql mode 'PAD_CHAR_TO_FULL_LENGTH' is deprecated. It will be removed in a future release.
create table t1 (a int auto_increment primary key, b char(5));
insert into t1 (b) values('a'),('b\t'),('c ');
select concat('x',b,'x') from t1;
concat('x',b,'x')
xa    x
xb	   x
xc    x
set sql_mode=0;
select concat('x',b,'x') from t1;
concat('x',b,'x')
xax
xb	x
xcx
drop table t1;
SET @@SQL_MODE=@OLD_SQL_MODE;
create user mysqltest_32753@localhost;
set @OLD_SQL_MODE=@@SESSION.SQL_MODE;
set session sql_mode='PAD_CHAR_TO_FULL_LENGTH';
Warnings:
Warning	3090	Changing sql mode 'PAD_CHAR_TO_FULL_LENGTH' is deprecated. It will be removed in a future release.
flush privileges;
select current_user();
current_user()
mysqltest_32753@localhost
set session sql_mode=@OLD_SQL_MODE;
flush privileges;
drop user mysqltest_32753@localhost;
SET @org_mode=@@sql_mode;
SET @@sql_mode='traditional';
SELECT @@sql_mode LIKE '%NO_ENGINE_SUBSTITUTION%';
@@sql_mode LIKE '%NO_ENGINE_SUBSTITUTION%'
1
SET sql_mode=@org_mode;
DROP TABLE IF EXISTS t1,t2;
CREATE USER 'user_PCTFL'@'localhost' identified by 'PWD';
CREATE USER 'user_no_PCTFL'@'localhost' identified by 'PWD';
CREATE TABLE t1 (f1 BIGINT);
CREATE TABLE t2 (f1 CHAR(3) NOT NULL, f2 CHAR(20));
GRANT ALL ON t1 TO 'user_PCTFL'@'localhost','user_no_PCTFL'@'localhost';
GRANT SELECT(f1) ON t2 TO 'user_PCTFL'@'localhost','user_no_PCTFL'@'localhost';
SET @OLD_SQL_MODE = @@SESSION.SQL_MODE;
SET SESSION SQL_MODE = 'PAD_CHAR_TO_FULL_LENGTH';
Warnings:
Warning	3090	Changing sql mode 'PAD_CHAR_TO_FULL_LENGTH' is deprecated. It will be removed in a future release.
DROP USER 'user_PCTFL'@'localhost';
SET SESSION SQL_MODE = @OLD_SQL_MODE;
DROP USER 'user_no_PCTFL'@'localhost';
FLUSH PRIVILEGES;
SELECT * FROM mysql.db WHERE Host = 'localhost' AND User LIKE 'user_%PCTFL';
Host	Db	User	Select_priv	Insert_priv	Update_priv	Delete_priv	Create_priv	Drop_priv	Grant_priv	References_priv	Index_priv	Alter_priv	Create_tmp_table_priv	Lock_tables_priv	Create_view_priv	Show_view_priv	Create_routine_priv	Alter_routine_priv	Execute_priv	Event_priv	Trigger_priv
SELECT * FROM mysql.tables_priv WHERE Host = 'localhost' AND User LIKE 'user_%PCTFL';
Host	Db	User	Table_name	Grantor	Timestamp	Table_priv	Column_priv
SELECT * FROM mysql.columns_priv WHERE Host = 'localhost' AND User LIKE 'user_%PCTFL';
Host	Db	User	Table_name	Column_name	Timestamp	Column_priv
DROP TABLE t1;
DROP TABLE t2;

#
# Test for Bug#12601974 - STORED PROCEDURE SQL_MODE=NO_BACKSLASH_ESCAPES
# IGNORED AND BREAKS REPLICATION
#
DROP TABLE IF EXISTS test_table;
DROP FUNCTION IF EXISTS test_function;
CREATE TABLE test_table (c1 CHAR(50));
SET @org_mode=@@sql_mode;
SET @@sql_mode='';
PREPARE insert_stmt FROM 'INSERT INTO test_table VALUES (?)';
PREPARE update_stmt FROM 'UPDATE test_table SET c1= ? WHERE c1= ?';
CREATE FUNCTION test_function(var CHAR(50)) RETURNS CHAR(50)
BEGIN
DECLARE char_val CHAR(50);
SELECT c1 INTO char_val FROM test_table WHERE c1=var;
RETURN char_val;
END
$
SET @var1='abcd\'ef';
SET @var2='abcd\"ef';
SET @var3='abcd\bef';
SET @var4='abcd\nef';
SET @var5='abcd\ref';
SET @var6='abcd\tef';
SET @var7='abcd\\ef';
SET @var8='abcd\%ef';
SET @var9='abcd\_ef';
SET @to_var1='wxyz\'ef';
SET @to_var2='wxyz\"ef';
SET @to_var3='wxyz\bef';
SET @to_var4='wxyz\nef';
SET @to_var5='wxyz\ref';
SET @to_var6='wxyz\tef';
SET @to_var7='wxyz\\ef';
SET @to_var8='wxyz\%ef';
SET @to_var9='wxyz\_ef';
# STRING LILTERAL WITH BACKSLASH IN PREPARE STATEMENT
EXECUTE insert_stmt USING @var1;
EXECUTE insert_stmt USING @var2;
EXECUTE insert_stmt USING @var3;
EXECUTE insert_stmt USING @var4;
EXECUTE insert_stmt USING @var5;
EXECUTE insert_stmt USING @var6;
EXECUTE insert_stmt USING @var7;
EXECUTE insert_stmt USING @var8;
EXECUTE insert_stmt USING @var9;
SELECT * FROM test_table;
c1
abcd'ef
abcd"ef
abcdef
abcd
ef
abcd
ef
abcd	ef
abcd\ef
abcd\%ef
abcd\_ef
EXECUTE update_stmt USING @to_var1, @var1;
EXECUTE update_stmt USING @to_var2, @var2;
EXECUTE update_stmt USING @to_var3, @var3;
EXECUTE update_stmt USING @to_var4, @var4;
EXECUTE update_stmt USING @to_var5, @var5;
EXECUTE update_stmt USING @to_var6, @var6;
EXECUTE update_stmt USING @to_var7, @var7;
EXECUTE update_stmt USING @to_var8, @var8;
EXECUTE update_stmt USING @to_var9, @var9;
SELECT * FROM test_table;
c1
wxyz'ef
wxyz"ef
wxyzef
wxyz
ef
wxyz
ef
wxyz	ef
wxyz\ef
wxyz\%ef
wxyz\_ef

# END OF CASE - STRING LILTERAL WITH BACKSLASH IN PREPARE STATEMENT
# STRING LILTERAL WITH BACKSLASH IN FUNCTION RETURNING STRING
select test_function(@to_var1);
test_function(@to_var1)
wxyz'ef
SELECT test_function(@to_var2);
test_function(@to_var2)
wxyz"ef
SELECT test_function(@to_var3);
test_function(@to_var3)
wxyzef
SELECT test_function(@to_var4);
test_function(@to_var4)
wxyz
ef
SELECT test_function(@to_var5);
test_function(@to_var5)
wxyz
ef
SELECT test_function(@to_var6);
test_function(@to_var6)
wxyz	ef
SELECT test_function(@to_var7);
test_function(@to_var7)
wxyz\ef
SELECT test_function(@to_var8);
test_function(@to_var8)
wxyz\%ef
SELECT test_function(@to_var9);
test_function(@to_var9)
wxyz\_ef

# END OF CASE - STRING LILTERAL WITH BACKSLASH IN FUNCTION RETURNING STRING
DELETE FROM test_table;
DROP FUNCTION test_function;
SET @@sql_mode='NO_BACKSLASH_ESCAPES';
CREATE FUNCTION test_function(var CHAR(50)) RETURNS CHAR(50)
BEGIN
DECLARE char_val CHAR(50);
SELECT c1 INTO char_val FROM test_table WHERE c1=var;
RETURN char_val;
END
$
# STRING LILTERAL WITH BACKSLASH IN PREPARE STATEMENT
EXECUTE insert_stmt USING @var1;
EXECUTE insert_stmt USING @var2;
EXECUTE insert_stmt USING @var3;
EXECUTE insert_stmt USING @var4;
EXECUTE insert_stmt USING @var5;
EXECUTE insert_stmt USING @var6;
EXECUTE insert_stmt USING @var7;
EXECUTE insert_stmt USING @var8;
EXECUTE insert_stmt USING @var9;
SELECT * FROM test_table;
c1
abcd'ef
abcd"ef
abcdef
abcd
ef
abcd
ef
abcd	ef
abcd\ef
abcd\%ef
abcd\_ef
EXECUTE update_stmt USING @to_var1, @var1;
EXECUTE update_stmt USING @to_var2, @var2;
EXECUTE update_stmt USING @to_var3, @var3;
EXECUTE update_stmt USING @to_var4, @var4;
EXECUTE update_stmt USING @to_var5, @var5;
EXECUTE update_stmt USING @to_var6, @var6;
EXECUTE update_stmt USING @to_var7, @var7;
EXECUTE update_stmt USING @to_var8, @var8;
EXECUTE update_stmt USING @to_var9, @var9;
SELECT * FROM test_table;
c1
wxyz'ef
wxyz"ef
wxyzef
wxyz
ef
wxyz
ef
wxyz	ef
wxyz\ef
wxyz\%ef
wxyz\_ef

# END OF CASE - STRING LILTERAL WITH BACKSLASH IN PREPARE STATEMENT
# STRING LILTERAL WITH BACKSLASH IN FUNCTION RETURNING STRING
select test_function(@to_var1);
test_function(@to_var1)
wxyz'ef
SELECT test_function(@to_var2);
test_function(@to_var2)
wxyz"ef
SELECT test_function(@to_var3);
test_function(@to_var3)
wxyzef
SELECT test_function(@to_var4);
test_function(@to_var4)
wxyz
ef
SELECT test_function(@to_var5);
test_function(@to_var5)
wxyz
ef
SELECT test_function(@to_var6);
test_function(@to_var6)
wxyz	ef
SELECT test_function(@to_var7);
test_function(@to_var7)
wxyz\ef
SELECT test_function(@to_var8);
test_function(@to_var8)
wxyz\%ef
SELECT test_function(@to_var9);
test_function(@to_var9)
wxyz\_ef

# END OF CASE - STRING LILTERAL WITH BACKSLASH IN FUNCTION RETURNING STRING
DROP TABLE test_table;
DROP FUNCTION test_function;
SET @@sql_mode= @org_mode;

#End of Test for Bug#12601974
#
# BUG#18311187 - SQL_MODE IS CHANGED TO WRONG VALUE AFTER DUMP/DATA
#                UPGRADE FOR TRIGGERS
#
SET @org_mode= @@sql_mode;
# NO_ZERO_DATE, NO_ZERO_IN_DATE and ERROR_FOR_DIVISION_BY_ZERO modes
# are removed in 5.7 and their functionality is merged with STRICT mode.
# Setting these modes in 5.7 will give warning and have no effect.
SET sql_mode= 'NO_ZERO_DATE';
Warnings:
Warning	3135	'NO_ZERO_DATE', 'NO_ZERO_IN_DATE' and 'ERROR_FOR_DIVISION_BY_ZERO' sql modes should be used with strict mode. They will be merged with strict mode in a future release.
SELECT @@sql_mode;
@@sql_mode
NO_ZERO_DATE
SET sql_mode= 'NO_ZERO_IN_DATE';
Warnings:
Warning	3135	'NO_ZERO_DATE', 'NO_ZERO_IN_DATE' and 'ERROR_FOR_DIVISION_BY_ZERO' sql modes should be used with strict mode. They will be merged with strict mode in a future release.
SELECT @@sql_mode;
@@sql_mode
NO_ZERO_IN_DATE
SET sql_mode= 'ERROR_FOR_DIVISION_BY_ZERO';
Warnings:
Warning	3135	'NO_ZERO_DATE', 'NO_ZERO_IN_DATE' and 'ERROR_FOR_DIVISION_BY_ZERO' sql modes should be used with strict mode. They will be merged with strict mode in a future release.
SELECT @@sql_mode;
@@sql_mode
ERROR_FOR_DIVISION_BY_ZERO
#
# Restore sql mode
#
SET sql_mode= @org_mode;
#
# Test for Bug#12601974 - STORED PROCEDURE SQL_MODE=NO_BACKSLASH_ESCAPES
# IGNORED AND BREAKS REPLICATION
#
<<<<<<< HEAD
SET @org_mode=@@sql_mode;
SET @@sql_mode='';
# USER NAME CONTAINING BACKSLASH IN CREATE USER OPERATION
CREATE USER 'user\'s_12601974'@'localhost';
CREATE USER 'user\'s_12601974'@'localhost';
ERROR HY000: Operation CREATE USER failed for 'user\'s_12601974'@'localhost'
DROP USER 'user\'s_12601974'@'localhost';
CREATE USER 'user\"s_12601974'@'localhost';
CREATE USER 'user\"s_12601974'@'localhost';
ERROR HY000: Operation CREATE USER failed for 'user\"s_12601974'@'localhost'
DROP USER 'user\"s_12601974'@'localhost';
CREATE USER 'user\bs_12601974'@'localhost';
CREATE USER 'user\bs_12601974'@'localhost';
ERROR HY000: Operation CREATE USER failed for 'users_12601974'@'localhost'
DROP USER 'user\bs_12601974'@'localhost';
CREATE USER 'user\ns_12601974'@'localhost';
CREATE USER 'user\ns_12601974'@'localhost';
ERROR HY000: Operation CREATE USER failed for 'user\ns_12601974'@'localhost'
DROP USER 'user\ns_12601974'@'localhost';
CREATE USER 'user\rs_12601974'@'localhost';
CREATE USER 'user\rs_12601974'@'localhost';
ERROR HY000: Operation CREATE USER failed for 'user\rs_12601974'@'localhost'
DROP USER 'user\rs_12601974'@'localhost';
CREATE USER 'user\ts_12601974'@'localhost';
CREATE USER 'user\ts_12601974'@'localhost';
ERROR HY000: Operation CREATE USER failed for 'user	s_12601974'@'localhost'
DROP USER 'user\ts_12601974'@'localhost';
CREATE USER 'user\\s_12601974'@'localhost';
CREATE USER 'user\\s_12601974'@'localhost';
ERROR HY000: Operation CREATE USER failed for 'user\\s_12601974'@'localhost'
DROP USER 'user\\s_12601974'@'localhost';
CREATE USER 'user\%s_12601974'@'localhost';
CREATE USER 'user\%s_12601974'@'localhost';
ERROR HY000: Operation CREATE USER failed for 'user\\%s_12601974'@'localhost'
DROP USER 'user\%s_12601974'@'localhost';
CREATE USER 'user\_s_12601974'@'localhost';
CREATE USER 'user\_s_12601974'@'localhost';
ERROR HY000: Operation CREATE USER failed for 'user\\_s_12601974'@'localhost'
DROP USER 'user\_s_12601974'@'localhost';

# END OF CASE - USER NAME CONTAINING BACKSLASH IN CREATE USER OPERATION
SET @@sql_mode='NO_BACKSLASH_ESCAPES';
# USER NAME CONTAINING BACKSLASH IN DROP USER OPERATION
CREATE USER 'user\"s_12601974'@'localhost';
CREATE USER 'user\"s_12601974'@'localhost';
ERROR HY000: Operation CREATE USER failed for 'user\"s_12601974'@'localhost'
DROP USER 'user\"s_12601974'@'localhost';
CREATE USER 'user\bs_12601974'@'localhost';
CREATE USER 'user\bs_12601974'@'localhost';
ERROR HY000: Operation CREATE USER failed for 'user\bs_12601974'@'localhost'
DROP USER 'user\bs_12601974'@'localhost';
CREATE USER 'user\ns_12601974'@'localhost';
CREATE USER 'user\ns_12601974'@'localhost';
ERROR HY000: Operation CREATE USER failed for 'user\ns_12601974'@'localhost'
DROP USER 'user\ns_12601974'@'localhost';
CREATE USER 'user\rs_12601974'@'localhost';
CREATE USER 'user\rs_12601974'@'localhost';
ERROR HY000: Operation CREATE USER failed for 'user\rs_12601974'@'localhost'
DROP USER 'user\rs_12601974'@'localhost';
CREATE USER 'user\ts_12601974'@'localhost';
CREATE USER 'user\ts_12601974'@'localhost';
ERROR HY000: Operation CREATE USER failed for 'user\ts_12601974'@'localhost'
DROP USER 'user\ts_12601974'@'localhost';
CREATE USER 'user\\s_12601974'@'localhost';
CREATE USER 'user\\s_12601974'@'localhost';
ERROR HY000: Operation CREATE USER failed for 'user\\s_12601974'@'localhost'
DROP USER 'user\\s_12601974'@'localhost';
CREATE USER 'user\%s_12601974'@'localhost';
CREATE USER 'user\%s_12601974'@'localhost';
ERROR HY000: Operation CREATE USER failed for 'user\%s_12601974'@'localhost'
DROP USER 'user\%s_12601974'@'localhost';
CREATE USER 'user\%s_12601974'@'localhost';
CREATE USER 'user\%s_12601974'@'localhost';
ERROR HY000: Operation CREATE USER failed for 'user\%s_12601974'@'localhost'
DROP USER 'user\%s_12601974'@'localhost';
CREATE USER 'user\_s_12601974'@'localhost';
CREATE USER 'user\_s_12601974'@'localhost';
ERROR HY000: Operation CREATE USER failed for 'user\_s_12601974'@'localhost'
DROP USER 'user\_s_12601974'@'localhost';

# END OF CASE - USER NAME CONTAINING BACKSLASH IN CREATE USER OPERATION
SET @@sql_mode= @org_mode;

#End of Test for Bug#12601974

Bug#28546855 EXECUTE STATEMENT HAVE TO CHECK STRICT_TRANS_TABLES MODE

SELECT '\'';
'
'
SET SQL_MODE=DEFAULT;
CREATE TABLE test(id INT, count DOUBLE);
INSERT INTO test VALUES (1,0), (2,0);
always worked
UPDATE test SET count = count + 1 WHERE id = '1invalid';
ERROR 22007: Truncated incorrect DOUBLE value: '1invalid'
PREPARE stmt FROM 'UPDATE test SET count = count + 1 WHERE id = ?';
SET @a = '1invalid';
failed to give an error
EXECUTE stmt USING @a;
ERROR 22007: Truncated incorrect DOUBLE value: '1invalid'
SET SQL_MODE='';
EXECUTE stmt USING @a;
Warnings:
Warning	1292	Truncated incorrect DOUBLE value: '1invalid'
SELECT * FROM test;
id	count
1	1
2	0
SET SQL_MODE=DEFAULT;
DROP TABLE test;
=======
INSERT INTO mysql.proc VALUES ('test','p1','PROCEDURE','p1','SQL','CONTAINS_SQL','NO','DEFINER','','','begin end','root@localhost',now(), now(),'NO_ZERO_DATE,NO_ZERO_IN_DATE,ERROR_FOR_DIVISION_BY_ZERO,STRICT_ALL_TABLES','', 'utf8', 'utf8_general_ci', 'latin1_swedish_ci', 'begin end');
# NO_ZERO_* modes should not show up in the output.
SHOW CREATE PROCEDURE p1;
Procedure	sql_mode	Create Procedure	character_set_client	collation_connection	Database Collation
p1	STRICT_ALL_TABLES,NO_ZERO_IN_DATE,NO_ZERO_DATE,ERROR_FOR_DIVISION_BY_ZERO	CREATE DEFINER=`root`@`localhost` PROCEDURE `p1`()
begin end	utf8	utf8_general_ci	latin1_swedish_ci
INSERT INTO mysql.proc VALUES ('test','f1','FUNCTION','f1','SQL','CONTAINS_SQL','NO','DEFINER','','int(11)','begin return 1; end','root@localhost',now(), now(),'NO_ZERO_DATE,NO_ZERO_IN_DATE,ERROR_FOR_DIVISION_BY_ZERO,STRICT_ALL_TABLES','', 'utf8', 'utf8_general_ci', 'latin1_swedish_ci', 'begin return 1; end');
# NO_ZERO_* modes should not show up in the output.
SHOW CREATE FUNCTION f1;
Function	sql_mode	Create Function	character_set_client	collation_connection	Database Collation
f1	STRICT_ALL_TABLES,NO_ZERO_IN_DATE,NO_ZERO_DATE,ERROR_FOR_DIVISION_BY_ZERO	CREATE DEFINER=`root`@`localhost` FUNCTION `f1`() RETURNS int(11)
begin return 1; end	utf8	utf8_general_ci	latin1_swedish_ci
# Clean-up.
DROP PROCEDURE p1;
DROP FUNCTION f1;
#
# Bug#29287785: PASSWORD IS NOT UPDATED WITHOUT ERRORS WHEN
#               SQL MODE IS PAD_CHAR_TO_FULL_LENGTH
#
CREATE USER 'user1'@'localhost';
SET sql_mode= 'PAD_CHAR_TO_FULL_LENGTH';
SET PASSWORD FOR 'user1'@'localhost'= PASSWORD('abc');
Warnings:
Warning	1287	'SET PASSWORD FOR <user> = PASSWORD('<plaintext_password>')' is deprecated and will be removed in a future release. Please use SET PASSWORD FOR <user> = '<plaintext_password>' instead
SELECT authentication_string FROM mysql.user WHERE user= 'user1';
authentication_string
*0D3CED9BEC10A777AEC23CCC353A8C08A633045E
DROP USER 'user1'@'localhost';
SET sql_mode= DEFAULT;
>>>>>>> 03bc341d
<|MERGE_RESOLUTION|>--- conflicted
+++ resolved
@@ -507,7 +507,7 @@
 abcdef
 abcd
 ef
-abcd
+abcd ef
 abcd	ef
 abcd\ef
@@ -529,7 +529,7 @@
 wxyzef
 wxyz
 ef
-wxyz
+wxyz ef
 wxyz	ef
 wxyz\ef
@@ -553,7 +553,7 @@
 ef
 SELECT test_function(@to_var5);
 test_function(@to_var5)
-wxyz
+wxyz ef
 SELECT test_function(@to_var6);
 test_function(@to_var6)
@@ -596,7 +596,7 @@
 abcdef
 abcd
 ef
-abcd
+abcd ef
 abcd	ef
 abcd\ef
@@ -618,7 +618,7 @@
 wxyzef
 wxyz
 ef
-wxyz
+wxyz ef
 wxyz	ef
 wxyz\ef
@@ -642,7 +642,7 @@
 ef
 SELECT test_function(@to_var5);
 test_function(@to_var5)
-wxyz
+wxyz ef
 SELECT test_function(@to_var6);
 test_function(@to_var6)
@@ -697,7 +697,6 @@
 # Test for Bug#12601974 - STORED PROCEDURE SQL_MODE=NO_BACKSLASH_ESCAPES
 # IGNORED AND BREAKS REPLICATION
 #
-<<<<<<< HEAD
 SET @org_mode=@@sql_mode;
 SET @@sql_mode='';
 # USER NAME CONTAINING BACKSLASH IN CREATE USER OPERATION
@@ -809,34 +808,17 @@
 2	0
 SET SQL_MODE=DEFAULT;
 DROP TABLE test;
-=======
-INSERT INTO mysql.proc VALUES ('test','p1','PROCEDURE','p1','SQL','CONTAINS_SQL','NO','DEFINER','','','begin end','root@localhost',now(), now(),'NO_ZERO_DATE,NO_ZERO_IN_DATE,ERROR_FOR_DIVISION_BY_ZERO,STRICT_ALL_TABLES','', 'utf8', 'utf8_general_ci', 'latin1_swedish_ci', 'begin end');
-# NO_ZERO_* modes should not show up in the output.
-SHOW CREATE PROCEDURE p1;
-Procedure	sql_mode	Create Procedure	character_set_client	collation_connection	Database Collation
-p1	STRICT_ALL_TABLES,NO_ZERO_IN_DATE,NO_ZERO_DATE,ERROR_FOR_DIVISION_BY_ZERO	CREATE DEFINER=`root`@`localhost` PROCEDURE `p1`()
-begin end	utf8	utf8_general_ci	latin1_swedish_ci
-INSERT INTO mysql.proc VALUES ('test','f1','FUNCTION','f1','SQL','CONTAINS_SQL','NO','DEFINER','','int(11)','begin return 1; end','root@localhost',now(), now(),'NO_ZERO_DATE,NO_ZERO_IN_DATE,ERROR_FOR_DIVISION_BY_ZERO,STRICT_ALL_TABLES','', 'utf8', 'utf8_general_ci', 'latin1_swedish_ci', 'begin return 1; end');
-# NO_ZERO_* modes should not show up in the output.
-SHOW CREATE FUNCTION f1;
-Function	sql_mode	Create Function	character_set_client	collation_connection	Database Collation
-f1	STRICT_ALL_TABLES,NO_ZERO_IN_DATE,NO_ZERO_DATE,ERROR_FOR_DIVISION_BY_ZERO	CREATE DEFINER=`root`@`localhost` FUNCTION `f1`() RETURNS int(11)
-begin return 1; end	utf8	utf8_general_ci	latin1_swedish_ci
-# Clean-up.
-DROP PROCEDURE p1;
-DROP FUNCTION f1;
 #
 # Bug#29287785: PASSWORD IS NOT UPDATED WITHOUT ERRORS WHEN
 #               SQL MODE IS PAD_CHAR_TO_FULL_LENGTH
 #
 CREATE USER 'user1'@'localhost';
 SET sql_mode= 'PAD_CHAR_TO_FULL_LENGTH';
-SET PASSWORD FOR 'user1'@'localhost'= PASSWORD('abc');
-Warnings:
-Warning	1287	'SET PASSWORD FOR <user> = PASSWORD('<plaintext_password>')' is deprecated and will be removed in a future release. Please use SET PASSWORD FOR <user> = '<plaintext_password>' instead
-SELECT authentication_string FROM mysql.user WHERE user= 'user1';
-authentication_string
-*0D3CED9BEC10A777AEC23CCC353A8C08A633045E
+Warnings:
+Warning	3090	Changing sql mode 'PAD_CHAR_TO_FULL_LENGTH' is deprecated. It will be removed in a future release.
+SET PASSWORD FOR 'user1'@'localhost'= 'abc';
+SELECT LENGTH(authentication_string) FROM mysql.user WHERE user= 'user1';
+LENGTH(authentication_string)
+70
 DROP USER 'user1'@'localhost';
-SET sql_mode= DEFAULT;
->>>>>>> 03bc341d
+SET sql_mode= DEFAULT;