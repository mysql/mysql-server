--- conflicted
+++ resolved
@@ -96,7 +96,6 @@
 select * from t1 where a is null or b is null;
 a	b
 drop table t1;
-<<<<<<< HEAD
 create table t1 (t datetime);
 insert into t1 values (20030102030460),(20030102036301),(20030102240401),
 (20030132030401),(20031302030401),(100001202030401);
@@ -143,7 +142,7 @@
 t
 0000-00-00 00:00:00
 2003-01-01 00:00:00
-=======
+drop table t1;
 create table t1 (dt datetime);
 insert into t1 values ("12-00-00"), ("00-00-00 01:00:00");
 insert into t1 values ("00-00-00"), ("00-00-00 00:00:00");
@@ -153,5 +152,4 @@
 2000-00-00 01:00:00
 0000-00-00 00:00:00
 0000-00-00 00:00:00
->>>>>>> 2600fb3b
 drop table t1;