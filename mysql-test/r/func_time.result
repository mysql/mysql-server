--- conflicted
+++ resolved
@@ -819,7 +819,6 @@
   `from_unixtime(1) + 0` double(23,6) default NULL
 ) ENGINE=MyISAM DEFAULT CHARSET=latin1
 drop table t1;
-<<<<<<< HEAD
 explain extended select timestampdiff(SQL_TSI_WEEK, '2001-02-01', '2001-05-01') as a1,
 timestampdiff(SQL_TSI_FRAC_SECOND, '2001-02-01 12:59:59.120000', '2001-05-01 12:58:58.119999') as a2;
 id	select_type	table	type	possible_keys	key	key_len	ref	rows	Extra
@@ -961,7 +960,6 @@
 3	2005-07-01	3	2005-07-15
 DROP TABLE t1,t2;
 set time_zone= @@global.time_zone;
-=======
 SET NAMES latin1;
 SET character_set_results = NULL;
 SHOW VARIABLES LIKE 'character_set_results';
@@ -973,5 +971,4 @@
 fmtddate	field2
 Sep-4 12:00AM	abcd
 DROP TABLE testBug8868;
-SET NAMES DEFAULT;
->>>>>>> 61718995
+SET NAMES DEFAULT;