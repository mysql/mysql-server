--- conflicted
+++ resolved
@@ -1017,7 +1017,13 @@
 1000000
 1      
 drop table t1;
-<<<<<<< HEAD
+select load_file("lkjlkj");
+load_file("lkjlkj")
+NULL
+select ifnull(load_file("lkjlkj"),"it's null");
+ifnull(load_file("lkjlkj"),"it's null")
+it's null
+End of 4.1 tests
 create table t1 (d decimal default null);
 insert into t1 values (null);
 select format(d, 2) from t1;
@@ -1040,13 +1046,4 @@
 select cast(rtrim(ltrim('  20.06 ')) as decimal(19,2));
 cast(rtrim(ltrim('  20.06 ')) as decimal(19,2))
 20.06
-End of 5.0 tests
-=======
-select load_file("lkjlkj");
-load_file("lkjlkj")
-NULL
-select ifnull(load_file("lkjlkj"),"it's null");
-ifnull(load_file("lkjlkj"),"it's null")
-it's null
-End of 4.1 tests
->>>>>>> 133a5d17
+End of 5.0 tests