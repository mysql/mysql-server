--- conflicted
+++ resolved
@@ -669,17 +669,6 @@
 index (a,b)
 ) engine=myisam;
 insert into t2 values ( null, '');
-<<<<<<< HEAD
-insert into t2 values ( 9999999999.9999, '');
-insert into t3 select * from t2;
-select min(a), max(a) from t1;
-min(a)	max(a)
-9999999999.9999	9999999999.9999
-flush tables;
-select min(a), max(a) from t1;
-min(a)	max(a)
-9999999999.9999	9999999999.9999
-=======
 insert into t2 values ( 9999999999.999, '');
 insert into t3 select * from t2;
 select min(a), max(a) from t1;
@@ -689,7 +678,6 @@
 select min(a), max(a) from t1;
 min(a)	max(a)
 9999999999.9990	9999999999.9990
->>>>>>> 48838170
 drop table t1, t2, t3;
 create table t1 (a int,b int,c int, index (a,b,c));
 create table t2 (a int,b int,c int, index (a,b,c));
