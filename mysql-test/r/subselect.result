--- conflicted
+++ resolved
@@ -4248,7 +4248,6 @@
 0
 0
 DROP TABLE t1, t2;
-<<<<<<< HEAD
 CREATE TABLE t1 (s1 BINARY(5), s2 VARBINARY(5));
 INSERT INTO t1 VALUES (0x41,0x41), (0x42,0x42), (0x43,0x43);
 SELECT s1, s2 FROM t1 WHERE s2 IN (SELECT s1 FROM t1);
@@ -4329,6 +4328,28 @@
 SELECT a,b FROM t1 WHERE b IN (SELECT a FROM t1 WHERE LENGTH(a)<500);
 a	b
 DROP TABLE t1,t2;
+CREATE TABLE t1 (a INT);
+CREATE TABLE t2 (a INT);
+INSERT INTO t1 VALUES (1),(2);
+INSERT INTO t2 VALUES (1),(2);
+SELECT 2 FROM t1 WHERE EXISTS ((SELECT 1 FROM t2 WHERE t1.a=t2.a));
+2
+2
+2
+EXPLAIN EXTENDED
+SELECT 2 FROM t1 WHERE EXISTS ((SELECT 1 FROM t2 WHERE t1.a=t2.a));
+id	select_type	table	type	possible_keys	key	key_len	ref	rows	Extra
+1	PRIMARY	t1	ALL	NULL	NULL	NULL	NULL	2	Using where
+2	DEPENDENT SUBQUERY	t2	ALL	NULL	NULL	NULL	NULL	2	Using where
+Warnings:
+Note	1276	Field or reference 'test.t1.a' of SELECT #2 was resolved in SELECT #1
+Note	1003	select 2 AS `2` from `test`.`t1` where exists(select 1 AS `1` from `test`.`t2` where (`test`.`t1`.`a` = `test`.`t2`.`a`))
+EXPLAIN EXTENDED
+SELECT 2 FROM t1 WHERE EXISTS ((SELECT 1 FROM t2 WHERE t1.a=t2.a) UNION 
+(SELECT 1 FROM t2 WHERE t1.a = t2.a));
+ERROR 42000: You have an error in your SQL syntax; check the manual that corresponds to your MySQL server version for the right syntax to use near 'UNION 
+(SELECT 1 FROM t2 WHERE t1.a = t2.a))' at line 2
+DROP TABLE t1,t2;
 End of 5.0 tests.
 CREATE TABLE t1 (a int, b int);
 INSERT INTO t1 VALUES (2,22),(1,11),(2,22);
@@ -4358,29 +4379,4 @@
 SELECT * FROM t1 WHERE _utf8'a' = ANY (SELECT s1 FROM t1);
 s1
 a
-DROP TABLE t1;
-=======
-CREATE TABLE t1 (a INT);
-CREATE TABLE t2 (a INT);
-INSERT INTO t1 VALUES (1),(2);
-INSERT INTO t2 VALUES (1),(2);
-SELECT 2 FROM t1 WHERE EXISTS ((SELECT 1 FROM t2 WHERE t1.a=t2.a));
-2
-2
-2
-EXPLAIN EXTENDED
-SELECT 2 FROM t1 WHERE EXISTS ((SELECT 1 FROM t2 WHERE t1.a=t2.a));
-id	select_type	table	type	possible_keys	key	key_len	ref	rows	Extra
-1	PRIMARY	t1	ALL	NULL	NULL	NULL	NULL	2	Using where
-2	DEPENDENT SUBQUERY	t2	ALL	NULL	NULL	NULL	NULL	2	Using where
-Warnings:
-Note	1276	Field or reference 'test.t1.a' of SELECT #2 was resolved in SELECT #1
-Note	1003	select 2 AS `2` from `test`.`t1` where exists(select 1 AS `1` from `test`.`t2` where (`test`.`t1`.`a` = `test`.`t2`.`a`))
-EXPLAIN EXTENDED
-SELECT 2 FROM t1 WHERE EXISTS ((SELECT 1 FROM t2 WHERE t1.a=t2.a) UNION 
-(SELECT 1 FROM t2 WHERE t1.a = t2.a));
-ERROR 42000: You have an error in your SQL syntax; check the manual that corresponds to your MySQL server version for the right syntax to use near 'UNION 
-(SELECT 1 FROM t2 WHERE t1.a = t2.a))' at line 2
-DROP TABLE t1,t2;
-End of 5.0 tests.
->>>>>>> 55afc5c2
+DROP TABLE t1;