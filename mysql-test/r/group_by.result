drop table if exists t1,t2,t3;
SELECT 1 FROM (SELECT 1) as a  GROUP BY SUM(1);
ERROR HY000: Invalid use of group function
CREATE TABLE t1 (
spID int(10) unsigned,
userID int(10) unsigned,
score smallint(5) unsigned,
lsg char(40),
date date
);
INSERT INTO t1 VALUES (1,1,1,'','0000-00-00');
INSERT INTO t1 VALUES (2,2,2,'','0000-00-00');
INSERT INTO t1 VALUES (2,1,1,'','0000-00-00');
INSERT INTO t1 VALUES (3,3,3,'','0000-00-00');
CREATE TABLE t2 (
userID int(10) unsigned NOT NULL auto_increment,
niName char(15),
passwd char(8),
mail char(50),
isAukt enum('N','Y') DEFAULT 'N',
vName char(30),
nName char(40),
adr char(60),
plz char(5),
ort char(35),
land char(20),
PRIMARY KEY (userID)
);
INSERT INTO t2 VALUES (1,'name','pass','mail','Y','v','n','adr','1','1','1');
INSERT INTO t2 VALUES (2,'name','pass','mail','Y','v','n','adr','1','1','1');
INSERT INTO t2 VALUES (3,'name','pass','mail','Y','v','n','adr','1','1','1');
INSERT INTO t2 VALUES (4,'name','pass','mail','Y','v','n','adr','1','1','1');
INSERT INTO t2 VALUES (5,'name','pass','mail','Y','v','n','adr','1','1','1');
SELECT t2.userid, MIN(t1.score) FROM t1, t2 WHERE t1.userID=t2.userID GROUP BY t2.userid;
userid	MIN(t1.score)
1	1
2	2
3	3
SELECT t2.userid, MIN(t1.score) FROM t1, t2 WHERE t1.userID=t2.userID GROUP BY t2.userid ORDER BY NULL;
userid	MIN(t1.score)
1	1
2	2
3	3
SELECT t2.userid, MIN(t1.score) FROM t1, t2 WHERE t1.userID=t2.userID AND t1.spID=2  GROUP BY t2.userid;
userid	MIN(t1.score)
1	1
2	2
SELECT t2.userid, MIN(t1.score+0.0) FROM t1, t2 WHERE t1.userID=t2.userID AND t1.spID=2  GROUP BY t2.userid;
userid	MIN(t1.score+0.0)
1	1.0
2	2.0
SELECT t2.userid, MIN(t1.score+0.0) FROM t1, t2 WHERE t1.userID=t2.userID AND t1.spID=2  GROUP BY t2.userid ORDER BY NULL;
userid	MIN(t1.score+0.0)
2	2.0
1	1.0
EXPLAIN SELECT t2.userid, MIN(t1.score+0.0) FROM t1, t2 WHERE t1.userID=t2.userID AND t1.spID=2  GROUP BY t2.userid ORDER BY NULL;
id	select_type	table	partitions	type	possible_keys	key	key_len	ref	rows	filtered	Extra
1	SIMPLE	t1	NULL	ALL	NULL	NULL	NULL	NULL	4	100.00	Using where; Using temporary
1	SIMPLE	t2	NULL	eq_ref	PRIMARY	PRIMARY	4	test.t1.userID	1	100.00	Using index
Warnings:
Note	1003	/* select#1 */ select `test`.`t2`.`userID` AS `userid`,min((`test`.`t1`.`score` + 0.0)) AS `MIN(t1.score+0.0)` from `test`.`t1` join `test`.`t2` where ((`test`.`t1`.`spID` = 2) and (`test`.`t2`.`userID` = `test`.`t1`.`userID`)) group by `test`.`t2`.`userID` order by NULL
drop table t1,t2;
CREATE TABLE t1 (
PID int(10) unsigned NOT NULL auto_increment,
payDate date DEFAULT '0000-00-00' NOT NULL,
recDate datetime DEFAULT '0000-00-00 00:00:00' NOT NULL,
URID int(10) unsigned DEFAULT '0' NOT NULL,
CRID int(10) unsigned DEFAULT '0' NOT NULL,
amount int(10) unsigned DEFAULT '0' NOT NULL,
operator int(10) unsigned,
method enum('unknown','cash','dealer','check','card','lazy','delayed','test') DEFAULT 'unknown' NOT NULL,
DIID int(10) unsigned,
reason char(1) binary DEFAULT '' NOT NULL,
code_id int(10) unsigned,
qty mediumint(8) unsigned DEFAULT '0' NOT NULL,
PRIMARY KEY (PID),
KEY URID (URID),
KEY reason (reason),
KEY method (method),
KEY payDate (payDate)
);
INSERT INTO t1 VALUES (1,'1970-01-01','1997-10-17 00:00:00',2529,1,21000,11886,'check',0,'F',16200,6);
SELECT COUNT(P.URID),SUM(P.amount),P.method, MIN(PP.recdate+0) > 19980501000000   AS IsNew FROM t1 AS P JOIN t1 as PP WHERE P.URID = PP.URID GROUP BY method,IsNew;
ERROR 42000: Can't group on 'IsNew'
drop table t1;
CREATE TABLE t1 (
cid mediumint(9) NOT NULL auto_increment,
firstname varchar(32) DEFAULT '' NOT NULL,
surname varchar(32) DEFAULT '' NOT NULL,
PRIMARY KEY (cid)
);
INSERT INTO t1 VALUES (1,'That','Guy');
INSERT INTO t1 VALUES (2,'Another','Gent');
CREATE TABLE t2 (
call_id mediumint(8) NOT NULL auto_increment,
contact_id mediumint(8) DEFAULT '0' NOT NULL,
PRIMARY KEY (call_id),
KEY contact_id (contact_id)
);
lock tables t1 read,t2 write;
INSERT INTO t2 VALUES (10,2);
INSERT INTO t2 VALUES (18,2);
INSERT INTO t2 VALUES (62,2);
INSERT INTO t2 VALUES (91,2);
INSERT INTO t2 VALUES (92,2);
SELECT cid, CONCAT(firstname, ' ', surname), COUNT(call_id) FROM t1 LEFT JOIN t2 ON cid=contact_id WHERE firstname like '%foo%' GROUP BY cid;
cid	CONCAT(firstname, ' ', surname)	COUNT(call_id)
SELECT cid, CONCAT(firstname, ' ', surname), COUNT(call_id) FROM t1 LEFT JOIN t2 ON cid=contact_id WHERE firstname like '%foo%' GROUP BY cid ORDER BY NULL;
cid	CONCAT(firstname, ' ', surname)	COUNT(call_id)
SELECT HIGH_PRIORITY cid, CONCAT(firstname, ' ', surname), COUNT(call_id) FROM t1 LEFT JOIN t2 ON cid=contact_id WHERE firstname like '%foo%' GROUP BY cid ORDER BY surname, firstname;
cid	CONCAT(firstname, ' ', surname)	COUNT(call_id)
drop table t2;
unlock tables;
drop table t1;
CREATE TABLE t1 (
bug_id mediumint(9) NOT NULL auto_increment,
groupset bigint(20) DEFAULT '0' NOT NULL,
assigned_to mediumint(9) DEFAULT '0' NOT NULL,
bug_file_loc text,
bug_severity enum('blocker','critical','major','normal','minor','trivial','enhancement') DEFAULT 'blocker' NOT NULL,
bug_status enum('','NEW','ASSIGNED','REOPENED','RESOLVED','VERIFIED','CLOSED') DEFAULT 'NEW' NOT NULL,
creation_ts datetime DEFAULT '0000-00-00 00:00:00' NOT NULL,
delta_ts timestamp,
short_desc mediumtext,
long_desc mediumtext,
op_sys enum('All','Windows 3.1','Windows 95','Windows 98','Windows NT','Windows 2000','Linux','other') DEFAULT 'All' NOT NULL,
priority enum('P1','P2','P3','P4','P5') DEFAULT 'P1' NOT NULL,
product varchar(64) DEFAULT '' NOT NULL,
rep_platform enum('All','PC','VTD-8','Other'),
reporter mediumint(9) DEFAULT '0' NOT NULL,
version varchar(16) DEFAULT '' NOT NULL,
component varchar(50) DEFAULT '' NOT NULL,
resolution enum('','FIXED','INVALID','WONTFIX','LATER','REMIND','DUPLICATE','WORKSFORME') DEFAULT '' NOT NULL,
target_milestone varchar(20) DEFAULT '' NOT NULL,
qa_contact mediumint(9) DEFAULT '0' NOT NULL,
status_whiteboard mediumtext NOT NULL,
votes mediumint(9) DEFAULT '0' NOT NULL,
PRIMARY KEY (bug_id),
KEY assigned_to (assigned_to),
KEY creation_ts (creation_ts),
KEY delta_ts (delta_ts),
KEY bug_severity (bug_severity),
KEY bug_status (bug_status),
KEY op_sys (op_sys),
KEY priority (priority),
KEY product (product),
KEY reporter (reporter),
KEY version (version),
KEY component (component),
KEY resolution (resolution),
KEY target_milestone (target_milestone),
KEY qa_contact (qa_contact),
KEY votes (votes)
);
INSERT INTO t1 VALUES (1,0,0,'','normal','','2000-02-10 09:25:12',20000321114747,'','','Linux','P1','TestProduct','PC',3,'other','TestComponent','','M1',0,'',0);
INSERT INTO t1 VALUES (9,0,0,'','enhancement','','2000-03-10 11:49:36',20000321114747,'','','All','P5','AAAAA','PC',3,'2.00 CD - Pre','BBBBBBBBBBBBB - conversion','','',0,'',0);
INSERT INTO t1 VALUES (10,0,0,'','enhancement','','2000-03-10 18:10:16',20000321114747,'','','All','P4','AAAAA','PC',3,'2.00 CD - Pre','BBBBBBBBBBBBB - conversion','','',0,'',0);
INSERT INTO t1 VALUES (7,0,0,'','critical','','2000-03-09 10:50:21',20000321114747,'','','All','P1','AAAAA','PC',3,'2.00 CD - Pre','BBBBBBBBBBBBB - generic','','',0,'',0);
INSERT INTO t1 VALUES (6,0,0,'','normal','','2000-03-09 10:42:44',20000321114747,'','','All','P2','AAAAA','PC',3,'2.00 CD - Pre','kkkkkkkkkkk lllllllllll','','',0,'',0);
INSERT INTO t1 VALUES (8,0,0,'','major','','2000-03-09 11:32:14',20000321114747,'','','All','P3','AAAAA','PC',3,'2.00 CD - Pre','kkkkkkkkkkk lllllllllll','','',0,'',0);
INSERT INTO t1 VALUES (5,0,0,'','enhancement','','2000-03-09 10:38:59',20000321114747,'','','All','P5','CCC/CCCCCC','PC',5,'7.00','Administration','','',0,'',0);
INSERT INTO t1 VALUES (4,0,0,'','normal','','2000-03-08 18:32:14',20000321114747,'','','other','P2','TestProduct','Other',3,'other','TestComponent2','','',0,'',0);
INSERT INTO t1 VALUES (3,0,0,'','normal','','2000-03-08 18:30:52',20000321114747,'','','other','P2','TestProduct','Other',3,'other','TestComponent','','',0,'',0);
INSERT INTO t1 VALUES (2,0,0,'','enhancement','','2000-03-08 18:24:51',20000321114747,'','','All','P2','TestProduct','Other',4,'other','TestComponent2','','',0,'',0);
INSERT INTO t1 VALUES (11,0,0,'','blocker','','2000-03-13 09:43:41',20000321114747,'','','All','P2','CCC/CCCCCC','PC',5,'7.00','DDDDDDDDD','','',0,'',0);
INSERT INTO t1 VALUES (12,0,0,'','normal','','2000-03-13 16:14:31',20000321114747,'','','All','P2','AAAAA','PC',3,'2.00 CD - Pre','kkkkkkkkkkk lllllllllll','','',0,'',0);
INSERT INTO t1 VALUES (13,0,0,'','normal','','2000-03-15 16:20:44',20000321114747,'','','other','P2','TestProduct','Other',3,'other','TestComponent','','',0,'',0);
INSERT INTO t1 VALUES (14,0,0,'','blocker','','2000-03-15 18:13:47',20000321114747,'','','All','P1','AAAAA','PC',3,'2.00 CD - Pre','BBBBBBBBBBBBB - generic','','',0,'',0);
INSERT INTO t1 VALUES (15,0,0,'','minor','','2000-03-16 18:03:28',20000321114747,'','','All','P2','CCC/CCCCCC','Other',5,'7.00','DDDDDDDDD','','',0,'',0);
INSERT INTO t1 VALUES (16,0,0,'','normal','','2000-03-16 18:33:41',20000321114747,'','','All','P2','CCC/CCCCCC','Other',5,'7.00','Administration','','',0,'',0);
INSERT INTO t1 VALUES (17,0,0,'','normal','','2000-03-16 18:34:18',20000321114747,'','','All','P2','CCC/CCCCCC','Other',5,'7.00','Administration','','',0,'',0);
INSERT INTO t1 VALUES (18,0,0,'','normal','','2000-03-16 18:34:56',20000321114747,'','','All','P2','CCC/CCCCCC','Other',5,'7.00','Administration','','',0,'',0);
INSERT INTO t1 VALUES (19,0,0,'','enhancement','','2000-03-16 18:35:34',20000321114747,'','','All','P2','CCC/CCCCCC','Other',5,'7.00','Administration','','',0,'',0);
INSERT INTO t1 VALUES (20,0,0,'','enhancement','','2000-03-16 18:36:23',20000321114747,'','','All','P2','CCC/CCCCCC','Other',5,'7.00','Administration','','',0,'',0);
INSERT INTO t1 VALUES (21,0,0,'','enhancement','','2000-03-16 18:37:23',20000321114747,'','','All','P2','CCC/CCCCCC','Other',5,'7.00','Administration','','',0,'',0);
INSERT INTO t1 VALUES (22,0,0,'','enhancement','','2000-03-16 18:38:16',20000321114747,'','','All','P2','CCC/CCCCCC','Other',5,'7.00','Administration','','',0,'',0);
INSERT INTO t1 VALUES (23,0,0,'','normal','','2000-03-16 18:58:12',20000321114747,'','','All','P2','CCC/CCCCCC','Other',5,'7.00','DDDDDDDDD','','',0,'',0);
INSERT INTO t1 VALUES (24,0,0,'','normal','','2000-03-17 11:08:10',20000321114747,'','','All','P2','AAAAAAAA-AAA','PC',3,'2.8','Web Interface','','',0,'',0);
INSERT INTO t1 VALUES (25,0,0,'','normal','','2000-03-17 11:10:45',20000321114747,'','','All','P2','AAAAAAAA-AAA','PC',3,'2.8','Web Interface','','',0,'',0);
INSERT INTO t1 VALUES (26,0,0,'','normal','','2000-03-17 11:15:47',20000321114747,'','','All','P2','AAAAAAAA-AAA','PC',3,'2.8','Web Interface','','',0,'',0);
INSERT INTO t1 VALUES (27,0,0,'','normal','','2000-03-17 17:45:41',20000321114747,'','','All','P2','CCC/CCCCCC','PC',5,'7.00','DDDDDDDDD','','',0,'',0);
INSERT INTO t1 VALUES (28,0,0,'','normal','','2000-03-20 09:51:45',20000321114747,'','','Windows NT','P2','TestProduct','PC',8,'other','TestComponent','','',0,'',0);
INSERT INTO t1 VALUES (29,0,0,'','normal','','2000-03-20 11:15:09',20000321114747,'','','All','P5','AAAAAAAA-AAA','PC',3,'2.8','Web Interface','','',0,'',0);
CREATE TABLE t2 (
value tinytext,
program varchar(64),
initialowner tinytext NOT NULL,
initialqacontact tinytext NOT NULL,
description mediumtext NOT NULL
);
INSERT INTO t2 VALUES ('TestComponent','TestProduct','id0001','','');
INSERT INTO t2 VALUES ('BBBBBBBBBBBBB - conversion','AAAAA','id0001','','');
INSERT INTO t2 VALUES ('BBBBBBBBBBBBB - generic','AAAAA','id0001','','');
INSERT INTO t2 VALUES ('TestComponent2','TestProduct','id0001','','');
INSERT INTO t2 VALUES ('BBBBBBBBBBBBB - eeeeeeeee','AAAAA','id0001','','');
INSERT INTO t2 VALUES ('kkkkkkkkkkk lllllllllll','AAAAA','id0001','','');
INSERT INTO t2 VALUES ('Test Procedures','AAAAA','id0001','','');
INSERT INTO t2 VALUES ('Documentation','AAAAA','id0003','','');
INSERT INTO t2 VALUES ('DDDDDDDDD','CCC/CCCCCC','id0002','','');
INSERT INTO t2 VALUES ('Eeeeeeee Lite','CCC/CCCCCC','id0002','','');
INSERT INTO t2 VALUES ('Eeeeeeee Full','CCC/CCCCCC','id0002','','');
INSERT INTO t2 VALUES ('Administration','CCC/CCCCCC','id0002','','');
INSERT INTO t2 VALUES ('Distribution','CCC/CCCCCC','id0002','','');
INSERT INTO t2 VALUES ('Setup','CCC/CCCCCC','id0002','','');
INSERT INTO t2 VALUES ('Unspecified','CCC/CCCCCC','id0002','','');
INSERT INTO t2 VALUES ('Web Interface','AAAAAAAA-AAA','id0001','','');
INSERT INTO t2 VALUES ('Host communication','AAAAA','id0001','','');
select value,description,bug_id from t2 left join t1 on t2.program=t1.product and t2.value=t1.component where program="AAAAA";
value	description	bug_id
BBBBBBBBBBBBB - conversion		9
BBBBBBBBBBBBB - conversion		10
BBBBBBBBBBBBB - generic		7
BBBBBBBBBBBBB - generic		14
BBBBBBBBBBBBB - eeeeeeeee		NULL
kkkkkkkkkkk lllllllllll		6
kkkkkkkkkkk lllllllllll		8
kkkkkkkkkkk lllllllllll		12
Test Procedures		NULL
Documentation		NULL
Host communication		NULL
select value,description,COUNT(bug_id) from t2 left join t1 on t2.program=t1.product and t2.value=t1.component where program="AAAAA" group by value;
value	description	COUNT(bug_id)
BBBBBBBBBBBBB - conversion		2
BBBBBBBBBBBBB - eeeeeeeee		0
BBBBBBBBBBBBB - generic		2
Documentation		0
Host communication		0
kkkkkkkkkkk lllllllllll		3
Test Procedures		0
select value,description,COUNT(bug_id) from t2 left join t1 on t2.program=t1.product and t2.value=t1.component where program="AAAAA" group by value having COUNT(bug_id) IN (0,2);
value	description	COUNT(bug_id)
BBBBBBBBBBBBB - conversion		2
BBBBBBBBBBBBB - eeeeeeeee		0
BBBBBBBBBBBBB - generic		2
Documentation		0
Host communication		0
Test Procedures		0
drop table t1,t2;
create table t1 (foo int);
insert into t1 values (1);
select 1+1, "a",count(*) from t1 where foo in (2);
1+1	a	count(*)
2	a	0
insert into t1 values (1);
select 1+1,"a",count(*) from t1 where foo in (2);
1+1	a	count(*)
2	a	0
drop table t1;
CREATE TABLE t1 (
spID int(10) unsigned,
userID int(10) unsigned,
score smallint(5) unsigned,
key (spid),
key (score)
);
INSERT INTO t1 VALUES (1,1,1),(2,2,2),(2,1,1),(3,3,3),(4,3,3),(5,3,3),(6,3,3),(7,3,3);
explain select userid,count(*) from t1 group by userid desc;
id	select_type	table	partitions	type	possible_keys	key	key_len	ref	rows	filtered	Extra
1	SIMPLE	t1	NULL	ALL	NULL	NULL	NULL	NULL	8	100.00	Using temporary; Using filesort
Warnings:
Note	1003	/* select#1 */ select `test`.`t1`.`userID` AS `userid`,count(0) AS `count(*)` from `test`.`t1` group by `test`.`t1`.`userID` desc
explain select userid,count(*) from t1 group by userid desc order by null;
id	select_type	table	partitions	type	possible_keys	key	key_len	ref	rows	filtered	Extra
1	SIMPLE	t1	NULL	ALL	NULL	NULL	NULL	NULL	8	100.00	Using temporary
Warnings:
Note	1003	/* select#1 */ select `test`.`t1`.`userID` AS `userid`,count(0) AS `count(*)` from `test`.`t1` group by `test`.`t1`.`userID` desc order by NULL
select userid,count(*) from t1 group by userid desc;
userid	count(*)
3	5
2	1
1	2
select userid,count(*) from t1 group by userid desc having (count(*)+1) IN (4,3);
userid	count(*)
1	2
select userid,count(*) from t1 group by userid desc having 3  IN (1,COUNT(*));
userid	count(*)
explain select spid,count(*) from t1 where spid between 1 and 2 group by spid desc;
id	select_type	table	partitions	type	possible_keys	key	key_len	ref	rows	filtered	Extra
1	SIMPLE	t1	NULL	range	spID	spID	5	NULL	3	100.00	Using where; Using index
Warnings:
Note	1003	/* select#1 */ select `test`.`t1`.`spID` AS `spid`,count(0) AS `count(*)` from `test`.`t1` where (`test`.`t1`.`spID` between 1 and 2) group by `test`.`t1`.`spID` desc
explain select spid,count(*) from t1 where spid between 1 and 2 group by spid;
id	select_type	table	partitions	type	possible_keys	key	key_len	ref	rows	filtered	Extra
1	SIMPLE	t1	NULL	range	spID	spID	5	NULL	3	100.00	Using where; Using index
Warnings:
Note	1003	/* select#1 */ select `test`.`t1`.`spID` AS `spid`,count(0) AS `count(*)` from `test`.`t1` where (`test`.`t1`.`spID` between 1 and 2) group by `test`.`t1`.`spID`
explain select spid,count(*) from t1 where spid between 1 and 2 group by spid order by null;
id	select_type	table	partitions	type	possible_keys	key	key_len	ref	rows	filtered	Extra
1	SIMPLE	t1	NULL	range	spID	spID	5	NULL	3	100.00	Using where; Using index
Warnings:
Note	1003	/* select#1 */ select `test`.`t1`.`spID` AS `spid`,count(0) AS `count(*)` from `test`.`t1` where (`test`.`t1`.`spID` between 1 and 2) group by `test`.`t1`.`spID` order by NULL
select spid,count(*) from t1 where spid between 1 and 2 group by spid;
spid	count(*)
1	1
2	2
select spid,count(*) from t1 where spid between 1 and 2 group by spid desc;
spid	count(*)
2	2
1	1
explain extended select sql_big_result spid,sum(userid) from t1 group by spid desc;
id	select_type	table	partitions	type	possible_keys	key	key_len	ref	rows	filtered	Extra
1	SIMPLE	t1	NULL	ALL	spID	NULL	NULL	NULL	8	100.00	Using filesort
Warnings:
Warning	1681	'EXTENDED' is deprecated and will be removed in a future release.
Note	1003	/* select#1 */ select sql_big_result `test`.`t1`.`spID` AS `spid`,sum(`test`.`t1`.`userID`) AS `sum(userid)` from `test`.`t1` group by `test`.`t1`.`spID` desc
explain select sql_big_result spid,sum(userid) from t1 group by spid desc order by null;
id	select_type	table	partitions	type	possible_keys	key	key_len	ref	rows	filtered	Extra
1	SIMPLE	t1	NULL	ALL	spID	NULL	NULL	NULL	8	100.00	Using filesort
Warnings:
Note	1003	/* select#1 */ select sql_big_result `test`.`t1`.`spID` AS `spid`,sum(`test`.`t1`.`userID`) AS `sum(userid)` from `test`.`t1` group by `test`.`t1`.`spID` desc order by NULL
select sql_big_result spid,sum(userid) from t1 group by spid desc;
spid	sum(userid)
7	3
6	3
5	3
4	3
3	3
2	3
1	1
explain select sql_big_result score,count(*) from t1 group by score desc;
id	select_type	table	partitions	type	possible_keys	key	key_len	ref	rows	filtered	Extra
1	SIMPLE	t1	NULL	index	score	score	3	NULL	8	100.00	Using index; Using filesort
Warnings:
Note	1003	/* select#1 */ select sql_big_result `test`.`t1`.`score` AS `score`,count(0) AS `count(*)` from `test`.`t1` group by `test`.`t1`.`score` desc
explain select sql_big_result score,count(*) from t1 group by score desc order by null;
id	select_type	table	partitions	type	possible_keys	key	key_len	ref	rows	filtered	Extra
1	SIMPLE	t1	NULL	index	score	score	3	NULL	8	100.00	Using index; Using filesort
Warnings:
Note	1003	/* select#1 */ select sql_big_result `test`.`t1`.`score` AS `score`,count(0) AS `count(*)` from `test`.`t1` group by `test`.`t1`.`score` desc order by NULL
select sql_big_result score,count(*) from t1 group by score desc;
score	count(*)
3	5
2	1
1	2
drop table t1;
create table t1 (a date default null, b date default null);
insert t1 values ('1999-10-01','2000-01-10'), ('1997-01-01','1998-10-01');
select a,min(b) c,count(distinct rand()) from t1 group by a having c<a + interval 1 day;
a	c	count(distinct rand())
drop table t1;
CREATE TABLE t1 (a char(1));
INSERT INTO t1 VALUES ('A'),('B'),('A'),('B'),('A'),('B'),(NULL),('a'),('b'),(NULL),('A'),('B'),(NULL);
SELECT a FROM t1 GROUP BY a;
a
NULL
A
B
SELECT a,count(*) FROM t1 GROUP BY a;
a	count(*)
NULL	3
A	5
B	5
SELECT a FROM t1 GROUP BY binary a;
a
NULL
A
B
a
b
SELECT a,count(*) FROM t1 GROUP BY binary a;
a	count(*)
NULL	3
A	4
B	4
a	1
b	1
SELECT binary a FROM t1 GROUP BY 1;
binary a
NULL
A
B
a
b
SELECT binary a,count(*) FROM t1 GROUP BY 1;
binary a	count(*)
NULL	3
A	4
B	4
a	1
b	1
SET BIG_TABLES=1;
SELECT a FROM t1 GROUP BY a;
a
NULL
A
B
SELECT a,count(*) FROM t1 GROUP BY a;
a	count(*)
NULL	3
A	5
B	5
SELECT a FROM t1 GROUP BY binary a;
a
NULL
A
B
a
b
SELECT a,count(*) FROM t1 GROUP BY binary a;
a	count(*)
NULL	3
A	4
B	4
a	1
b	1
SELECT binary a FROM t1 GROUP BY 1;
binary a
NULL
A
B
a
b
SELECT binary a,count(*) FROM t1 GROUP BY 1;
binary a	count(*)
NULL	3
A	4
B	4
a	1
b	1
SET BIG_TABLES=0;
drop table t1;
CREATE TABLE t1 (
`a` char(193) default NULL,
`b` char(63) default NULL
);
INSERT INTO t1 VALUES ('abc','def'),('hij','klm');
SELECT CONCAT(a, b) FROM t1 GROUP BY 1;
CONCAT(a, b)
abcdef
hijklm
SELECT CONCAT(a, b),count(*) FROM t1 GROUP BY 1;
CONCAT(a, b)	count(*)
abcdef	1
hijklm	1
SELECT CONCAT(a, b),count(distinct a) FROM t1 GROUP BY 1;
CONCAT(a, b)	count(distinct a)
abcdef	1
hijklm	1
SELECT 1 FROM t1 GROUP BY CONCAT(a, b);
1
1
1
INSERT INTO t1 values ('hij','klm');
SELECT CONCAT(a, b),count(*) FROM t1 GROUP BY 1;
CONCAT(a, b)	count(*)
abcdef	1
hijklm	2
DROP TABLE t1;
create table t1 (One int unsigned, Two int unsigned, Three int unsigned, Four int unsigned);
insert into t1 values (1,2,1,4),(1,2,2,4),(1,2,3,4),(1,2,4,4),(1,1,1,4),(1,1,2,4),(1,1,3,4),(1,1,4,4),(1,3,1,4),(1,3,2,4),(1,3,3,4),(1,3,4,4);
select One, Two, sum(Four) from t1 group by One,Two;
One	Two	sum(Four)
1	1	16
1	2	16
1	3	16
drop table t1;
create table t1 (id integer primary key not null auto_increment, gender char(1));
insert into t1 values (NULL, 'M'), (NULL, 'F'),(NULL, 'F'),(NULL, 'F'),(NULL, 'M');
create table t2 (user_id integer not null, date date);
insert into t2 values (1, '2002-06-09'),(2, '2002-06-09'),(1, '2002-06-09'),(3, '2002-06-09'),(4, '2002-06-09'),(4, '2002-06-09');
select u.gender as gender, count(distinct  u.id) as dist_count, (count(distinct u.id)/5*100) as percentage from t1 u, t2 l where l.user_id = u.id group by u.gender;
gender	dist_count	percentage
F	3	60.0000
M	1	20.0000
select u.gender as  gender, count(distinct  u.id) as dist_count, (count(distinct u.id)/5*100) as percentage from t1 u, t2 l where l.user_id = u.id group by u.gender  order by percentage;
gender	dist_count	percentage
M	1	20.0000
F	3	60.0000
drop table t1,t2;
CREATE TABLE t1 (ID1 int, ID2 int, ID int NOT NULL AUTO_INCREMENT,PRIMARY KEY(ID
));
insert into t1 values (1,244,NULL),(2,243,NULL),(134,223,NULL),(185,186,NULL);
select S.ID as xID, S.ID1 as xID1 from t1 as S left join t1 as yS  on S.ID1 between yS.ID1 and yS.ID2;
xID	xID1
1	1
2	2
2	2
3	134
3	134
3	134
4	185
4	185
4	185
4	185
select S.ID as xID, S.ID1 as xID1, repeat('*',count(distinct yS.ID)) as Level from t1 as S left join t1 as yS  on S.ID1 between yS.ID1 and yS.ID2 group by xID order by xID1;
xID	xID1	Level
1	1	*
2	2	**
3	134	***
4	185	****
drop table t1;
CREATE TABLE t1 (
pid int(11) unsigned NOT NULL default '0',
c1id int(11) unsigned default NULL,
c2id int(11) unsigned default NULL,
value int(11) unsigned NOT NULL default '0',
UNIQUE KEY pid2 (pid,c1id,c2id),
UNIQUE KEY pid (pid,value)
) ENGINE=MyISAM;
INSERT INTO t1 VALUES (1, 1, NULL, 1),(1, 2, NULL, 2),(1, NULL, 3, 3),(1, 4, NULL, 4),(1, 5, NULL, 5);
CREATE TABLE t2 (
id int(11) unsigned NOT NULL default '0',
active enum('Yes','No') NOT NULL default 'Yes',
PRIMARY KEY  (id)
) ENGINE=MyISAM;
INSERT INTO t2 VALUES (1, 'Yes'),(2, 'No'),(4, 'Yes'),(5, 'No');
CREATE TABLE t3 (
id int(11) unsigned NOT NULL default '0',
active enum('Yes','No') NOT NULL default 'Yes',
PRIMARY KEY  (id)
);
INSERT INTO t3 VALUES (3, 'Yes');
select * from t1 AS m LEFT JOIN t2 AS c1 ON m.c1id = 
c1.id AND c1.active = 'Yes' LEFT JOIN t3 AS c2 ON m.c2id = c2.id AND 
c2.active = 'Yes' WHERE m.pid=1  AND (c1.id IS NOT NULL OR c2.id IS NOT NULL);
pid	c1id	c2id	value	id	active	id	active
1	1	NULL	1	1	Yes	NULL	NULL
1	4	NULL	4	4	Yes	NULL	NULL
1	NULL	3	3	NULL	NULL	3	Yes
select max(value) from t1 AS m LEFT JOIN t2 AS c1 ON 
m.c1id = c1.id AND c1.active = 'Yes' LEFT JOIN t3 AS c2 ON m.c2id = 
c2.id AND c2.active = 'Yes' WHERE m.pid=1  AND (c1.id IS NOT NULL OR c2.id IS 
NOT NULL);
max(value)
4
drop table t1,t2,t3;
create table t1 (a blob null);
insert into t1 values (NULL),(NULL),(NULL),(NULL),(NULL),(NULL),(NULL),(NULL),(NULL),(""),(""),(""),("b");
select a,count(*) from t1 group by a;
a	count(*)
NULL	9
	3
b	1
set big_tables=1;
select a,count(*) from t1 group by a;
a	count(*)
NULL	9
	3
b	1
drop table t1;
create table t1 (a int not null, b int not null);
insert into t1 values (1,1),(1,2),(3,1),(3,2),(2,2),(2,1);
create table t2 (a int not null, b int not null, key(a));
insert into t2 values (1,3),(3,1),(2,2),(1,1);
select t1.a,t2.b from t1,t2 where t1.a=t2.a group by t1.a,t2.b;
a	b
1	1
1	3
2	2
3	1
select t1.a,t2.b from t1,t2 where t1.a=t2.a group by t1.a,t2.b ORDER BY NULL;
a	b
1	3
3	1
2	2
1	1
explain select t1.a,t2.b from t1,t2 where t1.a=t2.a group by t1.a,t2.b;
id	select_type	table	partitions	type	possible_keys	key	key_len	ref	rows	filtered	Extra
1	SIMPLE	t1	NULL	ALL	NULL	NULL	NULL	NULL	6	100.00	Using temporary; Using filesort
1	SIMPLE	t2	NULL	ALL	a	NULL	NULL	NULL	4	75.00	Using where; Using join buffer (Block Nested Loop)
Warnings:
Note	1003	/* select#1 */ select `test`.`t1`.`a` AS `a`,`test`.`t2`.`b` AS `b` from `test`.`t1` join `test`.`t2` where (`test`.`t2`.`a` = `test`.`t1`.`a`) group by `test`.`t1`.`a`,`test`.`t2`.`b`
explain select t1.a,t2.b from t1,t2 where t1.a=t2.a group by t1.a,t2.b ORDER BY NULL;
id	select_type	table	partitions	type	possible_keys	key	key_len	ref	rows	filtered	Extra
1	SIMPLE	t1	NULL	ALL	NULL	NULL	NULL	NULL	6	100.00	Using temporary
1	SIMPLE	t2	NULL	ALL	a	NULL	NULL	NULL	4	75.00	Using where; Using join buffer (Block Nested Loop)
Warnings:
Note	1003	/* select#1 */ select `test`.`t1`.`a` AS `a`,`test`.`t2`.`b` AS `b` from `test`.`t1` join `test`.`t2` where (`test`.`t2`.`a` = `test`.`t1`.`a`) group by `test`.`t1`.`a`,`test`.`t2`.`b` order by NULL
drop table t1,t2;
create table t1 (a int, b int);
insert into t1 values (1, 4),(10, 40),(1, 4),(10, 43),(1, 4),(10, 41),(1, 4),(10, 43),(1, 4);
select a, MAX(b), INTERVAL (MAX(b), 1,3,10,30,39,40,50,60,100,1000) from t1 group by a;
a	MAX(b)	INTERVAL (MAX(b), 1,3,10,30,39,40,50,60,100,1000)
1	4	2
10	43	6
select a, MAX(b), CASE MAX(b) when 4 then 4 when 43 then 43 else 0 end from t1 group by a;
a	MAX(b)	CASE MAX(b) when 4 then 4 when 43 then 43 else 0 end
1	4	4
10	43	43
select a, MAX(b), FIELD(MAX(b), '43', '4', '5') from t1 group by a;
a	MAX(b)	FIELD(MAX(b), '43', '4', '5')
1	4	2
10	43	1
select a, MAX(b), CONCAT_WS(MAX(b), '43', '4', '5') from t1 group by a;
a	MAX(b)	CONCAT_WS(MAX(b), '43', '4', '5')
1	4	434445
10	43	43434435
select a, MAX(b), ELT(MAX(b), 'a', 'b', 'c', 'd', 'e', 'f') from t1 group by a;
a	MAX(b)	ELT(MAX(b), 'a', 'b', 'c', 'd', 'e', 'f')
1	4	d
10	43	NULL
select a, MAX(b), MAKE_SET(MAX(b), 'a', 'b', 'c', 'd', 'e', 'f', 'g', 'h') from t1 group by a;
a	MAX(b)	MAKE_SET(MAX(b), 'a', 'b', 'c', 'd', 'e', 'f', 'g', 'h')
1	4	c
10	43	a,b,d,f
drop table t1;
create table t1 (id int not null, qty int not null);
insert into t1 values (1,2),(1,3),(2,4),(2,5);
select id, sum(qty) as sqty, count(qty) as cqty from t1 group by id having sum(qty)>2 and cqty>1;
id	sqty	cqty
1	5	2
2	9	2
select id, sum(qty) as sqty from t1 group by id having sqty>2 and count(qty)>1;
id	sqty
1	5
2	9
select id, sum(qty) as sqty, count(qty) as cqty from t1 group by id having sqty>2 and cqty>1;
id	sqty	cqty
1	5	2
2	9	2
select id, sum(qty) as sqty, count(qty) as cqty from t1 group by id having sum(qty)>2 and count(qty)>1;
id	sqty	cqty
1	5	2
2	9	2
select count(*), case interval(qty,2,3,4,5,6,7,8) when -1 then NULL when 0 then "zero" when 1 then "one" when 2 then "two" end as category from t1 group by category;
count(*)	category
2	NULL
1	one
1	two
select count(*), interval(qty,2,3,4,5,6,7,8) as category from t1 group by category;
count(*)	category
1	1
1	2
1	3
1	4
drop table t1;
CREATE TABLE t1 (
userid int(10) unsigned,
score smallint(5) unsigned,
key (score)
);
INSERT INTO t1 VALUES (1,1),(2,2),(1,1),(3,3),(3,3),(3,3),(3,3),(3,3);
SELECT userid,count(*) FROM t1 GROUP BY userid DESC;
userid	count(*)
3	5
2	1
1	2
EXPLAIN SELECT userid,count(*) FROM t1 GROUP BY userid DESC;
id	select_type	table	partitions	type	possible_keys	key	key_len	ref	rows	filtered	Extra
1	SIMPLE	t1	NULL	ALL	NULL	NULL	NULL	NULL	8	100.00	Using temporary; Using filesort
Warnings:
Note	1003	/* select#1 */ select `test`.`t1`.`userid` AS `userid`,count(0) AS `count(*)` from `test`.`t1` group by `test`.`t1`.`userid` desc
DROP TABLE t1;
CREATE TABLE t1 (
i int(11) default NULL,
j int(11) default NULL
);
INSERT INTO t1 VALUES (1,2),(2,3),(4,5),(3,5),(1,5),(23,5);
SELECT i, COUNT(DISTINCT(i)) FROM t1 GROUP BY j ORDER BY NULL;
i	COUNT(DISTINCT(i))
1	1
2	1
4	4
explain SELECT i, COUNT(DISTINCT(i)) FROM t1 GROUP BY j ORDER BY NULL;
id	select_type	table	partitions	type	possible_keys	key	key_len	ref	rows	filtered	Extra
1	SIMPLE	t1	NULL	ALL	NULL	NULL	NULL	NULL	6	100.00	Using filesort
Warnings:
Note	1003	/* select#1 */ select `test`.`t1`.`i` AS `i`,count(distinct `test`.`t1`.`i`) AS `COUNT(DISTINCT(i))` from `test`.`t1` group by `test`.`t1`.`j` order by NULL
DROP TABLE t1;
create table t1 (a int);
insert into t1 values(null);
select min(a) is null from t1;
min(a) is null
1
select min(a) is null or null from t1;
min(a) is null or null
1
select 1 and min(a) is null from t1;
1 and min(a) is null
1
drop table t1;
create table t1 ( col1 int, col2 int );
insert into t1 values (1,1),(1,2),(1,3),(2,1),(2,2);
select group_concat( distinct col1 ) as alias from t1
group by col2 having alias like '%';
alias
1,2
1,2
1
drop table t1;
create table t1 (a integer, b integer, c integer);
insert into t1 (a,b) values (1,2),(1,3),(2,5);
select a, 0.1*0+1 r2, sum(1) r1 from t1 where a = 1 group  by a having r1>1 and r2=1;
a	r2	r1
1	1.0	2
select a, round(rand(100)*10) r2, sum(1) r1 from t1 where a = 1 group  by a having r1>1 and r2<=2;
a	r2	r1
1	2	2
select a,sum(b) from t1 where a=1 group by c;
a	sum(b)
1	5
select a*sum(b) from t1 where a=1 group by c;
a*sum(b)
5
select sum(a)*sum(b) from t1 where a=1 group by c;
sum(a)*sum(b)
10
select a,sum(b) from t1 where a=1 group by c having a=1;
a	sum(b)
1	5
select a as d,sum(b) from t1 where a=1 group by c having d=1;
d	sum(b)
1	5
select sum(a)*sum(b) as d from t1 where a=1 group by c having d > 0;
d
10
drop table t1;
create table t1(a int);
insert into t1 values (0),(1),(2),(3),(4),(5),(6),(8),(9);
create table t2 (
a int,
b varchar(200) NOT NULL,
c varchar(50) NOT NULL,
d varchar(100) NOT NULL,
primary key (a,b(132),c,d),
key a (a,b)
) charset=utf8;
insert into t2 select 
x3.a,  -- 3
concat('val-', x3.a + 3*x4.a), -- 12
concat('val-', @a:=x3.a + 3*x4.a + 12*C.a), -- 120
concat('val-', @a + 120*D.a)
from t1 x3, t1 x4, t1 C, t1 D where x3.a < 3 and x4.a < 4 and D.a < 4;
delete from t2  where a = 2 and b = 'val-2' order by a,b,c,d limit 30;
explain select c from t2 where a = 2 and b = 'val-2' group by c;
id	select_type	table	partitions	type	possible_keys	key	key_len	ref	rows	filtered	Extra
1	SIMPLE	t2	NULL	ref	PRIMARY,a	PRIMARY	402	const,const	6	100.00	Using where
Warnings:
Note	1003	/* select#1 */ select `test`.`t2`.`c` AS `c` from `test`.`t2` where ((`test`.`t2`.`a` = 2) and (`test`.`t2`.`b` = 'val-2')) group by `test`.`t2`.`c`
select c from t2 where a = 2 and b = 'val-2' group by c;
c
val-74
val-98
drop table t1,t2;
create table t1 (b int4 unsigned not null);
insert into t1 values(3000000000);
select * from t1;
b
3000000000
select min(b) from t1;
min(b)
3000000000
drop table t1;
CREATE TABLE t1 (id int PRIMARY KEY, user_id int, hostname longtext);
INSERT INTO t1 VALUES
(1, 7, 'cache-dtc-af05.proxy.aol.com'),
(2, 3, 'what.ever.com'),
(3, 7, 'cache-dtc-af05.proxy.aol.com'),
(4, 7, 'cache-dtc-af05.proxy.aol.com');
SELECT hostname, COUNT(DISTINCT user_id) as no FROM t1
WHERE hostname LIKE '%aol%'
    GROUP BY hostname;
hostname	no
cache-dtc-af05.proxy.aol.com	1
DROP TABLE t1;
CREATE TABLE t1 (a  int, b int);
INSERT INTO t1 VALUES (1,2), (1,3);
SELECT a, b FROM t1 GROUP BY 'const';
a	b
1	2
SELECT DISTINCT a, b FROM t1 GROUP BY 'const';
a	b
1	2
DROP TABLE t1;
CREATE TABLE t1 (id INT, dt DATETIME);
INSERT INTO t1 VALUES ( 1, '2005-05-01 12:30:00' );
INSERT INTO t1 VALUES ( 1, '2005-05-01 12:30:00' );
INSERT INTO t1 VALUES ( 1, '2005-05-01 12:30:00' );
INSERT INTO t1 VALUES ( 1, '2005-05-01 12:30:00' );
SELECT dt DIV 1 AS f, id FROM t1 GROUP BY f;
f	id
20050501123000	1
DROP TABLE t1;
CREATE TABLE t1 (id varchar(20) NOT NULL);
INSERT INTO t1 VALUES ('trans1'), ('trans2');
CREATE TABLE t2 (id varchar(20) NOT NULL, err_comment blob NOT NULL);
INSERT INTO t2 VALUES ('trans1', 'a problem');
SELECT COUNT(DISTINCT(t1.id)), LEFT(err_comment, 256) AS comment
FROM t1 LEFT JOIN t2 ON t1.id=t2.id GROUP BY comment;
COUNT(DISTINCT(t1.id))	comment
1	NULL
1	a problem
DROP TABLE t1, t2;
create table t1 (f1 date);
insert into t1 values('2005-06-06');
insert into t1 values('2005-06-06');
select date(left(f1+0,8)) from t1 group by 1;
date(left(f1+0,8))
2005-06-06
drop table t1;
CREATE TABLE t1 (n int);
INSERT INTO t1 VALUES (1);
SELECT n+1 AS n FROM t1 GROUP BY n;
n
2
Warnings:
Warning	1052	Column 'n' in group statement is ambiguous
DROP TABLE t1;
create table t1(f1 varchar(5) key);
insert into t1 values (1),(2);
select sql_buffer_result max(f1) is null from t1;
max(f1) is null
0
select sql_buffer_result max(f1)+1 from t1;
max(f1)+1
3
drop table t1;
CREATE TABLE t1(a INT);
INSERT INTO t1 VALUES (1),(2);
SELECT a FROM t1 GROUP BY 'a';
a
1
SELECT a FROM t1 GROUP BY "a";
a
1
SELECT a FROM t1 GROUP BY `a`;
a
1
2
set sql_mode=ANSI_QUOTES;
SELECT a FROM t1 GROUP BY "a";
a
1
2
SELECT a FROM t1 GROUP BY 'a';
a
1
SELECT a FROM t1 GROUP BY `a`;
a
1
2
set sql_mode='';
SELECT a FROM t1 HAVING 'a' > 1;
a
Warnings:
Warning	1292	Truncated incorrect DOUBLE value: 'a'
SELECT a FROM t1 HAVING "a" > 1;
a
Warnings:
Warning	1292	Truncated incorrect DOUBLE value: 'a'
SELECT a FROM t1 HAVING `a` > 1;
a
2
SELECT a FROM t1 ORDER BY 'a' DESC;
a
1
2
SELECT a FROM t1 ORDER BY "a" DESC;
a
1
2
SELECT a FROM t1 ORDER BY `a` DESC;
a
2
1
DROP TABLE t1;
CREATE TABLE t1 (
f1 int(10) unsigned NOT NULL auto_increment primary key,
f2 varchar(100) NOT NULL default ''
);
CREATE TABLE t2 (
f1 varchar(10) NOT NULL default '',
f2 char(3) NOT NULL default '',
PRIMARY KEY  (`f1`),
KEY `k1` (`f2`,`f1`)
);
INSERT INTO t1 values(NULL, '');
INSERT INTO `t2` VALUES ('486878','WDT'),('486910','WDT');
SELECT SQL_BUFFER_RESULT avg(t2.f1) FROM t1, t2 where t2.f2 = 'SIR' GROUP BY t1.f1;
avg(t2.f1)
SELECT avg(t2.f1) FROM t1, t2 where t2.f2 = 'SIR' GROUP BY t1.f1;
avg(t2.f1)
DROP TABLE t1, t2;
create table t1 (c1 char(3), c2 char(3));
create table t2 (c3 char(3), c4 char(3));
insert into t1 values ('aaa', 'bb1'), ('aaa', 'bb2');
insert into t2 values ('aaa', 'bb1'), ('aaa', 'bb2');
select t1.c1 as c2 from t1, t2 where t1.c2 = t2.c4
group by c2;
c2
aaa
aaa
Warnings:
Warning	1052	Column 'c2' in group statement is ambiguous
show warnings;
Level	Code	Message
Warning	1052	Column 'c2' in group statement is ambiguous
select t1.c1 as c2 from t1, t2 where t1.c2 = t2.c4
group by t1.c1;
c2
aaa
show warnings;
Level	Code	Message
drop table t1, t2;
CREATE TABLE t1 (a tinyint(3), b varchar(255), PRIMARY KEY  (a));
INSERT INTO t1 VALUES (1,'-----'), (6,'Allemagne'), (17,'Autriche'), 
(25,'Belgique'), (54,'Danemark'), (62,'Espagne'), (68,'France');
CREATE TABLE t2 (a tinyint(3), b tinyint(3), PRIMARY KEY  (a), KEY b (b));
INSERT INTO t2 VALUES (1,1), (2,1), (6,6), (18,17), (15,25), (16,25),
(17,25), (10,54), (5,62),(3,68);
CREATE VIEW v1 AS select t1.a, concat(t1.b,'') AS b, t1.b as real_b from t1;
explain 
SELECT straight_join sql_no_cache v1.a, v1.b, v1.real_b from t2, v1
where t2.b=v1.a GROUP BY t2.b;
id	select_type	table	partitions	type	possible_keys	key	key_len	ref	rows	filtered	Extra
1	SIMPLE	t2	NULL	index	b	b	2	NULL	10	100.00	Using where; Using index
1	SIMPLE	t1	NULL	eq_ref	PRIMARY	PRIMARY	1	test.t2.b	1	100.00	NULL
Warnings:
Note	1003	/* select#1 */ select straight_join sql_no_cache `test`.`t1`.`a` AS `a`,concat(`test`.`t1`.`b`,'') AS `b`,`test`.`t1`.`b` AS `real_b` from `test`.`t2` join `test`.`t1` where (`test`.`t1`.`a` = `test`.`t2`.`b`) group by `test`.`t2`.`b`
SELECT straight_join sql_no_cache v1.a, v1.b, v1.real_b from t2, v1
where t2.b=v1.a GROUP BY t2.b;
a	b	real_b
1	-----	-----
6	Allemagne	Allemagne
17	Autriche	Autriche
25	Belgique	Belgique
54	Danemark	Danemark
62	Espagne	Espagne
68	France	France
DROP VIEW v1;
DROP TABLE t1,t2;
CREATE TABLE t1 (a INT PRIMARY KEY, b INT, key (b));
INSERT INTO t1 VALUES (1,      1);
INSERT INTO t1 SELECT  a + 1 , MOD(a + 1 , 20) FROM t1;
INSERT INTO t1 SELECT  a + 2 , MOD(a + 2 , 20) FROM t1;
INSERT INTO t1 SELECT  a + 4 , MOD(a + 4 , 20) FROM t1;
INSERT INTO t1 SELECT  a + 8 , MOD(a + 8 , 20) FROM t1;
INSERT INTO t1 SELECT  a + 16, MOD(a + 16, 20) FROM t1;
INSERT INTO t1 SELECT  a + 32, MOD(a + 32, 20) FROM t1;
INSERT INTO t1 SELECT  a + 64, MOD(a + 64, 20) FROM t1;
SELECT MIN(b), MAX(b) from t1;
MIN(b)	MAX(b)
0	19
EXPLAIN SELECT b, sum(1) FROM t1 GROUP BY b;
id	select_type	table	partitions	type	possible_keys	key	key_len	ref	rows	filtered	Extra
1	SIMPLE	t1	NULL	index	b	b	5	NULL	128	100.00	Using index
Warnings:
Note	1003	/* select#1 */ select `test`.`t1`.`b` AS `b`,sum(1) AS `sum(1)` from `test`.`t1` group by `test`.`t1`.`b`
EXPLAIN SELECT SQL_BIG_RESULT b, sum(1) FROM t1 GROUP BY b;
id	select_type	table	partitions	type	possible_keys	key	key_len	ref	rows	filtered	Extra
1	SIMPLE	t1	NULL	index	b	b	5	NULL	128	100.00	Using index; Using filesort
Warnings:
Note	1003	/* select#1 */ select sql_big_result `test`.`t1`.`b` AS `b`,sum(1) AS `sum(1)` from `test`.`t1` group by `test`.`t1`.`b`
SELECT b, sum(1) FROM t1 GROUP BY b;
b	sum(1)
0	6
1	7
2	7
3	7
4	7
5	7
6	7
7	7
8	7
9	6
10	6
11	6
12	6
13	6
14	6
15	6
16	6
17	6
18	6
19	6
SELECT SQL_BIG_RESULT b, sum(1) FROM t1 GROUP BY b;
b	sum(1)
0	6
1	7
2	7
3	7
4	7
5	7
6	7
7	7
8	7
9	6
10	6
11	6
12	6
13	6
14	6
15	6
16	6
17	6
18	6
19	6
DROP TABLE t1;
CREATE TABLE t1 (a INT PRIMARY KEY, b INT);
INSERT INTO t1 VALUES (1,1),(2,1),(3,2),(4,2),(5,3),(6,3);
SET SQL_MODE = 'ONLY_FULL_GROUP_BY';
SELECT MAX(a)-MIN(a) FROM t1 GROUP BY b;
MAX(a)-MIN(a)
1
1
1
SELECT CEILING(MIN(a)) FROM t1 GROUP BY b;
CEILING(MIN(a))
1
3
5
SELECT CASE WHEN AVG(a)>=0 THEN 'Positive' ELSE 'Negative' END FROM t1 
GROUP BY b;
CASE WHEN AVG(a)>=0 THEN 'Positive' ELSE 'Negative' END
Positive
Positive
Positive
SELECT a + 1 FROM t1 GROUP BY a;
a + 1
2
3
4
5
6
7
SELECT a + b FROM t1 GROUP BY b;
ERROR 42000: 'test.t1.a' isn't in GROUP BY
SELECT (SELECT t1_outer.a FROM t1 AS t1_inner GROUP BY b LIMIT 1) 
FROM t1 AS t1_outer;
(SELECT t1_outer.a FROM t1 AS t1_inner GROUP BY b LIMIT 1)
1
2
3
4
5
6
SELECT 1 FROM t1 as t1_outer GROUP BY a 
HAVING (SELECT t1_outer.a FROM t1 AS t1_inner GROUP BY b LIMIT 1);
1
1
1
1
1
1
1
SELECT (SELECT t1_outer.a FROM t1 AS t1_inner LIMIT 1) 
FROM t1 AS t1_outer GROUP BY t1_outer.b;
ERROR 42000: 'test.t1_outer.a' isn't in GROUP BY
SELECT 1 FROM t1 as t1_outer GROUP BY a 
HAVING (SELECT t1_outer.b FROM t1 AS t1_inner LIMIT 1);
ERROR 42S22: Unknown column 'test.t1_outer.b' in 'field list'
SELECT (SELECT SUM(t1_inner.a) FROM t1 AS t1_inner LIMIT 1) 
FROM t1 AS t1_outer GROUP BY t1_outer.b;
(SELECT SUM(t1_inner.a) FROM t1 AS t1_inner LIMIT 1)
21
21
21
SELECT (SELECT SUM(t1_inner.a) FROM t1 AS t1_inner GROUP BY t1_inner.b LIMIT 1)
FROM t1 AS t1_outer;
(SELECT SUM(t1_inner.a) FROM t1 AS t1_inner GROUP BY t1_inner.b LIMIT 1)
3
3
3
3
3
3
SELECT (SELECT SUM(t1_outer.a) FROM t1 AS t1_inner LIMIT 1) 
FROM t1 AS t1_outer GROUP BY t1_outer.b;
ERROR 42000: 'test.t1_outer.a' isn't in GROUP BY
SELECT 1 FROM t1 as t1_outer 
WHERE (SELECT t1_outer.b FROM t1 AS t1_inner GROUP BY t1_inner.b LIMIT 1);
1
1
1
1
1
1
1
SELECT b FROM t1 GROUP BY b HAVING CEILING(b) > 0;
b
1
2
3
SELECT 1 FROM t1 GROUP BY b HAVING b = 2 OR b = 3 OR SUM(a) > 12;
1
1
1
SELECT 1 FROM t1 GROUP BY b HAVING ROW (b,b) = ROW (1,1);
1
1
SELECT 1 FROM t1 GROUP BY b HAVING a = 2;
ERROR 42S22: Unknown column 'a' in 'having clause'
SELECT 1 FROM t1 GROUP BY SUM(b);
ERROR HY000: Invalid use of group function
SELECT b FROM t1 AS t1_outer GROUP BY a HAVING t1_outer.a IN 
(SELECT SUM(t1_inner.b)+t1_outer.b FROM t1 AS t1_inner GROUP BY t1_inner.a
HAVING SUM(t1_inner.b)+t1_outer.b > 5);
ERROR 42000: 'test.t1_outer.b' isn't in GROUP BY
DROP TABLE t1;
SET SQL_MODE = '';
SET SQL_MODE = 'ONLY_FULL_GROUP_BY';
create table t1(f1 int, f2 int);
select * from t1 group by f1;
ERROR 42000: 'test.t1.f2' isn't in GROUP BY
select * from t1 group by f2;
ERROR 42000: 'test.t1.f1' isn't in GROUP BY
select * from t1 group by f1, f2;
f1	f2
select t1.f1,t.* from t1, t1 t group by 1;
ERROR 42000: 'test.t.f1' isn't in GROUP BY
drop table t1;
SET SQL_MODE = '';
CREATE TABLE t1(
id INT AUTO_INCREMENT PRIMARY KEY, 
c1 INT NOT NULL, 
c2 INT NOT NULL,
UNIQUE KEY (c2,c1));
INSERT INTO t1(c1,c2) VALUES (5,1), (4,1), (3,5), (2,3), (1,3);
SELECT * FROM t1 ORDER BY c1;
id	c1	c2
5	1	3
4	2	3
3	3	5
2	4	1
1	5	1
SELECT * FROM t1 GROUP BY id ORDER BY c1;
id	c1	c2
5	1	3
4	2	3
3	3	5
2	4	1
1	5	1
SELECT * FROM t1 GROUP BY id ORDER BY id DESC;
id	c1	c2
5	1	3
4	2	3
3	3	5
2	4	1
1	5	1
SELECT * FROM t1 GROUP BY c2 ,c1, id ORDER BY c2, c1;
id	c1	c2
2	4	1
1	5	1
5	1	3
4	2	3
3	3	5
SELECT * FROM t1 GROUP BY c2, c1, id ORDER BY c2 DESC, c1;
id	c1	c2
3	3	5
5	1	3
4	2	3
2	4	1
1	5	1
SELECT * FROM t1 GROUP BY c2, c1, id ORDER BY c2 DESC, c1 DESC;
id	c1	c2
3	3	5
4	2	3
5	1	3
1	5	1
2	4	1
SELECT * FROM t1 GROUP BY c2  ORDER BY c2, c1;
id	c1	c2
1	5	1
4	2	3
3	3	5
SELECT * FROM t1 GROUP BY c2  ORDER BY c2 DESC, c1;
id	c1	c2
3	3	5
4	2	3
1	5	1
SELECT * FROM t1 GROUP BY c2  ORDER BY c2 DESC, c1 DESC;
id	c1	c2
3	3	5
4	2	3
1	5	1
DROP TABLE t1;
#
# Bug#27219: Aggregate functions in ORDER BY.  
#
SET @save_sql_mode=@@sql_mode;
SET @@sql_mode='ONLY_FULL_GROUP_BY';
CREATE TABLE t1 (a INT, b INT, c INT DEFAULT 0);
INSERT INTO t1 (a, b) VALUES (3,3), (2,2), (3,3), (2,2), (3,3), (4,4);
CREATE TABLE t2 SELECT * FROM t1;
SELECT 1 FROM t1 ORDER BY COUNT(*);
1
1
SELECT 1 FROM t1 ORDER BY COUNT(*) + 1;
1
1
SELECT 1 FROM t1 ORDER BY COUNT(*) + a;
ERROR 42000: Mixing of GROUP columns (MIN(),MAX(),COUNT(),...) with no GROUP columns is illegal if there is no GROUP BY clause
SELECT 1 FROM t1 ORDER BY COUNT(*), 1;
1
1
SELECT 1 FROM t1 ORDER BY COUNT(*), a;
ERROR 42000: Mixing of GROUP columns (MIN(),MAX(),COUNT(),...) with no GROUP columns is illegal if there is no GROUP BY clause
SELECT 1 FROM t1 ORDER BY SUM(a);
1
1
SELECT 1 FROM t1 ORDER BY SUM(a + 1);
1
1
SELECT 1 FROM t1 ORDER BY SUM(a) + 1;
1
1
SELECT 1 FROM t1 ORDER BY SUM(a), b;
ERROR 42000: Mixing of GROUP columns (MIN(),MAX(),COUNT(),...) with no GROUP columns is illegal if there is no GROUP BY clause
SELECT a FROM t1 ORDER BY COUNT(b);
ERROR 42000: Mixing of GROUP columns (MIN(),MAX(),COUNT(),...) with no GROUP columns is illegal if there is no GROUP BY clause
SELECT t1.a FROM t1 ORDER BY (SELECT SUM(t2.a) FROM t2);
a
3
2
3
2
3
4
SELECT t1.a FROM t1 ORDER BY (SELECT SUM(t2.a), t2.a FROM t2);
ERROR 42000: Mixing of GROUP columns (MIN(),MAX(),COUNT(),...) with no GROUP columns is illegal if there is no GROUP BY clause
SELECT t1.a FROM t1 ORDER BY (SELECT SUM(t2.a) FROM t2 ORDER BY t2.a);
ERROR 42000: Mixing of GROUP columns (MIN(),MAX(),COUNT(),...) with no GROUP columns is illegal if there is no GROUP BY clause
SELECT t1.a FROM t1 ORDER BY (SELECT t2.a FROM t2 ORDER BY SUM(t2.b) LIMIT 1);
ERROR 42000: Mixing of GROUP columns (MIN(),MAX(),COUNT(),...) with no GROUP columns is illegal if there is no GROUP BY clause
SELECT t1.a FROM t1
WHERE t1.a = (SELECT t2.a FROM t2 ORDER BY SUM(t2.b) LIMIT 1);
ERROR 42000: Mixing of GROUP columns (MIN(),MAX(),COUNT(),...) with no GROUP columns is illegal if there is no GROUP BY clause
SELECT t1.a FROM t1 GROUP BY t1.a
HAVING t1.a = (SELECT t2.a FROM t2 ORDER BY SUM(t2.a) LIMIT 1);
ERROR 42000: Mixing of GROUP columns (MIN(),MAX(),COUNT(),...) with no GROUP columns is illegal if there is no GROUP BY clause
SELECT t1.a FROM t1 GROUP BY t1.a
HAVING t1.a IN (SELECT t2.a FROM t2 ORDER BY SUM(t1.b));
a
2
3
4
SELECT t1.a FROM t1 GROUP BY t1.a
HAVING t1.a IN (SELECT t2.a FROM t2 ORDER BY t2.a, SUM(t2.b));
ERROR 42000: Mixing of GROUP columns (MIN(),MAX(),COUNT(),...) with no GROUP columns is illegal if there is no GROUP BY clause
SELECT t1.a FROM t1 GROUP BY t1.a
HAVING t1.a > ANY (SELECT t2.a FROM t2 ORDER BY t2.a, SUM(t2.b));
ERROR 42000: Mixing of GROUP columns (MIN(),MAX(),COUNT(),...) with no GROUP columns is illegal if there is no GROUP BY clause
SELECT t1.a FROM t1
WHERE t1.a = (SELECT t2.a FROM t2 ORDER BY SUM(t1.b));
ERROR 42000: Mixing of GROUP columns (MIN(),MAX(),COUNT(),...) with no GROUP columns is illegal if there is no GROUP BY clause
SELECT 1 FROM t1 GROUP BY t1.a
HAVING (SELECT AVG(SUM(t1.b) + 1) FROM t2 ORDER BY SUM(t2.a) LIMIT 1);
1
1
1
1
SELECT 1 FROM t1 GROUP BY t1.a
HAVING (SELECT AVG(SUM(t1.b) + t2.b) FROM t2 ORDER BY SUM(t2.a) LIMIT 1);
1
1
1
1
SELECT 1 FROM t1 GROUP BY t1.a
HAVING (SELECT AVG(t1.b + t2.b) FROM t2 ORDER BY SUM(t2.a) LIMIT 1);
1
1
1
1
SELECT 1 FROM t1 GROUP BY t1.a
HAVING (SELECT AVG(SUM(t1.b) + 1) FROM t2 ORDER BY t2.a LIMIT 1);
ERROR 42000: Mixing of GROUP columns (MIN(),MAX(),COUNT(),...) with no GROUP columns is illegal if there is no GROUP BY clause
SELECT 1 FROM t1 GROUP BY t1.a
HAVING (SELECT AVG(SUM(t1.b) + t2.b) FROM t2 ORDER BY t2.a LIMIT 1);
ERROR 42000: Mixing of GROUP columns (MIN(),MAX(),COUNT(),...) with no GROUP columns is illegal if there is no GROUP BY clause
SELECT 1 FROM t1 GROUP BY t1.a
HAVING (SELECT AVG(t1.b + t2.b) FROM t2 ORDER BY t2.a LIMIT 1);
ERROR 42000: Mixing of GROUP columns (MIN(),MAX(),COUNT(),...) with no GROUP columns is illegal if there is no GROUP BY clause
SELECT t1.a FROM t1 
WHERE t1.a = (SELECT t2.a FROM t2 GROUP BY t2.a
ORDER BY SUM(t2.b), SUM(t1.b) LIMIT 1);
a
4
SELECT t1.a, SUM(t1.b) FROM t1 
WHERE t1.a = (SELECT SUM(t2.b) FROM t2 GROUP BY t2.a
ORDER BY SUM(t2.b), SUM(t1.b) LIMIT 1)
GROUP BY t1.a;
a	SUM(t1.b)
4	4
SELECT t1.a, SUM(t1.b) FROM t1 
WHERE t1.a = (SELECT SUM(t2.b) FROM t2
ORDER BY SUM(t2.b) + SUM(t1.b) LIMIT 1)
GROUP BY t1.a;
a	SUM(t1.b)
SELECT t1.a, SUM(t1.b) FROM t1 
WHERE t1.a = (SELECT SUM(t2.b) FROM t2
ORDER BY SUM(t2.b + t1.a) LIMIT 1)
GROUP BY t1.a;
a	SUM(t1.b)
SELECT t1.a FROM t1 GROUP BY t1.a
HAVING (1, 1) = (SELECT SUM(t1.a), t1.a FROM t2 LIMIT 1);
a
select avg (
(select
(select sum(outr.a + innr.a) from t1 as innr limit 1) as tt
from t1 as outr order by outr.a limit 1))
from t1 as most_outer;
avg (
(select
(select sum(outr.a + innr.a) from t1 as innr limit 1) as tt
from t1 as outr order by outr.a limit 1))
29.0000
select avg (
(select (
(select sum(outr.a + innr.a) from t1 as innr limit 1)) as tt
from t1 as outr order by count(outr.a) limit 1)) as tt
from t1 as most_outer;
ERROR 42000: Mixing of GROUP columns (MIN(),MAX(),COUNT(),...) with no GROUP columns is illegal if there is no GROUP BY clause
select (select sum(outr.a + t1.a) from t1 limit 1) as tt from t1 as outr order by outr.a;
tt
29
29
35
35
35
41
SET sql_mode=@save_sql_mode;
DROP TABLE t1, t2;
# 
# BUG#38072: Wrong result: HAVING not observed in a query with aggregate
# 
CREATE TABLE t1 (
pk int(11) NOT NULL AUTO_INCREMENT,
int_nokey int(11) NOT NULL,
int_key int(11) NOT NULL,
varchar_key varchar(1) NOT NULL,
varchar_nokey varchar(1) NOT NULL,
PRIMARY KEY (pk),
KEY int_key (int_key),
KEY varchar_key (varchar_key)
);
INSERT INTO t1 VALUES 
(1,5,5, 'h','h'),
(2,1,1, '{','{'),
(3,1,1, 'z','z'),
(4,8,8, 'x','x'),
(5,7,7, 'o','o'),
(6,3,3, 'p','p'),
(7,9,9, 'c','c'),
(8,0,0, 'k','k'),
(9,6,6, 't','t'),
(10,0,0,'c','c');
explain SELECT COUNT(varchar_key) AS x FROM t1 WHERE pk = 8 having 'foo'='bar';
id	select_type	table	partitions	type	possible_keys	key	key_len	ref	rows	filtered	Extra
1	SIMPLE	NULL	NULL	NULL	NULL	NULL	NULL	NULL	NULL	NULL	Impossible HAVING
Warnings:
Note	1003	/* select#1 */ select count(`test`.`t1`.`varchar_key`) AS `x` from `test`.`t1` where multiple equal(8, `test`.`t1`.`pk`) having 0
SELECT COUNT(varchar_key) AS x FROM t1 WHERE pk = 8 having 'foo'='bar';
x
drop table t1;
End of 5.0 tests
CREATE TABLE t1 (a INT, b INT,
PRIMARY KEY (a),
KEY i2(a,b));
INSERT INTO t1 VALUES (1,1),(2,2),(3,3),(4,4),(5,5),(6,6),(7,7),(8,8);
INSERT INTO t1 SELECT a + 8,b FROM t1;
INSERT INTO t1 SELECT a + 16,b FROM t1;
INSERT INTO t1 SELECT a + 32,b FROM t1;
INSERT INTO t1 SELECT a + 64,b FROM t1;
INSERT INTO t1 SELECT a + 128,b FROM t1 limit 16;
ANALYZE TABLE t1;
Table	Op	Msg_type	Msg_text
test.t1	analyze	status	OK
EXPLAIN SELECT a FROM t1 WHERE a < 2;
id	select_type	table	partitions	type	possible_keys	key	key_len	ref	rows	filtered	Extra
1	SIMPLE	t1	NULL	range	PRIMARY,i2	PRIMARY	4	NULL	1	100.00	Using where; Using index
Warnings:
Note	1003	/* select#1 */ select `test`.`t1`.`a` AS `a` from `test`.`t1` where (`test`.`t1`.`a` < 2)
EXPLAIN SELECT a FROM t1 WHERE a < 2 ORDER BY a;
id	select_type	table	partitions	type	possible_keys	key	key_len	ref	rows	filtered	Extra
1	SIMPLE	t1	NULL	range	PRIMARY,i2	PRIMARY	4	NULL	1	100.00	Using where; Using index
Warnings:
Note	1003	/* select#1 */ select `test`.`t1`.`a` AS `a` from `test`.`t1` where (`test`.`t1`.`a` < 2) order by `test`.`t1`.`a`
EXPLAIN SELECT a FROM t1 WHERE a < 2 GROUP BY a;
id	select_type	table	partitions	type	possible_keys	key	key_len	ref	rows	filtered	Extra
1	SIMPLE	t1	NULL	range	PRIMARY,i2	PRIMARY	4	NULL	1	100.00	Using where; Using index
Warnings:
Note	1003	/* select#1 */ select `test`.`t1`.`a` AS `a` from `test`.`t1` where (`test`.`t1`.`a` < 2) group by `test`.`t1`.`a`
EXPLAIN SELECT a FROM t1 IGNORE INDEX (PRIMARY,i2);
id	select_type	table	partitions	type	possible_keys	key	key_len	ref	rows	filtered	Extra
1	SIMPLE	t1	NULL	ALL	NULL	NULL	NULL	NULL	144	100.00	NULL
Warnings:
Note	1003	/* select#1 */ select `test`.`t1`.`a` AS `a` from `test`.`t1` IGNORE INDEX (`i2`) IGNORE INDEX (PRIMARY)
EXPLAIN SELECT a FROM t1 IGNORE INDEX FOR JOIN (PRIMARY,i2);
id	select_type	table	partitions	type	possible_keys	key	key_len	ref	rows	filtered	Extra
1	SIMPLE	t1	NULL	ALL	NULL	NULL	NULL	NULL	144	100.00	NULL
Warnings:
Note	1003	/* select#1 */ select `test`.`t1`.`a` AS `a` from `test`.`t1` IGNORE INDEX (`i2`) IGNORE INDEX (PRIMARY)
EXPLAIN SELECT a FROM t1 IGNORE INDEX FOR GROUP BY (PRIMARY,i2) GROUP BY a;
id	select_type	table	partitions	type	possible_keys	key	key_len	ref	rows	filtered	Extra
1	SIMPLE	t1	NULL	index	PRIMARY,i2	PRIMARY	4	NULL	144	100.00	Using index; Using filesort
Warnings:
Note	1003	/* select#1 */ select `test`.`t1`.`a` AS `a` from `test`.`t1` IGNORE INDEX (`i2`) IGNORE INDEX (PRIMARY) group by `test`.`t1`.`a`
FLUSH STATUS;
SELECT a FROM t1 IGNORE INDEX FOR GROUP BY (PRIMARY,i2) GROUP BY a;
SHOW SESSION STATUS LIKE 'Sort_scan%';
Variable_name	Value
Sort_scan	1
EXPLAIN SELECT a FROM t1 IGNORE INDEX FOR ORDER BY (PRIMARY,i2) ORDER BY a;
id	select_type	table	partitions	type	possible_keys	key	key_len	ref	rows	filtered	Extra
1	SIMPLE	t1	NULL	index	NULL	PRIMARY	4	NULL	144	100.00	Using index; Using filesort
Warnings:
Note	1003	/* select#1 */ select `test`.`t1`.`a` AS `a` from `test`.`t1` IGNORE INDEX (`i2`) IGNORE INDEX (PRIMARY) order by `test`.`t1`.`a`
FLUSH STATUS;
SELECT a FROM t1 IGNORE INDEX FOR ORDER BY (PRIMARY,i2) ORDER BY a;
SHOW SESSION STATUS LIKE 'Sort_scan%';
Variable_name	Value
Sort_scan	1
SELECT a FROM t1 IGNORE INDEX FOR ORDER BY (PRIMARY,i2) ORDER BY a;
a
1
2
3
4
5
6
7
8
9
10
11
12
13
14
15
16
17
18
19
20
21
22
23
24
25
26
27
28
29
30
31
32
33
34
35
36
37
38
39
40
41
42
43
44
45
46
47
48
49
50
51
52
53
54
55
56
57
58
59
60
61
62
63
64
65
66
67
68
69
70
71
72
73
74
75
76
77
78
79
80
81
82
83
84
85
86
87
88
89
90
91
92
93
94
95
96
97
98
99
100
101
102
103
104
105
106
107
108
109
110
111
112
113
114
115
116
117
118
119
120
121
122
123
124
125
126
127
128
129
130
131
132
133
134
135
136
137
138
139
140
141
142
143
144
EXPLAIN SELECT a FROM t1 IGNORE INDEX FOR ORDER BY (PRIMARY)
IGNORE INDEX FOR GROUP BY (i2) GROUP BY a;
id	select_type	table	partitions	type	possible_keys	key	key_len	ref	rows	filtered	Extra
1	SIMPLE	t1	NULL	index	PRIMARY,i2	PRIMARY	4	NULL	144	100.00	Using index
Warnings:
Note	1003	/* select#1 */ select `test`.`t1`.`a` AS `a` from `test`.`t1` IGNORE INDEX (`i2`) IGNORE INDEX (PRIMARY) group by `test`.`t1`.`a`
EXPLAIN SELECT a FROM t1 IGNORE INDEX (PRIMARY) IGNORE INDEX FOR ORDER BY (i2);
id	select_type	table	partitions	type	possible_keys	key	key_len	ref	rows	filtered	Extra
1	SIMPLE	t1	NULL	index	NULL	i2	9	NULL	144	100.00	Using index
Warnings:
Note	1003	/* select#1 */ select `test`.`t1`.`a` AS `a` from `test`.`t1` IGNORE INDEX (`i2`) IGNORE INDEX (PRIMARY)
EXPLAIN SELECT a FROM t1 FORCE INDEX (i2);
id	select_type	table	partitions	type	possible_keys	key	key_len	ref	rows	filtered	Extra
1	SIMPLE	t1	NULL	index	NULL	i2	9	NULL	144	100.00	Using index
Warnings:
Note	1003	/* select#1 */ select `test`.`t1`.`a` AS `a` from `test`.`t1` FORCE INDEX (`i2`)
EXPLAIN SELECT a FROM t1 USE INDEX ();
id	select_type	table	partitions	type	possible_keys	key	key_len	ref	rows	filtered	Extra
1	SIMPLE	t1	NULL	ALL	NULL	NULL	NULL	NULL	144	100.00	NULL
Warnings:
Note	1003	/* select#1 */ select `test`.`t1`.`a` AS `a` from `test`.`t1` USE INDEX ()
EXPLAIN SELECT a FROM t1 USE INDEX () USE INDEX (i2);
id	select_type	table	partitions	type	possible_keys	key	key_len	ref	rows	filtered	Extra
1	SIMPLE	t1	NULL	ALL	NULL	NULL	NULL	NULL	144	100.00	NULL
Warnings:
Note	1003	/* select#1 */ select `test`.`t1`.`a` AS `a` from `test`.`t1` USE INDEX (`i2`) USE INDEX ()
EXPLAIN SELECT a FROM t1 
FORCE INDEX (PRIMARY) 
IGNORE INDEX FOR GROUP BY (i2)
IGNORE INDEX FOR ORDER BY (i2)
USE INDEX (i2);
ERROR HY000: Incorrect usage of USE INDEX and FORCE INDEX
EXPLAIN SELECT a FROM t1 USE INDEX (i2) USE INDEX ();
id	select_type	table	partitions	type	possible_keys	key	key_len	ref	rows	filtered	Extra
1	SIMPLE	t1	NULL	index	NULL	i2	9	NULL	144	100.00	Using index
Warnings:
Note	1003	/* select#1 */ select `test`.`t1`.`a` AS `a` from `test`.`t1` USE INDEX () USE INDEX (`i2`)
EXPLAIN SELECT a FROM t1 FORCE INDEX ();
ERROR 42000: You have an error in your SQL syntax; check the manual that corresponds to your MySQL server version for the right syntax to use near ')' at line 1
EXPLAIN SELECT a FROM t1 IGNORE INDEX ();
ERROR 42000: You have an error in your SQL syntax; check the manual that corresponds to your MySQL server version for the right syntax to use near ')' at line 1
EXPLAIN SELECT a FROM t1 USE INDEX FOR JOIN (i2) 
USE INDEX FOR GROUP BY (i2) GROUP BY a;
id	select_type	table	partitions	type	possible_keys	key	key_len	ref	rows	filtered	Extra
1	SIMPLE	t1	NULL	#	PRIMARY,i2	i2	#	NULL	#	100.00	#
Warnings:
Note	1003	/* select#1 */ select `test`.`t1`.`a` AS `a` from `test`.`t1` USE INDEX (`i2`) USE INDEX (`i2`) group by `test`.`t1`.`a`
EXPLAIN SELECT a FROM t1 FORCE INDEX FOR JOIN (i2) 
FORCE INDEX FOR GROUP BY (i2) GROUP BY a;
id	select_type	table	partitions	type	possible_keys	key	key_len	ref	rows	filtered	Extra
1	SIMPLE	t1	NULL	index	PRIMARY,i2	i2	9	NULL	144	100.00	Using index
Warnings:
Note	1003	/* select#1 */ select `test`.`t1`.`a` AS `a` from `test`.`t1` FORCE INDEX (`i2`) FORCE INDEX (`i2`) group by `test`.`t1`.`a`
EXPLAIN SELECT a FROM t1 USE INDEX () IGNORE INDEX (i2);
id	select_type	table	partitions	type	possible_keys	key	key_len	ref	rows	filtered	Extra
1	SIMPLE	t1	NULL	ALL	NULL	NULL	NULL	NULL	144	100.00	NULL
Warnings:
Note	1003	/* select#1 */ select `test`.`t1`.`a` AS `a` from `test`.`t1` IGNORE INDEX (`i2`) USE INDEX ()
EXPLAIN SELECT a FROM t1 IGNORE INDEX (i2) USE INDEX ();
id	select_type	table	partitions	type	possible_keys	key	key_len	ref	rows	filtered	Extra
1	SIMPLE	t1	NULL	ALL	NULL	NULL	NULL	NULL	144	100.00	NULL
Warnings:
Note	1003	/* select#1 */ select `test`.`t1`.`a` AS `a` from `test`.`t1` USE INDEX () IGNORE INDEX (`i2`)
EXPLAIN SELECT a FROM t1 
USE INDEX FOR GROUP BY (i2) 
USE INDEX FOR ORDER BY (i2)
USE INDEX FOR JOIN (i2);
id	select_type	table	partitions	type	possible_keys	key	key_len	ref	rows	filtered	Extra
1	SIMPLE	t1	NULL	index	NULL	i2	9	NULL	144	100.00	Using index
Warnings:
Note	1003	/* select#1 */ select `test`.`t1`.`a` AS `a` from `test`.`t1` USE INDEX (`i2`) USE INDEX (`i2`) USE INDEX (`i2`)
EXPLAIN SELECT a FROM t1 
USE INDEX FOR JOIN (i2) 
USE INDEX FOR JOIN (i2) 
USE INDEX FOR JOIN (i2,i2);
id	select_type	table	partitions	type	possible_keys	key	key_len	ref	rows	filtered	Extra
1	SIMPLE	t1	NULL	index	NULL	i2	9	NULL	144	100.00	Using index
Warnings:
Note	1003	/* select#1 */ select `test`.`t1`.`a` AS `a` from `test`.`t1` USE INDEX (`i2`) USE INDEX (`i2`) USE INDEX (`i2`) USE INDEX (`i2`)
EXPLAIN SELECT 1 FROM t1 WHERE a IN
(SELECT a FROM t1 USE INDEX (i2) IGNORE INDEX (i2));
id	select_type	table	partitions	type	possible_keys	key	key_len	ref	rows	filtered	Extra
1	SIMPLE	t1	NULL	index	PRIMARY,i2	PRIMARY	4	NULL	144	100.00	Using where; Using index
1	SIMPLE	<subquery2>	NULL	eq_ref	<auto_key>	<auto_key>	4	test.t1.a	1	100.00	NULL
2	MATERIALIZED	t1	NULL	ALL	NULL	NULL	NULL	NULL	144	100.00	NULL
Warnings:
Note	1003	/* select#1 */ select 1 AS `1` from `test`.`t1` semi join (`test`.`t1` IGNORE INDEX (`i2`) USE INDEX (`i2`)) where (`<subquery2>`.`a` = `test`.`t1`.`a`)
CREATE TABLE t2 (a INT, b INT, KEY(a));
INSERT INTO t2 VALUES (1, 1), (2, 2), (3,3), (4,4);
EXPLAIN SELECT a, SUM(b) FROM t2 GROUP BY a LIMIT 2;
id	select_type	table	partitions	type	possible_keys	key	key_len	ref	rows	filtered	Extra
1	SIMPLE	t2	NULL	index	a	a	5	NULL	2	200.00	NULL
Warnings:
Note	1003	/* select#1 */ select `test`.`t2`.`a` AS `a`,sum(`test`.`t2`.`b`) AS `SUM(b)` from `test`.`t2` group by `test`.`t2`.`a` limit 2
EXPLAIN SELECT a, SUM(b) FROM t2 IGNORE INDEX (a) GROUP BY a LIMIT 2;
id	select_type	table	partitions	type	possible_keys	key	key_len	ref	rows	filtered	Extra
1	SIMPLE	t2	NULL	ALL	a	NULL	NULL	NULL	4	100.00	Using temporary; Using filesort
Warnings:
Note	1003	/* select#1 */ select `test`.`t2`.`a` AS `a`,sum(`test`.`t2`.`b`) AS `SUM(b)` from `test`.`t2` IGNORE INDEX (`a`) group by `test`.`t2`.`a` limit 2
EXPLAIN SELECT 1 FROM t2 WHERE a IN
(SELECT a FROM t1 USE INDEX (i2) IGNORE INDEX (i2));
id	select_type	table	partitions	type	possible_keys	key	key_len	ref	rows	filtered	Extra
1	SIMPLE	t2	NULL	index	a	a	5	NULL	4	100.00	Using where; Using index
1	SIMPLE	<subquery2>	NULL	eq_ref	<auto_key>	<auto_key>	4	test.t2.a	1	100.00	NULL
2	MATERIALIZED	t1	NULL	ALL	NULL	NULL	NULL	NULL	144	100.00	NULL
Warnings:
Note	1003	/* select#1 */ select 1 AS `1` from `test`.`t2` semi join (`test`.`t1` IGNORE INDEX (`i2`) USE INDEX (`i2`)) where (`<subquery2>`.`a` = `test`.`t2`.`a`)
SHOW VARIABLES LIKE 'old';
Variable_name	Value
old	OFF
SET @@old = off;
ERROR HY000: Variable 'old' is a read only variable
DROP TABLE t1, t2;
CREATE TABLE t1(
a INT, 
b INT NOT NULL, 
c INT NOT NULL, 
d INT, 
UNIQUE KEY (c,b)
);
INSERT INTO t1 VALUES (1,1,1,50), (1,2,3,40), (2,1,3,4);
CREATE TABLE t2(
a INT,
b INT,
UNIQUE KEY(a,b)
);
INSERT INTO t2 VALUES (NULL, NULL), (NULL, NULL), (NULL, 1), (1, NULL), (1, 1), (1,2);
EXPLAIN SELECT c,b,d FROM t1 GROUP BY c,b,d;
id	select_type	table	partitions	type	possible_keys	key	key_len	ref	rows	filtered	Extra
1	SIMPLE	t1	NULL	ALL	NULL	NULL	NULL	NULL	3	100.00	Using filesort
Warnings:
Note	1003	/* select#1 */ select `test`.`t1`.`c` AS `c`,`test`.`t1`.`b` AS `b`,`test`.`t1`.`d` AS `d` from `test`.`t1` group by `test`.`t1`.`c`,`test`.`t1`.`b`,`test`.`t1`.`d`
SELECT c,b,d FROM t1 GROUP BY c,b,d;
c	b	d
1	1	50
3	1	4
3	2	40
EXPLAIN SELECT c,b,d FROM t1 GROUP BY c,b,d ORDER BY NULL;
id	select_type	table	partitions	type	possible_keys	key	key_len	ref	rows	filtered	Extra
1	SIMPLE	t1	NULL	ALL	NULL	NULL	NULL	NULL	3	100.00	NULL
Warnings:
Note	1003	/* select#1 */ select `test`.`t1`.`c` AS `c`,`test`.`t1`.`b` AS `b`,`test`.`t1`.`d` AS `d` from `test`.`t1` group by `test`.`t1`.`c`,`test`.`t1`.`b`,`test`.`t1`.`d` order by NULL
SELECT c,b,d FROM t1 GROUP BY c,b,d ORDER BY NULL;
c	b	d
1	1	50
3	2	40
3	1	4
EXPLAIN SELECT c,b,d FROM t1 ORDER BY c,b,d;
id	select_type	table	partitions	type	possible_keys	key	key_len	ref	rows	filtered	Extra
1	SIMPLE	t1	NULL	ALL	NULL	NULL	NULL	NULL	3	100.00	Using filesort
Warnings:
Note	1003	/* select#1 */ select `test`.`t1`.`c` AS `c`,`test`.`t1`.`b` AS `b`,`test`.`t1`.`d` AS `d` from `test`.`t1` order by `test`.`t1`.`c`,`test`.`t1`.`b`,`test`.`t1`.`d`
SELECT c,b,d FROM t1 ORDER BY c,b,d;
c	b	d
1	1	50
3	1	4
3	2	40
EXPLAIN SELECT c,b,d FROM t1 GROUP BY c,b;
id	select_type	table	partitions	type	possible_keys	key	key_len	ref	rows	filtered	Extra
1	SIMPLE	t1	NULL	ALL	c	NULL	NULL	NULL	3	100.00	Using filesort
Warnings:
Note	1003	/* select#1 */ select `test`.`t1`.`c` AS `c`,`test`.`t1`.`b` AS `b`,`test`.`t1`.`d` AS `d` from `test`.`t1` group by `test`.`t1`.`c`,`test`.`t1`.`b`
SELECT c,b,d FROM t1 GROUP BY c,b;
c	b	d
1	1	50
3	1	4
3	2	40
EXPLAIN SELECT c,b   FROM t1 GROUP BY c,b;
id	select_type	table	partitions	type	possible_keys	key	key_len	ref	rows	filtered	Extra
1	SIMPLE	t1	NULL	index	c	c	8	NULL	3	100.00	Using index
Warnings:
Note	1003	/* select#1 */ select `test`.`t1`.`c` AS `c`,`test`.`t1`.`b` AS `b` from `test`.`t1` group by `test`.`t1`.`c`,`test`.`t1`.`b`
SELECT c,b   FROM t1 GROUP BY c,b;
c	b
1	1
3	1
3	2
EXPLAIN SELECT a,b from t2 ORDER BY a,b;
id	select_type	table	partitions	type	possible_keys	key	key_len	ref	rows	filtered	Extra
1	SIMPLE	t2	NULL	index	NULL	a	10	NULL	6	100.00	Using index
Warnings:
Note	1003	/* select#1 */ select `test`.`t2`.`a` AS `a`,`test`.`t2`.`b` AS `b` from `test`.`t2` order by `test`.`t2`.`a`,`test`.`t2`.`b`
SELECT a,b from t2 ORDER BY a,b;
a	b
NULL	NULL
NULL	NULL
NULL	1
1	NULL
1	1
1	2
EXPLAIN SELECT a,b from t2 GROUP BY a,b;
id	select_type	table	partitions	type	possible_keys	key	key_len	ref	rows	filtered	Extra
1	SIMPLE	t2	NULL	index	a	a	10	NULL	6	100.00	Using index
Warnings:
Note	1003	/* select#1 */ select `test`.`t2`.`a` AS `a`,`test`.`t2`.`b` AS `b` from `test`.`t2` group by `test`.`t2`.`a`,`test`.`t2`.`b`
SELECT a,b from t2 GROUP BY a,b;
a	b
NULL	NULL
NULL	1
1	NULL
1	1
1	2
EXPLAIN SELECT a from t2 GROUP BY a;
id	select_type	table	partitions	type	possible_keys	key	key_len	ref	rows	filtered	Extra
1	SIMPLE	t2	NULL	index	a	a	10	NULL	6	100.00	Using index
Warnings:
Note	1003	/* select#1 */ select `test`.`t2`.`a` AS `a` from `test`.`t2` group by `test`.`t2`.`a`
SELECT a from t2 GROUP BY a;
a
NULL
1
EXPLAIN SELECT b from t2 GROUP BY b;
id	select_type	table	partitions	type	possible_keys	key	key_len	ref	rows	filtered	Extra
1	SIMPLE	t2	NULL	index	a	a	10	NULL	6	100.00	Using index; Using temporary; Using filesort
Warnings:
Note	1003	/* select#1 */ select `test`.`t2`.`b` AS `b` from `test`.`t2` group by `test`.`t2`.`b`
SELECT b from t2 GROUP BY b;
b
NULL
1
2
DROP TABLE t1;
DROP TABLE t2;
CREATE TABLE t1 ( a INT, b INT );
SELECT b c, (SELECT a FROM t1 WHERE b = c)
FROM t1;
c	(SELECT a FROM t1 WHERE b = c)
SELECT b c, (SELECT a FROM t1 WHERE b = c)
FROM t1 
HAVING b = 10;
c	(SELECT a FROM t1 WHERE b = c)
SELECT MAX(b) c, (SELECT a FROM t1 WHERE b = c)
FROM t1 
HAVING b = 10;
ERROR 42S22: Reference 'c' not supported (reference to group function)
SET @old_sql_mode = @@sql_mode;
SET @@sql_mode='ONLY_FULL_GROUP_BY';
SELECT b c, (SELECT a FROM t1 WHERE b = c)
FROM t1;
c	(SELECT a FROM t1 WHERE b = c)
SELECT b c, (SELECT a FROM t1 WHERE b = c)
FROM t1 
HAVING b = 10;
ERROR 42000: Non-grouping field 'b' is used in HAVING clause
SELECT MAX(b) c, (SELECT a FROM t1 WHERE b = c)
FROM t1 
HAVING b = 10;
ERROR 42S22: Reference 'c' not supported (reference to group function)
INSERT INTO t1 VALUES (1, 1);
SELECT b c, (SELECT a FROM t1 WHERE b = c)
FROM t1;
c	(SELECT a FROM t1 WHERE b = c)
1	1
INSERT INTO t1 VALUES (2, 1);
SELECT b c, (SELECT a FROM t1 WHERE b = c)
FROM t1;
ERROR 21000: Subquery returns more than 1 row
DROP TABLE t1;
SET @@sql_mode = @old_sql_mode;
SET @old_sql_mode = @@sql_mode;
SET @@sql_mode='ONLY_FULL_GROUP_BY';
CREATE TABLE t1(i INT);
INSERT INTO t1 VALUES (1), (10);
SELECT COUNT(i) FROM t1;
COUNT(i)
2
SELECT COUNT(i) FROM t1 WHERE i > 1;
COUNT(i)
1
DROP TABLE t1;
SET @@sql_mode = @old_sql_mode;
#
# Bug #45640: optimizer bug produces wrong results
#
CREATE TABLE t1 (a INT, b INT);
INSERT INTO t1 VALUES (4, 40), (1, 10), (2, 20), (2, 20), (3, 30);
# should return 4 ordered records:
SELECT (SELECT t1.a) aa, COUNT(DISTINCT b) FROM t1 GROUP BY aa;
aa	COUNT(DISTINCT b)
1	1
2	1
3	1
4	1
SELECT (SELECT (SELECT t1.a)) aa, COUNT(DISTINCT b) FROM t1 GROUP BY aa;
aa	COUNT(DISTINCT b)
1	1
2	1
3	1
4	1
SELECT (SELECT t1.a) aa, COUNT(DISTINCT b) FROM t1 GROUP BY aa+0;
aa	COUNT(DISTINCT b)
1	1
2	1
3	1
4	1
# should return the same result in a reverse order:
SELECT (SELECT t1.a) aa, COUNT(DISTINCT b) FROM t1 GROUP BY -aa;
aa	COUNT(DISTINCT b)
4	1
3	1
2	1
1	1
# execution plan should not use temporary table:
EXPLAIN EXTENDED
SELECT (SELECT t1.a) aa, COUNT(DISTINCT b) FROM t1 GROUP BY aa+0;
id	select_type	table	partitions	type	possible_keys	key	key_len	ref	rows	filtered	Extra
1	PRIMARY	t1	NULL	ALL	NULL	NULL	NULL	NULL	5	100.00	Using filesort
2	DEPENDENT SUBQUERY	NULL	NULL	NULL	NULL	NULL	NULL	NULL	NULL	NULL	No tables used
Warnings:
Warning	1681	'EXTENDED' is deprecated and will be removed in a future release.
Note	1276	Field or reference 'test.t1.a' of SELECT #2 was resolved in SELECT #1
Note	1003	/* select#1 */ select (/* select#2 */ select `test`.`t1`.`a`) AS `aa`,count(distinct `test`.`t1`.`b`) AS `COUNT(DISTINCT b)` from `test`.`t1` group by ((/* select#2 */ select `test`.`t1`.`a`) + 0)
EXPLAIN EXTENDED
SELECT (SELECT t1.a) aa, COUNT(DISTINCT b) FROM t1 GROUP BY -aa;
id	select_type	table	partitions	type	possible_keys	key	key_len	ref	rows	filtered	Extra
1	PRIMARY	t1	NULL	ALL	NULL	NULL	NULL	NULL	5	100.00	Using filesort
2	DEPENDENT SUBQUERY	NULL	NULL	NULL	NULL	NULL	NULL	NULL	NULL	NULL	No tables used
Warnings:
Warning	1681	'EXTENDED' is deprecated and will be removed in a future release.
Note	1276	Field or reference 'test.t1.a' of SELECT #2 was resolved in SELECT #1
Note	1003	/* select#1 */ select (/* select#2 */ select `test`.`t1`.`a`) AS `aa`,count(distinct `test`.`t1`.`b`) AS `COUNT(DISTINCT b)` from `test`.`t1` group by -((/* select#2 */ select `test`.`t1`.`a`))
# should return only one record
SELECT (SELECT tt.a FROM t1 tt LIMIT 1) aa, COUNT(DISTINCT b) FROM t1
GROUP BY aa;
aa	COUNT(DISTINCT b)
4	4
CREATE TABLE t2 SELECT DISTINCT a FROM t1;
# originally reported queries (1st two columns of next two query
# results should be same):
SELECT (SELECT t2.a FROM t2 WHERE t2.a = t1.a) aa, b, COUNT(DISTINCT b)
FROM t1 GROUP BY aa, b;
aa	b	COUNT(DISTINCT b)
1	10	1
2	20	1
3	30	1
4	40	1
SELECT (SELECT t2.a FROM t2 WHERE t2.a = t1.a) aa, b, COUNT(         b)
FROM t1 GROUP BY aa, b;
aa	b	COUNT(         b)
1	10	1
2	20	2
3	30	1
4	40	1
# ORDER BY for sure:
SELECT (SELECT t2.a FROM t2 WHERE t2.a = t1.a) aa, b, COUNT(DISTINCT b)
FROM t1 GROUP BY aa, b ORDER BY -aa, -b;
aa	b	COUNT(DISTINCT b)
4	40	1
3	30	1
2	20	1
1	10	1
SELECT (SELECT t2.a FROM t2 WHERE t2.a = t1.a) aa, b, COUNT(         b)
FROM t1 GROUP BY aa, b ORDER BY -aa, -b;
aa	b	COUNT(         b)
4	40	1
3	30	1
2	20	2
1	10	1
DROP TABLE t1, t2;
#
# Bug#52051: Aggregate functions incorrectly returns NULL from outer
# join query
#
CREATE TABLE t1 (a INT PRIMARY KEY);
CREATE TABLE t2 (a INT PRIMARY KEY);
INSERT INTO t2 VALUES (1), (2);
EXPLAIN SELECT MIN(t2.a) FROM t2 LEFT JOIN t1 ON t2.a = t1.a;
id	select_type	table	partitions	type	possible_keys	key	key_len	ref	rows	filtered	Extra
1	SIMPLE	NULL	NULL	NULL	NULL	NULL	NULL	NULL	NULL	NULL	Select tables optimized away
Warnings:
Note	1003	/* select#1 */ select min(`test`.`t2`.`a`) AS `MIN(t2.a)` from `test`.`t2` left join `test`.`t1` on((`test`.`t2`.`a` = `test`.`t1`.`a`))
SELECT MIN(t2.a) FROM t2 LEFT JOIN t1 ON t2.a = t1.a;
MIN(t2.a)
1
EXPLAIN SELECT MAX(t2.a) FROM t2 LEFT JOIN t1 ON t2.a = t1.a;
id	select_type	table	partitions	type	possible_keys	key	key_len	ref	rows	filtered	Extra
1	SIMPLE	NULL	NULL	NULL	NULL	NULL	NULL	NULL	NULL	NULL	Select tables optimized away
Warnings:
Note	1003	/* select#1 */ select max(`test`.`t2`.`a`) AS `MAX(t2.a)` from `test`.`t2` left join `test`.`t1` on((`test`.`t2`.`a` = `test`.`t1`.`a`))
SELECT MAX(t2.a) FROM t2 LEFT JOIN t1 ON t2.a = t1.a;
MAX(t2.a)
2
DROP TABLE t1, t2;
#
# Bug#55188: GROUP BY, GROUP_CONCAT and TEXT - inconsistent results
#
CREATE TABLE t1 (a text, b varchar(10));
INSERT INTO t1 VALUES (repeat('1', 1300),'one'), (repeat('1', 1300),'two');
EXPLAIN 
SELECT SUBSTRING(a,1,10), LENGTH(a), GROUP_CONCAT(b) FROM t1 GROUP BY a;
id	1
select_type	SIMPLE
table	t1
partitions	NULL
type	ALL
possible_keys	NULL
key	NULL
key_len	NULL
ref	NULL
rows	2
filtered	100.00
Extra	Using filesort
Warnings:
Level	Note
Code	1003
Message	/* select#1 */ select substr(`test`.`t1`.`a`,1,10) AS `SUBSTRING(a,1,10)`,length(`test`.`t1`.`a`) AS `LENGTH(a)`,group_concat(`test`.`t1`.`b` separator ',') AS `GROUP_CONCAT(b)` from `test`.`t1` group by `test`.`t1`.`a`
SELECT SUBSTRING(a,1,10), LENGTH(a), GROUP_CONCAT(b) FROM t1 GROUP BY a;
SUBSTRING(a,1,10)	LENGTH(a)	GROUP_CONCAT(b)
1111111111	1300	one,two
EXPLAIN 
SELECT SUBSTRING(a,1,10), LENGTH(a) FROM t1 GROUP BY a;
id	1
select_type	SIMPLE
table	t1
partitions	NULL
type	ALL
possible_keys	NULL
key	NULL
key_len	NULL
ref	NULL
rows	2
filtered	100.00
Extra	Using temporary; Using filesort
Warnings:
Level	Note
Code	1003
Message	/* select#1 */ select substr(`test`.`t1`.`a`,1,10) AS `SUBSTRING(a,1,10)`,length(`test`.`t1`.`a`) AS `LENGTH(a)` from `test`.`t1` group by `test`.`t1`.`a`
SELECT SUBSTRING(a,1,10), LENGTH(a) FROM t1 GROUP BY a;
SUBSTRING(a,1,10)	LENGTH(a)
1111111111	1300
DROP TABLE t1;
#
# Bug#57688 Assertion `!table || (!table->write_set || bitmap_is_set(table->write_set, field
#
CREATE TABLE t1(f1 INT NOT NULL);
INSERT INTO t1 VALUES (16777214),(0);
SELECT COUNT(*) FROM t1 LEFT JOIN t1 t2
ON 1 WHERE t2.f1 > 1 GROUP BY t2.f1;
COUNT(*)
2
DROP TABLE t1;
#
# Bug#12798270: ASSERTION `!TAB->SORTED' FAILED IN JOIN_READ_KEY2
#
CREATE TABLE t1 (i int);
INSERT INTO t1 VALUES (1);
CREATE TABLE t2 (pk int PRIMARY KEY);
INSERT INTO t2 VALUES (10);
CREATE VIEW v1 AS SELECT t2.pk FROM t2;
SELECT v1.pk
FROM t1 LEFT JOIN v1 ON t1.i = v1.pk 
GROUP BY v1.pk;
pk
NULL
DROP VIEW v1;
DROP TABLE t1,t2;
# End of Bug#12798270
#
# Bug#59839: Aggregation followed by subquery yields wrong result
#
CREATE TABLE t1 (
a INT,
b INT,
c INT,
KEY (a, b)
);
INSERT INTO t1 VALUES
( 1, 1,  1 ),
( 1, 2,  2 ),
( 1, 3,  3 ),
( 1, 4,  6 ),
( 1, 5,  5 ),
( 1, 9, 13 ),
( 2, 1,  6 ),
( 2, 2,  7 ),
( 2, 3,  8 );
EXPLAIN
SELECT a, AVG(t1.b),
(SELECT t11.c FROM t1 t11 WHERE t11.a = t1.a AND t11.b = AVG(t1.b)) AS t11c,
(SELECT t12.c FROM t1 t12 WHERE t12.a = t1.a AND t12.b = AVG(t1.b)) AS t12c
FROM t1 GROUP BY a;
id	select_type	table	partitions	type	possible_keys	key	key_len	ref	rows	filtered	Extra
1	PRIMARY	t1	NULL	index	a	a	10	NULL	9	100.00	Using index
3	DEPENDENT SUBQUERY	t12	NULL	ref	a	a	10	func,func	2	100.00	Using where
2	DEPENDENT SUBQUERY	t11	NULL	ref	a	a	10	func,func	2	100.00	Using where
Warnings:
Note	1276	Field or reference 'test.t1.a' of SELECT #2 was resolved in SELECT #1
Note	1276	Field or reference 'test.t1.b' of SELECT #2 was resolved in SELECT #1
Note	1276	Field or reference 'test.t1.a' of SELECT #3 was resolved in SELECT #1
Note	1276	Field or reference 'test.t1.b' of SELECT #3 was resolved in SELECT #1
Note	1003	/* select#1 */ select `test`.`t1`.`a` AS `a`,avg(`test`.`t1`.`b`) AS `AVG(t1.b)`,(/* select#2 */ select `test`.`t11`.`c` from `test`.`t1` `t11` where ((`test`.`t11`.`a` = `test`.`t1`.`a`) and (`test`.`t11`.`b` = avg(`test`.`t1`.`b`)))) AS `t11c`,(/* select#3 */ select `test`.`t12`.`c` from `test`.`t1` `t12` where ((`test`.`t12`.`a` = `test`.`t1`.`a`) and (`test`.`t12`.`b` = avg(`test`.`t1`.`b`)))) AS `t12c` from `test`.`t1` group by `test`.`t1`.`a`
SELECT a, AVG(t1.b),
(SELECT t11.c FROM t1 t11 WHERE t11.a = t1.a AND t11.b = AVG(t1.b)) AS t11c,
(SELECT t12.c FROM t1 t12 WHERE t12.a = t1.a AND t12.b = AVG(t1.b)) AS t12c
FROM t1 GROUP BY a;
a	AVG(t1.b)	t11c	t12c
1	4.0000	6	6
2	2.0000	7	7
DROP TABLE t1;
#
# Bug#11765254 (58200): Assertion failed: param.sort_length when grouping
# by functions
#
SET BIG_TABLES=1;
CREATE TABLE t1(a INT);
INSERT INTO t1 VALUES (0),(0);
SELECT 1 FROM t1 GROUP BY IF(`a`,'','');
1
1
SELECT 1 FROM t1 GROUP BY TRIM(LEADING RAND() FROM '');
1
1
SELECT 1 FROM t1 GROUP BY SUBSTRING('',SLEEP(0),'');
1
1
Warnings:
Warning	1292	Truncated incorrect INTEGER value: ''
Warning	1292	Truncated incorrect INTEGER value: ''
Warning	1292	Truncated incorrect INTEGER value: ''
SELECT 1 FROM t1 GROUP BY SUBSTRING(SYSDATE() FROM 'K' FOR 'jxW<');
1
1
Warnings:
Warning	1292	Truncated incorrect INTEGER value: 'K'
Warning	1292	Truncated incorrect INTEGER value: 'jxW<'
Warning	1292	Truncated incorrect INTEGER value: 'K'
Warning	1292	Truncated incorrect INTEGER value: 'jxW<'
Warning	1292	Truncated incorrect INTEGER value: 'K'
Warning	1292	Truncated incorrect INTEGER value: 'jxW<'
DROP TABLE t1;
SET BIG_TABLES=0;
# End of 5.1 tests
#
# Bug#49771: Incorrect MIN (date) when minimum value is 0000-00-00
#
CREATE TABLE t1 (f1 int, f2 DATE);
INSERT INTO t1 VALUES (1,'2004-04-19'), (1,'0000-00-00'), (1,'2004-04-18'),
(2,'2004-05-19'), (2,'0001-01-01'), (3,'2004-04-10');
SELECT MIN(f2),MAX(f2) FROM t1;
MIN(f2)	MAX(f2)
0000-00-00	2004-05-19
SELECT f1,MIN(f2),MAX(f2) FROM t1 GROUP BY 1;
f1	MIN(f2)	MAX(f2)
1	0000-00-00	2004-04-19
2	0001-01-01	2004-05-19
3	2004-04-10	2004-04-10
DROP TABLE t1;
CREATE TABLE t1 ( f1 int, f2 time);
INSERT INTO t1 VALUES (1,'01:27:35'), (1,'06:11:01'), (2,'19:53:05'),
(2,'21:44:25'), (3,'10:55:12'), (3,'05:45:11'), (4,'00:25:00');
SELECT MIN(f2),MAX(f2) FROM t1;
MIN(f2)	MAX(f2)
00:25:00	21:44:25
SELECT f1,MIN(f2),MAX(f2) FROM t1 GROUP BY 1;
f1	MIN(f2)	MAX(f2)
1	01:27:35	06:11:01
2	19:53:05	21:44:25
3	05:45:11	10:55:12
4	00:25:00	00:25:00
DROP TABLE t1;
#End of test#49771
#
# Bug #58782
# Missing rows with SELECT .. WHERE .. IN subquery 
# with full GROUP BY and no aggr
#
CREATE TABLE t1 (
pk INT NOT NULL,
col_int_nokey INT,
PRIMARY KEY (pk)
);
INSERT INTO t1 VALUES (10,7);
INSERT INTO t1 VALUES (11,1);
INSERT INTO t1 VALUES (12,5);
INSERT INTO t1 VALUES (13,3);
SELECT pk AS field1, col_int_nokey AS field2 
FROM t1 
WHERE col_int_nokey > 0
GROUP BY field1, field2;
field1	field2
10	7
11	1
12	5
13	3
CREATE TABLE where_subselect
SELECT pk AS field1, col_int_nokey AS field2
FROM t1
WHERE col_int_nokey > 0
GROUP BY field1, field2
;
SELECT * 
FROM where_subselect
WHERE (field1, field2) IN (
SELECT pk AS field1, col_int_nokey AS field2
FROM t1
WHERE col_int_nokey > 0
GROUP BY field1, field2
);
field1	field2
10	7
11	1
12	5
13	3
DROP TABLE t1;
DROP TABLE where_subselect;
# End of Bug #58782
#
# Bug #11766429 
# RE-EXECUTE OF PREPARED STATEMENT CRASHES IN ITEM_REF::FIX_FIELDS WITH
#
CREATE TABLE t1(a INT, KEY(a));
INSERT INTO t1 VALUES (0);
CREATE TABLE t2(b INT, KEY(b));
INSERT INTO t2 VALUES (0),(0);
PREPARE stmt FROM '
SELECT 1 FROM t2
LEFT JOIN t1 ON NULL
GROUP BY t2.b, t1.a
HAVING a <> 2';
EXECUTE stmt;
1
EXECUTE stmt;
1
DEALLOCATE PREPARE stmt;
DROP TABLE t1, t2;
# End of Bug #11766429
#
# Bug#12699645 SELECT SUM() + STRAIGHT_JOIN QUERY MISSES ROWS
#
CREATE TABLE t1 (
pk INT, col_int_key INT,
col_varchar_key VARCHAR(1), col_varchar_nokey VARCHAR(1)
);
INSERT INTO t1 VALUES
(10,7,'v','v'),(11,0,'s','s'),(12,9,'l','l'),(13,3,'y','y'),(14,4,'c','c'),
(15,2,'i','i'),(16,5,'h','h'),(17,3,'q','q'),(18,1,'a','a'),(19,3,'v','v'),
(20,6,'u','u'),(21,7,'s','s'),(22,5,'y','y'),(23,1,'z','z'),(24,204,'h','h'),
(25,224,'p','p'),(26,9,'e','e'),(27,5,'i','i'),(28,0,'y','y'),(29,3,'w','w');
CREATE TABLE t2 (
pk INT, col_int_key INT,
col_varchar_key VARCHAR(1), col_varchar_nokey VARCHAR(1),
PRIMARY KEY (pk)
);
INSERT INTO t2 VALUES
(1,4,'b','b'),(2,8,'y','y'),(3,0,'p','p'),(4,0,'f','f'),(5,0,'p','p'),
(6,7,'d','d'),(7,7,'f','f'),(8,5,'j','j'),(9,3,'e','e'),(10,188,'u','u'),
(11,4,'v','v'),(12,9,'u','u'),(13,6,'i','i'),(14,1,'x','x'),(15,5,'l','l'),
(16,6,'q','q'),(17,2,'n','n'),(18,4,'r','r'),(19,231,'c','c'),(20,4,'h','h'),
(21,3,'k','k'),(22,3,'t','t'),(23,7,'t','t'),(24,6,'k','k'),(25,7,'g','g'),
(26,9,'z','z'),(27,4,'n','n'),(28,4,'j','j'),(29,2,'l','l'),(30,1,'d','d'),
(31,2,'t','t'),(32,194,'y','y'),(33,2,'i','i'),(34,3,'j','j'),(35,8,'r','r'),
(36,4,'b','b'),(37,9,'o','o'),(38,4,'k','k'),(39,5,'a','a'),(40,5,'f','f'),
(41,9,'t','t'),(42,3,'c','c'),(43,8,'c','c'),(44,0,'r','r'),(45,98,'k','k'),
(46,3,'l','l'),(47,1,'o','o'),(48,0,'t','t'),(49,189,'v','v'),(50,8,'x','x'),
(51,3,'j','j'),(52,3,'x','x'),(53,9,'k','k'),(54,6,'o','o'),(55,8,'z','z'),
(56,3,'n','n'),(57,9,'c','c'),(58,5,'d','d'),(59,9,'s','s'),(60,2,'j','j'),
(61,2,'w','w'),(62,5,'f','f'),(63,8,'p','p'),(64,6,'o','o'),(65,9,'f','f'),
(66,0,'x','x'),(67,3,'q','q'),(68,6,'g','g'),(69,5,'x','x'),(70,8,'p','p'),
(71,2,'q','q'),(72,120,'q','q'),(73,25,'v','v'),(74,1,'g','g'),(75,3,'l','l'),
(76,1,'w','w'),(77,3,'h','h'),(78,153,'c','c'),(79,5,'o','o'),(80,9,'o','o'),
(81,1,'v','v'),(82,8,'y','y'),(83,7,'d','d'),(84,6,'p','p'),(85,2,'z','z'),
(86,4,'t','t'),(87,7,'b','b'),(88,3,'y','y'),(89,8,'k','k'),(90,4,'c','c'),
(91,6,'z','z'),(92,1,'t','t'),(93,7,'o','o'),(94,1,'u','u'),(95,0,'t','t'),
(96,2,'k','k'),(97,7,'u','u'),(98,2,'b','b'),(99,1,'m','m'),(100,5,'o','o');
EXPLAIN SELECT SUM(alias2.col_varchar_nokey) , alias2.pk AS field2 FROM t1 AS alias1
STRAIGHT_JOIN t2 AS alias2 ON alias2.pk = alias1.col_int_key WHERE alias1.pk
GROUP BY field2 ORDER BY alias1.col_int_key,alias2.pk ;
id	select_type	table	partitions	type	possible_keys	key	key_len	ref	rows	filtered	Extra
1	SIMPLE	alias1	NULL	ALL	NULL	NULL	NULL	NULL	20	100.00	Using where; Using temporary; Using filesort
1	SIMPLE	alias2	NULL	eq_ref	PRIMARY	PRIMARY	4	test.alias1.col_int_key	1	100.00	NULL
Warnings:
Note	1003	/* select#1 */ select sum(`test`.`alias2`.`col_varchar_nokey`) AS `SUM(alias2.col_varchar_nokey)`,`test`.`alias2`.`pk` AS `field2` from `test`.`t1` `alias1` straight_join `test`.`t2` `alias2` where ((`test`.`alias2`.`pk` = `test`.`alias1`.`col_int_key`) and `test`.`alias1`.`pk`) group by `field2` order by `test`.`alias1`.`col_int_key`
SELECT SUM(alias2.col_varchar_nokey) , alias2.pk AS field2 FROM t1 AS alias1
STRAIGHT_JOIN t2 AS alias2 ON alias2.pk = alias1.col_int_key WHERE alias1.pk
GROUP BY field2 ORDER BY alias1.col_int_key,alias2.pk ;
SUM(alias2.col_varchar_nokey)	field2
0	1
0	2
0	3
0	4
0	5
0	6
0	7
0	9
Warnings:
Warning	1292	Truncated incorrect DOUBLE value: 'f'
Warning	1292	Truncated incorrect DOUBLE value: 'e'
Warning	1292	Truncated incorrect DOUBLE value: 'p'
Warning	1292	Truncated incorrect DOUBLE value: 'f'
Warning	1292	Truncated incorrect DOUBLE value: 'y'
Warning	1292	Truncated incorrect DOUBLE value: 'p'
Warning	1292	Truncated incorrect DOUBLE value: 'p'
Warning	1292	Truncated incorrect DOUBLE value: 'b'
Warning	1292	Truncated incorrect DOUBLE value: 'p'
Warning	1292	Truncated incorrect DOUBLE value: 'd'
Warning	1292	Truncated incorrect DOUBLE value: 'f'
Warning	1292	Truncated incorrect DOUBLE value: 'p'
Warning	1292	Truncated incorrect DOUBLE value: 'b'
Warning	1292	Truncated incorrect DOUBLE value: 'e'
Warning	1292	Truncated incorrect DOUBLE value: 'p'
Warning	1292	Truncated incorrect DOUBLE value: 'p'
DROP TABLE t1,t2;
#
# Bug#12798270: ASSERTION `!TAB->SORTED' FAILED IN JOIN_READ_KEY2
#
CREATE TABLE t1 (i int);
INSERT INTO t1 VALUES (1);
CREATE TABLE t2 (pk int PRIMARY KEY);
INSERT INTO t2 VALUES (10);
CREATE VIEW v1 AS SELECT t2.pk FROM t2;
SELECT v1.pk
FROM t1 LEFT JOIN v1 ON t1.i = v1.pk 
GROUP BY v1.pk;
pk
NULL
DROP VIEW v1;
DROP TABLE t1,t2;
# End of Bug#12798270
#
# Bug#12837714: ADDITIONAL NULL IN 5.6 ON GROUPED SELECT
#
CREATE TABLE t1 (vc varchar(1), INDEX vc_idx (vc)) ;
INSERT INTO t1 VALUES (NULL), ('o'), (NULL), ('p'), ('c');
FLUSH TABLE t1;
SELECT vc FROM t1 GROUP BY vc;
vc
NULL
c
o
p
DROP TABLE t1;
# End of Bug#12837714
#
# Bug#12578908: SELECT SQL_BUFFER_RESULT OUTPUTS TOO MANY 
#               ROWS WHEN GROUP IS OPTIMIZED AWAY
#
CREATE TABLE t1 (col1 int, col2 int) ;
INSERT INTO t1 VALUES (10,1),(11,7);
CREATE TABLE t2 (col1 int, col2 int) ;
INSERT INTO t2 VALUES (10,8);

EXPLAIN SELECT SQL_BUFFER_RESULT t2.col2 FROM t2 JOIN t1 ON t1.col1 GROUP BY t2.col2;
id	select_type	table	partitions	type	possible_keys	key	key_len	ref	rows	filtered	Extra
1	SIMPLE	t2	NULL	system	NULL	NULL	NULL	NULL	1	100.00	Using temporary
1	SIMPLE	t1	NULL	ALL	NULL	NULL	NULL	NULL	2	100.00	Using where
Warnings:
Note	1003	/* select#1 */ select sql_buffer_result '8' AS `col2` from `test`.`t1` where `test`.`t1`.`col1` group by '8'
SELECT SQL_BUFFER_RESULT t2.col2 FROM t2 JOIN t1 ON t1.col1 GROUP BY t2.col2;
col2
8

EXPLAIN SELECT t2.col2 FROM t2 JOIN t1 ON t1.col1 GROUP BY t2.col2;
id	select_type	table	partitions	type	possible_keys	key	key_len	ref	rows	filtered	Extra
1	SIMPLE	t2	NULL	system	NULL	NULL	NULL	NULL	1	100.00	NULL
1	SIMPLE	t1	NULL	ALL	NULL	NULL	NULL	NULL	2	100.00	Using where
Warnings:
Note	1003	/* select#1 */ select '8' AS `col2` from `test`.`t1` where `test`.`t1`.`col1` group by '8'
SELECT t2.col2 FROM t2 JOIN t1 ON t1.col1 GROUP BY t2.col2;
col2
8

DROP TABLE t1,t2;
#
# Bug#11761078: 53534: INCORRECT 'SELECT SQL_BIG_RESULT...' 
#               WITH GROUP BY ON DUPLICATED FIELDS
#
CREATE TABLE t1(
col1 int, 
UNIQUE INDEX idx (col1)
);
INSERT INTO t1 VALUES (1),(2),(3),(4),(5),(6),(7),(8),(9),(10),
(11),(12),(13),(14),(15),(16),(17),(18),(19),(20);
EXPLAIN SELECT SQL_BIG_RESULT col1 AS field1, col1 AS field2
FROM t1 GROUP BY field1, field2;;
id	select_type	table	partitions	type	possible_keys	key	key_len	ref	rows	filtered	Extra
1	SIMPLE	t1	NULL	range	idx	idx	5	NULL	7	100.00	Using index for group-by
Warnings:
Note	1003	/* select#1 */ select sql_big_result `test`.`t1`.`col1` AS `field1`,`test`.`t1`.`col1` AS `field2` from `test`.`t1` group by `field1`
FLUSH STATUS;
SELECT SQL_BIG_RESULT col1 AS field1, col1 AS field2
FROM t1 GROUP BY field1, field2;;
field1	field2
1	1
2	2
3	3
4	4
5	5
6	6
7	7
8	8
9	9
10	10
11	11
12	12
13	13
14	14
15	15
16	16
17	17
18	18
19	19
20	20
SHOW SESSION STATUS LIKE 'Sort_scan%';
Variable_name	Value
Sort_scan	0
CREATE VIEW v1 AS SELECT * FROM t1;
SELECT SQL_BIG_RESULT col1 AS field1, col1 AS field2
FROM v1 
GROUP BY field1, field2;
field1	field2
1	1
2	2
3	3
4	4
5	5
6	6
7	7
8	8
9	9
10	10
11	11
12	12
13	13
14	14
15	15
16	16
17	17
18	18
19	19
20	20
SELECT SQL_BIG_RESULT tbl1.col1 AS field1, tbl2.col1 AS field2
FROM t1 as tbl1, t1 as tbl2 
GROUP BY field1, field2 
LIMIT 3;
field1	field2
1	1
1	2
1	3
DROP VIEW v1;
DROP TABLE t1;
#
# Bug#13422961: WRONG RESULTS FROM SELECT WITH AGGREGATES AND
#               IMPLICIT GROUPING + MYISAM OR MEM
#
CREATE TABLE it (
pk INT NOT NULL,
col_int_nokey INT NOT NULL,
PRIMARY KEY (pk)
) ENGINE=MyISAM;
CREATE TABLE ot (
pk int(11) NOT NULL,
col_int_nokey int(11) NOT NULL,
PRIMARY KEY (pk)
) ENGINE=MyISAM;
INSERT INTO ot VALUES (10,8);

SELECT col_int_nokey, MAX( pk ) 
FROM ot 
WHERE (8, 1) IN ( SELECT pk, COUNT( col_int_nokey ) FROM it );
col_int_nokey	MAX( pk )
NULL	NULL

DROP TABLE it,ot;
#
# Bug#13430588: WRONG RESULT FROM IMPLICITLY GROUPED QUERY WITH
#               CONST TABLE AND NO MATCHING ROWS
#
CREATE TABLE t1 (i INT) ENGINE=MyISAM;
INSERT INTO t1 VALUES (1);
CREATE TABLE t2 (j INT) ENGINE=MyISAM;
INSERT INTO t2 VALUES (1),(2);

SELECT i, j, COUNT(i) FROM t1 JOIN t2 WHERE j=3;
i	j	COUNT(i)
1	NULL	0

DROP TABLE t1,t2;
#
# BUG#13541761: WRONG RESULTS ON CORRELATED SUBQUERY + 
#               AGGREGATE FUNCTION + MYISAM OR MEMORY
#
CREATE TABLE t1 (
a varchar(1)
) ENGINE=MyISAM;
INSERT INTO t1 VALUES ('a'), ('b');
CREATE TABLE t2 (
a varchar(1),
b int(11)
) ENGINE=MyISAM;
INSERT INTO t2 VALUES ('a',1);

EXPLAIN SELECT (SELECT MAX(b) FROM t2 WHERE t2.a != t1.a) as MAX 
FROM t1;
id	select_type	table	partitions	type	possible_keys	key	key_len	ref	rows	filtered	Extra
1	PRIMARY	t1	NULL	ALL	NULL	NULL	NULL	NULL	2	100.00	NULL
2	DEPENDENT SUBQUERY	t2	NULL	system	NULL	NULL	NULL	NULL	1	100.00	NULL
Warnings:
Note	1276	Field or reference 'test.t1.a' of SELECT #2 was resolved in SELECT #1
Note	1003	/* select#1 */ select (/* select#2 */ select max('1') from dual where ('a' <> `test`.`t1`.`a`)) AS `MAX` from `test`.`t1`
SELECT (SELECT MAX(b) FROM t2 WHERE t2.a != t1.a) as MAX 
FROM t1;
MAX
NULL
1
DROP TABLE t1,t2;
# Bug 11923239 - ERROR WITH CORRELATED SUBQUERY IN VIEW WITH
# ONLY_FULL_GROUP_BY SQL MODE
CREATE TABLE t1 (
pk INT,
col_int_key INT,
col_int_nokey INT,
col_varchar_key VARCHAR(10),
col_varchar_nokey VARCHAR(10),
KEY col_int_key (col_int_key),
KEY col_varchar_key (col_varchar_key)
);
INSERT INTO t1 VALUES (), ();
# In GROUP BY, aliases are printed as aliases.
EXPLAIN EXTENDED SELECT alias1.col_int_nokey AS field1,
(SELECT alias2.col_int_key
FROM t1 AS alias2
WHERE alias1.col_varchar_key <= alias1.col_varchar_nokey
) AS field2
FROM t1 AS alias1
GROUP BY field1, field2;
id	select_type	table	partitions	type	possible_keys	key	key_len	ref	rows	filtered	Extra
1	PRIMARY	alias1	NULL	ALL	NULL	NULL	NULL	NULL	2	100.00	Using temporary; Using filesort
2	DEPENDENT SUBQUERY	alias2	NULL	index	NULL	col_int_key	5	NULL	2	100.00	Using where; Using index
Warnings:
Warning	1681	'EXTENDED' is deprecated and will be removed in a future release.
Note	1276	Field or reference 'test.alias1.col_varchar_key' of SELECT #2 was resolved in SELECT #1
Note	1276	Field or reference 'test.alias1.col_varchar_nokey' of SELECT #2 was resolved in SELECT #1
Note	1003	/* select#1 */ select `test`.`alias1`.`col_int_nokey` AS `field1`,(/* select#2 */ select `test`.`alias2`.`col_int_key` from `test`.`t1` `alias2` where (`test`.`alias1`.`col_varchar_key` <= `test`.`alias1`.`col_varchar_nokey`)) AS `field2` from `test`.`t1` `alias1` group by `field1`,`field2`
# In GROUP BY, expressions are printed as expressions.
EXPLAIN EXTENDED SELECT alias1.col_int_nokey AS field1,
(SELECT alias2.col_int_key
FROM t1 AS alias2
WHERE alias1.col_varchar_key <= alias1.col_varchar_nokey
) AS field2
FROM t1 AS alias1
GROUP BY field1,
(SELECT alias2.col_int_key
FROM t1 AS alias2
WHERE alias1.col_varchar_key <= alias1.col_varchar_nokey
);
id	select_type	table	partitions	type	possible_keys	key	key_len	ref	rows	filtered	Extra
1	PRIMARY	alias1	NULL	ALL	NULL	NULL	NULL	NULL	2	100.00	Using temporary; Using filesort
3	DEPENDENT SUBQUERY	alias2	NULL	index	NULL	col_int_key	5	NULL	2	100.00	Using where; Using index
2	DEPENDENT SUBQUERY	alias2	NULL	index	NULL	col_int_key	5	NULL	2	100.00	Using where; Using index
Warnings:
Warning	1681	'EXTENDED' is deprecated and will be removed in a future release.
Note	1276	Field or reference 'test.alias1.col_varchar_key' of SELECT #2 was resolved in SELECT #1
Note	1276	Field or reference 'test.alias1.col_varchar_nokey' of SELECT #2 was resolved in SELECT #1
Note	1276	Field or reference 'test.alias1.col_varchar_key' of SELECT #3 was resolved in SELECT #1
Note	1276	Field or reference 'test.alias1.col_varchar_nokey' of SELECT #3 was resolved in SELECT #1
Note	1003	/* select#1 */ select `test`.`alias1`.`col_int_nokey` AS `field1`,(/* select#2 */ select `test`.`alias2`.`col_int_key` from `test`.`t1` `alias2` where (`test`.`alias1`.`col_varchar_key` <= `test`.`alias1`.`col_varchar_nokey`)) AS `field2` from `test`.`t1` `alias1` group by `field1`,(/* select#3 */ select `test`.`alias2`.`col_int_key` from `test`.`t1` `alias2` where (`test`.`alias1`.`col_varchar_key` <= `test`.`alias1`.`col_varchar_nokey`))
# Aliased expression in GROUP BY in a view.
CREATE VIEW v1 AS SELECT alias1.col_int_nokey AS field1,
(SELECT alias2.col_int_key
FROM t1 AS alias2
WHERE alias1.col_varchar_key <= alias1.col_varchar_nokey
) AS field2
FROM t1 AS alias1
GROUP BY field1, field2;
# In GROUP BY, aliases are printed as aliases.
SHOW CREATE VIEW v1;
View	Create View	character_set_client	collation_connection
v1	CREATE ALGORITHM=UNDEFINED DEFINER=`root`@`localhost` SQL SECURITY DEFINER VIEW `v1` AS select `alias1`.`col_int_nokey` AS `field1`,(select `alias2`.`col_int_key` from `t1` `alias2` where (`alias1`.`col_varchar_key` <= `alias1`.`col_varchar_nokey`)) AS `field2` from `t1` `alias1` group by `field1`,`field2`	latin1	latin1_swedish_ci
SET @old_sql_mode = @@sql_mode;
SET @@sql_mode='ONLY_FULL_GROUP_BY';
SELECT alias1.col_int_nokey AS field1,
(SELECT alias2.col_int_key
FROM t1 AS alias2
WHERE alias1.col_varchar_key <= alias1.col_varchar_nokey
) AS field2
FROM t1 AS alias1
GROUP BY field1, field2;
field1	field2
NULL	NULL
# The SELECT above has been accepted, and v1 was created
# using the same SELECT as above, so SELECTing from v1
# should be accepted.
SELECT * FROM v1;
field1	field2
NULL	NULL
# Here is why in GROUP BY we print aliases of subqueries as
# aliases: below, "GROUP BY (subquery)" confuses
# ONLY_FULL_GROUP_BY, it causes an error though the subquery of
# GROUP BY and of SELECT list are the same. Fixing this would
# require implementing Item_subselect::eq(). It's not worth
# the effort because:
# a) GROUP BY (subquery) is non-SQL-standard so is likely of
# very little interest to users of ONLY_FULL_GROUP_BY
# b) as the user uses ONLY_FULL_GROUP_BY, he wants to have the
# same subquery in GROUP BY and SELECT list, so can give the
# subquery an alias in the SELECT list and use this alias in
# GROUP BY, thus avoiding the problem.
SELECT alias1.col_int_nokey AS field1,
(SELECT alias2.col_int_key
FROM t1 AS alias2
WHERE alias1.col_varchar_key <= alias1.col_varchar_nokey
) AS field2
FROM t1 AS alias1
GROUP BY field1,
(SELECT alias2.col_int_key
FROM t1 AS alias2
WHERE alias1.col_varchar_key <= alias1.col_varchar_nokey
);
ERROR 42000: 'test.alias1.col_varchar_key' isn't in GROUP BY
DROP VIEW v1;
SET @@sql_mode = @old_sql_mode;
# Verify that if an alias is used in GROUP BY/ORDER BY it
# is printed as an alias, not as the expression.
CREATE TABLE t2(a INT);
INSERT INTO t2 VALUES(3),(4);
EXPLAIN EXTENDED SELECT
pk AS foo, col_int_key AS bar, (SELECT a FROM t2 WHERE a=t1.pk) AS baz
FROM t1
GROUP BY foo, col_int_key, baz ORDER BY pk, bar, (SELECT a FROM t2 WHERE a=t1.pk);
id	select_type	table	partitions	type	possible_keys	key	key_len	ref	rows	filtered	Extra
1	PRIMARY	t1	NULL	ALL	NULL	NULL	NULL	NULL	2	100.00	Using temporary; Using filesort
3	DEPENDENT SUBQUERY	t2	NULL	ALL	NULL	NULL	NULL	NULL	2	100.00	Using where
2	DEPENDENT SUBQUERY	t2	NULL	ALL	NULL	NULL	NULL	NULL	2	100.00	Using where
Warnings:
Warning	1681	'EXTENDED' is deprecated and will be removed in a future release.
Note	1276	Field or reference 'test.t1.pk' of SELECT #2 was resolved in SELECT #1
Note	1276	Field or reference 'test.t1.pk' of SELECT #3 was resolved in SELECT #1
Note	1003	/* select#1 */ select `t1`.`pk` AS `foo`,`t1`.`col_int_key` AS `bar`,(/* select#2 */ select `test`.`t2`.`a` from `test`.`t2` where (`test`.`t2`.`a` = `t1`.`pk`)) AS `baz` from `test`.`t1` group by `foo`,`t1`.`col_int_key`,`baz` order by `t1`.`pk`,`bar`,(/* select#3 */ select `test`.`t2`.`a` from `test`.`t2` where (`test`.`t2`.`a` = `t1`.`pk`))
EXPLAIN EXTENDED SELECT
pk AS foo, col_int_key AS foo, (SELECT a FROM t2 WHERE a=t1.pk) AS foo
FROM t1
GROUP BY pk, col_int_key, (SELECT a FROM t2 WHERE a=t1.pk)
ORDER BY pk, col_int_key, (SELECT a FROM t2 WHERE a=t1.pk);
id	select_type	table	partitions	type	possible_keys	key	key_len	ref	rows	filtered	Extra
1	PRIMARY	t1	NULL	ALL	NULL	NULL	NULL	NULL	2	100.00	Using temporary; Using filesort
4	DEPENDENT SUBQUERY	t2	NULL	ALL	NULL	NULL	NULL	NULL	2	100.00	Using where
3	DEPENDENT SUBQUERY	t2	NULL	ALL	NULL	NULL	NULL	NULL	2	100.00	Using where
2	DEPENDENT SUBQUERY	t2	NULL	ALL	NULL	NULL	NULL	NULL	2	100.00	Using where
Warnings:
Warning	1681	'EXTENDED' is deprecated and will be removed in a future release.
Note	1276	Field or reference 'test.t1.pk' of SELECT #2 was resolved in SELECT #1
Note	1276	Field or reference 'test.t1.pk' of SELECT #3 was resolved in SELECT #1
Note	1276	Field or reference 'test.t1.pk' of SELECT #4 was resolved in SELECT #1
Note	1003	/* select#1 */ select `t1`.`pk` AS `foo`,`t1`.`col_int_key` AS `foo`,(/* select#2 */ select `test`.`t2`.`a` from `test`.`t2` where (`test`.`t2`.`a` = `t1`.`pk`)) AS `foo` from `test`.`t1` group by `t1`.`pk`,`t1`.`col_int_key`,(/* select#3 */ select `test`.`t2`.`a` from `test`.`t2` where (`test`.`t2`.`a` = `t1`.`pk`)) order by `t1`.`pk`,`t1`.`col_int_key`,(/* select#4 */ select `test`.`t2`.`a` from `test`.`t2` where (`test`.`t2`.`a` = `t1`.`pk`))
DROP TABLE t1,t2;
#
# Bug#13591138 - ASSERTION NAME && !IS_AUTOGENERATED_NAME IN
# ITEM::PRINT_FOR_ORDER ON EXPLAIN EXT
#
CREATE TABLE t1 (  
pk int(11) NOT NULL AUTO_INCREMENT,
col_datetime_key datetime NOT NULL,
col_varchar_key varchar(1) NOT NULL,
PRIMARY KEY (pk),
KEY col_datetime_key (col_datetime_key),
KEY col_varchar_key (col_varchar_key)
);
CREATE TABLE t2 (  
pk int(11) NOT NULL AUTO_INCREMENT,
PRIMARY KEY (pk)
);
CREATE TABLE t3 (  
pk int(11) NOT NULL AUTO_INCREMENT,
col_varchar_key varchar(1) NOT NULL,
PRIMARY KEY (pk),
KEY col_varchar_key (col_varchar_key)
);
CREATE VIEW view1 AS SELECT * FROM t1;
EXPLAIN EXTENDED
SELECT
alias1.col_datetime_key AS field1
FROM (
view1 AS alias1,
t3 AS alias2
)
WHERE (
(SELECT MIN(sq1_alias1.pk)
FROM t2 AS sq1_alias1
)
) OR (alias1.col_varchar_key = alias2.col_varchar_key
AND alias1.col_varchar_key = 'j'
) AND alias1.pk IS NULL
GROUP BY
field1;
id	select_type	table	partitions	type	possible_keys	key	key_len	ref	rows	filtered	Extra
1	PRIMARY	NULL	NULL	NULL	NULL	NULL	NULL	NULL	NULL	NULL	Impossible WHERE
2	SUBQUERY	NULL	NULL	NULL	NULL	NULL	NULL	NULL	NULL	NULL	No matching min/max row
Warnings:
Warning	1681	'EXTENDED' is deprecated and will be removed in a future release.
Note	1003	/* select#1 */ select `test`.`t1`.`col_datetime_key` AS `field1` from `test`.`t1` join `test`.`t3` `alias2` where 0 group by `field1`
DROP TABLE t1,t2,t3;
DROP VIEW view1;
CREATE TABLE t1 (
col_int_key int(11) DEFAULT NULL,
col_varchar_key varchar(1) DEFAULT NULL,
col_varchar_nokey varchar(1) DEFAULT NULL,
KEY col_int_key (col_int_key),
KEY col_varchar_key (col_varchar_key,col_int_key)
);
CREATE TABLE t2 (
col_int_key int(11) DEFAULT NULL,
col_varchar_key varchar(1) DEFAULT NULL,
col_varchar_nokey varchar(1) DEFAULT NULL,
KEY col_int_key (col_int_key),
KEY col_varchar_key (col_varchar_key,col_int_key)
);
CREATE ALGORITHM=MERGE VIEW view1 AS
SELECT CONCAT( table1.col_varchar_nokey , table2.col_varchar_key ) AS
field1
FROM
t2 AS table1 JOIN t1 AS table2
ON table2.col_varchar_nokey = table1.col_varchar_key 
AND
table2.col_varchar_key >= table1.col_varchar_nokey 
ORDER BY field1
;
EXPLAIN EXTENDED SELECT * FROM view1;
id	select_type	table	partitions	type	possible_keys	key	key_len	ref	rows	filtered	Extra
1	SIMPLE	NULL	NULL	NULL	NULL	NULL	NULL	NULL	NULL	NULL	no matching row in const table
Warnings:
<<<<<<< HEAD
Warning	1681	'EXTENDED' is deprecated and will be removed in a future release.
Note	1003	/* select#1 */ select concat(NULL,NULL) AS `field1` from `test`.`t2` `table1` join `test`.`t1` `table2` where ((NULL >= NULL) and multiple equal(NULL, NULL)) order by `field1`
=======
Note	1003	/* select#1 */ select concat(NULL,NULL) AS `field1` from `test`.`t2` `table1` join `test`.`t1` `table2` where 0 order by concat(NULL,NULL)
>>>>>>> d5321606
DROP TABLE t1,t2;
DROP VIEW view1;
CREATE TABLE t1 (col_varchar_nokey varchar(1) DEFAULT NULL);
INSERT INTO t1 VALUES ('v'),('c');
EXPLAIN EXTENDED SELECT (SELECT 150) AS field5
FROM (SELECT * FROM t1) AS alias1
GROUP BY field5;
id	select_type	table	partitions	type	possible_keys	key	key_len	ref	rows	filtered	Extra
1	PRIMARY	<derived3>	NULL	ALL	NULL	NULL	NULL	NULL	2	100.00	NULL
3	DERIVED	t1	NULL	ALL	NULL	NULL	NULL	NULL	2	100.00	NULL
Warnings:
Warning	1681	'EXTENDED' is deprecated and will be removed in a future release.
Note	1249	Select 2 was reduced during optimization
Note	1003	/* select#1 */ select 150 AS `field5` from (/* select#3 */ select `test`.`t1`.`col_varchar_nokey` AS `col_varchar_nokey` from `test`.`t1`) `alias1` group by `field5`
DROP TABLE t1;
#
# BUG#12626418 "only_full_group_by wrongly allows column in order by"
#
SET @old_sql_mode = @@sql_mode;
SET @@sql_mode='ONLY_FULL_GROUP_BY';
create table t1(a int, b int);
select a from t1 group by b;
ERROR 42000: 'test.t1.a' isn't in GROUP BY
select 1 from t1 group by b;
1
select 1 from t1 group by b order by a;
ERROR 42000: 'test.t1.a' isn't in GROUP BY
select a from t1 group by b order by b;
ERROR 42000: 'test.t1.a' isn't in GROUP BY
drop table t1;
CREATE TABLE t1 (pk int, i1 int,  v1 varchar(1), primary key (pk));
INSERT INTO t1 VALUES (0,2,'b'),(1,4,'a'),(2,0,'a'),(3,7,'b'),(4,7,'c');
SELECT a1.v1,a2.v1 FROM t1 AS a1 JOIN t1 AS a2 ON a2.pk = a1.i1 group by
a1.v1,a2.v1 ORDER BY a1.i1,a2.pk,a2.v1 ASC;
ERROR 42000: 'test.a2.pk' isn't in GROUP BY
SELECT a1.v1,a2.v1 FROM t1 AS a1 JOIN t1 AS a2 ON a2.pk = a1.i1 group by
a1.v1,a2.v1 ORDER BY             a2.v1 ASC;
v1	v1
b	a
a	b
a	c
DROP TABLE t1;
CREATE TABLE t1 (pk int(11) NOT NULL AUTO_INCREMENT, col_int_key int(11) NOT
NULL, col_varchar_key varchar(1) NOT NULL, col_varchar_nokey varchar(1) NOT
NULL, PRIMARY KEY (pk), KEY col_int_key (col_int_key), KEY col_varchar_key
(col_varchar_key,col_int_key));
CREATE TABLE t2 (pk int(11) NOT NULL AUTO_INCREMENT, col_int_key int(11) NOT
NULL, col_varchar_key varchar(1) NOT NULL, col_varchar_nokey varchar(1) NOT
NULL, PRIMARY KEY (pk), KEY col_int_key (col_int_key), KEY col_varchar_key
(col_varchar_key,col_int_key));
SELECT SUM(alias2.col_varchar_nokey) , alias2.pk AS field2 FROM t1 AS alias1
STRAIGHT_JOIN t2 AS alias2 ON alias2.pk = alias1.col_int_key WHERE alias1.pk
group by field2 ORDER BY alias1.col_int_key,alias2.pk ;
ERROR 42000: 'test.alias1.col_int_key' isn't in GROUP BY
DROP TABLE t1,t2;
CREATE TABLE t1 (pk int(11) NOT NULL AUTO_INCREMENT, col_int_key int(11) NOT
NULL, col_datetime_key datetime NOT NULL, col_varchar_key varchar(1) NOT
NULL, col_varchar_nokey varchar(1) NOT NULL, PRIMARY KEY (pk), KEY
col_int_key (col_int_key), KEY col_datetime_key (col_datetime_key), KEY
col_varchar_key (col_varchar_key,col_int_key));
CREATE TABLE t2 (pk int(11) NOT NULL AUTO_INCREMENT, col_int_key int(11) NOT
NULL, col_datetime_key datetime NOT NULL, col_varchar_key varchar(1) NOT
NULL, col_varchar_nokey varchar(1) NOT NULL, PRIMARY KEY (pk), KEY
col_int_key (col_int_key), KEY col_datetime_key (col_datetime_key), KEY
col_varchar_key (col_varchar_key,col_int_key));
SELECT alias2.col_varchar_key AS field1 ,
COUNT(DISTINCT alias1.col_varchar_nokey), alias2.pk AS field4
FROM t1 AS alias1
RIGHT JOIN t2 AS alias2 ON alias2.pk = alias1.col_int_key
GROUP BY field1 , field4
ORDER BY alias1.col_datetime_key ;
ERROR 42000: 'test.alias1.col_datetime_key' isn't in GROUP BY
DROP TABLE t1,t2;
create table t1 (a int, b int);
select count(*) > 3 from t1 group by a order by b;
ERROR 42000: 'test.t1.b' isn't in GROUP BY
create table t2 (a int, b int);
select a from t2 group by a order by (select a from t1 order by t2.b);
ERROR 42000: 'test.t2.b' isn't in GROUP BY
SET @@sql_mode = @old_sql_mode;
DROP TABLE t1,t2;
create table t1 (branch varchar(40), id int);
select count(*) from t1 group by branch having
branch<>'mumbai' order by id desc,branch desc limit 100;
count(*)
select branch, count(*)/max(id) from t1 group by branch
having (branch<>'mumbai' OR count(*)<2)
order by id desc,branch desc limit 100;
branch	count(*)/max(id)
SET @@sql_mode='ONLY_FULL_GROUP_BY';
select count(*) from t1 group by branch having
branch<>'mumbai' order by id desc,branch desc limit 100;
ERROR 42000: 'test.t1.id' isn't in GROUP BY
select branch, count(*)/max(id) from t1 group by branch
having (branch<>'mumbai' OR count(*)<2)
order by id desc,branch desc limit 100;
ERROR 42000: 'test.t1.id' isn't in GROUP BY
DROP TABLE t1;
create table t1 (a int, b int);
insert into t1 values (1, 2), (1, 3), (null, null);
select sum(a), count(*) from t1 group by a;
sum(a)	count(*)
NULL	1
2	2
select round(sum(a)), count(*) from t1 group by a;
round(sum(a))	count(*)
NULL	1
2	2
select ifnull(a, 'xyz') from t1 group by a;
ifnull(a, 'xyz')
xyz
1
DROP TABLE t1;
SET @@sql_mode = @old_sql_mode;
#
# BUG#12640437: USING SQL_BUFFER_RESULT RESULTS IN A
#               DIFFERENT QUERY OUTPUT
#
CREATE TABLE t1 (
a int,
b varchar(1),
KEY (b,a)
);
INSERT INTO t1 VALUES (1,NULL),(0,'a'),(1,NULL),(0,'a');
INSERT INTO t1 VALUES (1,'a'),(0,'a'),(1,'a'),(0,'a');
ANALYZE TABLE t1;
Table	Op	Msg_type	Msg_text
test.t1	analyze	status	OK

EXPLAIN SELECT SQL_BUFFER_RESULT MIN(a), b FROM t1 WHERE t1.b = 'a' GROUP BY b;
id	select_type	table	partitions	type	possible_keys	key	key_len	ref	rows	filtered	Extra
1	SIMPLE	t1	NULL	range	b	b	9	NULL	2	100.00	Using where; Using index for group-by; Using temporary
Warnings:
Note	1003	/* select#1 */ select sql_buffer_result min(`test`.`t1`.`a`) AS `MIN(a)`,`test`.`t1`.`b` AS `b` from `test`.`t1` where (`test`.`t1`.`b` = 'a') group by `test`.`t1`.`b`

SELECT SQL_BUFFER_RESULT MIN(a), b FROM t1 WHERE t1.b = 'a' GROUP BY b;
MIN(a)	b
0	a

EXPLAIN SELECT MIN(a), b FROM t1 WHERE t1.b = 'a' GROUP BY b;
id	select_type	table	partitions	type	possible_keys	key	key_len	ref	rows	filtered	Extra
1	SIMPLE	t1	NULL	range	b	b	9	NULL	2	100.00	Using where; Using index for group-by
Warnings:
Note	1003	/* select#1 */ select min(`test`.`t1`.`a`) AS `MIN(a)`,`test`.`t1`.`b` AS `b` from `test`.`t1` where (`test`.`t1`.`b` = 'a') group by `test`.`t1`.`b`

SELECT MIN(a), b FROM t1 WHERE t1.b = 'a' GROUP BY b;
MIN(a)	b
0	a

DROP TABLE t1;
#
# Bug #12888306 MISSING ROWS FOR SELECT >ALL (SUBQUERY WITHOUT ROWS)
#
CREATE TABLE t1(a INT);
INSERT INTO t1 VALUES (0);
SELECT 1 FROM t1 WHERE 1 > ALL(SELECT 1 FROM t1 WHERE a);
1
1
DROP TABLE t1;<|MERGE_RESOLUTION|>--- conflicted
+++ resolved
@@ -2666,12 +2666,8 @@
 id	select_type	table	partitions	type	possible_keys	key	key_len	ref	rows	filtered	Extra
 1	SIMPLE	NULL	NULL	NULL	NULL	NULL	NULL	NULL	NULL	NULL	no matching row in const table
 Warnings:
-<<<<<<< HEAD
 Warning	1681	'EXTENDED' is deprecated and will be removed in a future release.
-Note	1003	/* select#1 */ select concat(NULL,NULL) AS `field1` from `test`.`t2` `table1` join `test`.`t1` `table2` where ((NULL >= NULL) and multiple equal(NULL, NULL)) order by `field1`
-=======
-Note	1003	/* select#1 */ select concat(NULL,NULL) AS `field1` from `test`.`t2` `table1` join `test`.`t1` `table2` where 0 order by concat(NULL,NULL)
->>>>>>> d5321606
+Note	1003	/* select#1 */ select concat(NULL,NULL) AS `field1` from `test`.`t2` `table1` join `test`.`t1` `table2` where ((NULL >= NULL) and multiple equal(NULL, NULL)) order by concat(NULL,NULL)
 DROP TABLE t1,t2;
 DROP VIEW view1;
 CREATE TABLE t1 (col_varchar_nokey varchar(1) DEFAULT NULL);
