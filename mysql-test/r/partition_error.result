--- conflicted
+++ resolved
@@ -1,6 +1,13 @@
 drop table if exists t1;
 #
-<<<<<<< HEAD
+# Bug#49477: Assertion `0' failed in ha_partition.cc:5530
+# with temporary table and partitions
+#
+CREATE TABLE t1 (a INT) PARTITION BY HASH(a);
+CREATE TEMPORARY TABLE tmp_t1 LIKE t1;
+ERROR HY000: Cannot create temporary table with partitions
+DROP TABLE t1;
+#
 # Bug#50392: insert_id is not reset for partitioned tables
 #            auto_increment on duplicate entry
 CREATE TABLE t1 (a INT AUTO_INCREMENT PRIMARY KEY);
@@ -41,14 +48,6 @@
 12
 13
 14
-=======
-# Bug#49477: Assertion `0' failed in ha_partition.cc:5530
-# with temporary table and partitions
-#
-CREATE TABLE t1 (a INT) PARTITION BY HASH(a);
-CREATE TEMPORARY TABLE tmp_t1 LIKE t1;
-ERROR HY000: Cannot create temporary table with partitions
->>>>>>> a58331b1
 DROP TABLE t1;
 CREATE TABLE t1 (a INTEGER NOT NULL, PRIMARY KEY (a));
 INSERT INTO t1 VALUES (1),(1);
