--- conflicted
+++ resolved
@@ -8,18 +8,13 @@
 main.func_math @freebsd                  # Bug#11751977 2010-05-04 alik main.func_math fails on FreeBSD in PB2
 main.mysqlslap @windows                  # Bug#11761520 2010-08-10 alik mysqlslap fails sporadically starting from Dahlia
 
-<<<<<<< HEAD
 main.index_merge_innodb                  # BUG#11754168 2012-05-08 jorgen Doing an attempt at reenabling tests disabled by bug. EXPLAIN's row estimates varies for innodb so marked experimental for a while
 
 
 parts.partition_debug_innodb             # Bug#14150368 2013-03-07 anitha Failing very frequently on PB2
 
 rpl.rpl_delayed_slave                    # BUG#11764654 rpl_delayed_slave fails sporadically in pb
-rpl.rpl_innodb_bug28430                  # Bug#11754425
 rpl.rpl_show_slave_running               # BUG#12346048 2011-04-11 sven fails sporadically on pb2
-=======
-rpl.rpl_row_sp011  @solaris              # Bug#11753919 2011-07-25 sven Several test cases fail on Solaris with error Thread stack overrun
->>>>>>> ae54c212
 rpl.rpl_spec_variables @solaris          # Bug #17337114 2013-08-20 Luis Soares failing on pb2 with timeout for 'CHECK WARNINGS'
 rpl.rpl_gtid_logs_without_rotate_or_stop_event @windows    # Bug#16207800 2013-02-09 anitha Fails very frequently on windows
 
