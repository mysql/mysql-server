#
# Initialization
--disable_warnings
drop table if exists t1,t2,t3;
--enable_warnings

#
# Test different join syntaxes
#

CREATE TABLE t1 (S1 INT);
CREATE TABLE t2 (S1 INT);
INSERT INTO t1 VALUES (1);
INSERT INTO t2 VALUES (2);
SELECT * FROM t1 JOIN t2;
SELECT * FROM t1 INNER JOIN t2;
SELECT * from t1 JOIN t2 USING (S1);
SELECT * FROM t1 INNER JOIN t2 USING (S1);
SELECT * from t1 CROSS JOIN t2;
SELECT * from t1 LEFT JOIN t2 USING(S1);
SELECT * from t1 LEFT JOIN t2 ON(t2.S1=2);
SELECT * from t1 RIGHT JOIN t2 USING(S1);
SELECT * from t1 RIGHT JOIN t2 ON(t1.S1=1);
drop table t1,t2;

#
# This failed for lia Perminov
#

create table t1 (id int primary key);
create table t2 (id int);
insert into t1 values (75);
insert into t1 values (79);
insert into t1 values (78);
insert into t1 values (77);
replace into t1 values (76);
replace into t1 values (76);
insert into t1 values (104);
insert into t1 values (103);
insert into t1 values (102);
insert into t1 values (101);
insert into t1 values (105);
insert into t1 values (106);
insert into t1 values (107);

insert into t2 values (107),(75),(1000);

--sorted_result
select t1.id, t2.id from t1, t2 where t2.id = t1.id;
--sorted_result
select t1.id, count(t2.id) from t1,t2 where t2.id = t1.id group by t1.id;
# We see the functional dependency implied by WHERE!
--sorted_result
select t1.id, count(t2.id) from t1,t2 where t2.id = t1.id group by t2.id;

#
# Test problems with impossible ON or WHERE
#
--sorted_result
select t1.id,t2.id from t2 left join t1 on t1.id>=74 and t1.id<=0 where t2.id=75 and t1.id is null;
explain select t1.id,t2.id from t2 left join t1 on t1.id>=74 and t1.id<=0 where t2.id=75 and t1.id is null;
explain select t1.id, t2.id from t1, t2 where t2.id = t1.id and t1.id <0 and t1.id > 0;
drop table t1,t2;

#
# problem with join
#
SET sql_mode = 'NO_ENGINE_SUBSTITUTION';
CREATE TABLE t1 (
  id int(11) NOT NULL auto_increment,
  token varchar(100) DEFAULT '' NOT NULL,
  count int(11) DEFAULT '0' NOT NULL,
  qty int(11),
  phone char(1) DEFAULT '' NOT NULL,
  timestamp datetime DEFAULT '0000-00-00 00:00:00' NOT NULL,
  PRIMARY KEY (id),
  KEY token (token(15)),
  KEY timestamp (timestamp),
  UNIQUE token_2 (token(75),count,phone)
);
SET sql_mode = default;
INSERT INTO t1 VALUES (21,'e45703b64de71482360de8fec94c3ade',3,7800,'n','1999-12-23 17:22:21');
INSERT INTO t1 VALUES (22,'e45703b64de71482360de8fec94c3ade',4,5000,'y','1999-12-23 17:22:21');
INSERT INTO t1 VALUES (18,'346d1cb63c89285b2351f0ca4de40eda',3,13200,'b','1999-12-23 11:58:04');
INSERT INTO t1 VALUES (17,'ca6ddeb689e1b48a04146b1b5b6f936a',4,15000,'b','1999-12-23 11:36:53');
INSERT INTO t1 VALUES (16,'ca6ddeb689e1b48a04146b1b5b6f936a',3,13200,'b','1999-12-23 11:36:53');
INSERT INTO t1 VALUES (26,'a71250b7ed780f6ef3185bfffe027983',5,1500,'b','1999-12-27 09:44:24');
INSERT INTO t1 VALUES (24,'4d75906f3c37ecff478a1eb56637aa09',3,5400,'y','1999-12-23 17:29:12');
INSERT INTO t1 VALUES (25,'4d75906f3c37ecff478a1eb56637aa09',4,6500,'y','1999-12-23 17:29:12');
INSERT INTO t1 VALUES (27,'a71250b7ed780f6ef3185bfffe027983',3,6200,'b','1999-12-27 09:44:24');
INSERT INTO t1 VALUES (28,'a71250b7ed780f6ef3185bfffe027983',3,5400,'y','1999-12-27 09:44:36');
INSERT INTO t1 VALUES (29,'a71250b7ed780f6ef3185bfffe027983',4,17700,'b','1999-12-27 09:45:05');

CREATE TABLE t2 (
  id int(11) NOT NULL auto_increment,
  category int(11) DEFAULT '0' NOT NULL,
  county int(11) DEFAULT '0' NOT NULL,
  state int(11) DEFAULT '0' NOT NULL,
  phones int(11) DEFAULT '0' NOT NULL,
  nophones int(11) DEFAULT '0' NOT NULL,
  PRIMARY KEY (id),
  KEY category (category,county,state)
);
INSERT INTO t2 VALUES (3,2,11,12,5400,7800);
INSERT INTO t2 VALUES (4,2,25,12,6500,11200);
INSERT INTO t2 VALUES (5,1,37,6,10000,12000);
--sorted_result
select a.id, b.category as catid, b.state as stateid, b.county as countyid from t1 a, t2 b ignore index (primary) where (a.token ='a71250b7ed780f6ef3185bfffe027983') and (a.count = b.id);
select a.id, b.category as catid, b.state as stateid, b.county as
countyid from t1 a, t2 b where (a.token =
'a71250b7ed780f6ef3185bfffe027983') and (a.count = b.id) order by a.id;

drop table t1, t2;

#
# Test of join of many tables.

create table t1 (a int primary key);
insert into t1 values(1),(2);
select t1.a from t1 as t1 left join t1 as t2 using (a) left join t1 as t3 using (a) left join t1 as t4 using (a) left join t1 as t5 using (a) left join t1 as t6 using (a) left join t1 as t7 using (a) left join t1 as t8 using (a) left join t1 as t9 using (a) left join t1 as t10 using (a) left join t1 as t11 using (a) left join t1 as t12 using (a) left join t1 as t13 using (a) left join t1 as t14 using (a) left join t1 as t15 using (a) left join t1 as t16 using (a) left join t1 as t17 using (a) left join t1 as t18 using (a) left join t1 as t19 using (a) left join t1 as t20 using (a) left join t1 as t21 using (a) left join t1 as t22 using (a) left join t1 as t23 using (a) left join t1 as t24 using (a) left join t1 as t25 using (a) left join t1 as t26 using (a) left join t1 as t27 using (a) left join t1 as t28 using (a) left join t1 as t29 using (a) left join t1 as t30 using (a) left join t1 as t31 using (a);
--replace_result "31 tables" "XX tables" "61 tables" "XX tables"
--error 1116
select t1.a from t1 as t1 left join t1 as t2 using (a) left join t1 as t3 using (a) left join t1 as t4 using (a) left join t1 as t5 using (a) left join t1 as t6 using (a) left join t1 as t7 using (a) left join t1 as t8 using (a) left join t1 as t9 using (a) left join t1 as t10 using (a) left join t1 as t11 using (a) left join t1 as t12 using (a) left join t1 as t13 using (a) left join t1 as t14 using (a) left join t1 as t15 using (a) left join t1 as t16 using (a) left join t1 as t17 using (a) left join t1 as t18 using (a) left join t1 as t19 using (a) left join t1 as t20 using (a) left join t1 as t21 using (a) left join t1 as t22 using (a) left join t1 as t23 using (a) left join t1 as t24 using (a) left join t1 as t25 using (a) left join t1 as t26 using (a) left join t1 as t27 using (a) left join t1 as t28 using (a) left join t1 as t29 using (a) left join t1 as t30 using (a) left join t1 as t31 using (a) left join t1 as t32 using (a) left join t1 as t33 using (a) left join t1 as t34 using (a) left join t1 as t35 using (a) left join t1 as t36 using (a) left join t1 as t37 using (a) left join t1 as t38 using (a) left join t1 as t39 using (a) left join t1 as t40 using (a) left join t1 as t41 using (a) left join t1 as t42 using (a) left join t1 as t43 using (a) left join t1 as t44 using (a) left join t1 as t45 using (a) left join t1 as t46 using (a) left join t1 as t47 using (a) left join t1 as t48 using (a) left join t1 as t49 using (a) left join t1 as t50 using (a) left join t1 as t51 using (a) left join t1 as t52 using (a) left join t1 as t53 using (a) left join t1 as t54 using (a) left join t1 as t55 using (a) left join t1 as t56 using (a) left join t1 as t57 using (a) left join t1 as t58 using (a) left join t1 as t59 using (a) left join t1 as t60 using (a) left join t1 as t61 using (a) left join t1 as t62 using (a) left join t1 as t63 using (a) left join t1 as t64 using (a) left join t1 as t65 using (a);
select a from t1 as t1 left join t1 as t2 using (a) left join t1 as t3 using (a) left join t1 as t4 using (a) left join t1 as t5 using (a) left join t1 as t6 using (a) left join t1 as t7 using (a) left join t1 as t8 using (a) left join t1 as t9 using (a) left join t1 as t10 using (a) left join t1 as t11 using (a) left join t1 as t12 using (a) left join t1 as t13 using (a) left join t1 as t14 using (a) left join t1 as t15 using (a) left join t1 as t16 using (a) left join t1 as t17 using (a) left join t1 as t18 using (a) left join t1 as t19 using (a) left join t1 as t20 using (a) left join t1 as t21 using (a) left join t1 as t22 using (a) left join t1 as t23 using (a) left join t1 as t24 using (a) left join t1 as t25 using (a) left join t1 as t26 using (a) left join t1 as t27 using (a) left join t1 as t28 using (a) left join t1 as t29 using (a) left join t1 as t30 using (a) left join t1 as t31 using (a);
--replace_result "31 tables" "XX tables" "61 tables" "XX tables"
--error 1116
select a from t1 as t1 left join t1 as t2 using (a) left join t1 as t3 using (a) left join t1 as t4 using (a) left join t1 as t5 using (a) left join t1 as t6 using (a) left join t1 as t7 using (a) left join t1 as t8 using (a) left join t1 as t9 using (a) left join t1 as t10 using (a) left join t1 as t11 using (a) left join t1 as t12 using (a) left join t1 as t13 using (a) left join t1 as t14 using (a) left join t1 as t15 using (a) left join t1 as t16 using (a) left join t1 as t17 using (a) left join t1 as t18 using (a) left join t1 as t19 using (a) left join t1 as t20 using (a) left join t1 as t21 using (a) left join t1 as t22 using (a) left join t1 as t23 using (a) left join t1 as t24 using (a) left join t1 as t25 using (a) left join t1 as t26 using (a) left join t1 as t27 using (a) left join t1 as t28 using (a) left join t1 as t29 using (a) left join t1 as t30 using (a) left join t1 as t31 using (a) left join t1 as t32 using (a) left join t1 as t33 using (a) left join t1 as t34 using (a) left join t1 as t35 using (a) left join t1 as t36 using (a) left join t1 as t37 using (a) left join t1 as t38 using (a) left join t1 as t39 using (a) left join t1 as t40 using (a) left join t1 as t41 using (a) left join t1 as t42 using (a) left join t1 as t43 using (a) left join t1 as t44 using (a) left join t1 as t45 using (a) left join t1 as t46 using (a) left join t1 as t47 using (a) left join t1 as t48 using (a) left join t1 as t49 using (a) left join t1 as t50 using (a) left join t1 as t51 using (a) left join t1 as t52 using (a) left join t1 as t53 using (a) left join t1 as t54 using (a) left join t1 as t55 using (a) left join t1 as t56 using (a) left join t1 as t57 using (a) left join t1 as t58 using (a) left join t1 as t59 using (a) left join t1 as t60 using (a) left join t1 as t61 using (a) left join t1 as t62 using (a) left join t1 as t63 using (a) left join t1 as t64 using (a) left join t1 as t65 using (a);
drop table t1;

#
# Simple join test. This failed in 3.23.42, there should have been
# no matches, still three matches were found.
#
 
CREATE TABLE t1 (
  a int(11) NOT NULL,
  b int(11) NOT NULL,
  PRIMARY KEY  (a,b)
) ENGINE=MyISAM;
 
INSERT INTO t1 VALUES (1,1),(1,2),(1,3),(1,4),(1,5),(1,6),(1,7),(2,3);
 
CREATE TABLE t2 (
  a int(11) default NULL
) ENGINE=MyISAM;
INSERT INTO t2 VALUES (2),(3);
SELECT t1.a,t2.a,b FROM t1,t2 WHERE t1.a=t2.a AND (t1.a=1 OR t1.a=2) AND b>=1 AND b<=3;
DROP TABLE t1, t2;

#
# TEST LEFT JOIN with DATE columns
#

CREATE TABLE t1 (d DATE NOT NULL);
CREATE TABLE t2 (d DATE NOT NULL);
INSERT INTO t1 (d) VALUES ('2001-08-01'),('1000-01-01');
SELECT * FROM t1 LEFT JOIN t2 USING (d) WHERE t2.d IS NULL;
SELECT * FROM t1 LEFT JOIN t2 USING (d) WHERE d IS NULL;
SELECT * from t1 WHERE t1.d IS NULL;
SELECT * FROM t1 WHERE 1/0 IS NULL;
DROP TABLE t1,t2;

#
# Problem with reference from const tables
#
CREATE TABLE t1 (
  Document_ID varchar(50) NOT NULL default '',
  Contractor_ID varchar(6) NOT NULL default '',
  Language_ID char(3) NOT NULL default '',
  Expiration_Date datetime default NULL,
  Publishing_Date datetime default NULL,
  Title text,
  Column_ID varchar(50) NOT NULL default '',
  PRIMARY KEY  (Language_ID,Document_ID,Contractor_ID)
);

INSERT INTO t1 VALUES ('xep80','1','ger','2001-12-31 20:00:00','2001-11-12 10:58:00','Kartenbestellung - jetzt auch online','anle'),('','999998','',NULL,NULL,NULL,'');

CREATE TABLE t2 (
  Contractor_ID char(6) NOT NULL default '',
  Language_ID char(3) NOT NULL default '',
  Document_ID char(50) NOT NULL default '',
  CanRead char(1) default NULL,
  Customer_ID int(11) NOT NULL default '0',
  PRIMARY KEY  (Contractor_ID,Language_ID,Document_ID,Customer_ID)
);

INSERT INTO t2 VALUES ('5','ger','xep80','1',999999),('1','ger','xep80','1',999999);
CREATE TABLE t3 (
  Language_ID char(3) NOT NULL default '',
  Column_ID char(50) NOT NULL default '',
  Contractor_ID char(6) NOT NULL default '',
  CanRead char(1) default NULL,
  Active char(1) default NULL,
  PRIMARY KEY  (Language_ID,Column_ID,Contractor_ID)
);
INSERT INTO t3 VALUES ('ger','home','1','1','1'),('ger','Test','1','0','0'),('ger','derclu','1','0','0'),('ger','clubne','1','0','0'),('ger','philos','1','0','0'),('ger','clubko','1','0','0'),('ger','clubim','1','1','1'),('ger','progra','1','0','0'),('ger','progvo','1','0','0'),('ger','progsp','1','0','0'),('ger','progau','1','0','0'),('ger','progku','1','0','0'),('ger','progss','1','0','0'),('ger','nachl','1','0','0'),('ger','mitgli','1','0','0'),('ger','mitsu','1','0','0'),('ger','mitbus','1','0','0'),('ger','ergmar','1','1','1'),('ger','home','4','1','1'),('ger','derclu','4','1','1'),('ger','clubne','4','0','0'),('ger','philos','4','1','1'),('ger','clubko','4','1','1'),('ger','clubim','4','1','1'),('ger','progra','4','1','1'),('ger','progvo','4','1','1'),('ger','progsp','4','1','1'),('ger','progau','4','0','0'),('ger','progku','4','1','1'),('ger','progss','4','1','1'),('ger','nachl','4','1','1'),('ger','mitgli','4','0','0'),('ger','mitsu','4','0','0'),('ger','mitbus','4','0','0'),('ger','ergmar','4','1','1'),('ger','progra2','1','0','0'),('ger','archiv','4','1','1'),('ger','anmeld','4','1','1'),('ger','thema','4','1','1'),('ger','edito','4','1','1'),('ger','madis','4','1','1'),('ger','enma','4','1','1'),('ger','madis','1','1','1'),('ger','enma','1','1','1'),('ger','vorsch','4','0','0'),('ger','veranst','4','0','0'),('ger','anle','4','1','1'),('ger','redak','4','1','1'),('ger','nele','4','1','1'),('ger','aukt','4','1','1'),('ger','callcenter','4','1','1'),('ger','anle','1','0','0');
delete from t1 where Contractor_ID='999998';
insert into t1 (Contractor_ID) Values ('999998');
SELECT DISTINCT COUNT(t1.Title) FROM t1,
t2, t3 WHERE 
t1.Document_ID='xep80' AND t1.Contractor_ID='1' AND 
t1.Language_ID='ger' AND '2001-12-21 23:14:24' >= 
Publishing_Date AND '2001-12-21 23:14:24' <= Expiration_Date AND 
t1.Document_ID = t2.Document_ID AND 
t1.Language_ID = t2.Language_ID AND 
t1.Contractor_ID = t2.Contractor_ID AND ( 
t2.Customer_ID = '4'  OR 
t2.Customer_ID = '999999'  OR 
t2.Customer_ID = '1' )AND t2.CanRead 
= '1'  AND t1.Column_ID=t3.Column_ID AND 
t1.Language_ID=t3.Language_ID AND ( 
t3.Contractor_ID = '4'  OR 
t3.Contractor_ID = '999999'  OR 
t3.Contractor_ID = '1') AND 
t3.CanRead='1' AND t3.Active='1';
SELECT DISTINCT COUNT(t1.Title) FROM t1,
t2, t3 WHERE 
t1.Document_ID='xep80' AND t1.Contractor_ID='1' AND 
t1.Language_ID='ger' AND '2001-12-21 23:14:24' >= 
Publishing_Date AND '2001-12-21 23:14:24' <= Expiration_Date AND 
t1.Document_ID = t2.Document_ID AND 
t1.Language_ID = t2.Language_ID AND 
t1.Contractor_ID = t2.Contractor_ID AND ( 
t2.Customer_ID = '4'  OR 
t2.Customer_ID = '999999'  OR 
t2.Customer_ID = '1' )AND t2.CanRead 
= '1'  AND t1.Column_ID=t3.Column_ID AND 
t1.Language_ID=t3.Language_ID AND ( 
t3.Contractor_ID = '4'  OR 
t3.Contractor_ID = '999999'  OR 
t3.Contractor_ID = '1') AND 
t3.CanRead='1' AND t3.Active='1';
drop table t1,t2,t3;

#
# Bug when doing full join and NULL fields.
#

CREATE TABLE t1 (
  t1_id int(11) default NULL,
  t2_id int(11) default NULL,
  type enum('Cost','Percent') default NULL,
  cost_unit enum('Cost','Unit') default NULL,
  min_value double default NULL,
  max_value double default NULL,
  t3_id int(11) default NULL,
  item_id int(11) default NULL
) ENGINE=MyISAM;
INSERT INTO t1 VALUES (12,5,'Percent','Cost',-1,0,-1,-1),(14,4,'Percent','Cost',-1,0,-1,-1),(18,5,'Percent','Cost',-1,0,-1,-1),(19,4,'Percent','Cost',-1,0,-1,-1),(20,5,'Percent','Cost',100,-1,22,291),(21,5,'Percent','Cost',100,-1,18,291),(22,1,'Percent','Cost',100,-1,6,291),(23,1,'Percent','Cost',100,-1,21,291),(24,1,'Percent','Cost',100,-1,9,291),(25,1,'Percent','Cost',100,-1,4,291),(26,1,'Percent','Cost',100,-1,20,291),(27,4,'Percent','Cost',100,-1,7,202),(28,1,'Percent','Cost',50,-1,-1,137),(29,2,'Percent','Cost',100,-1,4,354),(30,2,'Percent','Cost',100,-1,9,137),(93,2,'Cost','Cost',-1,10000000,-1,-1);
CREATE TABLE t2 (
  id int(10) unsigned NOT NULL auto_increment,
  name varchar(255) default NULL,
  PRIMARY KEY  (id)
) ENGINE=MyISAM;
INSERT INTO t2 VALUES (1,'s1'),(2,'s2'),(3,'s3'),(4,'s4'),(5,'s5');
--skip_if_hypergraph  # No ORDER BY, so depends on the query plan.
select t1.*, t2.*  from t1, t2 where t2.id=t1.t2_id limit 2;
drop table t1,t2;

#
# Bug in range optimiser with MAYBE_KEY
#

CREATE TABLE t1 (
  siteid varchar(25) NOT NULL default '',
  emp_id varchar(30) NOT NULL default '',
  rate_code varchar(10) default NULL,
  UNIQUE KEY site_emp (siteid,emp_id),
  KEY siteid (siteid)
) ENGINE=MyISAM;
INSERT INTO t1 VALUES ('rivercats','psmith','cust'), ('rivercats','KWalker','cust');
CREATE TABLE t2 (
  siteid varchar(25) NOT NULL default '',
  rate_code varchar(10) NOT NULL default '',
  base_rate float NOT NULL default '0',
  PRIMARY KEY  (siteid,rate_code),
  FULLTEXT KEY rate_code (rate_code)
) ENGINE=MyISAM;
INSERT INTO t2 VALUES ('rivercats','cust',20);
SELECT emp.rate_code, lr.base_rate FROM t1 AS emp LEFT JOIN t2 AS lr USING (siteid, rate_code) WHERE emp.emp_id = 'psmith' AND lr.siteid = 'rivercats';
SELECT emp.rate_code, lr.base_rate FROM t1 AS emp LEFT JOIN t2 AS lr USING (siteid, rate_code) WHERE lr.siteid = 'rivercats' AND emp.emp_id = 'psmith';
SELECT rate_code, lr.base_rate FROM t1 AS emp LEFT JOIN t2 AS lr USING (siteid, rate_code) WHERE emp.emp_id = 'psmith' AND siteid = 'rivercats';
SELECT rate_code, lr.base_rate FROM t1 AS emp LEFT JOIN t2 AS lr USING (siteid, rate_code) WHERE siteid = 'rivercats' AND emp.emp_id = 'psmith';
drop table t1,t2;

#
# Problem with internal list handling when reducing WHERE
#

CREATE TABLE t1 (ID INTEGER NOT NULL PRIMARY KEY, Value1 VARCHAR(255));
CREATE TABLE t2 (ID INTEGER NOT NULL PRIMARY KEY, Value2 VARCHAR(255));
INSERT INTO t1 VALUES (1, 'A');
INSERT INTO t2 VALUES (1, 'B');

SELECT * FROM t1 NATURAL JOIN t2 WHERE 1 AND (Value1 = 'A' AND Value2 <> 'B');
SELECT * FROM t1 NATURAL JOIN t2 WHERE 1 AND Value1 = 'A' AND Value2 <> 'B';
SELECT * FROM t1 NATURAL JOIN t2 WHERE (Value1 = 'A' AND Value2 <> 'B') AND 1;
drop table t1,t2;

#
# dummy natural join (no common columns) Bug #4807
#

CREATE TABLE t1 (a int);
CREATE TABLE t2 (b int);
CREATE TABLE t3 (c int);
SELECT * FROM t1 NATURAL JOIN t2 NATURAL JOIN t3;
DROP TABLE t1, t2, t3;

#
# Test combination of join methods
#

create table t1 (i int);
create table t2 (i int);
create table t3 (i int);
insert into t1 values(1),(2);
insert into t2 values(2),(3);
insert into t3 values (2),(4);

--sorted_result
select * from t1 natural left join t2;
--sorted_result
select * from t1 left join t2 on (t1.i=t2.i);
--sorted_result
select * from t1 natural left join t2 natural left join t3;
--sorted_result
select * from t1 left join t2 on (t1.i=t2.i) left join t3 on (t2.i=t3.i);

select * from t3 natural right join t2;
select * from t3 right join t2 on (t3.i=t2.i);
--sorted_result
select * from t3 natural right join t2 natural right join t1;
--sorted_result
select * from t3 right join t2 on (t3.i=t2.i) right join t1 on (t2.i=t1.i);

select * from t1,t2 natural left join t3 order by t1.i,t2.i,t3.i;
select * from t1,t2 left join t3 on (t2.i=t3.i) order by t1.i,t2.i,t3.i;
select t1.i,t2.i,t3.i from t2 natural left join t3,t1 order by t1.i,t2.i,t3.i;
select t1.i,t2.i,t3.i from t2 left join t3 on (t2.i=t3.i),t1 order by t1.i,t2.i,t3.i;

select * from t1,t2 natural right join t3 order by t1.i,t2.i,t3.i;
select * from t1,t2 right join t3 on (t2.i=t3.i) order by t1.i,t2.i,t3.i;
select t1.i,t2.i,t3.i from t2 natural right join t3,t1 order by t1.i,t2.i,t3.i;
select t1.i,t2.i,t3.i from t2 right join t3 on (t2.i=t3.i),t1 order by t1.i,t2.i,t3.i;
drop table t1,t2,t3;

#
# Bug #27531: Query performance degredation in 4.1.22 and greater
#
CREATE TABLE t1 (a int, b int default 0, c int default 1);

INSERT INTO t1 (a) VALUES (1),(2),(3),(4),(5),(6),(7),(8);
INSERT INTO t1 (a) SELECT a + 8 FROM t1;
INSERT INTO t1 (a) SELECT a + 16 FROM t1;

CREATE TABLE t2 (a int, d int, e int default 0);

INSERT INTO t2 (a, d) VALUES (1,1),(2,2),(3,3),(4,4);
INSERT INTO t2 (a, d) SELECT a+4, a+4 FROM t2;
INSERT INTO t2 (a, d) SELECT a+8, a+8 FROM t2;
ANALYZE TABLE t1, t2;
# should use join cache
EXPLAIN
SELECT STRAIGHT_JOIN t2.e FROM t1,t2 WHERE t2.d=1 AND t1.b=t2.e
  ORDER BY t1.b, t1.c;
SELECT STRAIGHT_JOIN t2.e FROM t1,t2 WHERE t2.d=1 AND t1.b=t2.e
  ORDER BY t1.b, t1.c;

DROP TABLE t1,t2;

# End of 4.1 tests

#
#  Tests for WL#2486 Natural/using join according to SQL:2003.
#
#  NOTICE:
#  - The tests are designed so that all statements, except MySQL
#    extensions run on any SQL server. Please do no change.
#  - Tests marked with TODO will be submitted as bugs.
#

create table t1 (c int, b int);
create table t2 (a int, b int);
create table t3 (b int, c int);
create table t4 (y int, c int);
create table t5 (y int, z int);
create table t6 (a int, c int);

insert into t1 values (10,1);
insert into t1 values (3 ,1);
insert into t1 values (3 ,2);
insert into t2 values (2, 1);
insert into t3 values (1, 3);
insert into t3 values (1,10);
insert into t4 values (11,3);
insert into t4 values (2, 3);
insert into t5 values (11,4);
insert into t6 values (2, 3);

# Views with simple natural join.
create algorithm=merge view v1a as
select * from t1 natural join t2;
# as above, but column names are cross-renamed: a->c, c->b, b->a
create algorithm=merge view v1b(a,b,c) as
select * from t1 natural join t2;
# as above, but column names are aliased: a->c, c->b, b->a
create algorithm=merge view v1c as
select b as a, c as b, a as c from t1 natural join t2;
#  as above, but column names are cross-renamed, and aliased
#  a->c->b, c->b->a, b->a->c
create algorithm=merge view v1d(b, a, c) as
select a as c, c as b, b as a from t1 natural join t2;

# Views with JOIN ... ON
create algorithm=merge view v2a as
select t1.c, t1.b, t2.a from t1 join (t2 join t4 on b + 1 = y) on t1.c = t4.c;
create algorithm=merge view v2b as
select t1.c as b, t1.b as a, t2.a as c
from t1 join (t2 join t4 on b + 1 = y) on t1.c = t4.c;

# Views with bigger natural join
create algorithm=merge view v3a as
select * from t1 natural join t2 natural join t3;
create algorithm=merge view v3b as
select * from t1 natural join (t2 natural join t3);

# View over views with mixed natural join and join ... on
create algorithm=merge view v4 as
select * from v2a natural join v3a;

# Nested natural/using joins.
--sorted_result
select * from (t1 natural join t2) natural join (t3 natural join t4);
--sorted_result
select * from (t1 natural join t2) natural left join (t3 natural join t4);
--sorted_result
select * from (t3 natural join t4) natural right join (t1 natural join t2);
--sorted_result
select * from (t1 natural left join t2) natural left join (t3 natural left join t4);
--sorted_result
select * from (t4 natural right join t3) natural right join (t2 natural right join t1);
--sorted_result
select * from t1 natural join t2 natural join t3 natural join t4;
--sorted_result
select * from ((t1 natural join t2) natural join t3) natural join t4;
--sorted_result
select * from t1 natural join (t2 natural join (t3 natural join t4));
# BUG#15355: this query fails in 'prepared statements' mode
# select * from ((t3 natural join (t1 natural join t2)) natural join t4) natural join t5;
# select * from ((t3 natural left join (t1 natural left join t2)) natural left join t4) natural left join t5;
--sorted_result
select * from t5 natural right join (t4 natural right join ((t2 natural right join t1) natural right join t3));
--sorted_result
select * from (t1 natural join t2), (t3 natural join t4);
# MySQL extension - nested comma ',' operator instead of cross join.
--sorted_result
select * from t5 natural join ((t1 natural join t2), (t3 natural join t4));
--sorted_result
select * from  ((t1 natural join t2),  (t3 natural join t4)) natural join t5;
--sorted_result
select * from t5 natural join ((t1 natural join t2) cross join (t3 natural join t4));
--sorted_result
select * from  ((t1 natural join t2) cross join (t3 natural join t4)) natural join t5;

--sorted_result
select * from (t1 join t2 using (b)) join (t3 join t4 using (c)) using (c);
--sorted_result
select * from (t1 join t2 using (b)) natural join (t3 join t4 using (c));


# Other clauses refer to NJ columns.
select a,b,c from (t1 natural join t2) natural join (t3 natural join t4)
where b + 1 = y or b + 10 = y group by b,c,a having min(b) < max(y) order by a;
select * from (t1 natural join t2) natural left join (t3 natural join t4)
where b + 1 = y or b + 10 = y group by b,c,a,y having min(b) < max(y) order by a, y;
select * from (t3 natural join t4) natural right join (t1 natural join t2)
where b + 1 = y or b + 10 = y group by b,c,a,y having min(b) < max(y) order by a, y;

# Qualified column references to NJ columns.
select * from t1 natural join t2 where t1.c > t2.a;
select * from t1 natural join t2 where t1.b > t2.b;
--sorted_result
select * from t1 natural left join (t4 natural join t5) where t5.z is not NULL;

# Nested 'join ... on' - name resolution of ON conditions
--sorted_result
select * from t1 join (t2 join t4 on b + 1 = y) on t1.c = t4.c;
--sorted_result
select * from (t2 join t4 on b + 1 = y) join t1 on t1.c = t4.c;
--sorted_result
select * from t1 natural join (t2 join t4 on b + 1 = y);
--sorted_result
select * from (t1 cross join t2) join (t3 cross join t4) on (a < y and t2.b < t3.c);

# MySQL extension - 'join ... on' over nested comma operator
--sorted_result
select * from (t1, t2) join (t3, t4) on (a < y and t2.b < t3.c);
--sorted_result
select * from (t1 natural join t2) join (t3 natural join t4) on a = y;
--sorted_result
select * from ((t3 join (t1 join t2 on c > a) on t3.b < t2.a) join t4 on y > t1.c) join t5 on z = t1.b + 3;

# MySQL extension - refererence qualified coalesced columns
--sorted_result
select * from t1 natural join t2 where t1.b > 0;
--sorted_result
select * from t1 natural join (t4 natural join t5) where t4.y > 7;
--sorted_result
select * from (t4 natural join t5) natural join t1 where t4.y > 7;
--sorted_result
select * from t1 natural left join (t4 natural join t5) where t4.y > 7;
--sorted_result
select * from (t4 natural join t5) natural right join t1 where t4.y > 7;
--sorted_result
select * from (t1 natural join t2) join (t3 natural join t4) on t1.b = t3.b;

# MySQL extension - select qualified columns of NJ columns
select t1.*, t2.* from t1 natural join t2;
--sorted_result
select t1.*, t2.*, t3.*, t4.* from (t1 natural join t2) natural join (t3 natural join t4);

# Queries over subselects in the FROM clause
--sorted_result
select * from (select * from t1 natural join t2) as t12
              natural join
              (select * from t3 natural join t4) as t34;
--sorted_result
select * from (select * from t1 natural join t2) as t12
              natural left join
              (select * from t3 natural join t4) as t34;
--sorted_result
select * from (select * from t3 natural join t4) as t34
              natural right join
              (select * from t1 natural join t2) as t12;

# Queries over views
--sorted_result
select * from v1a;
--sorted_result
select * from v1b;
--sorted_result
select * from v1c;
--sorted_result
select * from v1d;
--sorted_result
select * from v2a;
--sorted_result
select * from v2b;
--sorted_result
select * from v3a;
--sorted_result
select * from v3b;
--sorted_result
select * from v4;
--sorted_result
select * from v1a natural join v2a;
select v2a.* from v1a natural join v2a;
--sorted_result
select * from v1b join v2a on v1b.b = v2a.c;
--sorted_result
select * from v1c join v2a on v1c.b = v2a.c;
--sorted_result
select * from v1d join v2a on v1d.a = v2a.c;
--sorted_result
select * from v1a join (t3 natural join t4) on a = y;

# TODO: add tests with correlated subqueries for natural join/join on.
# related to BUG#15269


#--------------------------------------------------------------------
# Negative tests (tests for errors)
#--------------------------------------------------------------------
# works in Oracle - bug
-- error 1052
select * from t1 natural join (t3 cross join t4);
# works in Oracle - bug
-- error 1052
select * from (t3 cross join t4) natural join t1;
-- error 1052
select * from t1 join (t2, t3) using (b);
-- error 1052
select * from ((t1 natural join t2), (t3 natural join t4)) natural join t6;
-- error 1052
select * from ((t1 natural join t2), (t3 natural join t4)) natural join t6;
-- error 1052
select * from t6 natural join ((t1 natural join t2),  (t3 natural join t4));
-- error 1052
select * from (t1 join t2 on t1.b=t2.b) natural join (t3 natural join t4);
-- error 1052
select * from  (t3 natural join t4) natural join (t1 join t2 on t1.b=t2.b);
# this one is OK, the next equivalent one is incorrect (bug in Oracle)
-- error 1052
select * from (t3 join (t4 natural join t5) on (b < z))
              natural join
              (t1 natural join t2);
-- error 1052
select * from (t1 natural join t2) natural join (t3 join (t4 natural join t5) on (b < z));

-- error 1054
select t1.b from v1a;
-- error 1054
select * from v1a join v1b on t1.b = t2.b;

#
# Bug #17523 natural join and information_schema
#
# Omit columns.ORDINAL_POSITION and statistics.CARDINALITY as it may vary with hostname='localhost'.
ANALYZE TABLE mysql.user;
--sorted_result
select 
 statistics.TABLE_NAME, statistics.COLUMN_NAME, statistics.TABLE_CATALOG, statistics.TABLE_SCHEMA, statistics.NON_UNIQUE, statistics.INDEX_SCHEMA, statistics.INDEX_NAME, statistics.SEQ_IN_INDEX, statistics.COLLATION, statistics.SUB_PART, statistics.PACKED, statistics.NULLABLE, statistics.INDEX_TYPE, statistics.COMMENT, 
 columns.TABLE_CATALOG, columns.TABLE_SCHEMA, columns.COLUMN_DEFAULT, columns.IS_NULLABLE, columns.DATA_TYPE, columns.CHARACTER_MAXIMUM_LENGTH, columns.CHARACTER_OCTET_LENGTH, columns.NUMERIC_PRECISION, columns.NUMERIC_SCALE, columns.CHARACTER_SET_NAME, columns.COLLATION_NAME, columns.COLUMN_TYPE, columns.COLUMN_KEY, columns.EXTRA, columns.PRIVILEGES, columns.COLUMN_COMMENT
 from information_schema.statistics join information_schema.columns using(table_name,column_name) where table_name='user';

drop table t1;
drop table t2;
drop table t3;
drop table t4;
drop table t5;
drop table t6;

drop view v1a;
drop view v1b;
drop view v1c;
drop view v1d;
drop view v2a;
drop view v2b;
drop view v3a;
drop view v3b;
drop view v4;

#
# BUG#15229 - columns of nested joins that are not natural joins incorrectly
# materialized
#
create table t1 (a1 int, a2 int);
create table t2 (a1 int, b int);
create table t3 (c1 int, c2 int);
create table t4 (c2 int);

insert into t1 values (1,1);
insert into t2 values (1,1);
insert into t3 values (1,1);
insert into t4 values (1);

select * from t1 join t2 using (a1) join t3 on b=c1 join t4 using (c2);
select * from t3 join (t1 join t2 using (a1)) on b=c1 join t4 using (c2);
select a2 from t1 join t2 using (a1) join t3 on b=c1 join t4 using (c2);
select a2 from t3 join (t1 join t2 using (a1)) on b=c1 join t4 using (c2);
select a2 from ((t1 join t2 using (a1)) join t3 on b=c1) join t4 using (c2);
select a2 from ((t1 natural join t2) join t3 on b=c1) natural join t4;

drop table t1,t2,t3,t4;

#
# BUG#15355: Common natural join column not resolved in prepared statement nested query
#
create table t1 (c int, b int);
create table t2 (a int, b int);
create table t3 (b int, c int);
create table t4 (y int, c int);
create table t5 (y int, z int);

insert into t1 values (3,2);
insert into t2 values (1,2);
insert into t3 values (2,3);
insert into t4 values (1,3);
insert into t5 values (1,4);

# this fails
prepare stmt1 from "select * from ((t3 natural join (t1 natural join t2))
natural join t4) natural join t5";
execute stmt1;

# this works
select * from ((t3 natural join (t1 natural join t2)) natural join t4)
  natural join t5;
drop table t1, t2, t3, t4, t5;

# End of tests for WL#2486 - natural/using join

#
# BUG#25106: A USING clause in combination with a VIEW results in column 
#            aliases ignored
#
CREATE TABLE t1 (ID INTEGER, Name VARCHAR(50));
CREATE TABLE t2 (Test_ID INTEGER);
CREATE VIEW v1 (Test_ID, Description) AS SELECT ID, Name FROM t1;

CREATE TABLE tv1 SELECT Description AS Name FROM v1 JOIN t2
 USING (Test_ID);
DESCRIBE tv1;
CREATE TABLE tv2 SELECT Description AS Name FROM v1 JOIN t2
 ON v1.Test_ID = t2.Test_ID;
DESCRIBE tv2;

DROP VIEW v1;
DROP TABLE t1,t2,tv1,tv2;


# BUG#27939: Early NULLs filtering doesn't work for eq_ref access
create table t1 (a int, b int);
insert into t1 values 
  (NULL, 1),
  (NULL, 2),
  (NULL, 3),
  (NULL, 4);

create table t2 (a int not null, primary key(a));
insert into t2 values (0),(1),(2),(3),(4),(5),(6),(7),(8),(9);

create table t3 (a int not null, primary key(a));
insert into t3 values (0),(1),(2),(3),(4),(5),(6),(7),(8),(9);
ANALYZE TABLE t1, t2, t3;
flush status;
select * from t1, t2, t3 where t3.a=t1.a and t2.a=t1.b;
explain select * from t1, t2, t3 where t3.a=t1.a and t2.a=t1.b;
--echo We expect rnd_next=5, and read_key must be 0 because of short-cutting:
--skip_if_hypergraph  # Does not support this access method yet.
show status like 'Handler_read%'; 
drop table t1, t2, t3;

#
# BUG#14940: Make E(#rows) from "range" access be re-used by range optimizer
#
create table t1 (a int); 
insert into t1 values (0),(1),(2),(3),(4),(5),(6),(7),(8),(9);

create table t2 (a int, b int, filler char(100), key(a), key(b));
create table t3 (a int, b int, filler char(100), key(a), key(b));

insert into t2 
  select @a:= A.a + 10*(B.a + 10*C.a), @a, 'filler' from t1 A, t1 B, t1 C;
insert into t3 select * from t2 where a < 800;
ANALYZE TABLE t1, t2, t3;
# The order of tables must be t2,t3:
explain select * from t2,t3 where t2.a < 400 and t2.b=t3.b;

drop table t1, t2, t3;

# BUG#14940 {Wrong query plan is chosen because of odd results of
# prev_record_reads() function }
create table t1 (a int); 
insert into t1 values (0),(1),(2),(3),(4),(5),(6),(7),(8),(9);

create table t2 (a int, b int, primary key(a));
insert into t2 select @v:=A.a+10*B.a, @v  from t1 A, t1 B;
ANALYZE TABLE t1, t2;
--replace_column 10 #
explain select * from t1;
--skip_if_hypergraph  # Different cost model.
show status like '%cost%';
select 'The cost of accessing t1 (dont care if it changes' '^';

select 'vv: Following query must use ALL(t1), eq_ref(A), eq_ref(B): vv' Z;

explain select * from t1, t2 a, t2 b where a.a = t1.a and b.a=a.b;
--skip_if_hypergraph  # Different cost model.
show status like '%cost%';
select '^^: The above should be ~= 8 + cost(select * from t1). Value less than 8 is an error' Z;



drop table t1, t2;

#
# Bug #31094: Forcing index-based sort doesn't work anymore if joins are
# done
#

CREATE TABLE t1 (a INT PRIMARY KEY, b INT);
CREATE TABLE t2 (c INT PRIMARY KEY, d INT);

INSERT INTO t1 VALUES(1,NULL),(2,NULL),(3,NULL),(4,NULL);
INSERT INTO t1 SELECT a + 4, b FROM t1;
INSERT INTO t1 SELECT a + 8, b FROM t1;
INSERT INTO t1 SELECT a + 16, b FROM t1;
INSERT INTO t1 SELECT a + 32, b FROM t1;
INSERT INTO t1 SELECT a + 64, b FROM t1;
INSERT INTO t2 SELECT a, b FROM t1;
ANALYZE TABLE t1, t2;
#expect indexed ORDER BY
EXPLAIN SELECT * FROM t1 JOIN t2 ON b=c ORDER BY a LIMIT 2;
EXPLAIN SELECT * FROM t1 JOIN t2 ON a=c ORDER BY a LIMIT 2;
SELECT * FROM t1 JOIN t2 ON b=c ORDER BY a LIMIT 2;
SELECT * FROM t1 JOIN t2 ON a=c ORDER BY a LIMIT 2;

#expect filesort
EXPLAIN SELECT * FROM t1 JOIN t2 ON b=c ORDER BY a;
EXPLAIN SELECT * FROM t1 JOIN t2 ON a=c ORDER BY a;
SELECT * FROM t1 JOIN t2 ON b=c ORDER BY a;
SELECT * FROM t1 JOIN t2 ON a=c ORDER BY a;

DROP TABLE IF EXISTS t1,t2;


--echo #
--echo # Bug #42116: Mysql crash on specific query
--echo #
CREATE TABLE t1 (a INT);
CREATE TABLE t2 (a INT);
CREATE TABLE t3 (a INT, INDEX (a));
CREATE TABLE t4 (a INT);
CREATE TABLE t5 (a INT);
CREATE TABLE t6 (a INT);

INSERT INTO t1 VALUES (1), (1), (1);

INSERT INTO t2 VALUES
(2), (2), (2), (2), (2), (2), (2), (2), (2), (2);

INSERT INTO t3 VALUES
(3), (3), (3), (3), (3), (3), (3), (3), (3), (3);
ANALYZE TABLE t1, t2, t3, t4, t5, t6;
EXPLAIN
SELECT * 
FROM 
  t1 JOIN t2 ON t1.a = t2.a 
  LEFT JOIN 
  (
   (
    t3 LEFT JOIN t4 ON t3.a = t4.a
   ) 
   LEFT JOIN 
   (
     t5 LEFT JOIN t6 ON t5.a = t6.a
   ) 
   ON t4.a = t5.a
  ) 
  ON t1.a = t3.a;

SELECT * 
FROM 
  t1 JOIN t2 ON t1.a = t2.a 
  LEFT JOIN 
  (
   (
    t3 LEFT JOIN t4 ON t3.a = t4.a
   ) 
   LEFT JOIN 
   (
     t5 LEFT JOIN t6 ON t5.a = t6.a
   ) 
   ON t4.a = t5.a
  ) 
  ON t1.a = t3.a;

DROP TABLE t1,t2,t3,t4,t5,t6;

--echo #
--echo # Bug#48483: crash in get_best_combination()
--echo #

CREATE TABLE t1(f1 INT);
INSERT INTO t1 VALUES (1),(2);
CREATE VIEW v1 AS SELECT 1 FROM t1 LEFT JOIN t1 AS t2 on 1=1;
EXPLAIN
SELECT 1 FROM v1 right join v1 AS v2 ON RAND();
DROP VIEW v1;
DROP TABLE t1;

--echo #
--echo # Bug#52177 crash with explain, row comparison, join, text field
--echo #
CREATE TABLE t1 (a TINYINT, b TEXT, KEY (a));
INSERT INTO t1 VALUES (0,''),(0,'');
FLUSH TABLES;
EXPLAIN SELECT 1 FROM t1 LEFT JOIN t1 a ON 1
WHERE ROW(t1.a, 1111.11) = ROW(1111.11, 1111.11) AND
ROW(t1.b, 1111.11) <=> ROW('','');
DROP TABLE t1;

--echo #
--echo # Bug #50335: Assertion `!(order->used & map)' in eq_ref_table
--echo # 

CREATE TABLE t1 (a INT NOT NULL, b INT NOT NULL, PRIMARY KEY (a,b));
INSERT INTO t1 VALUES (0,0), (1,1);

SELECT * FROM t1 STRAIGHT_JOIN t1 t2 ON t1.a=t2.a AND t1.a=t2.b ORDER BY t2.a, t1.a;

DROP TABLE t1;

--echo End of 5.0 tests.


#
# Bug#47150 Assertion in Field_long::val_int() on MERGE + TRIGGER + multi-table UPDATE
#
CREATE TABLE t1 (f1 int);

CREATE TABLE t2 (f1 int);
INSERT INTO t2  VALUES (1);
CREATE VIEW v1 AS SELECT * FROM t2;

PREPARE stmt FROM 'UPDATE t2 AS A NATURAL JOIN v1 B SET B.f1 = 1';
EXECUTE stmt;
EXECUTE stmt;

DEALLOCATE PREPARE stmt;

DROP VIEW v1;
DROP TABLE t1, t2;

#
# Bug#45195 valgrind warnings about uninitialized values in store_record_in_cache()
#
CREATE TABLE t1(a CHAR(9),b INT,KEY(b),KEY(a)) ENGINE=MYISAM;
CREATE TABLE t2(a CHAR(9),b INT,KEY(b),KEY(a)) ENGINE=MYISAM;
INSERT INTO t1 VALUES ('1',null),(null,null);
INSERT INTO t2 VALUES ('1',null),(null,null);
CREATE TABLE mm1(a CHAR(9),b INT,KEY(b),KEY(a))
ENGINE=MERGE  UNION=(t1,t2);
--sorted_result
SELECT t1.a FROM mm1,t1;
DROP TABLE t1, t2, mm1;

#--echo #
#--echo # Bug #55568: user variable assignments crash server when used within
#--echo #             query
#--echo #
#
#
# This test case is invalidated because of fix of bug 55531
# The reason is that {1} is not a valid geometric collection.
#
#CREATE TABLE t1 (a INT);

#INSERT INTO t1 VALUES (0), (1);

#let $i=2;
#while ($i)
#{
#  SELECT MULTIPOINT(
#    1,
#    (
#      SELECT MULTIPOINT(
#        MULTIPOINT(
#          1,
#          (SELECT COUNT(*) FROM (SELECT 1 FROM t1 GROUP BY a,a) d)
#        )
#      ) FROM t1
#    )
#  ) != COUNT(*) q FROM t1 GROUP BY a;
#  dec $i;
#}
#
#DROP TABLE t1;

--echo #
--echo # Bug #54468: crash after item's print() function when ordering/grouping 
--echo #             by subquery
--echo #

CREATE TABLE t1(a INT, b INT);
INSERT INTO t1 VALUES (), ();

SELECT 1 FROM t1
GROUP BY
GREATEST(t1.a,
         (SELECT 1 FROM
          (SELECT t1.b FROM t1,t1 t2
           ORDER BY t1.a, t1.a LIMIT 1) AS d)
        );

DROP TABLE t1;

--echo #
--echo # Bug #53544: Server hangs during JOIN query in stored procedure called
--echo #             twice in a row
--echo #

CREATE TABLE t1(c INT);

INSERT INTO t1 VALUES (1), (2);

PREPARE stmt FROM "SELECT t2.c AS f1 FROM t1 LEFT JOIN
                                        t1 t2 ON t1.c=t2.c RIGHT JOIN
                                        t1 t3 ON t1.c=t3.c 
                   GROUP BY f1;";

EXECUTE stmt;
EXECUTE stmt;

DEALLOCATE PREPARE stmt;
DROP TABLE t1;

--echo End of 5.1 tests

--echo #
--echo # Bug #59696 Optimizer fails to move WHERE condition on JOIN column 
--echo #            when joining with a view
--echo #

CREATE TABLE t1 (
  c1 INTEGER NOT NULL
);

INSERT INTO t1 VALUES (1),(2),(3);

CREATE TABLE t2 (
  pk INTEGER NOT NULL,
  c1 INTEGER NOT NULL,
  PRIMARY KEY (pk)
);

INSERT INTO t2 VALUES (1,4),(3,5),(2,6);
ANALYZE  TABLE t1, t2;
let $query=
SELECT t2.pk, t2.c1 FROM t2, t1 
WHERE t2.pk = t1.c1 AND t2.pk >= 2;

eval EXPLAIN $query;
--sorted_result
eval $query;

# Create a view on one of the tables. The same query plan should
# be used when joining with this view as with the underlying table.
CREATE VIEW v_t2 AS SELECT * FROM t2;

let $query=
SELECT v_t2.pk, v_t2.c1 FROM v_t2, t1 
WHERE v_t2.pk = t1.c1 AND v_t2.pk >= 2;

eval EXPLAIN $query;
--sorted_result
eval $query;

DROP VIEW v_t2;
DROP TABLE t1, t2;

--echo #
--echo # Bug 13102033 - CRASH IN COPY_FUNCS IN SQL_SELECT.CC ON JOIN + 
--echo #                GROUP BY + ORDER BY
--echo #

CREATE TABLE t1 (  
  pk INTEGER NOT NULL,
  i1 INTEGER NOT NULL,
  i2 INTEGER NOT NULL,
  PRIMARY KEY (pk)
);

INSERT INTO t1 VALUES (7,8,1), (8,2,2);

CREATE VIEW v1 AS SELECT * FROM t1;

let query=
SELECT t1.pk
FROM v1, t1
WHERE v1.i2 = 211
  AND v1.i2 > 7
  OR t1.i1 < 3
GROUP BY t1.pk
ORDER BY v1.i2;

--source include/turn_off_only_full_group_by.inc
eval EXPLAIN $query;
eval $query;
--source include/restore_sql_mode_after_turn_off_only_full_group_by.inc

let query=
SELECT t1.pk
FROM v1, t1
WHERE (v1.i2 = 211 AND v1.i2 > 7)
   OR (t1.i1 < 3 AND v1.i2 < 10);

eval EXPLAIN $query;
eval $query;

DROP VIEW v1;
DROP TABLE t1;

--echo #
--echo # BUG#11752239 - 43368: STRAIGHT_JOIN DOESN'T WORK FOR NESTED JOINS 
--echo #
create table t1(c1 int primary key, c2 char(10)) engine=myisam;
create table t2(c1 int primary key, c2 char(10), ref_t1 int) engine=myisam;
create table t3(c1 int primary key, c2 char(10), ref_t1 int) engine=myisam;
create table t4(c1 int primary key, c2 char(10), ref_t1 int) engine=myisam;
insert into t1 values(1,'a');
insert into t2 values(1,'a', 1);
insert into t3 values(1,'a', 1);
insert into t3 values(2,'b',2);
insert into t4 values(1,'a', 1);
insert into t4 values(2,'a', 2);
insert into t4 values(3,'a', 3);
insert into t4 values(4,'a', 4);
insert into t1 values(2,'b');
insert into t1 values(3,'c');

let $rest_of_query=(t1 join t3 on t3.ref_t1 =
t1.c1 join t2 on t2.ref_t1 = t1.c1) on t4.ref_t1 = t1.c1;

eval EXPLAIN SELECT * FROM t4 JOIN $rest_of_query;
eval EXPLAIN SELECT STRAIGHT_JOIN * FROM t4 JOIN $rest_of_query;
eval EXPLAIN SELECT * FROM t4 STRAIGHT_JOIN $rest_of_query;

drop table t1,t2,t3,t4;

--echo # Bug#20455184: Assertion failed: join_cond in optimizer.cc

CREATE TABLE t1(a INTEGER) engine=innodb;

let $query=
SELECT 1
FROM (SELECT 1 FROM t1 WHERE a) AS q
     NATURAL LEFT JOIN t1
     NATURAL LEFT JOIN t1 AS t2;

eval explain $query;
eval $query;

let $query=
SELECT 1
FROM t1
     NATURAL RIGHT JOIN t1 AS t2
     NATURAL RIGHT JOIN (SELECT 1 FROM t1 WHERE a) AS q;

eval explain $query;
eval $query;

DROP TABLE t1;

--echo # Bug#21045724: Assertion '!table || !table->read_set ...

CREATE TABLE t1
(pk INTEGER,
 dummy VARCHAR(64),
 col_check TINYINT,
 PRIMARY KEY(pk)
) engine=innodb;

INSERT INTO t1 VALUES (13, '13', 13);

CREATE VIEW v1 AS
SELECT *
FROM t1
WHERE pk BETWEEN 13 AND 14;

PREPARE st1 FROM "
UPDATE v1 AS a NATURAL JOIN v1 AS b
SET a.dummy = '', b.col_check = NULL ";

EXECUTE st1;
EXECUTE st1;

DEALLOCATE PREPARE st1;
DROP VIEW v1;
DROP TABLE t1;

--echo # Bug#25424289: Assert '!table->has_null_row()' failed in join_read_key

CREATE TABLE t1
(pk INT,
 col_int_key INT DEFAULT NULL,
 col_varchar_10_latin1_key VARCHAR(10) DEFAULT NULL,
 col_varchar_255_utf8 VARCHAR(255) CHARACTER SET utf8 DEFAULT NULL,
 col_int INT DEFAULT NULL,
 col_datetime_key datetime DEFAULT NULL,
 col_varchar_255_latin1_key VARCHAR(255) DEFAULT NULL,
 col_date_key date DEFAULT NULL,
 col_datetime datetime DEFAULT NULL,
 PRIMARY KEY (pk),
 KEY col_date_key (col_date_key)
) charset latin1 ENGINE=MyISAM;

INSERT INTO t1 VALUES
(8,9,'h','FDUMQ',-1356726272,'2007-09-02 05:48:23','she','2002-04-02','2002-12-20 17:54:07');

CREATE TABLE t2
(pk INT,
 col_int INT DEFAULT NULL,
 col_int_key INT DEFAULT NULL,
 PRIMARY KEY (pk)
) charset latin1 ENGINE=MyISAM;

CREATE TABLE t3
(col_int INT DEFAULT NULL,
 col_int_key INT DEFAULT NULL,
 pk INT,
 PRIMARY KEY (pk),
 KEY test_idx (col_int_key,pk,col_int)
) charset latin1 ENGINE=InnoDB;

INSERT INTO t3 VALUES
 (NULL,9, 41), (NULL,-1596719104, 48), (-1068105728,9, 49);

CREATE TABLE t4
(col_varchar_255_latin1_key VARCHAR(255) DEFAULT NULL,
 pk INT,
 PRIMARY KEY (pk)
) charset latin1 ENGINE=MyISAM;

INSERT INTO t4 VALUES ('RUXDY',8);

ANALYZE TABLE t1, t2, t3, t4;

let $query=
SELECT alias1.pk AS field5
FROM t3 AS alias1
     LEFT JOIN t4 AS alias2
       LEFT JOIN t4 AS alias3
         LEFT JOIN t1 AS alias4
           LEFT JOIN t2 AS alias5
           ON alias4.pk = alias5.col_int_key
         ON alias3.pk = alias5.col_int
       ON alias2.col_varchar_255_latin1_key = alias4.col_varchar_10_latin1_key
       RIGHT JOIN t1 AS alias6
       ON alias4.pk = alias6.pk
       RIGHT JOIN t4 AS alias7
       ON alias6.pk = alias7.pk
     ON alias1.col_int_key = alias6.col_int_key
WHERE alias1.col_int > 5 OR
      alias5.col_int > 5; 

eval explain $query;
eval $query;

DROP TABLE t1, t2, t3, t4;

##################################################
# In bushy- / star-joins there could be duplicated
# 'is not null'-predicates being added to the parent
# table 'where condition'

--echo # Bug#28727717: Duplicated 'is not null' predicates

create table parent(a int primary key, b int, c int, d int) engine=innodb;
create table eq_child(a int, b int, c int, d int, primary key(a,b)) engine=innodb;

insert into parent values (1,1,1,1);
insert into eq_child select * from parent;

# Need JSON explain format in order to make the where condition visible.
explain format=json select straight_join count(*) from parent
 join eq_child as c1 on c1.a = parent.b and c1.b = parent.b
 join eq_child as c2 on c2.a = parent.b and c2.b = parent.b
 join eq_child as c3 on c3.a = parent.b and c3.b = parent.b
 join eq_child as c4 on c4.a = parent.b and c4.b = parent.b
;

drop table parent, eq_child;

--echo #
--echo # Bug #29954680: BACKWARDS REF SCAN DOES NOT PERFORM LATE NULLS FILTERING
--echo #

CREATE TABLE t (i INTEGER PRIMARY KEY AUTO_INCREMENT, j INTEGER, KEY(j)) ENGINE=InnoDB;
INSERT INTO t VALUES (NULL, NULL);
INSERT INTO t SELECT NULL, NULL FROM t;
INSERT INTO t SELECT NULL, NULL FROM t;
INSERT INTO t SELECT NULL, NULL FROM t;
INSERT INTO t SELECT NULL, NULL FROM t;
INSERT INTO t SELECT NULL, NULL FROM t;
INSERT INTO t SELECT NULL, NULL FROM t;
INSERT INTO t SELECT NULL, NULL FROM t;
INSERT INTO t SELECT NULL, NULL FROM t;
INSERT INTO t SELECT NULL, NULL FROM t;
INSERT INTO t SELECT NULL, NULL FROM t;
INSERT INTO t SELECT NULL, NULL FROM t;
INSERT INTO t SELECT NULL, NULL FROM t;
ANALYZE TABLE t;

# Verify that we indeed get a backwards index scan.
--skip_if_hypergraph  # Does not support this access method yet.
EXPLAIN FORMAT=tree SELECT t1.i AS a, (SELECT t2.i FROM t t2 WHERE t1.j = t2.j ORDER BY j DESC, i DESC LIMIT 1) AS b FROM t t1;

FLUSH STATUS;
--disable_result_log
SELECT t1.i AS a, (SELECT t2.i FROM t t2 WHERE t1.j = t2.j ORDER BY j DESC, i DESC LIMIT 1) AS b FROM t t1;
--enable_result_log

# Check that we skipped nearly all of the key lookups.
--skip_if_hypergraph  # Does not support this access method yet.
SHOW STATUS LIKE 'Handler_read_key';

DROP TABLE t;

# New tests needn't use MyISAM
set global default_storage_engine=innodb;
set session default_storage_engine=innodb;

--echo #
--echo # Bug#30350696 REFERENCE FROM DERIVED TABLE JOIN CONDITION TO PRECEDING TABLE COLUMN FAILS
--echo # Bug#11748138 ERROR 1054 (42S22): UNKNOWN COLUMN 'T2.I2' IN 'ON CLAUSE'
--echo #

# Test for outer references placed in ON conditions of JOIN operators.

create table t(a int, b int);
insert into t values(1,10),(2,20);
# to test the iterator executor:
set optimizer_switch="block_nested_loop=off";

# Show that the subquery is re-calculated as needed.

let query=
 select t1.*, (select count(*)
               from t t2
               left join t t3 on t3.a>t2.a-t1.a)
 from t t1;
--skip_if_hypergraph  # Depends on the query plan.
eval explain format=tree $query;
eval $query;

# let the reference be in GROUP BY, to test "odd" Items_ref:
let query=
 select t1.a, (select count(*)
               from t t2
               left join t t3 on t3.a>t2.a-t1.a)
 from t t1
 group by t1.a;
--skip_if_hypergraph  # Depends on the query plan.
eval explain format=tree $query;
eval $query;

# let it belong to a merged view (other odd Item_ref):
create view v1 as select * from t;
let query=
 select v1.*, (select count(*)
               from t t2
               left join t t3 on t3.a>t2.a-v1.a)
 from v1;
--skip_if_hypergraph  # Depends on the query plan.
eval explain format=tree $query;
eval $query;
drop view v1;

# Push the reference very deep:

let query=
 select t1.*, (select * from
                (select count(*)
                 from t t2
                 left join t t3 on t3.a>t2.a-t1.a) as dt)
 from t t1;
--skip_if_hypergraph  # Depends on the query plan.
eval explain format=tree $query;
eval $query;

# Put the reference in a derived table

let query=
 select t1.*, dt.c
 from t t1,
 (select count(*) as c
  from t t2
  left join t t3 on t3.a>t2.a-t1.a) as dt;
--error ER_BAD_FIELD_ERROR
eval explain format=tree $query;

# Put the reference in a lateral derived table

let query=
 select t1.*, dt.c
 from t t1,
 lateral
 (select count(*) as c
  from t t2
  left join t t3 on t3.a>t2.a-t1.a) as dt;
--skip_if_hypergraph  # Depends on the query plan.
eval explain format=tree $query;
eval $query;

# Above had "comma" syntax; also try "JOIN" and "CROSS JOIN"

let query=
 select t1.*, dt.c
 from t t1 cross join
 lateral
 (select count(*) as c
  from t t2
  left join t t3 on t3.a>t2.a-t1.a) as dt;
--skip_if_hypergraph  # Depends on the query plan.
eval explain format=tree $query;
eval $query;

let query=
 select t1.*, dt.c
 from t t1 join
 lateral
 (select count(*) as c
  from t t2
  left join t t3 on t3.a>t2.a-t1.a) as dt
 on true;
--skip_if_hypergraph  # Depends on the query plan.
eval explain format=tree $query;
eval $query;

# Verify that an outer reference in a subquery doesn't have
# more scope that if it was at the place of the subquery.
# In first query, t0.a is wrong as ON cannot see tables
# of the FROM clause except the operands of the JOIN.
# In second query, it must be wrong too.

--error ER_BAD_FIELD_ERROR
select t1.* from t t0 cross join (t t1 join t t2 on 100=t0.a);
--error ER_BAD_FIELD_ERROR
select t1.* from t t0 cross join (t t1 join t t2
                                       on 100=(select count(*)
                                               from t t3
                                                    left join t t4
                                                    on t4.a>t3.a-t0.a));
# If we remove the parenthesis, it becomes correct, as the subquery
# is now the condition of the _outermost_ join.

select t1.* from t t0 cross join t t1 join t t2
                                      on 100=(select count(*)
                                              from t t3
                                                   left join t t4
                                                   on t4.a>t3.a-t0.a);

set optimizer_switch=default;
drop table t;

# This was a bug in 8.0: the outer reference t1.a
# was located in a derived table, which got merged,
# so the reference ended up in an ON clause (merging moves
# derived table's WHERE to ON in the parent query),
# and as sj_corr_tables didn't look at ON clauses,
# it was thought the inner part of the semijoin wasn't correlated
# and thus materialization was wrongly chosen, and result was wrong.

create table t(a int);
insert into t values(1),(2);
# Try to use materialization:
set optimizer_switch="firstmatch=off,block_nested_loop=off";
let query=
 select * from t t1
 where t1.a in (select dt.a
                from t t2
                left join (select * from t t3 where t3.a>t1.a) dt
                on true);
--skip_if_hypergraph  # Depends on the query plan.
eval explain format=tree $query;
eval $query;

drop table t;
set optimizer_switch=default;

set global default_storage_engine=innodb;

--echo #
--echo # WL#14071: ASSERTION `!(USED_TABS & (~READ_TABLES & ~FILTER_FOR_TABLE))' FAILED
--echo #

CREATE TABLE t1 (
  a INTEGER
);
CREATE TABLE t2 (
  pk INTEGER NOT NULL,
  a INTEGER
);

# t2.pk IS NULL can never be true, so the condition touches no tables.
# We need to take this into account when estimating its selectivity.
SELECT * FROM
  (
    t2 LEFT JOIN t2 AS t3 ON t2.pk IS NULL
  ) LEFT JOIN t1 ON t1.a = t3.a;

DROP TABLE t1, t2;

--echo #
--echo # Bug #31924828: WL#14071: HYPERGAPH RETURNS DIFFERENT RESULTS WITH ONLY_FULL_GROUP_BY DISABLED
--echo #

CREATE TABLE t1 ( pk INTEGER );
INSERT INTO t1 VALUES (1);

CREATE TABLE t2 ( pk INTEGER );

# Demonstrates that WHERE conditions should not be pushed into the inner side
# of LEFT JOIN, even when the join condition is degenerate. (The <=> instead of
# <> is to make sure the join is not simplified to an inner join.)
SELECT * FROM t1 LEFT JOIN t2 ON TRUE WHERE t2.pk <=> 3;

DROP TABLE t1, t2;

--echo #
--echo # Bug #31947917: WL#14071: ASAN LEAKS SEEN DURING SHUTDOWN
--echo #

CREATE TABLE A ( pk INTEGER );
SELECT t1.pk FROM A t1, A t2, A t3, A t4, A t5 GROUP BY t1.pk;
DROP TABLE A;

--echo #
--echo # Bug #32234666: HASHJOINITERATOR::READROWFROMPROBEITERATOR(): ASSERTION `!THD()->IS_ERROR()' FAILED.
--echo #

CREATE TABLE t (
  a BIT(50),
  b VARCHAR(22772) character set ucs2,
  c INTEGER,
  d TINYBLOB,
  PRIMARY KEY (a),
  KEY i0001 (c,d(163))
);

INSERT INTO t VALUES (1,'',1,'1');
INSERT INTO t VALUES (0x03ffffffffffff,'2',0,'2');

# These gymnastics are needed to get an error from evaluating a pushed index condition.
--error ER_DATA_OUT_OF_RANGE
SELECT t2.b FROM t AS t1
LEFT JOIN t AS t2 ON t2.c < 70
WHERE t2.a - from_unixtime(0) > 0;

DROP TABLE t;

--echo #
--echo # Bug #32424884: MRR OR BATCHED KEY ACCESS WITH JOINS AND TIMESTAMPS PRODUCE WRONG RESULTS
--echo #

CREATE TABLE t1 (
 ts datetime,
 x integer,
 y integer
);
INSERT INTO t1 VALUES ('2020-11-20 10:38:31',1,2);

CREATE TABLE t2 (
 x integer,
 ts datetime,
 KEY i1 (x)
);
INSERT INTO t2 VALUES (1,'2020-11-16 14:18:55');

CREATE TABLE t3 (
 ts datetime,
 y integer,
 z INTEGER,
 KEY i2 (y,ts)
);
INSERT INTO t3 VALUES ('2020-12-29 18:23:02',2,100);

CREATE TABLE t4 (
  z INTEGER
);

SET optimizer_switch='mrr=on,batched_key_access=on,mrr_cost_based=off';

SELECT COUNT(*)
FROM
    t1
    LEFT JOIN t2 ON t1.x = t2.x AND t2.ts <= t1.ts
    JOIN t3 ON t1.y = t3.y AND t3.ts <= t1.ts
    LEFT JOIN t4 ON t3.z = t4.z;

SET optimizer_switch=DEFAULT;

DROP TABLE t1, t2, t3, t4;

--echo #
--echo # Bug #32623894: RESULT MISMATCH SEEN WITH HYPERGRAPH OPTIMIZER
--echo #

CREATE TABLE t1 ( a INTEGER );
INSERT INTO t1 VALUES (0), (0), (0), (1), (1), (0), (1), (0);
ANALYZE TABLE t1;

--sorted_result
SELECT * FROM
  t1, t1 AS t2, t1 AS t3
  WHERE ((t1.a = 5 AND t3.a < t1.a) OR t1.a > 0) AND t3.a <= t2.a;

DROP TABLE t1;

--echo #
--echo # Bug #32637680: RESULT MISMATCH SEEN WITH HYPERGRAPH OPTIMIZER IN QUERIES WITH LEFT JOIN
--echo #

CREATE TABLE t1 ( a VARCHAR(10) );
CREATE TABLE t2 ( a VARCHAR(10) );
INSERT INTO t1 VALUES ('x');
ANALYZE TABLE t1, t2;

SELECT *
  FROM t1
  LEFT JOIN t2 ON TRUE
  LEFT JOIN ( t1 AS t1i JOIN t2 AS t2i ON t1i.a = t2i.a ) ON t2.a = t2i.a
  WHERE t1i.a = '' OR t2i.a = '';

DROP TABLE t1, t2;

--echo #
--echo # Bug #32599784: WL#14325: ASSERTION `FD_SET == IT_AND_INSERTED.FIRST->SECOND.ACTIVE_FUNCTIONAL_D
--echo #

CREATE TABLE t1 (
  a INTEGER NOT NULL,
  KEY (a)
);

# Stick in some values so that the ref access is not immediately
# thrown away.
INSERT INTO t1 VALUES (1), (2);
ANALYZE TABLE t1;

# Due to a pass ordering issue, the t1.a IS NULL is removed,
# but the join is left as an outer join, and t1.a = t2.a
# is kept as a sargable WHERE condition.Verify that we don't crash
# nevertheless.
SELECT *
FROM t1 LEFT JOIN t1 AS t2 ON TRUE
WHERE t1.a IS NULL OR t1.a = t2.a
ORDER BY t2.a;

SELECT t1.a
FROM t1 LEFT JOIN t1 AS t2 ON t1.a = t2.a
WHERE t1.a IS NULL OR t1.a = t2.a
GROUP BY t1.a;

DROP TABLE t1;

--echo #
--echo # Bug #32663072: WL#14418: ASSERTION `PATH->TYPE == ACCESSPATH::FILTER' FAILED|JOIN_OPTIMIZER.CC
--echo #

# The number of columns is carefully balanced so that the join predicates
# arising from the NATURAL JOIN and other predicates below come to
# exactly 64 in all.
CREATE TABLE t1 (c1 INTEGER, c2 INTEGER, c3 INTEGER, c4 INTEGER, c5 INTEGER, c6 INTEGER, c7 INTEGER, c8 INTEGER, c9 INTEGER, c10 INTEGER, c11 INTEGER, c12 INTEGER, c13 INTEGER, c14 INTEGER, c15 INTEGER, c16 INTEGER, c17 INTEGER, c18 INTEGER, c19 INTEGER, c20 INTEGER, c21 INTEGER, c22 INTEGER, c23 INTEGER, c24 INTEGER, c25 INTEGER, c26 INTEGER, c27 INTEGER, c28 INTEGER, c29 INTEGER, c30 INTEGER, c31 INTEGER, c32 INTEGER, c33 INTEGER, c34 INTEGER, c35 INTEGER, c36 INTEGER, c37 INTEGER, c38 INTEGER, c39 INTEGER, c40 INTEGER, c41 INTEGER, c42 INTEGER, c43 INTEGER, c44 INTEGER, c45 INTEGER, c46 INTEGER, c47 INTEGER, c48 INTEGER, c49 INTEGER, c50 INTEGER, c51 INTEGER, c52 INTEGER, c53 INTEGER, c54 INTEGER, c55 INTEGER, c56 INTEGER, c57 INTEGER, c58 INTEGER, c59 INTEGER, c60 INTEGER, c61 INTEGER);

SELECT *
FROM t1
NATURAL JOIN (
  SELECT t2.*
  FROM t1 AS t2 JOIN t1 AS t3 ON t3.c1 = t2.c1
  WHERE t2.c3 <> ANY (SELECT c3 FROM t1)
) AS d1;

DROP TABLE t1;

--echo #
--echo # Bug #32672275: WL#14418: ASSERTION `ISSINGLEBITSET(PRED.TOTAL_ELIGIBILITY_SET)' FAILED.
--echo #

CREATE TABLE t1 ( a INTEGER );

SELECT *
FROM t1 AS outer_t1
WHERE EXISTS (
  SELECT t2.a
  FROM t1
  LEFT JOIN t1 AS t2 ON t2.a = outer_t1.a
);

DROP TABLE t1;

--echo #
--echo # Bug #32643386: WL#14418: ASSERTION `FD_SET == IT_AND_INSERTED.FIRST->SECOND.ACTIVE_FUNCTIONAL_D
--echo #

CREATE TABLE t1 ( a INTEGER );

# t1 and t2 cannot be part of the same companion set, or we'd add mesh
# around non-simple edges.
SELECT *
FROM (t1 STRAIGHT_JOIN t1 AS t2) JOIN t1 AS t3 ON t1.a = t3.a
WHERE t2.a = t3.a
ORDER BY t1.a;

DROP TABLE t1;

CREATE TABLE t1 (a INTEGER, b INTEGER);

# Similar; the t1/t3 edge must not be allowed to create a cycle.
SELECT *
FROM (t1 STRAIGHT_JOIN t1 AS t2 ON t1.b = t2.b) JOIN t1 AS t3 ON t1.a = t3.b
WHERE t1.a < t2.b AND t2.a < t3.b
ORDER BY t1.b;

DROP TABLE t1;

--echo #
--echo # Bug #32642893: WL#14418: ASSERTION `!ISMULTIPLEEQUALS(ITEM)' FAILED|MAKE_JOIN_HYPERGRAPH.CC
--echo #

CREATE TABLE t1 ( a INTEGER );

# Sets up a case where a multiple equality is left in the WHERE condition
# (because it is unpushable). The t2.a <> t2.a is to avoid the LEFT JOIN
# being converted into an inner join, but gets removed later.
SELECT *
FROM t1
LEFT JOIN t1 AS t2 ON t1.a = t2.a
LEFT JOIN t1 AS t3 ON t2.a = t3.a
WHERE t2.a = t3.a OR t2.a <> t2.a;

DROP TABLE t1;

--echo #
--echo # Bug #32707348: WL#14418: RESULT MISMATCHES SEEN WITH HYPERGRAPH
--echo #

CREATE TABLE t1 ( a INTEGER, b INTEGER );
INSERT INTO t1 VALUES (1,2);
ANALYZE TABLE t1;

# A multiple equality that refers to two fields from t3. We must make sure
# to not forget the t3.a = t3.b equality.
SELECT * FROM t1, t1 AS t2, t1 AS t3 WHERE t1.a = t2.a AND t1.a = t3.b AND t1.a = t3.a;

DROP TABLE t1;

--echo #
--echo # Bug #32751315: WL#14418: ASSERTION `RIGHT != NULLPTR' FAILED|MAKE_JOIN_HYPERGRAPH.CC
--echo #

CREATE TABLE t1 ( pk INTEGER );
SELECT * FROM
  t1
  JOIN t1 AS t2 ON t1.pk = t2.pk
  JOIN t1 AS t3
  LEFT JOIN t1 AS t4 ON t2.pk = t3.pk AND t4.pk = 135;
DROP TABLE t1;

--echo #
--echo # Bug #32757178: WL#14418: ASSERTION `!EQ_ITEMS.IS_EMPTY()' FAILED|MAKE_JOIN_HYPERGRAPH.CC
--echo #

CREATE TABLE t1 ( a INTEGER, b INTEGER );

SELECT *
  FROM
    t1
    JOIN t1 AS t2 ON t1.a = t2.b
    LEFT JOIN t1 AS t3 ON t2.b = t3.b
    LEFT JOIN (
      t1 AS t4
      JOIN t1 AS t5 ON t4.b = t5.b
    ) ON t2.b = t4.a
  WHERE t1.b >= 6 OR t3.b <> t4.b;

DROP TABLE t1;

--echo # Bug#32508878 - MYSQL SERVER CRASH - ASSERTION FAILURE IN
--echo # DEPS_OF_REMAINING_LATERAL_DERIVED_TABLES::RECALCULATE
--echo #

CREATE TABLE t1(a INT NOT NULL, b INT, PRIMARY KEY(a));
INSERT INTO t1 VALUES (1,1), (2,2), (3,3);
ANALYZE TABLE t1;

EXPLAIN SELECT * FROM t1 AS x3 WHERE EXISTS
  (SELECT * FROM t1 AS x1 JOIN t1 AS x2 ON x1.b=x2.b
    JOIN LATERAL (SELECT COUNT(a) AS c FROM t1
    WHERE t1.b=x1.b) AS d3 ON x1.b=c);

DROP TABLE t1;

<<<<<<< HEAD
--echo #
--echo # Bug #32917482: SIG11 IN FLATTENINNERJOINS|MAKE_JOIN_HYPERGRAPH.CC
--echo #

CREATE TABLE t1 (
  a VARCHAR(1),
  b INTEGER
);

SELECT *
FROM
  t1
  JOIN t1 AS t2 ON t1.b = t2.b
  JOIN t1 AS t3
  JOIN (
    t1 AS t4 STRAIGHT_JOIN t1 AS t5 ON t4.a = t5.b
  ) ON t1.b = t4.b
WHERE t1.a = t5.b;

DROP TABLE t1;

--echo #
--echo # Bug #32939191: HYPERGRAPH: DIFFERENT RESULTS WHEN HYPERGRAPH_OPTIMIZER IS ON/OFF
--echo #

CREATE TABLE t1 (a INTEGER);
INSERT INTO t1 VALUES (1), (2), (3), (4);
SELECT *
  FROM
    t1
    LEFT JOIN (
      t1 AS t2
      LEFT JOIN t1 AS t3 ON FALSE
    ) ON t1.a <=> t3.a
  WHERE t1.a <=> t3.a;
DROP TABLE t1;
=======
--echo # Bug#32065606: Inconsistent results when running the same query

CREATE TABLE t1(
 k INTEGER PRIMARY KEY,
 t2ref INTEGER
);

INSERT INTO t1 VALUES(1,1), (2,NULL), (3,3);

CREATE TABLE t2(
 k INTEGER PRIMARY KEY,
 d INTEGER,
 t3ref INTEGER NOT NULL
);

INSERT INTO t2 VALUES(1,11,1), (3,33,3);

CREATE TABLE t3(
 k INTEGER UNIQUE,
 e INTEGER
);

INSERT INTO t3 VALUES(1,111), (3,333);

SET optimizer_switch='block_nested_loop=off';

let $query =
SELECT t1.k, dt.d, t3.e
FROM t1
     LEFT JOIN (SELECT t2.*
                FROM t2
               ) AS dt
     ON t1.t2ref = dt.k
     LEFT JOIN t3
     ON dt.t3ref = t3.k
;

eval $query;
eval explain $query;

DROP TABLE t1, t2, t3;
>>>>>>> 893f6c74
<|MERGE_RESOLUTION|>--- conflicted
+++ resolved
@@ -1755,7 +1755,6 @@
 
 DROP TABLE t1;
 
-<<<<<<< HEAD
 --echo #
 --echo # Bug #32917482: SIG11 IN FLATTENINNERJOINS|MAKE_JOIN_HYPERGRAPH.CC
 --echo #
@@ -1792,7 +1791,7 @@
     ) ON t1.a <=> t3.a
   WHERE t1.a <=> t3.a;
 DROP TABLE t1;
-=======
+
 --echo # Bug#32065606: Inconsistent results when running the same query
 
 CREATE TABLE t1(
@@ -1833,5 +1832,4 @@
 eval $query;
 eval explain $query;
 
-DROP TABLE t1, t2, t3;
->>>>>>> 893f6c74
+DROP TABLE t1, t2, t3;