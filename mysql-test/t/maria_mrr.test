-- source include/have_maria.inc
#
# MRR/Maria tests.
#

--disable_warnings
drop table if exists t1,t2,t3,t4;
--enable_warnings

set @mrr_buffer_size_save= @@mrr_buffer_size;

set @save_storage_engine= @@storage_engine;
set storage_engine=aria;

--source include/mrr_tests.inc 
set storage_engine= @save_storage_engine;

set @@mrr_buffer_size= @mrr_buffer_size_save;

--echo # 
--echo # Crash in quick_range_seq_next() in maria-5.3-dsmrr-cpk with join_cache_level = {8,1}
--echo # 
set @save_join_cache_level= @@join_cache_level;
SET SESSION join_cache_level = 8;
CREATE TABLE `t1` (
  `col_int_key` int(11) DEFAULT NULL,
  `col_datetime_key` datetime DEFAULT NULL,
  `col_varchar_key` varchar(1) DEFAULT NULL,
  `col_varchar_nokey` varchar(1) DEFAULT NULL,
  KEY `col_varchar_key` (`col_varchar_key`,`col_int_key`)
) ENGINE=MARIA DEFAULT CHARSET=latin1 PAGE_CHECKSUM=1;
INSERT INTO `t1` VALUES (6,'2005-10-07 00:00:00','e','e');
INSERT INTO `t1` VALUES (51,'2000-07-15 05:00:34','f','f');
CREATE TABLE `t2` (
  `col_int_key` int(11) DEFAULT NULL,
  `col_datetime_key` datetime DEFAULT NULL,
  `col_varchar_key` varchar(1) DEFAULT NULL,
  `col_varchar_nokey` varchar(1) DEFAULT NULL,
  KEY `col_varchar_key` (`col_varchar_key`,`col_int_key`)
) ENGINE=MARIA DEFAULT CHARSET=latin1 PAGE_CHECKSUM=1;
INSERT INTO `t2` VALUES (2,'2004-10-11 18:13:16','w','w');
INSERT INTO `t2` VALUES (2,'1900-01-01 00:00:00','d','d');
SELECT table2 .`col_datetime_key`
FROM t2 JOIN ( t1 table2 JOIN t2 table3 ON table3 .`col_varchar_key` < table2 .`col_varchar_key` ) ON table3 .`col_varchar_nokey` ;

drop table t1, t2;
set join_cache_level=@save_join_cache_level;

#
# Bug #665049:  index condition pushdown with Maria 
#

CREATE TABLE t1(
  pk int NOT NULL, i int NOT NULL, v varchar(1) NOT NULL,
  PRIMARY KEY (pk), INDEX idx (v, i)
) ENGINE=ARIA;
INSERT INTO t1 VALUES 
  (1,9,'x'), (2,5,'g'), (3,1,'o'), (4,0,'g'), (5,1,'v'),
  (6,190,'m'), (7,6,'x'), (8,3,'c'), (9,4,'z'), (10,3,'i'),
  (11,186,'x'), (12,1,'g'), (13,8,'q'), (14,226,'m'), (15,133,'p');

CREATE TABLE t2(
  pk int NOT NULL, i int NOT NULL, v varchar(1) NOT NULL,
  PRIMARY KEY (pk), INDEX idx (v, i)
) ENGINE=ARIA;
INSERT INTO t2 SELECT * FROM t1;
INSERT INTO t2 VALUES (77, 333, 'z');

CREATE TABLE t3(
  pk int NOT NULL, i int NOT NULL, v varchar(1) NOT NULL,
  PRIMARY KEY (pk), INDEX idx (v, i)
) ENGINE=ARIA;
INSERT INTO t3 SELECT * FROM t1;
INSERT INTO t3 VALUES (88, 442, 'y'), (99, 445, 'w') ;

SELECT COUNT(t1.v) FROM t1, t2 IGNORE INDEX (idx), t3 IGNORE INDEX (idx)
  WHERE t3.v = t2.v AND t3.i < t2.i AND t3.pk > 0 AND t2.pk > 0;
EXPLAIN 
SELECT COUNT(t1.v) FROM t1, t2 IGNORE INDEX (idx), t3 IGNORE INDEX (idx)
  WHERE t3.v = t2.v AND t3.i < t2.i AND t3.pk > 0 AND t2.pk > 0;

SELECT COUNT(t1.v) FROM t1, t2, t3 
  WHERE t3.v = t2.v AND t3.i < t2.i AND t3.pk > 0 AND t2.pk > 0;
EXPLAIN 
  SELECT COUNT(t1.v) FROM t1, t2, t3
  WHERE t3.v = t2.v AND t3.i < t2.i AND t3.pk > 0 AND t2.pk > 0;

DROP TABLE t1,t2,t3;

--echo #
<<<<<<< HEAD
--echo # Bug #669420: MRR for Range checked for each record
--echo #

CREATE TABLE t1 (
  pk int NOT NULL PRIMARY KEY,
  j int NOT NULL,
  i int NOT NULL,
  v varchar(1) CHARACTER SET latin1 COLLATE latin1_bin NOT NULL,
  INDEX i (i),
  INDEX vi (v,i)
) ENGINE=ARIA;
INSERT INTO t1 VALUES (10,3,8,'v'),(11,3,8,'f');

CREATE TABLE t2 (
  pk int NOT NULL PRIMARY KEY,
  j int  NOT NULL,
  i int  NOT NULL,
  v varchar(1) CHARACTER SET latin1 COLLATE latin1_bin NOT NULL,
  INDEX i (i),
  INDEX vi (v,i)
) ENGINE=ARIA;
INSERT INTO t2 VALUES (10,9,3,'i'),(11,101,186,'x'),(12,0,1,'g');

SET SESSION join_cache_level=0;

EXPLAIN 
SELECT t1.i, t2.i, t2.v, t3.pk, t3.v FROM t1, t2, t2 t3
  WHERE t2.i != 0 AND t3.pk >= t2.i AND t3.v >= t2.v;
SELECT t1.i, t2.i, t2.v, t3.pk, t3.v FROM t1, t2, t2 t3
  WHERE t2.i != 0 AND t3.pk >= t2.i AND t3.v >= t2.v;

SET SESSION join_cache_level=1;

EXPLAIN 
SELECT t1.i, t2.i, t2.v, t3.pk, t3.v FROM t1, t2, t2 t3
  WHERE t2.i != 0 AND t3.pk >= t2.i AND t3.v >= t2.v;
SELECT t1.i, t2.i, t2.v, t3.pk, t3.v FROM t1, t2, t2 t3
  WHERE t2.i != 0 AND t3.pk >= t2.i AND t3.v >= t2.v;

SET SESSION join_cache_level=DEFAULT;

DROP TABLE t1,t2;

CREATE TABLE t1 (
  pk int NOT NULL PRIMARY KEY,
  j int NOT NULL,
  i int NOT NULL,
  v varchar(1) CHARACTER SET latin1 COLLATE latin1_bin NOT NULL,
  INDEX i (i)
) ENGINE=ARIA;
INSERT INTO t1 VALUES 
  (10,3,8,'v'),(11,3,8,'f'),(12,3,5,'v'),(13,2,8,'s'),(14,1,8,'a'),
  (15,0,6,'p'),(16,8,7,'z'),(17,5,2,'a'),(18,9,5,'h'),(19,5,7,'h'),
  (20,4,2,'v'),(21,2,9,'v'),(22,33,142,'b'),(23,5,3,'y'),(24,1,0,'v'),
  (25,9,3,'m'),(26,1,5,'z'),(27,3,9,'n'),(28,8,1,'d'),(29,231,107,'a');

SET SESSION join_cache_level = 0;

EXPLAIN
SELECT s.i f FROM t1 t, t1 s WHERE s.i >= t.i AND s.pk < t.j;
SELECT s.i f FROM t1 t, t1 s WHERE s.i >= t.i AND s.pk < t.j;

EXPLAIN
SELECT s.i f FROM t1 t, t1 s WHERE s.i >= t.i AND s.pk < t.j GROUP BY f;
SELECT s.i f FROM t1 t, t1 s WHERE s.i >= t.i AND s.pk < t.j GROUP BY f;

EXPLAIN
SELECT s.i f FROM t1 t, t1 s WHERE s.i >= t.i AND s.pk < t.j GROUP BY f LIMIT 1;
SELECT s.i f FROM t1 t, t1 s WHERE s.i >= t.i AND s.pk < t.j GROUP BY f LIMIT 1;

SET SESSION join_cache_level=DEFAULT;

DROP TABLE t1;
=======
--echo # BUG#671361: virtual int Mrr_ordered_index_reader::refill_buffer(): Assertion `!know_key_tuple_params
--echo # (works only on Maria because we need 1024-byte long key)
--echo #

SET SESSION optimizer_use_mrr = 'force';
SET SESSION join_cache_level = 6;
SET SESSION join_buffer_size = 1024;
CREATE TABLE t1 (
  pk int(11) NOT NULL AUTO_INCREMENT,
  col_varchar_1024_latin1_key varchar(1024) DEFAULT NULL,
  PRIMARY KEY (pk),
  KEY col_varchar_1024_latin1_key (col_varchar_1024_latin1_key)
) ENGINE=Aria;

INSERT INTO t1 VALUES
(1,'z'),
(2,'abcdefjhjkl'),
(3,'in'),
(4,'abcdefjhjkl'),
(6,'abcdefjhjkl');

CREATE TABLE t2 (
  col_varchar_10_latin1 varchar(10) DEFAULT NULL
) ENGINE=Aria;
INSERT INTO t2 VALUES ('foo'), ('foo');

EXPLAIN SELECT count(*)
FROM t1 AS table1, t2 AS table2
WHERE
  table1.col_varchar_1024_latin1_key = table2.col_varchar_10_latin1 AND table1.pk<>0 ;

SELECT count(*)
FROM t1 AS table1, t2 AS table2
WHERE
  table1.col_varchar_1024_latin1_key = table2.col_varchar_10_latin1 AND table1.pk<>0 ;

drop table t1, t2;
>>>>>>> 3d698ac6
<|MERGE_RESOLUTION|>--- conflicted
+++ resolved
@@ -88,81 +88,6 @@
 DROP TABLE t1,t2,t3;
 
 --echo #
-<<<<<<< HEAD
---echo # Bug #669420: MRR for Range checked for each record
---echo #
-
-CREATE TABLE t1 (
-  pk int NOT NULL PRIMARY KEY,
-  j int NOT NULL,
-  i int NOT NULL,
-  v varchar(1) CHARACTER SET latin1 COLLATE latin1_bin NOT NULL,
-  INDEX i (i),
-  INDEX vi (v,i)
-) ENGINE=ARIA;
-INSERT INTO t1 VALUES (10,3,8,'v'),(11,3,8,'f');
-
-CREATE TABLE t2 (
-  pk int NOT NULL PRIMARY KEY,
-  j int  NOT NULL,
-  i int  NOT NULL,
-  v varchar(1) CHARACTER SET latin1 COLLATE latin1_bin NOT NULL,
-  INDEX i (i),
-  INDEX vi (v,i)
-) ENGINE=ARIA;
-INSERT INTO t2 VALUES (10,9,3,'i'),(11,101,186,'x'),(12,0,1,'g');
-
-SET SESSION join_cache_level=0;
-
-EXPLAIN 
-SELECT t1.i, t2.i, t2.v, t3.pk, t3.v FROM t1, t2, t2 t3
-  WHERE t2.i != 0 AND t3.pk >= t2.i AND t3.v >= t2.v;
-SELECT t1.i, t2.i, t2.v, t3.pk, t3.v FROM t1, t2, t2 t3
-  WHERE t2.i != 0 AND t3.pk >= t2.i AND t3.v >= t2.v;
-
-SET SESSION join_cache_level=1;
-
-EXPLAIN 
-SELECT t1.i, t2.i, t2.v, t3.pk, t3.v FROM t1, t2, t2 t3
-  WHERE t2.i != 0 AND t3.pk >= t2.i AND t3.v >= t2.v;
-SELECT t1.i, t2.i, t2.v, t3.pk, t3.v FROM t1, t2, t2 t3
-  WHERE t2.i != 0 AND t3.pk >= t2.i AND t3.v >= t2.v;
-
-SET SESSION join_cache_level=DEFAULT;
-
-DROP TABLE t1,t2;
-
-CREATE TABLE t1 (
-  pk int NOT NULL PRIMARY KEY,
-  j int NOT NULL,
-  i int NOT NULL,
-  v varchar(1) CHARACTER SET latin1 COLLATE latin1_bin NOT NULL,
-  INDEX i (i)
-) ENGINE=ARIA;
-INSERT INTO t1 VALUES 
-  (10,3,8,'v'),(11,3,8,'f'),(12,3,5,'v'),(13,2,8,'s'),(14,1,8,'a'),
-  (15,0,6,'p'),(16,8,7,'z'),(17,5,2,'a'),(18,9,5,'h'),(19,5,7,'h'),
-  (20,4,2,'v'),(21,2,9,'v'),(22,33,142,'b'),(23,5,3,'y'),(24,1,0,'v'),
-  (25,9,3,'m'),(26,1,5,'z'),(27,3,9,'n'),(28,8,1,'d'),(29,231,107,'a');
-
-SET SESSION join_cache_level = 0;
-
-EXPLAIN
-SELECT s.i f FROM t1 t, t1 s WHERE s.i >= t.i AND s.pk < t.j;
-SELECT s.i f FROM t1 t, t1 s WHERE s.i >= t.i AND s.pk < t.j;
-
-EXPLAIN
-SELECT s.i f FROM t1 t, t1 s WHERE s.i >= t.i AND s.pk < t.j GROUP BY f;
-SELECT s.i f FROM t1 t, t1 s WHERE s.i >= t.i AND s.pk < t.j GROUP BY f;
-
-EXPLAIN
-SELECT s.i f FROM t1 t, t1 s WHERE s.i >= t.i AND s.pk < t.j GROUP BY f LIMIT 1;
-SELECT s.i f FROM t1 t, t1 s WHERE s.i >= t.i AND s.pk < t.j GROUP BY f LIMIT 1;
-
-SET SESSION join_cache_level=DEFAULT;
-
-DROP TABLE t1;
-=======
 --echo # BUG#671361: virtual int Mrr_ordered_index_reader::refill_buffer(): Assertion `!know_key_tuple_params
 --echo # (works only on Maria because we need 1024-byte long key)
 --echo #
@@ -199,5 +124,4 @@
 WHERE
   table1.col_varchar_1024_latin1_key = table2.col_varchar_10_latin1 AND table1.pk<>0 ;
 
-drop table t1, t2;
->>>>>>> 3d698ac6
+drop table t1, t2;