--- conflicted
+++ resolved
@@ -1,7 +1,7 @@
 --source include/windows.inc
 
 # Check RESTART of standalone server under windows.
---disable_reconnect
+
 RESTART;
 --source include/wait_until_disconnected.inc
 # Wait until server comes up.
@@ -9,16 +9,9 @@
 --echo # Executing a sql command after RESTART.
 SELECT 1;
 
---disable_reconnect
 --exec echo "restart" > $MYSQLTEST_VARDIR/tmp/mysqld.1.expect
 # Shutdown and restart mysqld of mtr.
 SHUTDOWN;
 # Wait for mysqld to come up.
 --source include/wait_until_disconnected.inc
-<<<<<<< HEAD
-
---exec echo "restart" > $MYSQLTEST_VARDIR/tmp/mysqld.1.expect
-=======
---enable_reconnect
->>>>>>> 3bd325a5
 --source include/wait_until_connected_again.inc