--- conflicted
+++ resolved
@@ -822,6 +822,123 @@
 
 DROP TABLE t1;
 
+
+--echo #
+--echo # Bug#27219: Aggregate functions in ORDER BY.  
+--echo #
+SET @save_sql_mode=@@sql_mode;
+SET @@sql_mode='ONLY_FULL_GROUP_BY';
+
+CREATE TABLE t1 (a INT, b INT, c INT DEFAULT 0);
+INSERT INTO t1 (a, b) VALUES (3,3), (2,2), (3,3), (2,2), (3,3), (4,4);
+CREATE TABLE t2 SELECT * FROM t1;
+
+SELECT 1 FROM t1 ORDER BY COUNT(*);
+SELECT 1 FROM t1 ORDER BY COUNT(*) + 1;
+--error 1140
+SELECT 1 FROM t1 ORDER BY COUNT(*) + a;
+SELECT 1 FROM t1 ORDER BY COUNT(*), 1;
+--error 1140
+SELECT 1 FROM t1 ORDER BY COUNT(*), a;
+
+SELECT 1 FROM t1 ORDER BY SUM(a);
+SELECT 1 FROM t1 ORDER BY SUM(a + 1);
+SELECT 1 FROM t1 ORDER BY SUM(a) + 1;
+--error 1140
+SELECT 1 FROM t1 ORDER BY SUM(a), b;
+
+--error 1140
+SELECT a FROM t1 ORDER BY COUNT(b);
+
+SELECT t1.a FROM t1 ORDER BY (SELECT SUM(t2.a) FROM t2);
+
+--error 1140
+SELECT t1.a FROM t1 ORDER BY (SELECT SUM(t2.a), t2.a FROM t2);
+--error 1140
+SELECT t1.a FROM t1 ORDER BY (SELECT SUM(t2.a) FROM t2 ORDER BY t2.a);
+--error 1140
+SELECT t1.a FROM t1 ORDER BY (SELECT t2.a FROM t2 ORDER BY SUM(t2.b) LIMIT 1);
+
+--error 1140
+SELECT t1.a FROM t1
+  WHERE t1.a = (SELECT t2.a FROM t2 ORDER BY SUM(t2.b) LIMIT 1);
+--error 1140
+SELECT t1.a FROM t1 GROUP BY t1.a
+  HAVING t1.a = (SELECT t2.a FROM t2 ORDER BY SUM(t2.a) LIMIT 1);
+
+SELECT t1.a FROM t1 GROUP BY t1.a
+  HAVING t1.a IN (SELECT t2.a FROM t2 ORDER BY SUM(t1.b));
+--error 1140
+SELECT t1.a FROM t1 GROUP BY t1.a
+  HAVING t1.a IN (SELECT t2.a FROM t2 ORDER BY t2.a, SUM(t2.b));
+--error 1140
+SELECT t1.a FROM t1 GROUP BY t1.a
+  HAVING t1.a > ANY (SELECT t2.a FROM t2 ORDER BY t2.a, SUM(t2.b));
+
+--error 1140
+SELECT t1.a FROM t1
+  WHERE t1.a = (SELECT t2.a FROM t2 ORDER BY SUM(t1.b));
+
+SELECT 1 FROM t1 GROUP BY t1.a
+  HAVING (SELECT AVG(SUM(t1.b) + 1) FROM t2 ORDER BY SUM(t2.a) LIMIT 1);
+SELECT 1 FROM t1 GROUP BY t1.a
+  HAVING (SELECT AVG(SUM(t1.b) + t2.b) FROM t2 ORDER BY SUM(t2.a) LIMIT 1);
+SELECT 1 FROM t1 GROUP BY t1.a
+  HAVING (SELECT AVG(t1.b + t2.b) FROM t2 ORDER BY SUM(t2.a) LIMIT 1);
+
+--error 1140
+SELECT 1 FROM t1 GROUP BY t1.a
+  HAVING (SELECT AVG(SUM(t1.b) + 1) FROM t2 ORDER BY t2.a LIMIT 1);
+--error 1140
+SELECT 1 FROM t1 GROUP BY t1.a
+  HAVING (SELECT AVG(SUM(t1.b) + t2.b) FROM t2 ORDER BY t2.a LIMIT 1);
+--error 1140
+SELECT 1 FROM t1 GROUP BY t1.a
+  HAVING (SELECT AVG(t1.b + t2.b) FROM t2 ORDER BY t2.a LIMIT 1);
+
+# Both SUMs are aggregated in the subquery, no mixture:
+SELECT t1.a FROM t1 
+  WHERE t1.a = (SELECT t2.a FROM t2 GROUP BY t2.a
+                  ORDER BY SUM(t2.b), SUM(t1.b) LIMIT 1);
+
+# SUM(t1.b) is aggregated in the subquery, no mixture:
+SELECT t1.a, SUM(t1.b) FROM t1 
+  WHERE t1.a = (SELECT SUM(t2.b) FROM t2 GROUP BY t2.a
+                  ORDER BY SUM(t2.b), SUM(t1.b) LIMIT 1)
+  GROUP BY t1.a;
+
+# 2nd SUM(t1.b) is aggregated in the subquery, no mixture:
+SELECT t1.a, SUM(t1.b) FROM t1 
+  WHERE t1.a = (SELECT SUM(t2.b) FROM t2
+                  ORDER BY SUM(t2.b) + SUM(t1.b) LIMIT 1)
+  GROUP BY t1.a;
+
+# SUM(t2.b + t1.a) is aggregated in the subquery, no mixture:
+SELECT t1.a, SUM(t1.b) FROM t1 
+  WHERE t1.a = (SELECT SUM(t2.b) FROM t2
+                  ORDER BY SUM(t2.b + t1.a) LIMIT 1)
+  GROUP BY t1.a;
+
+SELECT t1.a FROM t1 GROUP BY t1.a
+    HAVING (1, 1) = (SELECT SUM(t1.a), t1.a FROM t2 LIMIT 1);
+
+select avg (
+  (select
+    (select sum(outr.a + innr.a) from t1 as innr limit 1) as tt
+   from t1 as outr order by outr.a limit 1))
+from t1 as most_outer;
+
+--error 1140
+select avg (
+  (select (
+    (select sum(outr.a + innr.a) from t1 as innr limit 1)) as tt
+   from t1 as outr order by count(outr.a) limit 1)) as tt
+from t1 as most_outer;
+
+select (select sum(outr.a + t1.a) from t1 limit 1) as tt from t1 as outr order by outr.a;
+
+SET sql_mode=@save_sql_mode;
+DROP TABLE t1, t2;
 
 --echo End of 5.0 tests
 # Bug #21174: Index degrades sort performance and 
@@ -991,125 +1108,4 @@
 DROP TABLE t1;
 SET @@sql_mode = @old_sql_mode;
 
-<<<<<<< HEAD
-
-=======
---echo #
---echo # Bug#27219: Aggregate functions in ORDER BY.  
---echo #
-SET @save_sql_mode=@@sql_mode;
-SET @@sql_mode='ONLY_FULL_GROUP_BY';
-
-CREATE TABLE t1 (a INT, b INT, c INT DEFAULT 0);
-INSERT INTO t1 (a, b) VALUES (3,3), (2,2), (3,3), (2,2), (3,3), (4,4);
-CREATE TABLE t2 SELECT * FROM t1;
-
-SELECT 1 FROM t1 ORDER BY COUNT(*);
-SELECT 1 FROM t1 ORDER BY COUNT(*) + 1;
---error 1140
-SELECT 1 FROM t1 ORDER BY COUNT(*) + a;
-SELECT 1 FROM t1 ORDER BY COUNT(*), 1;
---error 1140
-SELECT 1 FROM t1 ORDER BY COUNT(*), a;
-
-SELECT 1 FROM t1 ORDER BY SUM(a);
-SELECT 1 FROM t1 ORDER BY SUM(a + 1);
-SELECT 1 FROM t1 ORDER BY SUM(a) + 1;
---error 1140
-SELECT 1 FROM t1 ORDER BY SUM(a), b;
-
---error 1140
-SELECT a FROM t1 ORDER BY COUNT(b);
-
-SELECT t1.a FROM t1 ORDER BY (SELECT SUM(t2.a) FROM t2);
-
---error 1140
-SELECT t1.a FROM t1 ORDER BY (SELECT SUM(t2.a), t2.a FROM t2);
---error 1140
-SELECT t1.a FROM t1 ORDER BY (SELECT SUM(t2.a) FROM t2 ORDER BY t2.a);
---error 1140
-SELECT t1.a FROM t1 ORDER BY (SELECT t2.a FROM t2 ORDER BY SUM(t2.b) LIMIT 1);
-
---error 1140
-SELECT t1.a FROM t1
-  WHERE t1.a = (SELECT t2.a FROM t2 ORDER BY SUM(t2.b) LIMIT 1);
---error 1140
-SELECT t1.a FROM t1 GROUP BY t1.a
-  HAVING t1.a = (SELECT t2.a FROM t2 ORDER BY SUM(t2.a) LIMIT 1);
-
-SELECT t1.a FROM t1 GROUP BY t1.a
-  HAVING t1.a IN (SELECT t2.a FROM t2 ORDER BY SUM(t1.b));
---error 1140
-SELECT t1.a FROM t1 GROUP BY t1.a
-  HAVING t1.a IN (SELECT t2.a FROM t2 ORDER BY t2.a, SUM(t2.b));
---error 1140
-SELECT t1.a FROM t1 GROUP BY t1.a
-  HAVING t1.a > ANY (SELECT t2.a FROM t2 ORDER BY t2.a, SUM(t2.b));
-
---error 1140
-SELECT t1.a FROM t1
-  WHERE t1.a = (SELECT t2.a FROM t2 ORDER BY SUM(t1.b));
-
-SELECT 1 FROM t1 GROUP BY t1.a
-  HAVING (SELECT AVG(SUM(t1.b) + 1) FROM t2 ORDER BY SUM(t2.a) LIMIT 1);
-SELECT 1 FROM t1 GROUP BY t1.a
-  HAVING (SELECT AVG(SUM(t1.b) + t2.b) FROM t2 ORDER BY SUM(t2.a) LIMIT 1);
-SELECT 1 FROM t1 GROUP BY t1.a
-  HAVING (SELECT AVG(t1.b + t2.b) FROM t2 ORDER BY SUM(t2.a) LIMIT 1);
-
---error 1140
-SELECT 1 FROM t1 GROUP BY t1.a
-  HAVING (SELECT AVG(SUM(t1.b) + 1) FROM t2 ORDER BY t2.a LIMIT 1);
---error 1140
-SELECT 1 FROM t1 GROUP BY t1.a
-  HAVING (SELECT AVG(SUM(t1.b) + t2.b) FROM t2 ORDER BY t2.a LIMIT 1);
---error 1140
-SELECT 1 FROM t1 GROUP BY t1.a
-  HAVING (SELECT AVG(t1.b + t2.b) FROM t2 ORDER BY t2.a LIMIT 1);
-
-# Both SUMs are aggregated in the subquery, no mixture:
-SELECT t1.a FROM t1 
-  WHERE t1.a = (SELECT t2.a FROM t2 GROUP BY t2.a
-                  ORDER BY SUM(t2.b), SUM(t1.b) LIMIT 1);
-
-# SUM(t1.b) is aggregated in the subquery, no mixture:
-SELECT t1.a, SUM(t1.b) FROM t1 
-  WHERE t1.a = (SELECT SUM(t2.b) FROM t2 GROUP BY t2.a
-                  ORDER BY SUM(t2.b), SUM(t1.b) LIMIT 1)
-  GROUP BY t1.a;
-
-# 2nd SUM(t1.b) is aggregated in the subquery, no mixture:
-SELECT t1.a, SUM(t1.b) FROM t1 
-  WHERE t1.a = (SELECT SUM(t2.b) FROM t2
-                  ORDER BY SUM(t2.b) + SUM(t1.b) LIMIT 1)
-  GROUP BY t1.a;
-
-# SUM(t2.b + t1.a) is aggregated in the subquery, no mixture:
-SELECT t1.a, SUM(t1.b) FROM t1 
-  WHERE t1.a = (SELECT SUM(t2.b) FROM t2
-                  ORDER BY SUM(t2.b + t1.a) LIMIT 1)
-  GROUP BY t1.a;
-
-SELECT t1.a FROM t1 GROUP BY t1.a
-    HAVING (1, 1) = (SELECT SUM(t1.a), t1.a FROM t2 LIMIT 1);
-
-select avg (
-  (select
-    (select sum(outr.a + innr.a) from t1 as innr limit 1) as tt
-   from t1 as outr order by outr.a limit 1))
-from t1 as most_outer;
-
---error 1140
-select avg (
-  (select (
-    (select sum(outr.a + innr.a) from t1 as innr limit 1)) as tt
-   from t1 as outr order by count(outr.a) limit 1)) as tt
-from t1 as most_outer;
-
-select (select sum(outr.a + t1.a) from t1 limit 1) as tt from t1 as outr order by outr.a;
-
-SET sql_mode=@save_sql_mode;
-DROP TABLE t1, t2;
-
---echo End of 5.0 tests
->>>>>>> 7c156537
+
