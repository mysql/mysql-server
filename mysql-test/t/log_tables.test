--- conflicted
+++ resolved
@@ -16,11 +16,7 @@
 #
 
 truncate table general_log;
-<<<<<<< HEAD
---replace_column 1 TIMESTAMP 3 THREAD_ID
-=======
---replace_column 1 TIMESTAMP 2 USER_HOST
->>>>>>> 26d6e565
+--replace_column 1 TIMESTAMP 2 USER_HOST 3 THREAD_ID
 select * from general_log;
 truncate table slow_log;
 --replace_column 1 TIMESTAMP 2 USER_HOST
@@ -35,11 +31,7 @@
 #
 
 truncate table general_log;
-<<<<<<< HEAD
---replace_column 1 TIMESTAMP 3 THREAD_ID
-=======
---replace_column 1 TIMESTAMP 2 USER_HOST
->>>>>>> 26d6e565
+--replace_column 1 TIMESTAMP 2 USER_HOST 3 THREAD_ID
 select * from general_log where argument like '%general_log%';
 
 
@@ -165,11 +157,7 @@
 set names utf8;
 create table bug16905 (s char(15) character set utf8 default 'пусто');
 insert into bug16905 values ('новое');
-<<<<<<< HEAD
---replace_column 1 TIMESTAMP 3 THREAD_ID
-=======
---replace_column 1 TIMESTAMP 2 USER_HOST
->>>>>>> 26d6e565
+--replace_column 1 TIMESTAMP 2 USER_HOST 3 THREAD_ID
 select * from mysql.general_log;
 drop table bug16905;
 
