--- conflicted
+++ resolved
@@ -644,7 +644,6 @@
 show triggers;
 drop table t1;
 
-<<<<<<< HEAD
 # Test for bug #12280 "Triggers: crash if flush tables"
 # FLUSH TABLES and FLUSH PRIVILEGES should be disallowed inside
 # of functions and triggers.
@@ -662,7 +661,8 @@
 --error ER_STMT_NOT_ALLOWED_IN_SF_OR_TRG
 insert into t1 values (0);
 drop procedure p1;
-=======
+drop table t1;
+
 # Test for bug #11973 "SELECT .. INTO var_name; in trigger cause
 #                      crash on update"
 create table t1 (id int, data int, username varchar(16));
@@ -684,5 +684,4 @@
 update t1 set data = 2;
 
 connection default;
->>>>>>> ea20cdff
 drop table t1;