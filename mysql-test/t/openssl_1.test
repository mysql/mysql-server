# Tests for SSL connections, only run if mysqld is compiled
# with support for SSL.

-- source include/have_ssl.inc

--disable_warnings
drop table if exists t1;
--enable_warnings
create table t1(f1 int);
insert into t1 values (5);

grant select on test.* to ssl_user1@localhost require SSL;
grant select on test.* to ssl_user2@localhost require cipher "DHE-RSA-AES256-SHA";
grant select on test.* to ssl_user3@localhost require cipher "DHE-RSA-AES256-SHA" AND SUBJECT "/C=SE/ST=Uppsala/L=Uppsala/O=MySQL AB/emailAddress=abstract.mysql.developer@mysql.com";
grant select on test.* to ssl_user4@localhost require cipher "DHE-RSA-AES256-SHA" AND SUBJECT "/C=SE/ST=Uppsala/L=Uppsala/O=MySQL AB/emailAddress=abstract.mysql.developer@mysql.com" ISSUER "/C=SE/ST=Uppsala/L=Uppsala/O=MySQL AB";
grant select on test.* to ssl_user5@localhost require cipher "DHE-RSA-AES256-SHA" AND SUBJECT "xxx";
flush privileges;

connect (con1,localhost,ssl_user1,,,,,SSL);
connect (con2,localhost,ssl_user2,,,,,SSL);
connect (con3,localhost,ssl_user3,,,,,SSL);
connect (con4,localhost,ssl_user4,,,,,SSL);
--replace_result $MASTER_MYSOCK MASTER_SOCKET $MASTER_MYPORT MASTER_PORT
--error 1045
connect (con5,localhost,ssl_user5,,,,,SSL);

connection con1;
# Check ssl turned on
SHOW STATUS LIKE 'Ssl_cipher';
select * from t1;
--error 1142
delete from t1;

connection con2;
# Check ssl turned on
SHOW STATUS LIKE 'Ssl_cipher';
select * from t1;
--error 1142
delete from t1;

connection con3;
# Check ssl turned on
SHOW STATUS LIKE 'Ssl_cipher';
select * from t1;
--error 1142
delete from t1;

connection con4;
# Check ssl turned on
SHOW STATUS LIKE 'Ssl_cipher';
select * from t1;
--error 1142
delete from t1;

connection default;
drop user ssl_user1@localhost, ssl_user2@localhost,
ssl_user3@localhost, ssl_user4@localhost, ssl_user5@localhost;

drop table t1;

# End of 4.1 tests

#
# Test that we can't open connection to server if we are using
# a different cacert
#
--exec echo "this query should not execute;" > $MYSQLTEST_VARDIR/tmp/test.sql
--error 1
--exec $MYSQL_TEST --ssl-ca=$MYSQL_TEST_DIR/std_data/untrusted-cacert.pem --max-connect-retries=1 < $MYSQLTEST_VARDIR/tmp/test.sql 2>&1

#
# Test that we can't open connection to server if we are using
# a blank ca
#
--error 1
--exec $MYSQL_TEST --ssl-ca= --max-connect-retries=1 < $MYSQLTEST_VARDIR/tmp/test.sql 2>&1

#
# Test that we can't open connection to server if we are using
# a nonexistent ca file
#
--error 1
--exec $MYSQL_TEST --ssl-ca=nonexisting_file.pem --max-connect-retries=1 < $MYSQLTEST_VARDIR/tmp/test.sql 2>&1

#
# Test that we can't open connection to server if we are using
# a blank client-key
#
--error 1
--exec $MYSQL_TEST --ssl-key= --max-connect-retries=1 < $MYSQLTEST_VARDIR/tmp/test.sql 2>&1

#
# Test that we can't open connection to server if we are using
# a blank client-cert
#
--error 1
--exec $MYSQL_TEST --ssl-cert= --max-connect-retries=1 < $MYSQLTEST_VARDIR/tmp/test.sql 2>&1

<<<<<<< HEAD
#
# Bug#25309 SSL connections without CA certificate broken since MySQL 5.0.23
#
# Test that we can open encrypted connection to server without
# verification of servers certificate by setting both ca certificate
# and ca path to NULL
#
--exec $MYSQL --ssl --ssl-key=$MYSQL_TEST_DIR/std_data/client-key.pem --ssl-cert=$MYSQL_TEST_DIR/std_data/client-cert.pem -e "SHOW STATUS LIKE 'ssl_Cipher'" 2>&1
=======
--echo End of 5.0 tests

#
# Bug #26174 Server Crash: INSERT ... SELECT ... FROM I_S.GLOBAL_STATUS in
# Event (see also information_schema.test for the other part of test for
# this bug).
#
--disable_warnings
DROP TABLE IF EXISTS thread_status;
DROP EVENT IF EXISTS event_status;
--enable_warnings

SET GLOBAL event_scheduler=1;

DELIMITER $$;

CREATE EVENT event_status
 ON SCHEDULE AT NOW()
 ON COMPLETION NOT PRESERVE
 DO
BEGIN
  CREATE TABLE thread_status
  SELECT variable_name, variable_value
  FROM information_schema.session_status
  WHERE variable_name LIKE 'SSL_ACCEPTS' OR
  variable_name LIKE 'SSL_CALLBACK_CACHE_HITS';
END$$

DELIMITER ;$$

let $wait_condition=select count(*) = 0 from information_schema.events where event_name='event_status';
--source include/wait_condition.inc

SELECT variable_name, variable_value FROM thread_status;

DROP TABLE thread_status;
SET GLOBAL event_scheduler=0;
--echo End of 5.1 tests
>>>>>>> dd0c20ac
<|MERGE_RESOLUTION|>--- conflicted
+++ resolved
@@ -96,7 +96,6 @@
 --error 1
 --exec $MYSQL_TEST --ssl-cert= --max-connect-retries=1 < $MYSQLTEST_VARDIR/tmp/test.sql 2>&1
 
-<<<<<<< HEAD
 #
 # Bug#25309 SSL connections without CA certificate broken since MySQL 5.0.23
 #
@@ -105,7 +104,6 @@
 # and ca path to NULL
 #
 --exec $MYSQL --ssl --ssl-key=$MYSQL_TEST_DIR/std_data/client-key.pem --ssl-cert=$MYSQL_TEST_DIR/std_data/client-cert.pem -e "SHOW STATUS LIKE 'ssl_Cipher'" 2>&1
-=======
 --echo End of 5.0 tests
 
 #
@@ -143,5 +141,4 @@
 
 DROP TABLE thread_status;
 SET GLOBAL event_scheduler=0;
---echo End of 5.1 tests
->>>>>>> dd0c20ac
+--echo End of 5.1 tests