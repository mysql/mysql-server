--- conflicted
+++ resolved
@@ -17,13 +17,5 @@
 ds_mrr-big @solaris      : Bug#14168107 2012-04-03 Hemant disabled new test added by Olav Sandstå,since this leads to timeout on Solaris on slow sparc servers
 partition_locking_4      : Bug#13924750 2012-04-04 lost connection.
 mysql_embedded_client_test	: Bug#13964673 2012-04-16 amitbha since most of the test cases are failing
-<<<<<<< HEAD
-user_limits              : BUG#14627287 27th Sept, 2012 Mayank
-mysql_client_test_embedded : Bug#14722862 2012-10-09 Disabled since this test is failing on all platforms
-
-file_contents            : Bug#12585902 2011-09-27 magnus file_contents.test fails when building from "bzr export"
-warnings_engine_disabled : BUG#14672988 NEW BEHAVIOUR WHEN USING DISABLED... 
-connect : Bug #16016997	CONNECT.TEST UNSTABLE MAX_USED_CONNECTIONS
-=======
 mysql_client_test_embedded : Bug#16084066 2013-01-08 Disabled since this test is failing
->>>>>>> cb481bb6
+warnings_engine_disabled : BUG#14672988 NEW BEHAVIOUR WHEN USING DISABLED...