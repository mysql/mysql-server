#!/usr/bin/perl
# -*- cperl -*-

# Copyright (c) 2004, 2013, Oracle and/or its affiliates. All rights reserved.
#
# This program is free software; you can redistribute it and/or modify
# it under the terms of the GNU General Public License as published by
# the Free Software Foundation; version 2 of the License.
#
# This program is distributed in the hope that it will be useful,
# but WITHOUT ANY WARRANTY; without even the implied warranty of
# MERCHANTABILITY or FITNESS FOR A PARTICULAR PURPOSE.  See the
# GNU General Public License for more details.
#
# You should have received a copy of the GNU General Public License
# along with this program; if not, write to the Free Software
# Foundation, Inc., 51 Franklin St, Fifth Floor, Boston, MA  02110-1301  USA

#
##############################################################################
#
#  mysql-test-run.pl
#
#  Tool used for executing a suite of .test files
#
#  See the "MySQL Test framework manual" for more information
#  http://dev.mysql.com/doc/mysqltest/en/index.html
#
#
##############################################################################

use strict;
use warnings;

BEGIN {
  # Check that mysql-test-run.pl is started from mysql-test/
  unless ( -f "mysql-test-run.pl" )
  {
    print "**** ERROR **** ",
      "You must start mysql-test-run from the mysql-test/ directory\n";
    exit(1);
  }
  # Check that lib exist
  unless ( -d "lib/" )
  {
    print "**** ERROR **** ",
      "Could not find the lib/ directory \n";
    exit(1);
  }
}

BEGIN {
  # Check backward compatibility support
  # By setting the environment variable MTR_VERSION
  # it's possible to use a previous version of
  # mysql-test-run.pl
  my $version= $ENV{MTR_VERSION} || 2;
  if ( $version == 1 )
  {
    print "=======================================================\n";
    print "  WARNING: Using mysql-test-run.pl version 1!  \n";
    print "=======================================================\n";
    # Should use exec() here on *nix but this appears not to work on Windows
    exit(system($^X, "lib/v1/mysql-test-run.pl", @ARGV) >> 8);
  }
  elsif ( $version == 2 )
  {
    # This is the current version, just continue
    ;
  }
  else
  {
    print "ERROR: Version $version of mysql-test-run does not exist!\n";
    exit(1);
  }
}

use lib "lib";

use Cwd;
use Getopt::Long;
use My::File::Path; # Patched version of File::Path
use File::Basename;
use File::Copy;
use File::Find;
use File::Temp qw/tempdir/;
use File::Spec::Functions qw/splitdir/;
use My::Platform;
use My::SafeProcess;
use My::ConfigFactory;
use My::Options;
use My::Find;
use My::SysInfo;
use My::CoreDump;
use mtr_cases;
use mtr_report;
use mtr_match;
use mtr_unique;
use mtr_results;
use IO::Socket::INET;
use IO::Select;

require "lib/mtr_process.pl";
require "lib/mtr_io.pl";
require "lib/mtr_gcov.pl";
require "lib/mtr_gprof.pl";
require "lib/mtr_misc.pl";

$SIG{INT}= sub { mtr_error("Got ^C signal"); };

our $mysql_version_id;
my $mysql_version_extra;
our $glob_mysql_test_dir;
our $basedir;
our $bindir;

our $path_charsetsdir;
our $path_client_bindir;
our $path_client_libdir;
our $path_language;

our $path_current_testlog;
our $path_testlog;

our $default_vardir;
our $opt_vardir;                # Path to use for var/ dir
my $path_vardir_trace;          # unix formatted opt_vardir for trace files
my $opt_tmpdir;                 # Path to use for tmp/ dir
my $opt_tmpdir_pid;

my $opt_start;
my $opt_start_dirty;
my $opt_start_exit;
my $start_only;

my $auth_plugin;                # the path to the authentication test plugin

END {
  if ( defined $opt_tmpdir_pid and $opt_tmpdir_pid == $$ )
  {
    if (!$opt_start_exit)
    {
      # Remove the tempdir this process has created
      mtr_verbose("Removing tmpdir $opt_tmpdir");
      rmtree($opt_tmpdir);
    }
    else
    {
      mtr_warning("tmpdir $opt_tmpdir should be removed after the server has finished");
    }
  }
}

sub env_or_val($$) { defined $ENV{$_[0]} ? $ENV{$_[0]} : $_[1] }

my $path_config_file;           # The generated config file, var/my.cnf

# Visual Studio produces executables in different sub-directories based on the
# configuration used to build them.  To make life easier, an environment
# variable or command-line option may be specified to control which set of
# executables will be used by the test suite.
our $opt_vs_config = $ENV{'MTR_VS_CONFIG'};

# If you add a new suite, please check TEST_DIRS in Makefile.am.
#
my $DEFAULT_SUITES= "main,sys_vars,binlog,federated,rpl,innodb,perfschema";
my $opt_suites;

our $opt_verbose= 0;  # Verbose output, enable with --verbose
our $exe_mysql;
our $exe_mysql_plugin;
our $exe_mysqladmin;
our $exe_mysqltest;
our $exe_libtool;
our $exe_mysql_embedded;

our $opt_big_test= 0;

our @opt_combinations;

our @opt_extra_mysqld_opt;
our @opt_mysqld_envs;

my $opt_stress;

my $opt_compress;
my $opt_ssl;
my $opt_skip_ssl;
my @opt_skip_test_list;
our $opt_ssl_supported;
my $opt_ps_protocol;
my $opt_sp_protocol;
my $opt_cursor_protocol;
my $opt_view_protocol;

our $opt_debug;
my $debug_d= "d";
my $opt_debug_common;
our $opt_debug_server;
our @opt_cases;                  # The test cases names in argv
our $opt_embedded_server;
# -1 indicates use default, override with env.var.
our $opt_ctest= env_or_val(MTR_UNIT_TESTS => -1);
# Unit test report stored here for delayed printing
my $ctest_report;

# Options used when connecting to an already running server
my %opts_extern;
sub using_extern { return (keys %opts_extern > 0);};

our $opt_fast= 0;
our $opt_force;
our $opt_mem= $ENV{'MTR_MEM'};
our $opt_clean_vardir= $ENV{'MTR_CLEAN_VARDIR'};

our $opt_gcov;
our $opt_gcov_exe= "gcov";
our $opt_gcov_err= "mysql-test-gcov.err";
our $opt_gcov_msg= "mysql-test-gcov.msg";

our $opt_gprof;
our %gprof_dirs;

our $glob_debugger= 0;
our $opt_gdb;
our $opt_client_gdb;
my $opt_boot_gdb;
our $opt_dbx;
our $opt_client_dbx;
my $opt_boot_dbx;
our $opt_ddd;
our $opt_client_ddd;
my $opt_boot_ddd;
our $opt_manual_gdb;
our $opt_manual_dbx;
our $opt_manual_ddd;
our $opt_manual_debug;
our $opt_debugger;
our $opt_client_debugger;

my $config; # The currently running config
my $current_config_name; # The currently running config file template

our @opt_experimentals;
our $experimental_test_cases= [];

my $baseport;
# $opt_build_thread may later be set from $opt_port_base
my $opt_build_thread= $ENV{'MTR_BUILD_THREAD'} || "auto";
my $opt_port_base= $ENV{'MTR_PORT_BASE'} || "auto";
my $build_thread= 0;

my $opt_record;
my $opt_report_features;

our $opt_resfile= $ENV{'MTR_RESULT_FILE'} || 0;

my $opt_skip_core;

our $opt_check_testcases= 1;
my $opt_mark_progress;
my $opt_max_connections;
our $opt_report_times= 0;

my $opt_sleep;

my $opt_testcase_timeout= $ENV{MTR_TESTCASE_TIMEOUT} ||  15; # minutes
my $opt_suite_timeout   = $ENV{MTR_SUITE_TIMEOUT}    || 300; # minutes
my $opt_shutdown_timeout= $ENV{MTR_SHUTDOWN_TIMEOUT} ||  10; # seconds
my $opt_start_timeout   = $ENV{MTR_START_TIMEOUT}    || 180; # seconds

sub suite_timeout { return $opt_suite_timeout * 60; };

my $opt_wait_all;
my $opt_user_args;
my $opt_repeat= 1;
my $opt_retry= 3;
my $opt_retry_failure= env_or_val(MTR_RETRY_FAILURE => 2);
my $opt_reorder= 1;
my $opt_force_restart= 0;

my $opt_strace_client;
my $opt_strace_server;

our $opt_user = "root";

our $opt_valgrind= 0;
my $opt_valgrind_mysqld= 0;
my $opt_valgrind_mysqltest= 0;
my @default_valgrind_args= ("--show-reachable=yes");
my @valgrind_args;
my $opt_valgrind_path;
my $valgrind_reports= 0;
my $opt_callgrind;
my %mysqld_logs;
my $opt_debug_sync_timeout= 300; # Default timeout for WAIT_FOR actions.

sub testcase_timeout ($) {
  my ($tinfo)= @_;
  if (exists $tinfo->{'case-timeout'}) {
    # Return test specific timeout if *longer* that the general timeout
    my $test_to= $tinfo->{'case-timeout'};
    $test_to*= 10 if $opt_valgrind;
    return $test_to * 60 if $test_to > $opt_testcase_timeout;
  }
  return $opt_testcase_timeout * 60;
}

sub check_timeout ($) { return testcase_timeout($_[0]) / 10; }

our $opt_warnings= 1;

our $ndbcluster_enabled= 0;
my $opt_include_ndbcluster= 0;
my $opt_skip_ndbcluster= 0;

my $exe_ndbd;
my $exe_ndbmtd;
my $exe_ndb_mgmd;
my $exe_ndb_waiter;
my $exe_ndb_mgm;

our $debug_compiled_binaries;

our %mysqld_variables;

my $source_dist= 0;

my $opt_max_save_core= env_or_val(MTR_MAX_SAVE_CORE => 5);
my $opt_max_save_datadir= env_or_val(MTR_MAX_SAVE_DATADIR => 20);
my $opt_max_test_fail= env_or_val(MTR_MAX_TEST_FAIL => 10);

my $opt_parallel= $ENV{MTR_PARALLEL} || 1;

select(STDOUT);
$| = 1; # Automatically flush STDOUT

main();


sub main {
  # Default, verbosity on
  report_option('verbose', 0);

  # This is needed for test log evaluation in "gen-build-status-page"
  # in all cases where the calling tool does not log the commands
  # directly before it executes them, like "make test-force-pl" in RPM builds.
  mtr_report("Logging: $0 ", join(" ", @ARGV));

  command_line_setup();

  # --help will not reach here, so now it's safe to assume we have binaries
  My::SafeProcess::find_bin();

  if ( $opt_gcov ) {
    gcov_prepare($basedir);
  }

  if (!$opt_suites) {
    $opt_suites= $DEFAULT_SUITES;
  }
  mtr_report("Using suites: $opt_suites") unless @opt_cases;

  init_timers();

  mtr_report("Collecting tests...");
  my $tests= collect_test_cases($opt_reorder, $opt_suites, \@opt_cases, \@opt_skip_test_list);
  mark_time_used('collect');

  if ( $opt_report_features ) {
    # Put "report features" as the first test to run
    my $tinfo = My::Test->new
      (
       name           => 'report_features',
       # No result_file => Prints result
       path           => 'include/report-features.test',
       template_path  => "include/default_my.cnf",
       master_opt     => [],
       slave_opt      => [],
      );
    unshift(@$tests, $tinfo);
  }

  initialize_servers();

  #######################################################################
  my $num_tests= @$tests;
  if ( $opt_parallel eq "auto" ) {
    # Try to find a suitable value for number of workers
    my $sys_info= My::SysInfo->new();

    $opt_parallel= $sys_info->num_cores();
    for my $limit (2000, 1500, 1000, 500){
      $opt_parallel-- if ($sys_info->min_bogomips() < $limit);
    }
    my $max_par= $ENV{MTR_MAX_PARALLEL} || 8;
    $opt_parallel= $max_par if ($opt_parallel > $max_par);
    $opt_parallel= $num_tests if ($opt_parallel > $num_tests);
    $opt_parallel= 1 if (IS_WINDOWS and $sys_info->isvm());
    $opt_parallel= 1 if ($opt_parallel < 1);
    mtr_report("Using parallel: $opt_parallel");
  }
  $ENV{MTR_PARALLEL} = $opt_parallel;

  if ($opt_parallel > 1 && ($opt_start_exit || $opt_stress)) {
    mtr_warning("Parallel cannot be used with --start-and-exit or --stress\n" .
               "Setting parallel to 1");
    $opt_parallel= 1;
  }

  # Create server socket on any free port
  my $server = new IO::Socket::INET
    (
     LocalAddr => 'localhost',
     Proto => 'tcp',
     Listen => $opt_parallel,
    );
  mtr_error("Could not create testcase server port: $!") unless $server;
  my $server_port = $server->sockport();
  mtr_report("Using server port $server_port");

  if ($opt_resfile) {
    resfile_init("$opt_vardir/mtr-results.txt");
    print_global_resfile();
  }

  # --------------------------------------------------------------------------
  # Read definitions from include/plugin.defs
  #
  read_plugin_defs("include/plugin.defs");

  # Also read from any plugin local or suite specific plugin.defs
  for (glob "$basedir/plugin/*/tests/mtr/plugin.defs".
            " $basedir/internal/plugin/*/tests/mtr/plugin.defs".
            " suite/*/plugin.defs") {
    read_plugin_defs($_);
  }

  # Simplify reference to semisync plugins
  $ENV{'SEMISYNC_PLUGIN_OPT'}= $ENV{'SEMISYNC_MASTER_PLUGIN_OPT'};

  # Create child processes
  my %children;
  for my $child_num (1..$opt_parallel){
    my $child_pid= My::SafeProcess::Base::_safe_fork();
    if ($child_pid == 0){
      $server= undef; # Close the server port in child
      $tests= {}; # Don't need the tests list in child

      # Use subdir of var and tmp unless only one worker
      if ($opt_parallel > 1) {
	set_vardir("$opt_vardir/$child_num");
	$opt_tmpdir= "$opt_tmpdir/$child_num";
      }

      init_timers();
      run_worker($server_port, $child_num);
      exit(1);
    }

    $children{$child_pid}= 1;
  }
  #######################################################################

  mtr_report();
  mtr_print_thick_line();
  mtr_print_header($opt_parallel > 1);

  mark_time_used('init');

  my $completed= run_test_server($server, $tests, $opt_parallel);

  exit(0) if $opt_start_exit;

  # Send Ctrl-C to any children still running
  kill("INT", keys(%children));

  # Wait for childs to exit
  foreach my $pid (keys %children)
  {
    my $ret_pid= waitpid($pid, 0);
    if ($ret_pid != $pid){
      mtr_report("Unknown process $ret_pid exited");
    }
    else {
      delete $children{$ret_pid};
    }
  }

  if ( not defined @$completed ) {
    mtr_error("Test suite aborted");
  }

  if ( @$completed != $num_tests){

    if ($opt_force){
      # All test should have been run, print any that are still in $tests
      #foreach my $test ( @$tests ){
      #  $test->print_test();
      #}
    }

    # Not all tests completed, failure
    mtr_report();
    mtr_report("Only ", int(@$completed), " of $num_tests completed.");
    mtr_error("Not all tests completed");
  }

  mark_time_used('init');

  push @$completed, run_ctest() if $opt_ctest;

  if ($opt_valgrind) {
    # Create minimalistic "test" for the reporting
    my $tinfo = My::Test->new
      (
       name           => 'valgrind_report',
      );
    # Set dummy worker id to align report with normal tests
    $tinfo->{worker} = 0 if $opt_parallel > 1;
    if ($valgrind_reports) {
      $tinfo->{result}= 'MTR_RES_FAILED';
      $tinfo->{comment}= "Valgrind reported failures at shutdown, see above";
      $tinfo->{failures}= 1;
    } else {
      $tinfo->{result}= 'MTR_RES_PASSED';
    }
    mtr_report_test($tinfo);
    push @$completed, $tinfo;
  }

  mtr_print_line();

  if ( $opt_gcov ) {
    gcov_collect($bindir, $opt_gcov_exe,
		 $opt_gcov_msg, $opt_gcov_err);
  }

  if ($ctest_report) {
    print "$ctest_report\n";
    mtr_print_line();
  }

  print_total_times($opt_parallel) if $opt_report_times;

  mtr_report_stats("Completed", $completed);

  remove_vardir_subs() if $opt_clean_vardir;

  exit(0);
}


sub run_test_server ($$$) {
  my ($server, $tests, $childs) = @_;

  my $num_saved_cores= 0;  # Number of core files saved in vardir/log/ so far.
  my $num_saved_datadir= 0;  # Number of datadirs saved in vardir/log/ so far.
  my $num_failed_test= 0; # Number of tests failed so far

  # Scheduler variables
  my $max_ndb= $ENV{MTR_MAX_NDB} || $childs / 2;
  $max_ndb = $childs if $max_ndb > $childs;
  $max_ndb = 1 if $max_ndb < 1;
  my $num_ndb_tests= 0;

  my $completed= [];
  my %running;
  my $result;
  my $exe_mysqld= find_mysqld($basedir) || ""; # Used as hint to CoreDump

  my $suite_timeout= start_timer(suite_timeout());

  my $s= IO::Select->new();
  $s->add($server);
  while (1) {
    mark_time_used('admin');
    my @ready = $s->can_read(1); # Wake up once every second
    mark_time_idle();
    foreach my $sock (@ready) {
      if ($sock == $server) {
	# New client connected
	my $child= $sock->accept();
	mtr_verbose("Client connected");
	$s->add($child);
	print $child "HELLO\n";
      }
      else {
	my $line= <$sock>;
	if (!defined $line) {
	  # Client disconnected
	  mtr_verbose("Child closed socket");
	  $s->remove($sock);
	  if (--$childs == 0){
	    return $completed;
	  }
	  next;
	}
	chomp($line);

	if ($line eq 'TESTRESULT'){
	  $result= My::Test::read_test($sock);
	  # $result->print_test();

	  # Report test status
	  mtr_report_test($result);

	  if ( $result->is_failed() ) {

	    # Save the workers "savedir" in var/log
	    my $worker_savedir= $result->{savedir};
	    my $worker_savename= basename($worker_savedir);
	    my $savedir= "$opt_vardir/log/$worker_savename";

	    if ($opt_max_save_datadir > 0 &&
		$num_saved_datadir >= $opt_max_save_datadir)
	    {
	      mtr_report(" - skipping '$worker_savedir/'");
	      rmtree($worker_savedir);
	    }
	    else {
	      mtr_report(" - saving '$worker_savedir/' to '$savedir/'");
	      rename($worker_savedir, $savedir);
	      # Move any core files from e.g. mysqltest
	      foreach my $coref (glob("core*"), glob("*.dmp"))
	      {
		mtr_report(" - found '$coref', moving it to '$savedir'");
                move($coref, $savedir);
              }
	      if ($opt_max_save_core > 0) {
		# Limit number of core files saved
		find({ no_chdir => 1,
		       wanted => sub {
			 my $core_file= $File::Find::name;
			 my $core_name= basename($core_file);

			 # Name beginning with core, not ending in .gz
			 if (($core_name =~ /^core/ and $core_name !~ /\.gz$/)
			     or (IS_WINDOWS and $core_name =~ /\.dmp$/)){
                                                       # Ending with .dmp
			   mtr_report(" - found '$core_name'",
				      "($num_saved_cores/$opt_max_save_core)");

			   My::CoreDump->show($core_file, $exe_mysqld, $opt_parallel);

			   if ($num_saved_cores >= $opt_max_save_core) {
			     mtr_report(" - deleting it, already saved",
					"$opt_max_save_core");
			     unlink("$core_file");
			   } else {
			     mtr_compress_file($core_file) unless @opt_cases;
			   }
			   ++$num_saved_cores;
			 }
		       }
		     },
		     $savedir);
	      }
	    }
	    resfile_print_test();
	    $num_saved_datadir++;
	    $num_failed_test++ unless ($result->{retries} ||
                                       $result->{exp_fail});

	    if ( !$opt_force ) {
	      # Test has failed, force is off
	      push(@$completed, $result);
	      return $completed unless $result->{'dont_kill_server'};
	      # Prevent kill of server, to get valgrind report
	      print $sock "BYE\n";
	      next;
	    }
	    elsif ($opt_max_test_fail > 0 and
		   $num_failed_test >= $opt_max_test_fail) {
	      push(@$completed, $result);
	      mtr_report_stats("Too many failed", $completed, 1);
	      mtr_report("Too many tests($num_failed_test) failed!",
			 "Terminating...");
	      return undef;
	    }
	  }

	  resfile_print_test();
	  # Retry test run after test failure
	  my $retries= $result->{retries} || 2;
	  my $test_has_failed= $result->{failures} || 0;
	  if ($test_has_failed and $retries <= $opt_retry){
	    # Test should be run one more time unless it has failed
	    # too many times already
	    my $tname= $result->{name};
	    my $failures= $result->{failures};
	    if ($opt_retry > 1 and $failures >= $opt_retry_failure){
	      mtr_report("\nTest $tname has failed $failures times,",
			 "no more retries!\n");
	    }
	    else {
	      mtr_report("\nRetrying test $tname, ".
			 "attempt($retries/$opt_retry)...\n");
              #saving the log file as filename.failed in case of retry
              if ( $result->is_failed() ) {
                my $worker_logdir= $result->{savedir};
                my $log_file_name=dirname($worker_logdir)."/".$result->{shortname}.".log";
                rename $log_file_name,$log_file_name.".failed";
              }
	      delete($result->{result});
	      $result->{retries}= $retries+1;
	      $result->write_test($sock, 'TESTCASE');
	      next;
	    }
	  }

	  # Repeat test $opt_repeat number of times
	  my $repeat= $result->{repeat} || 1;
	  # Don't repeat if test was skipped
	  if ($repeat < $opt_repeat && $result->{'result'} ne 'MTR_RES_SKIPPED')
	  {
	    $result->{retries}= 0;
	    $result->{rep_failures}++ if $result->{failures};
	    $result->{failures}= 0;
	    delete($result->{result});
	    $result->{repeat}= $repeat+1;
	    $result->write_test($sock, 'TESTCASE');
	    next;
	  }

	  # Remove from list of running
	  mtr_error("'", $result->{name},"' is not known to be running")
	    unless delete $running{$result->key()};

	  # Update scheduler variables
	  $num_ndb_tests-- if ($result->{ndb_test});

	  # Save result in completed list
	  push(@$completed, $result);

	}
	elsif ($line eq 'START'){
	  ; # Send first test
	}
	elsif ($line =~ /^SPENT/) {
	  add_total_times($line);
	}
	elsif ($line eq 'VALGREP' && $opt_valgrind) {
	  $valgrind_reports= 1;
	}
	else {
	  mtr_error("Unknown response: '$line' from client");
	}

	# Find next test to schedule
	# - Try to use same configuration as worker used last time
	# - Limit number of parallel ndb tests

	my $next;
	my $second_best;
	for(my $i= 0; $i <= @$tests; $i++)
	{
	  my $t= $tests->[$i];

	  last unless defined $t;

	  if (run_testcase_check_skip_test($t)){
	    # Move the test to completed list
	    #mtr_report("skip - Moving test $i to completed");
	    push(@$completed, splice(@$tests, $i, 1));

	    # Since the test at pos $i was taken away, next
	    # test will also be at $i -> redo
	    redo;
	  }

	  # Limit number of parallell NDB tests
	  if ($t->{ndb_test} and $num_ndb_tests >= $max_ndb){
	    #mtr_report("Skipping, num ndb is already at max, $num_ndb_tests");
	    next;
	  }

	  # Second best choice is the first that does not fulfill
	  # any of the above conditions
	  if (!defined $second_best){
	    #mtr_report("Setting second_best to $i");
	    $second_best= $i;
	  }

	  # Smart allocation of next test within this thread.

	  if ($opt_reorder and $opt_parallel > 1 and defined $result)
	  {
	    my $wid= $result->{worker};
	    # Reserved for other thread, try next
	    next if (defined $t->{reserved} and $t->{reserved} != $wid);
	    if (! defined $t->{reserved})
	    {
	      # Force-restart not relevant when comparing *next* test
	      $t->{criteria} =~ s/force-restart$/no-restart/;
	      my $criteria= $t->{criteria};
	      # Reserve similar tests for this worker, but not too many
	      my $maxres= (@$tests - $i) / $opt_parallel + 1;
	      for (my $j= $i+1; $j <= $i + $maxres; $j++)
	      {
		my $tt= $tests->[$j];
		last unless defined $tt;
		last if $tt->{criteria} ne $criteria;
		$tt->{reserved}= $wid;
	      }
	    }
	  }

	  # At this point we have found next suitable test
	  $next= splice(@$tests, $i, 1);
	  last;
	}

	# Use second best choice if no other test has been found
	if (!$next and defined $second_best){
	  #mtr_report("Take second best choice $second_best");
	  mtr_error("Internal error, second best too large($second_best)")
	    if $second_best >  $#$tests;
	  $next= splice(@$tests, $second_best, 1);
	  delete $next->{reserved};
	}

	if ($next) {
	  # We don't need this any more
	  delete $next->{criteria};
	  $next->write_test($sock, 'TESTCASE');
	  $running{$next->key()}= $next;
	  $num_ndb_tests++ if ($next->{ndb_test});
	}
	else {
	  # No more test, tell child to exit
	  #mtr_report("Saying BYE to child");
	  print $sock "BYE\n";
	}
      }
    }

    # ----------------------------------------------------
    # Check if test suite timer expired
    # ----------------------------------------------------
    if ( has_expired($suite_timeout) )
    {
      mtr_report_stats("Timeout", $completed, 1);
      mtr_report("Test suite timeout! Terminating...");
      return undef;
    }
  }
}


sub run_worker ($) {
  my ($server_port, $thread_num)= @_;

  $SIG{INT}= sub { exit(1); };

  # Connect to server
  my $server = new IO::Socket::INET
    (
     PeerAddr => 'localhost',
     PeerPort => $server_port,
     Proto    => 'tcp'
    );
  mtr_error("Could not connect to server at port $server_port: $!")
    unless $server;

  # --------------------------------------------------------------------------
  # Set worker name
  # --------------------------------------------------------------------------
  report_option('name',"worker[$thread_num]");

  # --------------------------------------------------------------------------
  # Set different ports per thread
  # --------------------------------------------------------------------------
  set_build_thread_ports($thread_num);

  # --------------------------------------------------------------------------
  # Turn off verbosity in workers, unless explicitly specified
  # --------------------------------------------------------------------------
  report_option('verbose', undef) if ($opt_verbose == 0);

  environment_setup();

  # Read hello from server which it will send when shared
  # resources have been setup
  my $hello= <$server>;

  setup_vardir();
  check_running_as_root();

  if ( using_extern() ) {
    create_config_file_for_extern(%opts_extern);
  }

  # Ask server for first test
  print $server "START\n";

  mark_time_used('init');

  while (my $line= <$server>){
    chomp($line);
    if ($line eq 'TESTCASE'){
      my $test= My::Test::read_test($server);
      #$test->print_test();

      # Clear comment and logfile, to avoid
      # reusing them from previous test
      delete($test->{'comment'});
      delete($test->{'logfile'});

      # A sanity check. Should this happen often we need to look at it.
      if (defined $test->{reserved} && $test->{reserved} != $thread_num) {
	my $tres= $test->{reserved};
	mtr_warning("Test reserved for w$tres picked up by w$thread_num");
      }
      $test->{worker} = $thread_num if $opt_parallel > 1;

      run_testcase($test);
      #$test->{result}= 'MTR_RES_PASSED';
      # Send it back, now with results set
      #$test->print_test();
      $test->write_test($server, 'TESTRESULT');
      mark_time_used('restart');
    }
    elsif ($line eq 'BYE'){
      mtr_report("Server said BYE");
      stop_all_servers($opt_shutdown_timeout);
      mark_time_used('restart');
      my $valgrind_reports= 0;
      if ($opt_valgrind_mysqld) {
        $valgrind_reports= valgrind_exit_reports();
	print $server "VALGREP\n" if $valgrind_reports;
      }
      if ( $opt_gprof ) {
	gprof_collect (find_mysqld($basedir), keys %gprof_dirs);
      }
      mark_time_used('admin');
      print_times_used($server, $thread_num);
      exit($valgrind_reports);
    }
    else {
      mtr_error("Could not understand server, '$line'");
    }
  }

  stop_all_servers();

  exit(1);
}


sub ignore_option {
  my ($opt, $value)= @_;
  mtr_report("Ignoring option '$opt'");
}



# Setup any paths that are $opt_vardir related
sub set_vardir {
  my ($vardir)= @_;

  $opt_vardir= $vardir;

  $path_vardir_trace= $opt_vardir;
  # Chop off any "c:", DBUG likes a unix path ex: c:/src/... => /src/...
  $path_vardir_trace=~ s/^\w://;

  # Location of my.cnf that all clients use
  $path_config_file= "$opt_vardir/my.cnf";

  $path_testlog=         "$opt_vardir/log/mysqltest.log";
  $path_current_testlog= "$opt_vardir/log/current_test";

}


sub print_global_resfile {
  resfile_global("start_time", isotime $^T);
  resfile_global("user_id", $<);
  resfile_global("embedded-server", $opt_embedded_server ? 1 : 0);
  resfile_global("ps-protocol", $opt_ps_protocol ? 1 : 0);
  resfile_global("sp-protocol", $opt_sp_protocol ? 1 : 0);
  resfile_global("view-protocol", $opt_view_protocol ? 1 : 0);
  resfile_global("cursor-protocol", $opt_cursor_protocol ? 1 : 0);
  resfile_global("ssl", $opt_ssl ? 1 : 0);
  resfile_global("compress", $opt_compress ? 1 : 0);
  resfile_global("parallel", $opt_parallel);
  resfile_global("check-testcases", $opt_check_testcases ? 1 : 0);
  resfile_global("mysqld", \@opt_extra_mysqld_opt);
  resfile_global("debug", $opt_debug ? 1 : 0);
  resfile_global("gcov", $opt_gcov ? 1 : 0);
  resfile_global("gprof", $opt_gprof ? 1 : 0);
  resfile_global("valgrind", $opt_valgrind ? 1 : 0);
  resfile_global("callgrind", $opt_callgrind ? 1 : 0);
  resfile_global("mem", $opt_mem ? 1 : 0);
  resfile_global("tmpdir", $opt_tmpdir);
  resfile_global("vardir", $opt_vardir);
  resfile_global("fast", $opt_fast ? 1 : 0);
  resfile_global("force-restart", $opt_force_restart ? 1 : 0);
  resfile_global("reorder", $opt_reorder ? 1 : 0);
  resfile_global("sleep", $opt_sleep);
  resfile_global("repeat", $opt_repeat);
  resfile_global("user", $opt_user);
  resfile_global("testcase-timeout", $opt_testcase_timeout);
  resfile_global("suite-timeout", $opt_suite_timeout);
  resfile_global("shutdown-timeout", $opt_shutdown_timeout ? 1 : 0);
  resfile_global("warnings", $opt_warnings ? 1 : 0);
  resfile_global("max-connections", $opt_max_connections);
#  resfile_global("default-myisam", $opt_default_myisam ? 1 : 0);
  resfile_global("product", "MySQL");
  # Somewhat hacky code to convert numeric version back to dot notation
  my $v1= int($mysql_version_id / 10000);
  my $v2= int(($mysql_version_id % 10000)/100);
  my $v3= $mysql_version_id % 100;
  resfile_global("version", "$v1.$v2.$v3");
}



sub command_line_setup {
  my $opt_comment;
  my $opt_usage;
  my $opt_list_options;

  # Read the command line options
  # Note: Keep list in sync with usage at end of this file
  Getopt::Long::Configure("pass_through");
  my %options=(
             # Control what engine/variation to run
             'embedded-server'          => \$opt_embedded_server,
             'ps-protocol'              => \$opt_ps_protocol,
             'sp-protocol'              => \$opt_sp_protocol,
             'view-protocol'            => \$opt_view_protocol,
             'cursor-protocol'          => \$opt_cursor_protocol,
             'ssl|with-openssl'         => \$opt_ssl,
             'skip-ssl'                 => \$opt_skip_ssl,
             'compress'                 => \$opt_compress,
             'vs-config=s'              => \$opt_vs_config,

	     # Max number of parallel threads to use
	     'parallel=s'               => \$opt_parallel,

             # Config file to use as template for all tests
	     'defaults-file=s'          => \&collect_option,
	     # Extra config file to append to all generated configs
	     'defaults-extra-file=s'    => \&collect_option,

             # Control what test suites or cases to run
             'force'                    => \$opt_force,
             'with-ndbcluster-only'     => \&collect_option,
             'ndb|include-ndbcluster'   => \$opt_include_ndbcluster,
             'skip-ndbcluster|skip-ndb' => \$opt_skip_ndbcluster,
             'suite|suites=s'           => \$opt_suites,
             'skip-rpl'                 => \&collect_option,
             'skip-test=s'              => \&collect_option,
             'do-test=s'                => \&collect_option,
             'start-from=s'             => \&collect_option,
             'big-test'                 => \$opt_big_test,
	     'combination=s'            => \@opt_combinations,
             'skip-combinations'        => \&collect_option,
             'experimental=s'           => \@opt_experimentals,
	     # skip-im is deprecated and silently ignored
	     'skip-im'                  => \&ignore_option,

             # Specify ports
	     'build-thread|mtr-build-thread=i' => \$opt_build_thread,
	     'port-base|mtr-port-base=i'       => \$opt_port_base,

             # Test case authoring
             'record'                   => \$opt_record,
             'check-testcases!'         => \$opt_check_testcases,
             'mark-progress'            => \$opt_mark_progress,

             # Extra options used when starting mysqld
             'mysqld=s'                 => \@opt_extra_mysqld_opt,
             'mysqld-env=s'             => \@opt_mysqld_envs,

             # Run test on running server
             'extern=s'                  => \%opts_extern, # Append to hash

             # Debugging
             'debug'                    => \$opt_debug,
             'debug-common'             => \$opt_debug_common,
             'debug-server'             => \$opt_debug_server,
             'gdb'                      => \$opt_gdb,
             'client-gdb'               => \$opt_client_gdb,
             'manual-gdb'               => \$opt_manual_gdb,
	     'boot-gdb'                 => \$opt_boot_gdb,
             'manual-debug'             => \$opt_manual_debug,
             'ddd'                      => \$opt_ddd,
             'client-ddd'               => \$opt_client_ddd,
             'manual-ddd'               => \$opt_manual_ddd,
	     'boot-ddd'                 => \$opt_boot_ddd,
             'dbx'                      => \$opt_dbx,
	     'client-dbx'               => \$opt_client_dbx,
	     'manual-dbx'               => \$opt_manual_dbx,
	     'debugger=s'               => \$opt_debugger,
	     'boot-dbx'                 => \$opt_boot_dbx,
	     'client-debugger=s'        => \$opt_client_debugger,
             'strace-server'            => \$opt_strace_server,
             'strace-client'            => \$opt_strace_client,
             'max-save-core=i'          => \$opt_max_save_core,
             'max-save-datadir=i'       => \$opt_max_save_datadir,
             'max-test-fail=i'          => \$opt_max_test_fail,

             # Coverage, profiling etc
             'gcov'                     => \$opt_gcov,
             'gprof'                    => \$opt_gprof,
             'valgrind|valgrind-all'    => \$opt_valgrind,
             'valgrind-mysqltest'       => \$opt_valgrind_mysqltest,
             'valgrind-mysqld'          => \$opt_valgrind_mysqld,
             'valgrind-options=s'       => sub {
	       my ($opt, $value)= @_;
	       # Deprecated option unless it's what we know pushbuild uses
	       if ($value eq "--gen-suppressions=all --show-reachable=yes") {
		 push(@valgrind_args, $_) for (split(' ', $value));
		 return;
	       }
	       die("--valgrind-options=s is deprecated. Use ",
		   "--valgrind-option=s, to be specified several",
		   " times if necessary");
	     },
             'valgrind-option=s'        => \@valgrind_args,
             'valgrind-path=s'          => \$opt_valgrind_path,
	     'callgrind'                => \$opt_callgrind,
	     'debug-sync-timeout=i'     => \$opt_debug_sync_timeout,

	     # Directories
             'tmpdir=s'                 => \$opt_tmpdir,
             'vardir=s'                 => \$opt_vardir,
             'mem'                      => \$opt_mem,
	     'clean-vardir'             => \$opt_clean_vardir,
             'client-bindir=s'          => \$path_client_bindir,
             'client-libdir=s'          => \$path_client_libdir,

             # Misc
             'report-features'          => \$opt_report_features,
             'comment=s'                => \$opt_comment,
             'fast'                     => \$opt_fast,
	     'force-restart'            => \$opt_force_restart,
             'reorder!'                 => \$opt_reorder,
             'enable-disabled'          => \&collect_option,
             'verbose+'                 => \$opt_verbose,
             'verbose-restart'          => \&report_option,
             'sleep=i'                  => \$opt_sleep,
             'start-dirty'              => \$opt_start_dirty,
             'start-and-exit'           => \$opt_start_exit,
             'start'                    => \$opt_start,
	     'user-args'                => \$opt_user_args,
             'wait-all'                 => \$opt_wait_all,
	     'print-testcases'          => \&collect_option,
	     'repeat=i'                 => \$opt_repeat,
	     'retry=i'                  => \$opt_retry,
	     'retry-failure=i'          => \$opt_retry_failure,
             'timer!'                   => \&report_option,
             'user=s'                   => \$opt_user,
             'testcase-timeout=i'       => \$opt_testcase_timeout,
             'suite-timeout=i'          => \$opt_suite_timeout,
             'shutdown-timeout=i'       => \$opt_shutdown_timeout,
             'warnings!'                => \$opt_warnings,
	     'timestamp'                => \&report_option,
	     'timediff'                 => \&report_option,
	     'max-connections=i'        => \$opt_max_connections,
	     'default-myisam!'          => \&collect_option,
	     'report-times'             => \$opt_report_times,
	     'result-file'              => \$opt_resfile,
	     'unit-tests!'              => \$opt_ctest,
	     'stress=s'                 => \$opt_stress,

             'help|h'                   => \$opt_usage,
	     # list-options is internal, not listed in help
	     'list-options'             => \$opt_list_options,
             'skip-test-list=s'         => \@opt_skip_test_list
           );

  GetOptions(%options) or usage("Can't read options");

  usage("") if $opt_usage;
  list_options(\%options) if $opt_list_options;

  # --------------------------------------------------------------------------
  # Setup verbosity
  # --------------------------------------------------------------------------
  if ($opt_verbose != 0){
    report_option('verbose', $opt_verbose);
  }

  if ( -d "../sql" )
  {
    $source_dist=  1;
  }

  # Find the absolute path to the test directory
  $glob_mysql_test_dir= cwd();
  if ($glob_mysql_test_dir =~ / /)
  {
    die("Working directory \"$glob_mysql_test_dir\" contains space\n".
	"Bailing out, cannot function properly with space in path");
  }
  if (IS_CYGWIN)
  {
    # Use mixed path format i.e c:/path/to/
    $glob_mysql_test_dir= mixed_path($glob_mysql_test_dir);
  }

  # In most cases, the base directory we find everything relative to,
  # is the parent directory of the "mysql-test" directory. For source
  # distributions, TAR binary distributions and some other packages.
  $basedir= dirname($glob_mysql_test_dir);

  # In the RPM case, binaries and libraries are installed in the
  # default system locations, instead of having our own private base
  # directory. And we install "/usr/share/mysql-test". Moving up one
  # more directory relative to "mysql-test" gives us a usable base
  # directory for RPM installs.
  if ( ! $source_dist and ! -d "$basedir/bin" )
  {
    $basedir= dirname($basedir);
  }
  
  # Respect MTR_BINDIR variable, which is typically set in to the 
  # build directory in out-of-source builds.
  $bindir=$ENV{MTR_BINDIR}||$basedir;
  
  # Look for the client binaries directory
  if ($path_client_bindir)
  {
    # --client-bindir=path set on command line, check that the path exists
    $path_client_bindir= mtr_path_exists($path_client_bindir);
  }
  else
  {
    $path_client_bindir= mtr_path_exists("$bindir/client_release",
					 "$bindir/client_debug",
					 vs_config_dirs('client', ''),
					 "$bindir/client",
					 "$bindir/bin");
  }

  # Look for language files and charsetsdir, use same share
  $path_language=   mtr_path_exists("$bindir/share/mysql",
                                    "$bindir/sql/share",
                                    "$bindir/share");
  my $path_share= $path_language;
  $path_charsetsdir =   mtr_path_exists("$basedir/share/mysql/charsets",
                                    "$basedir/sql/share/charsets",
                                    "$basedir/share/charsets");

  ($auth_plugin)= find_plugin("auth_test_plugin", "plugin/auth");

  # --debug[-common] implies we run debug server
  $opt_debug_server= 1 if $opt_debug || $opt_debug_common;

  if (using_extern())
  {
    # Connect to the running mysqld and find out what it supports
    collect_mysqld_features_from_running_server();
  }
  else
  {
    # Run the mysqld to find out what features are available
    collect_mysqld_features();
  }

  if ( $opt_comment )
  {
    mtr_report();
    mtr_print_thick_line('#');
    mtr_report("# $opt_comment");
    mtr_print_thick_line('#');
  }

  if ( @opt_experimentals )
  {
    # $^O on Windows considered not generic enough
    my $plat= (IS_WINDOWS) ? 'windows' : $^O;

    # read the list of experimental test cases from the files specified on
    # the command line
    $experimental_test_cases = [];
    foreach my $exp_file (@opt_experimentals)
    {
      open(FILE, "<", $exp_file)
	or mtr_error("Can't read experimental file: $exp_file");
      mtr_report("Using experimental file: $exp_file");
      while(<FILE>) {
	chomp;
	# remove comments (# foo) at the beginning of the line, or after a 
	# blank at the end of the line
	s/(\s+|^)#.*$//;
	# If @ platform specifier given, use this entry only if it contains
	# @<platform> or @!<xxx> where xxx != platform
	if (/\@.*/)
	{
	  next if (/\@!$plat/);
	  next unless (/\@$plat/ or /\@!/);
	  # Then remove @ and everything after it
	  s/\@.*$//;
	}
	# remove whitespace
	s/^\s+//;
	s/\s+$//;
	# if nothing left, don't need to remember this line
	if ( $_ eq "" ) {
	  next;
	}
	# remember what is left as the name of another test case that should be
	# treated as experimental
	print " - $_\n";
	push @$experimental_test_cases, $_;
      }
      close FILE;
    }
  }

  foreach my $arg ( @ARGV )
  {
    if ( $arg =~ /^--skip-/ )
    {
      push(@opt_extra_mysqld_opt, $arg);
    }
    elsif ( $arg =~ /^--$/ )
    {
      # It is an effect of setting 'pass_through' in option processing
      # that the lone '--' separating options from arguments survives,
      # simply ignore it.
    }
    elsif ( $arg =~ /^-/ )
    {
      usage("Invalid option \"$arg\"");
    }
    else
    {
      push(@opt_cases, $arg);
    }
  }

  # --------------------------------------------------------------------------
  # Find out type of logging that are being used
  # --------------------------------------------------------------------------
  foreach my $arg ( @opt_extra_mysqld_opt )
  {
    if ( $arg =~ /binlog[-_]format=(\S+)/ )
    {
      # Save this for collect phase
      collect_option('binlog-format', $1);
      mtr_report("Using binlog format '$1'");
    }
  }


  # --------------------------------------------------------------------------
  # Find out default storage engine being used(if any)
  # --------------------------------------------------------------------------
  foreach my $arg ( @opt_extra_mysqld_opt )
  {
    if ( $arg =~ /default-storage-engine=(\S+)/ )
    {
      # Save this for collect phase
      collect_option('default-storage-engine', $1);
      mtr_report("Using default engine '$1'")
    }
  }

  if (IS_WINDOWS and defined $opt_mem) {
    mtr_report("--mem not supported on Windows, ignored");
    $opt_mem= undef;
  }

  if ($opt_port_base ne "auto")
  {
    if (my $rem= $opt_port_base % 10)
    {
      mtr_warning ("Port base $opt_port_base rounded down to multiple of 10");
      $opt_port_base-= $rem;
    }
    $opt_build_thread= $opt_port_base / 10 - 1000;
  }

  # --------------------------------------------------------------------------
  # Check if we should speed up tests by trying to run on tmpfs
  # --------------------------------------------------------------------------
  if ( defined $opt_mem)
  {
    mtr_error("Can't use --mem and --vardir at the same time ")
      if $opt_vardir;
    mtr_error("Can't use --mem and --tmpdir at the same time ")
      if $opt_tmpdir;

    # Search through list of locations that are known
    # to be "fast disks" to find a suitable location
    # Use --mem=<dir> as first location to look.
    my @tmpfs_locations= ($opt_mem, "/dev/shm", "/tmp");

    foreach my $fs (@tmpfs_locations)
    {
      if ( -d $fs )
      {
	my $template= "var_${opt_build_thread}_XXXX";
	$opt_mem= tempdir( $template, DIR => $fs, CLEANUP => 0);
	last;
      }
    }
  }

  # --------------------------------------------------------------------------
  # Set the "var/" directory, the base for everything else
  # --------------------------------------------------------------------------
  if(defined $ENV{MTR_BINDIR})
  {
    $default_vardir= "$ENV{MTR_BINDIR}/mysql-test/var";
  }
  else
  {
    $default_vardir= "$glob_mysql_test_dir/var";
  }
  if ( ! $opt_vardir )
  {
    $opt_vardir= $default_vardir;
  }

  # We make the path absolute, as the server will do a chdir() before usage
  unless ( $opt_vardir =~ m,^/, or
           (IS_WINDOWS and $opt_vardir =~ m,^[a-z]:[/\\],i) )
  {
    # Make absolute path, relative test dir
    $opt_vardir= "$glob_mysql_test_dir/$opt_vardir";
  }

  set_vardir($opt_vardir);

  # --------------------------------------------------------------------------
  # Set the "tmp" directory
  # --------------------------------------------------------------------------
  if ( ! $opt_tmpdir )
  {
    $opt_tmpdir=       "$opt_vardir/tmp" unless $opt_tmpdir;

    if (check_socket_path_length("$opt_tmpdir/mysql_testsocket.sock"))
    {
      mtr_report("Too long tmpdir path '$opt_tmpdir'",
		 " creating a shorter one...");

      # Create temporary directory in standard location for temporary files
      $opt_tmpdir= tempdir( TMPDIR => 1, CLEANUP => 0 );
      mtr_report(" - using tmpdir: '$opt_tmpdir'\n");

      # Remember pid that created dir so it's removed by correct process
      $opt_tmpdir_pid= $$;
    }
  }
  $opt_tmpdir =~ s,/+$,,;       # Remove ending slash if any

  # --------------------------------------------------------------------------
  # fast option
  # --------------------------------------------------------------------------
  if ($opt_fast){
    $opt_shutdown_timeout= 0; # Kill processes instead of nice shutdown
  }

  # --------------------------------------------------------------------------
  # Check parallel value
  # --------------------------------------------------------------------------
  if ($opt_parallel ne "auto" && $opt_parallel < 1)
  {
    mtr_error("0 or negative parallel value makes no sense, use 'auto' or positive number");
  }

  # --------------------------------------------------------------------------
  # Record flag
  # --------------------------------------------------------------------------
  if ( $opt_record and ! @opt_cases )
  {
    mtr_error("Will not run in record mode without a specific test case");
  }

  if ( $opt_record ) {
    # Use only one worker with --record
    $opt_parallel= 1;
  }

  # --------------------------------------------------------------------------
  # Embedded server flag
  # --------------------------------------------------------------------------
  if ( $opt_embedded_server )
  {
    if ( IS_WINDOWS )
    {
      # Add the location for libmysqld.dll to the path.
      my $separator= ";";
      my $lib_mysqld=
        mtr_path_exists("$bindir/lib", vs_config_dirs('libmysqld',''));
      if ( IS_CYGWIN )
      {
	$lib_mysqld= posix_path($lib_mysqld);
	$separator= ":";
      }
      $ENV{'PATH'}= "$ENV{'PATH'}".$separator.$lib_mysqld;
    }
    $opt_skip_ssl= 1;              # Turn off use of SSL

    # Turn off use of bin log
    push(@opt_extra_mysqld_opt, "--skip-log-bin");

    if ( using_extern() )
    {
      mtr_error("Can't use --extern with --embedded-server");
    }


    if ($opt_gdb)
    {
      mtr_warning("Silently converting --gdb to --client-gdb in embedded mode");
      $opt_client_gdb= $opt_gdb;
      $opt_gdb= undef;
    }

    if ($opt_ddd)
    {
      mtr_warning("Silently converting --ddd to --client-ddd in embedded mode");
      $opt_client_ddd= $opt_ddd;
      $opt_ddd= undef;
    }

    if ($opt_dbx) {
      mtr_warning("Silently converting --dbx to --client-dbx in embedded mode");
      $opt_client_dbx= $opt_dbx;
      $opt_dbx= undef;
    }

    if ($opt_debugger)
    {
      mtr_warning("Silently converting --debugger to --client-debugger in embedded mode");
      $opt_client_debugger= $opt_debugger;
      $opt_debugger= undef;
    }

    if ( $opt_gdb || $opt_ddd || $opt_manual_gdb || $opt_manual_ddd ||
	 $opt_manual_debug || $opt_debugger || $opt_dbx || $opt_manual_dbx)
    {
      mtr_error("You need to use the client debug options for the",
		"embedded server. Ex: --client-gdb");
    }
  }

  # --------------------------------------------------------------------------
  # Big test flags
  # --------------------------------------------------------------------------
   if ( $opt_big_test )
   {
     $ENV{'BIG_TEST'}= 1;
   }

  # --------------------------------------------------------------------------
  # Gcov flag
  # --------------------------------------------------------------------------
  if ( ($opt_gcov or $opt_gprof) and ! $source_dist )
  {
    mtr_error("Coverage test needs the source - please use source dist");
  }

  # --------------------------------------------------------------------------
  # Check debug related options
  # --------------------------------------------------------------------------
  if ( $opt_gdb || $opt_client_gdb || $opt_ddd || $opt_client_ddd ||
       $opt_manual_gdb || $opt_manual_ddd || $opt_manual_debug ||
       $opt_dbx || $opt_client_dbx || $opt_manual_dbx ||
       $opt_debugger || $opt_client_debugger )
  {
    # Indicate that we are using debugger
    $glob_debugger= 1;
    if ( using_extern() )
    {
      mtr_error("Can't use --extern when using debugger");
    }
    # Set one week timeout (check-testcase timeout will be 1/10th)
    $opt_testcase_timeout= 7 * 24 * 60;
    $opt_suite_timeout= 7 * 24 * 60;
    # One day to shutdown
    $opt_shutdown_timeout= 24 * 60;
    # One day for PID file creation (this is given in seconds not minutes)
    $opt_start_timeout= 24 * 60 * 60;
  }

  # --------------------------------------------------------------------------
  # Modified behavior with --start options
  # --------------------------------------------------------------------------
  if ($opt_start or $opt_start_dirty or $opt_start_exit) {
    collect_option ('quick-collect', 1);
    $start_only= 1;
  }

  # --------------------------------------------------------------------------
  # Check use of user-args
  # --------------------------------------------------------------------------

  if ($opt_user_args) {
    mtr_error("--user-args only valid with --start options")
      unless $start_only;
    mtr_error("--user-args cannot be combined with named suites or tests")
      if $opt_suites || @opt_cases;
  }

  # --------------------------------------------------------------------------
  # Don't run ctest if tests or suites named
  # --------------------------------------------------------------------------

  $opt_ctest= 0 if $opt_ctest == -1 && ($opt_suites || @opt_cases);
  # Override: disable if running in the PB test environment
  $opt_ctest= 0 if $opt_ctest == -1 && defined $ENV{PB2WORKDIR};

  # --------------------------------------------------------------------------
  # Check use of wait-all
  # --------------------------------------------------------------------------

  if ($opt_wait_all && ! $start_only)
  {
    mtr_error("--wait-all can only be used with --start options");
  }

  # --------------------------------------------------------------------------
  # Gather stress-test options and modify behavior
  # --------------------------------------------------------------------------

  if ($opt_stress)
  {
    $opt_stress=~ s/,/ /g;
    $opt_user_args= 1;
    mtr_error("--stress cannot be combined with named ordinary suites or tests")
      if $opt_suites || @opt_cases;
    $opt_suites="stress";
    @opt_cases= ("wrapper");
    $ENV{MST_OPTIONS}= $opt_stress;
    $opt_ctest= 0;
  }

  # --------------------------------------------------------------------------
  # Check timeout arguments
  # --------------------------------------------------------------------------

  mtr_error("Invalid value '$opt_testcase_timeout' supplied ".
	    "for option --testcase-timeout")
    if ($opt_testcase_timeout <= 0);
  mtr_error("Invalid value '$opt_suite_timeout' supplied ".
	    "for option --testsuite-timeout")
    if ($opt_suite_timeout <= 0);

  # --------------------------------------------------------------------------
  # Check valgrind arguments
  # --------------------------------------------------------------------------
  if ( $opt_valgrind or $opt_valgrind_path or @valgrind_args)
  {
    mtr_report("Turning on valgrind for all executables");
    $opt_valgrind= 1;
    $opt_valgrind_mysqld= 1;
    $opt_valgrind_mysqltest= 1;

    # Increase the timeouts when running with valgrind
    $opt_testcase_timeout*= 10;
    $opt_suite_timeout*= 6;
    $opt_start_timeout*= 10;

  }
  elsif ( $opt_valgrind_mysqld )
  {
    mtr_report("Turning on valgrind for mysqld(s) only");
    $opt_valgrind= 1;
  }
  elsif ( $opt_valgrind_mysqltest )
  {
    mtr_report("Turning on valgrind for mysqltest and mysql_client_test only");
    $opt_valgrind= 1;
  }

  if ( $opt_callgrind )
  {
    mtr_report("Turning on valgrind with callgrind for mysqld(s)");
    $opt_valgrind= 1;
    $opt_valgrind_mysqld= 1;

    # Set special valgrind options unless options passed on command line
    push(@valgrind_args, "--trace-children=yes")
      unless @valgrind_args;
  }

  if ( $opt_valgrind )
  {
    # Set valgrind_options to default unless already defined
    push(@valgrind_args, @default_valgrind_args)
      unless @valgrind_args;

    # Don't add --quiet; you will loose the summary reports.

    mtr_report("Running valgrind with options \"",
	       join(" ", @valgrind_args), "\"");

    # Turn off check testcases to save time 
    mtr_report("Turning off --check-testcases to save time when valgrinding");
    $opt_check_testcases = 0;
  }

  if ($opt_debug_common)
  {
    $opt_debug= 1;
    $debug_d= "d,query,info,error,enter,exit";
  }

<<<<<<< HEAD
=======
  if ($opt_debug_common)
  {
    $opt_debug= 1;
    $debug_d= "d,query,info,error,enter,exit";
  }

>>>>>>> 3607b4a9
  if ( $opt_strace_server && ($^O ne "linux") )
  {
    $opt_strace_server=0;
    mtr_warning("Strace only supported in Linux ");
  }

  if ( $opt_strace_client && ($^O ne "linux") )
  {
    $opt_strace_client=0;
    mtr_warning("Strace only supported in Linux ");
  }


  mtr_report("Checking supported features...");

  check_ndbcluster_support(\%mysqld_variables);
  check_ssl_support(\%mysqld_variables);
  check_debug_support(\%mysqld_variables);

  executable_setup();

}


#
# To make it easier for different devs to work on the same host,
# an environment variable can be used to control all ports. A small
# number is to be used, 0 - 16 or similar.
#
# Note the MASTER_MYPORT has to be set the same in all 4.x and 5.x
# versions of this script, else a 4.0 test run might conflict with a
# 5.1 test run, even if different MTR_BUILD_THREAD is used. This means
# all port numbers might not be used in this version of the script.
#
# Also note the limitation of ports we are allowed to hand out. This
# differs between operating systems and configuration, see
# http://www.ncftp.com/ncftpd/doc/misc/ephemeral_ports.html
# But a fairly safe range seems to be 5001 - 32767
#
sub set_build_thread_ports($) {
  my $thread= shift || 0;

  if ( lc($opt_build_thread) eq 'auto' ) {
    my $found_free = 0;
    $build_thread = 300;	# Start attempts from here
    while (! $found_free)
    {
      $build_thread= mtr_get_unique_id($build_thread, 349);
      if ( !defined $build_thread ) {
        mtr_error("Could not get a unique build thread id");
      }
      $found_free= check_ports_free($build_thread);
      # If not free, release and try from next number
      if (! $found_free) {
        mtr_release_unique_id();
        $build_thread++;
      }
    }
  }
  else
  {
    $build_thread = $opt_build_thread + $thread - 1;
    if (! check_ports_free($build_thread)) {
      # Some port was not free(which one has already been printed)
      mtr_error("Some port(s) was not free")
    }
  }
  $ENV{MTR_BUILD_THREAD}= $build_thread;

  # Calculate baseport
  $baseport= $build_thread * 10 + 10000;
  if ( $baseport < 5001 or $baseport + 9 >= 32767 )
  {
    mtr_error("MTR_BUILD_THREAD number results in a port",
              "outside 5001 - 32767",
              "($baseport - $baseport + 9)");
  }

  mtr_report("Using MTR_BUILD_THREAD $build_thread,",
	     "with reserved ports $baseport..".($baseport+9));

}


sub collect_mysqld_features {
  my $found_variable_list_start= 0;
  my $use_tmpdir;
  if ( defined $opt_tmpdir and -d $opt_tmpdir){
    # Create the tempdir in $opt_tmpdir
    $use_tmpdir= $opt_tmpdir;
  }
  my $tmpdir= tempdir(CLEANUP => 0, # Directory removed by this function
		      DIR => $use_tmpdir);

  #
  # Execute "mysqld --no-defaults --help --verbose" to get a
  # list of all features and settings
  #
  # --no-defaults and --skip-grant-tables are to avoid loading
  # system-wide configs and plugins
  #
  # --datadir must exist, mysqld will chdir into it
  #
  my $args;
  mtr_init_args(\$args);
  mtr_add_arg($args, "--no-defaults");
  mtr_add_arg($args, "--datadir=%s", mixed_path($tmpdir));
  mtr_add_arg($args, "--lc-messages-dir=%s", $path_language);
  mtr_add_arg($args, "--skip-grant-tables");
  mtr_add_arg($args, "--verbose");
  mtr_add_arg($args, "--help");

  # Need --user=root if running as *nix root user
  if (!IS_WINDOWS and $> == 0)
  {
    mtr_add_arg($args, "--user=root");
  }

  my $exe_mysqld= find_mysqld($basedir);
  my $cmd= join(" ", $exe_mysqld, @$args);
  my $list= `$cmd`;

  foreach my $line (split('\n', $list))
  {
    # First look for version
    if ( !$mysql_version_id )
    {
      # Look for version
      my $exe_name= basename($exe_mysqld);
      mtr_verbose("exe_name: $exe_name");
      if ( $line =~ /^\S*$exe_name\s\sVer\s([0-9]*)\.([0-9]*)\.([0-9]*)([^\s]*)/ )
      {
	#print "Major: $1 Minor: $2 Build: $3\n";
	$mysql_version_id= $1*10000 + $2*100 + $3;
	#print "mysql_version_id: $mysql_version_id\n";
	mtr_report("MySQL Version $1.$2.$3");
	$mysql_version_extra= $4;
      }
    }
    else
    {
      if (!$found_variable_list_start)
      {
	# Look for start of variables list
	if ( $line =~ /[\-]+\s[\-]+/ )
	{
	  $found_variable_list_start= 1;
	}
      }
      else
      {
	# Put variables into hash
	if ( $line =~ /^([\S]+)[ \t]+(.*?)\r?$/ )
	{
	  # print "$1=\"$2\"\n";
	  $mysqld_variables{$1}= $2;
	}
	else
	{
	  # The variable list is ended with a blank line
	  if ( $line =~ /^[\s]*$/ )
	  {
	    last;
	  }
	  else
	  {
	    # Send out a warning, we should fix the variables that has no
	    # space between variable name and it's value
	    # or should it be fixed width column parsing? It does not
	    # look like that in function my_print_variables in my_getopt.c
	    mtr_warning("Could not parse variable list line : $line");
	  }
	}
      }
    }
  }
  rmtree($tmpdir);
  mtr_error("Could not find version of MySQL") unless $mysql_version_id;
  mtr_error("Could not find variabes list") unless $found_variable_list_start;

}



sub collect_mysqld_features_from_running_server ()
{
  my $mysql= mtr_exe_exists("$path_client_bindir/mysql");

  my $args;
  mtr_init_args(\$args);

  mtr_add_arg($args, "--no-defaults");
  mtr_add_arg($args, "--user=%s", $opt_user);

  while (my ($option, $value)= each( %opts_extern )) {
    mtr_add_arg($args, "--$option=$value");
  }

  mtr_add_arg($args, "--silent"); # Tab separated output
  mtr_add_arg($args, "-e '%s'", "use mysql; SHOW VARIABLES");
  my $cmd= "$mysql " . join(' ', @$args);
  mtr_verbose("cmd: $cmd");

  my $list = `$cmd` or
    mtr_error("Could not connect to extern server using command: '$cmd'");
  foreach my $line (split('\n', $list ))
  {
    # Put variables into hash
    if ( $line =~ /^([\S]+)[ \t]+(.*?)\r?$/ )
    {
      # print "$1=\"$2\"\n";
      $mysqld_variables{$1}= $2;
    }
  }

  # "Convert" innodb flag
  $mysqld_variables{'innodb'}= "ON"
    if ($mysqld_variables{'have_innodb'} eq "YES");

  # Parse version
  my $version_str= $mysqld_variables{'version'};
  if ( $version_str =~ /^([0-9]*)\.([0-9]*)\.([0-9]*)([^\s]*)/ )
  {
    #print "Major: $1 Minor: $2 Build: $3\n";
    $mysql_version_id= $1*10000 + $2*100 + $3;
    #print "mysql_version_id: $mysql_version_id\n";
    mtr_report("MySQL Version $1.$2.$3");
    $mysql_version_extra= $4;
  }
  mtr_error("Could not find version of MySQL") unless $mysql_version_id;
}

sub find_mysqld {

  my ($mysqld_basedir)= $ENV{MTR_BINDIR}|| @_;

  my @mysqld_names= ("mysqld", "mysqld-max-nt", "mysqld-max",
		     "mysqld-nt");

  if ( $opt_debug_server ){
    # Put mysqld-debug first in the list of binaries to look for
    mtr_verbose("Adding mysqld-debug first in list of binaries to look for");
    unshift(@mysqld_names, "mysqld-debug");
  }

  return my_find_bin($mysqld_basedir,
		     ["sql", "libexec", "sbin", "bin"],
		     [@mysqld_names]);
}


sub executable_setup () {

  #
  # Check if libtool is available in this distribution/clone
  # we need it when valgrinding or debugging non installed binary
  # Otherwise valgrind will valgrind the libtool wrapper or bash
  # and gdb will not find the real executable to debug
  #
  if ( -x "../libtool")
  {
    $exe_libtool= "../libtool";
    if ($opt_valgrind or $glob_debugger)
    {
      mtr_report("Using \"$exe_libtool\" when running valgrind or debugger");
    }
  }

  # Look for the client binaries
  $exe_mysqladmin=     mtr_exe_exists("$path_client_bindir/mysqladmin");
  $exe_mysql=          mtr_exe_exists("$path_client_bindir/mysql");
  $exe_mysql_plugin=   mtr_exe_exists("$path_client_bindir/mysql_plugin");

  $exe_mysql_embedded= mtr_exe_maybe_exists("$basedir/libmysqld/examples/mysql_embedded");

  if ( $ndbcluster_enabled )
  {
    # Look for single threaded NDB
    $exe_ndbd=
      my_find_bin($bindir,
		  ["storage/ndb/src/kernel", "libexec", "sbin", "bin"],
		  "ndbd");

    # Look for multi threaded NDB
    $exe_ndbmtd=
      my_find_bin($bindir,
		  ["storage/ndb/src/kernel", "libexec", "sbin", "bin"],
		  "ndbmtd", NOT_REQUIRED);
    if ($exe_ndbmtd)
    {
      my $mtr_ndbmtd = $ENV{MTR_NDBMTD};
      if ($mtr_ndbmtd)
      {
	mtr_report(" - multi threaded ndbd found, will be used always");
	$exe_ndbd = $exe_ndbmtd;
      }
      else
      {
	mtr_report(" - multi threaded ndbd found, will be ".
		   "used \"round robin\"");
      }
    }

    $exe_ndb_mgmd=
      my_find_bin($bindir,
		  ["storage/ndb/src/mgmsrv", "libexec", "sbin", "bin"],
		  "ndb_mgmd");

    $exe_ndb_mgm=
      my_find_bin($bindir,
                  ["storage/ndb/src/mgmclient", "bin"],
                  "ndb_mgm");

    $exe_ndb_waiter=
      my_find_bin($bindir,
		  ["storage/ndb/tools/", "bin"],
		  "ndb_waiter");

  }

  # Look for mysqltest executable
  if ( $opt_embedded_server )
  {
    $exe_mysqltest=
      mtr_exe_exists(vs_config_dirs('libmysqld/examples','mysqltest_embedded'),
                     "$basedir/libmysqld/examples/mysqltest_embedded",
                     "$path_client_bindir/mysqltest_embedded");
  }
  else
  {
    if ( defined $ENV{'MYSQL_TEST'} )
    {
      $exe_mysqltest=$ENV{'MYSQL_TEST'};
      print "===========================================================\n";
      print "WARNING:The mysqltest binary is fetched from $exe_mysqltest\n";
      print "===========================================================\n";
    }
    else
    {
      $exe_mysqltest= mtr_exe_exists("$path_client_bindir/mysqltest");
    }
  }

}


sub client_debug_arg($$) {
  my ($args, $client_name)= @_;

  # Workaround for Bug #50627: drop any debug opt
  return if $client_name =~ /^mysqlbinlog/;

  if ( $opt_debug ) {
    mtr_add_arg($args,
		"--loose-debug=$debug_d:t:A,%s/log/%s.trace",
		$path_vardir_trace, $client_name)
  }
}


sub client_arguments ($;$) {
 my $client_name= shift;
  my $group_suffix= shift;
  my $client_exe= mtr_exe_exists("$path_client_bindir/$client_name");

  my $args;
  mtr_init_args(\$args);
  mtr_add_arg($args, "--defaults-file=%s", $path_config_file);
  if (defined($group_suffix)) {
    mtr_add_arg($args, "--defaults-group-suffix=%s", $group_suffix);
    client_debug_arg($args, "$client_name-$group_suffix");
  }
  else
  {
    client_debug_arg($args, $client_name);
  }
  return mtr_args2str($client_exe, @$args);
}


sub mysqlslap_arguments () {
  my $exe= mtr_exe_maybe_exists("$path_client_bindir/mysqlslap");
  if ( $exe eq "" ) {
    # mysqlap was not found

    if (defined $mysql_version_id and $mysql_version_id >= 50100 ) {
      mtr_error("Could not find the mysqlslap binary");
    }
    return ""; # Don't care about mysqlslap
  }

  my $args;
  mtr_init_args(\$args);
  mtr_add_arg($args, "--defaults-file=%s", $path_config_file);
  client_debug_arg($args, "mysqlslap");
  return mtr_args2str($exe, @$args);
}


sub mysqldump_arguments ($) {
  my($group_suffix) = @_;
  my $exe= mtr_exe_exists("$path_client_bindir/mysqldump");

  my $args;
  mtr_init_args(\$args);
  mtr_add_arg($args, "--defaults-file=%s", $path_config_file);
  mtr_add_arg($args, "--defaults-group-suffix=%s", $group_suffix);
  client_debug_arg($args, "mysqldump-$group_suffix");
  return mtr_args2str($exe, @$args);
}


sub mysql_client_test_arguments(){
  my $exe;
  # mysql_client_test executable may _not_ exist
  if ( $opt_embedded_server ) {
    $exe= mtr_exe_maybe_exists(
            vs_config_dirs('libmysqld/examples','mysql_client_test_embedded'),
	      "$basedir/libmysqld/examples/mysql_client_test_embedded",
		"$basedir/bin/mysql_client_test_embedded");
  } else {
    $exe= mtr_exe_maybe_exists(vs_config_dirs('tests', 'mysql_client_test'),
			       "$basedir/tests/mysql_client_test",
			       "$basedir/bin/mysql_client_test");
  }

  my $args;
  mtr_init_args(\$args);
  if ( $opt_valgrind_mysqltest ) {
    valgrind_arguments($args, \$exe);
  }
  mtr_add_arg($args, "--defaults-file=%s", $path_config_file);
  mtr_add_arg($args, "--testcase");
  mtr_add_arg($args, "--vardir=$opt_vardir");
  client_debug_arg($args,"mysql_client_test");

  return mtr_args2str($exe, @$args);
}


#
# Set environment to be used by childs of this process for
# things that are constant during the whole lifetime of mysql-test-run
#

sub find_plugin($$)
{
  my ($plugin, $location)  = @_;
  my $plugin_filename;

  if (IS_WINDOWS)
  {
     $plugin_filename = $plugin.".dll"; 
  }
  else 
  {
     $plugin_filename = $plugin.".so";
  }

  my $lib_plugin=
    mtr_file_exists(vs_config_dirs($location,$plugin_filename),
                    "$basedir/lib/plugin/".$plugin_filename,
                    "$basedir/lib64/plugin/".$plugin_filename,
                    "$basedir/$location/.libs/".$plugin_filename,
                    "$basedir/lib/mysql/plugin/".$plugin_filename,
                    "$basedir/lib64/mysql/plugin/".$plugin_filename,
                    );
  return $lib_plugin;
}

#
# Read plugin defintions file
#

sub read_plugin_defs($)
{
  my ($defs_file)= @_;
  my $running_debug= 0;

  open(PLUGDEF, '<', $defs_file)
    or mtr_error("Can't read plugin defintions file $defs_file");

  # Need to check if we will be running mysqld-debug
  if ($opt_debug_server) {
    $running_debug= 1 if find_mysqld($basedir) =~ /mysqld-debug/;
  }

  while (<PLUGDEF>) {
    next if /^#/;
    my ($plug_file, $plug_loc, $plug_var, $plug_names)= split;
    # Allow empty lines
    next unless $plug_file;
    mtr_error("Lines in $defs_file must have 3 or 4 items") unless $plug_var;

    # If running debug server, plugins will be in 'debug' subdirectory
    $plug_file= "debug/$plug_file" if $running_debug;

    my ($plugin)= find_plugin($plug_file, $plug_loc);

    # Set env. variables that tests may use, set to empty if plugin
    # listed in def. file but not found.

    if ($plugin) {
      $ENV{$plug_var}= basename($plugin);
      $ENV{$plug_var.'_DIR'}= dirname($plugin);
      $ENV{$plug_var.'_OPT'}= "--plugin-dir=".dirname($plugin);
      if ($plug_names) {
	my $lib_name= basename($plugin);
	my $load_var= "--plugin_load=";
	my $semi= '';
	foreach my $plug_name (split (',', $plug_names)) {
	  $load_var .= $semi . "$plug_name=$lib_name";
	  $semi= ';';
	}
	$ENV{$plug_var.'_LOAD'}= $load_var;
      }
    } else {
      $ENV{$plug_var}= "";
      $ENV{$plug_var.'_DIR'}= "";
      $ENV{$plug_var.'_OPT'}= "";
      $ENV{$plug_var.'_LOAD'}= "" if $plug_names;
    }
  }
  close PLUGDEF;
}

sub environment_setup {

  umask(022);

  my @ld_library_paths;

  if ($path_client_libdir)
  {
    # Use the --client-libdir passed on commandline
    push(@ld_library_paths, "$path_client_libdir");
  }
  else
  {
    # Setup LD_LIBRARY_PATH so the libraries from this distro/clone
    # are used in favor of the system installed ones
    if ( $source_dist )
    {
      push(@ld_library_paths, "$basedir/libmysql/.libs/",
	   "$basedir/libmysql_r/.libs/",
	   "$basedir/zlib/.libs/");
    }
    else
    {
      push(@ld_library_paths, "$basedir/lib", "$basedir/lib/mysql");
    }
  }

  # --------------------------------------------------------------------------
  # Add the path where libndbclient can be found
  # --------------------------------------------------------------------------
  if ( $ndbcluster_enabled )
  {
    push(@ld_library_paths,  
	 "$basedir/storage/ndb/src/.libs",
	 "$basedir/storage/ndb/src");
  }

  # Plugin settings should no longer be added here, instead
  # place definitions in include/plugin.defs.
  # See comment in that file for details.
  # --------------------------------------------------------------------------
  # Valgrind need to be run with debug libraries otherwise it's almost
  # impossible to add correct supressions, that means if "/usr/lib/debug"
  # is available, it should be added to
  # LD_LIBRARY_PATH
  #
  # But pthread is broken in libc6-dbg on Debian <= 3.1 (see Debian
  # bug 399035, http://bugs.debian.org/cgi-bin/bugreport.cgi?bug=399035),
  # so don't change LD_LIBRARY_PATH on that platform.
  # --------------------------------------------------------------------------
  my $debug_libraries_path= "/usr/lib/debug";
  my $deb_version;
  if (  $opt_valgrind and -d $debug_libraries_path and
        (! -e '/etc/debian_version' or
	 ($deb_version=
	    mtr_grab_file('/etc/debian_version')) !~ /^[0-9]+\.[0-9]$/ or
         $deb_version > 3.1 ) )
  {
    push(@ld_library_paths, $debug_libraries_path);
  }

  $ENV{'LD_LIBRARY_PATH'}= join(":", @ld_library_paths,
				$ENV{'LD_LIBRARY_PATH'} ?
				split(':', $ENV{'LD_LIBRARY_PATH'}) : ());
  mtr_debug("LD_LIBRARY_PATH: $ENV{'LD_LIBRARY_PATH'}");

  $ENV{'DYLD_LIBRARY_PATH'}= join(":", @ld_library_paths,
				  $ENV{'DYLD_LIBRARY_PATH'} ?
				  split(':', $ENV{'DYLD_LIBRARY_PATH'}) : ());
  mtr_debug("DYLD_LIBRARY_PATH: $ENV{'DYLD_LIBRARY_PATH'}");

  # The environment variable used for shared libs on AIX
  $ENV{'SHLIB_PATH'}= join(":", @ld_library_paths,
                           $ENV{'SHLIB_PATH'} ?
                           split(':', $ENV{'SHLIB_PATH'}) : ());
  mtr_debug("SHLIB_PATH: $ENV{'SHLIB_PATH'}");

  # The environment variable used for shared libs on hp-ux
  $ENV{'LIBPATH'}= join(":", @ld_library_paths,
                        $ENV{'LIBPATH'} ?
                        split(':', $ENV{'LIBPATH'}) : ());
  mtr_debug("LIBPATH: $ENV{'LIBPATH'}");

  $ENV{'UMASK'}=              "0660"; # The octal *string*
  $ENV{'UMASK_DIR'}=          "0770"; # The octal *string*

  #
  # MySQL tests can produce output in various character sets
  # (especially, ctype_xxx.test). To avoid confusing Perl
  # with output which is incompatible with the current locale
  # settings, we reset the current values of LC_ALL and LC_CTYPE to "C".
  # For details, please see
  # Bug#27636 tests fails if LC_* variables set to *_*.UTF-8
  #
  $ENV{'LC_ALL'}=             "C";
  $ENV{'LC_CTYPE'}=           "C";

  $ENV{'LC_COLLATE'}=         "C";
  $ENV{'USE_RUNNING_SERVER'}= using_extern();
  $ENV{'MYSQL_TEST_DIR'}=     $glob_mysql_test_dir;
  $ENV{'DEFAULT_MASTER_PORT'}= $mysqld_variables{'port'};
  $ENV{'MYSQL_TMP_DIR'}=      $opt_tmpdir;
  $ENV{'MYSQLTEST_VARDIR'}=   $opt_vardir;
  $ENV{'MYSQL_BINDIR'}=       "$bindir";
  $ENV{'MYSQL_SHAREDIR'}=     $path_language;
  $ENV{'MYSQL_CHARSETSDIR'}=  $path_charsetsdir;
  
  if (IS_WINDOWS)
  {
    $ENV{'SECURE_LOAD_PATH'}= $glob_mysql_test_dir."\\std_data";
  }
  else
  {
    $ENV{'SECURE_LOAD_PATH'}= $glob_mysql_test_dir."/std_data";
  }
    

  # ----------------------------------------------------
  # Setup env for NDB
  # ----------------------------------------------------
  if ( $ndbcluster_enabled )
  {
    $ENV{'NDB_MGM'}=
      my_find_bin($bindir,
		  ["storage/ndb/src/mgmclient", "bin"],
		  "ndb_mgm");

<<<<<<< HEAD
    $ENV{'NDB_WAITER'}= $exe_ndb_waiter;

    $ENV{'NDB_RESTORE'}=
      my_find_bin($bindir,
		  ["storage/ndb/tools", "bin"],
		  "ndb_restore");

    $ENV{'NDB_CONFIG'}=
      my_find_bin($bindir,
		  ["storage/ndb/tools", "bin"],
		  "ndb_config");

    $ENV{'NDB_SELECT_ALL'}=
      my_find_bin($bindir,
		  ["storage/ndb/tools", "bin"],
		  "ndb_select_all");

    $ENV{'NDB_DROP_TABLE'}=
      my_find_bin($bindir,
		  ["storage/ndb/tools", "bin"],
		  "ndb_drop_table");

    $ENV{'NDB_DESC'}=
      my_find_bin($bindir,
		  ["storage/ndb/tools", "bin"],
		  "ndb_desc");

    $ENV{'NDB_SHOW_TABLES'}=
      my_find_bin($bindir,
		  ["storage/ndb/tools", "bin"],
		  "ndb_show_tables");
=======
    $ENV{'NDB_TOOLS_DIR'}=
      my_find_dir($bindir,
		  ["storage/ndb/tools", "bin"]);
>>>>>>> 3607b4a9

    $ENV{'NDB_EXAMPLES_DIR'}=
      my_find_dir($basedir,
		  ["storage/ndb/ndbapi-examples", "bin"]);

    $ENV{'NDB_EXAMPLES_BINARY'}=
      my_find_bin($bindir,
		  ["storage/ndb/ndbapi-examples/ndbapi_simple", "bin"],
		  "ndbapi_simple", NOT_REQUIRED);

    my $path_ndb_testrun_log= "$opt_vardir/log/ndb_testrun.log";
    $ENV{'NDB_TOOLS_OUTPUT'}=         $path_ndb_testrun_log;
    $ENV{'NDB_EXAMPLES_OUTPUT'}=      $path_ndb_testrun_log;    
  }

  # ----------------------------------------------------
  # mysql clients
  # ----------------------------------------------------
  $ENV{'MYSQL_CHECK'}=              client_arguments("mysqlcheck");
  $ENV{'MYSQL_DUMP'}=               mysqldump_arguments(".1");
  $ENV{'MYSQL_DUMP_SLAVE'}=         mysqldump_arguments(".2");
  $ENV{'MYSQL_SLAP'}=               mysqlslap_arguments();
  $ENV{'MYSQL_IMPORT'}=             client_arguments("mysqlimport");
  $ENV{'MYSQL_SHOW'}=               client_arguments("mysqlshow");
  $ENV{'MYSQL_BINLOG'}=             client_arguments("mysqlbinlog");
  $ENV{'MYSQL'}=                    client_arguments("mysql");
  $ENV{'MYSQL_SLAVE'}=              client_arguments("mysql", ".2");
  $ENV{'MYSQL_UPGRADE'}=            client_arguments("mysql_upgrade");
  $ENV{'MYSQLADMIN'}=               native_path($exe_mysqladmin);
  $ENV{'MYSQL_CLIENT_TEST'}=        mysql_client_test_arguments();
  $ENV{'EXE_MYSQL'}=                $exe_mysql;
  $ENV{'MYSQL_PLUGIN'}=             $exe_mysql_plugin;
  $ENV{'MYSQL_EMBEDDED'}=           $exe_mysql_embedded;

  my $exe_mysqld= find_mysqld($basedir);
  $ENV{'MYSQLD'}= $exe_mysqld;
  my $extra_opts= join (" ", @opt_extra_mysqld_opt);
  $ENV{'MYSQLD_CMD'}= "$exe_mysqld --defaults-group-suffix=.1 ".
    "--defaults-file=$path_config_file $extra_opts";

  # ----------------------------------------------------
  # bug25714 executable may _not_ exist in
  # some versions, test using it should be skipped
  # ----------------------------------------------------
  my $exe_bug25714=
      mtr_exe_maybe_exists(vs_config_dirs('tests', 'bug25714'),
                           "$basedir/tests/bug25714");
  $ENV{'MYSQL_BUG25714'}=  native_path($exe_bug25714);

  # ----------------------------------------------------
  # mysql_fix_privilege_tables.sql
  # ----------------------------------------------------
  my $file_mysql_fix_privilege_tables=
    mtr_file_exists("$basedir/scripts/mysql_fix_privilege_tables.sql",
		    "$basedir/share/mysql_fix_privilege_tables.sql",
		    "$basedir/share/mysql/mysql_fix_privilege_tables.sql");
  $ENV{'MYSQL_FIX_PRIVILEGE_TABLES'}=  $file_mysql_fix_privilege_tables;

  # ----------------------------------------------------
  # my_print_defaults
  # ----------------------------------------------------
  my $exe_my_print_defaults=
    mtr_exe_exists(vs_config_dirs('extra', 'my_print_defaults'),
		   "$path_client_bindir/my_print_defaults",
		   "$basedir/extra/my_print_defaults");
  $ENV{'MYSQL_MY_PRINT_DEFAULTS'}= native_path($exe_my_print_defaults);

  # ----------------------------------------------------
  # Setup env so childs can execute myisampack and myisamchk
  # ----------------------------------------------------
  $ENV{'MYISAMCHK'}= native_path(mtr_exe_exists(
                       vs_config_dirs('storage/myisam', 'myisamchk'),
                       vs_config_dirs('myisam', 'myisamchk'),
                       "$path_client_bindir/myisamchk",
                       "$basedir/storage/myisam/myisamchk",
                       "$basedir/myisam/myisamchk"));
  $ENV{'MYISAMPACK'}= native_path(mtr_exe_exists(
                        vs_config_dirs('storage/myisam', 'myisampack'),
                        vs_config_dirs('myisam', 'myisampack'),
                        "$path_client_bindir/myisampack",
                        "$basedir/storage/myisam/myisampack",
                        "$basedir/myisam/myisampack"));

  # ----------------------------------------------------
  # mysqlhotcopy
  # ----------------------------------------------------
  my $mysqlhotcopy=
    mtr_pl_maybe_exists("$bindir/scripts/mysqlhotcopy") ||
    mtr_pl_maybe_exists("$path_client_bindir/mysqlhotcopy");
  if ($mysqlhotcopy)
  {
    $ENV{'MYSQLHOTCOPY'}= $mysqlhotcopy;
  }

  # ----------------------------------------------------
  # perror
  # ----------------------------------------------------
  my $exe_perror= mtr_exe_exists(vs_config_dirs('extra', 'perror'),
				 "$basedir/extra/perror",
				 "$path_client_bindir/perror");
  $ENV{'MY_PERROR'}= native_path($exe_perror);

  # Create an environment variable to make it possible
  # to detect that valgrind is being used from test cases
  $ENV{'VALGRIND_TEST'}= $opt_valgrind;

  # Add dir of this perl to aid mysqltest in finding perl
  my $perldir= dirname($^X);
  my $pathsep= ":";
  $pathsep= ";" if IS_WINDOWS && ! IS_CYGWIN;
  $ENV{'PATH'}= "$ENV{'PATH'}".$pathsep.$perldir;
}


sub remove_vardir_subs() {
  foreach my $sdir ( glob("$opt_vardir/*") ) {
    mtr_verbose("Removing subdir $sdir");
    rmtree($sdir);
  }
}

#
# Remove var and any directories in var/ created by previous
# tests
#
sub remove_stale_vardir () {

  mtr_report("Removing old var directory...");

  # Safety!
  mtr_error("No, don't remove the vardir when running with --extern")
    if using_extern();

  mtr_verbose("opt_vardir: $opt_vardir");
  if ( $opt_vardir eq $default_vardir )
  {
    #
    # Running with "var" in mysql-test dir
    #
    if ( -l $opt_vardir)
    {
      # var is a symlink

      if ( $opt_mem )
      {
	# Remove the directory which the link points at
	mtr_verbose("Removing " . readlink($opt_vardir));
	rmtree(readlink($opt_vardir));

	# Remove the "var" symlink
	mtr_verbose("unlink($opt_vardir)");
	unlink($opt_vardir);
      }
      else
      {
	# Some users creates a soft link in mysql-test/var to another area
	# - allow it, but remove all files in it

	mtr_report(" - WARNING: Using the 'mysql-test/var' symlink");

	# Make sure the directory where it points exist
	mtr_error("The destination for symlink $opt_vardir does not exist")
	  if ! -d readlink($opt_vardir);

	remove_vardir_subs();
      }
    }
    else
    {
      # Remove the entire "var" dir
      mtr_verbose("Removing $opt_vardir/");
      rmtree("$opt_vardir/");
    }

    if ( $opt_mem )
    {
      # A symlink from var/ to $opt_mem will be set up
      # remove the $opt_mem dir to assure the symlink
      # won't point at an old directory
      mtr_verbose("Removing $opt_mem");
      rmtree($opt_mem);
    }

  }
  else
  {
    #
    # Running with "var" in some other place
    #

    # Remove the var/ dir in mysql-test dir if any
    # this could be an old symlink that shouldn't be there
    mtr_verbose("Removing $default_vardir");
    rmtree($default_vardir);

    # Remove the "var" dir
    mtr_verbose("Removing $opt_vardir/");
    rmtree("$opt_vardir/");
  }
  # Remove the "tmp" dir
  mtr_verbose("Removing $opt_tmpdir/");
  rmtree("$opt_tmpdir/");
}



#
# Create var and the directories needed in var
#
sub setup_vardir() {
  mtr_report("Creating var directory '$opt_vardir'...");

  if ( $opt_vardir eq $default_vardir )
  {
    #
    # Running with "var" in mysql-test dir
    #
    if ( -l $opt_vardir )
    {
      #  it's a symlink

      # Make sure the directory where it points exist
      mtr_error("The destination for symlink $opt_vardir does not exist")
	if ! -d readlink($opt_vardir);
    }
    elsif ( $opt_mem )
    {
      # Runinng with "var" as a link to some "memory" location, normally tmpfs
      mtr_verbose("Creating $opt_mem");
      mkpath($opt_mem);

      mtr_report(" - symlinking 'var' to '$opt_mem'");
      symlink($opt_mem, $opt_vardir);
    }
  }

  if ( ! -d $opt_vardir )
  {
    mtr_verbose("Creating $opt_vardir");
    mkpath($opt_vardir);
  }

  # Ensure a proper error message if vardir couldn't be created
  unless ( -d $opt_vardir and -w $opt_vardir )
  {
    mtr_error("Writable 'var' directory is needed, use the " .
	      "'--vardir=<path>' option");
  }

  mkpath("$opt_vardir/log");
  mkpath("$opt_vardir/run");

  # Create var/tmp and tmp - they might be different
  mkpath("$opt_vardir/tmp");
  mkpath($opt_tmpdir) if ($opt_tmpdir ne "$opt_vardir/tmp");

  # On some operating systems, there is a limit to the length of a
  # UNIX domain socket's path far below PATH_MAX.
  # Don't allow that to happen
  if (check_socket_path_length("$opt_tmpdir/testsocket.sock")){
    mtr_error("Socket path '$opt_tmpdir' too long, it would be ",
	      "truncated and thus not possible to use for connection to ",
	      "MySQL Server. Set a shorter with --tmpdir=<path> option");
  }

  # copy all files from std_data into var/std_data
  # and make them world readable
  copytree("$glob_mysql_test_dir/std_data", "$opt_vardir/std_data", "0022");

  # Remove old log files
  foreach my $name (glob("r/*.progress r/*.log r/*.warnings"))
  {
    unlink($name);
  }
}


#
# Check if running as root
# i.e a file can be read regardless what mode we set it to
#
sub  check_running_as_root () {
  my $test_file= "$opt_vardir/test_running_as_root.txt";
  mtr_tofile($test_file, "MySQL");
  chmod(oct("0000"), $test_file);

  my $result="";
  if (open(FILE,"<",$test_file))
  {
    $result= join('', <FILE>);
    close FILE;
  }

  # Some filesystems( for example CIFS) allows reading a file
  # although mode was set to 0000, but in that case a stat on
  # the file will not return 0000
  my $file_mode= (stat($test_file))[2] & 07777;

  mtr_verbose("result: $result, file_mode: $file_mode");
  if ($result eq "MySQL" && $file_mode == 0)
  {
    mtr_warning("running this script as _root_ will cause some " .
                "tests to be skipped");
    $ENV{'MYSQL_TEST_ROOT'}= "YES";
  }

  chmod(oct("0755"), $test_file);
  unlink($test_file);
}


sub check_ssl_support ($) {
  my $mysqld_variables= shift;

  if ($opt_skip_ssl)
  {
    mtr_report(" - skipping SSL");
    $opt_ssl_supported= 0;
    $opt_ssl= 0;
    return;
  }

  if ( ! $mysqld_variables->{'ssl'} )
  {
    if ( $opt_ssl)
    {
      mtr_error("Couldn't find support for SSL");
      return;
    }
    mtr_report(" - skipping SSL, mysqld not compiled with SSL");
    $opt_ssl_supported= 0;
    $opt_ssl= 0;
    return;
  }
  mtr_report(" - SSL connections supported");
  $opt_ssl_supported= 1;
}


sub check_debug_support ($) {
  my $mysqld_variables= shift;

  if ( ! $mysqld_variables->{'debug'} )
  {
    #mtr_report(" - binaries are not debug compiled");
    $debug_compiled_binaries= 0;

    if ( $opt_debug_server )
    {
      mtr_error("Can't use --debug[-server], binary does not support it");
    }
    return;
  }
  mtr_report(" - binaries are debug compiled");
  $debug_compiled_binaries= 1;
}


#
# Helper function to handle configuration-based subdirectories which Visual
# Studio uses for storing binaries.  If opt_vs_config is set, this returns
# a path based on that setting; if not, it returns paths for the default
# /release/ and /debug/ subdirectories.
#
# $exe can be undefined, if the directory itself will be used
#
sub vs_config_dirs ($$) {
  my ($path_part, $exe) = @_;

  $exe = "" if not defined $exe;
  if ($opt_vs_config)
  {
    return ("$bindir/$path_part/$opt_vs_config/$exe");
  }

  return ("$bindir/$path_part/Release/$exe",
          "$bindir/$path_part/RelWithDebinfo/$exe",
          "$bindir/$path_part/Debug/$exe",
          "$bindir/$path_part/$exe");
}


sub check_ndbcluster_support ($) {
  my $mysqld_variables= shift;

  my $ndbcluster_supported = 0;
  if ($mysqld_variables{'ndb-connectstring'})
  {
    $ndbcluster_supported = 1;
  }

  if ($opt_skip_ndbcluster && $opt_include_ndbcluster)
  {
    # User is ambivalent. Theoretically the arg which was
    # given last on command line should win, but that order is
    # unknown at this time.
    mtr_error("Ambigous command, both --include-ndbcluster " .
	      " and --skip-ndbcluster was specified");
  }

  # Check if this is MySQL Cluster, ie. mysql version string ends
  # with -ndb-Y.Y.Y[-status]
  if ( defined $mysql_version_extra &&
       $mysql_version_extra =~ /-ndb-([0-9]*)\.([0-9]*)\.([0-9]*)/ )
  {
    # MySQL Cluster tree
    mtr_report(" - MySQL Cluster detected");

    if ($opt_skip_ndbcluster)
    {
      mtr_report(" - skipping ndbcluster(--skip-ndbcluster)");
      return;
    }

    if (!$ndbcluster_supported)
    {
      # MySQL Cluster tree, but mysqld was not compiled with
      # ndbcluster -> fail unless --skip-ndbcluster was used
      mtr_error("This is MySQL Cluster but mysqld does not " .
		"support ndbcluster. Use --skip-ndbcluster to " .
		"force mtr to run without it.");
    }

    # mysqld was compiled with ndbcluster -> auto enable
  }
  else
  {
    # Not a MySQL Cluster tree
    if (!$ndbcluster_supported)
    {
      if ($opt_include_ndbcluster)
      {
	mtr_error("Could not detect ndbcluster support ".
		  "requested with --include-ndbcluster");
      }

      # Silently skip, mysqld was compiled without ndbcluster
      # which is the default case
      return;
    }

    if ($opt_skip_ndbcluster)
    {
      # Compiled with ndbcluster but ndbcluster skipped
      mtr_report(" - skipping ndbcluster(--skip-ndbcluster)");
      return;
    }


    # Not a MySQL Cluster tree, enable ndbcluster
    # if --include-ndbcluster was used
    if ($opt_include_ndbcluster)
    {
      # enable ndbcluster
    }
    else
    {
      mtr_report(" - skipping ndbcluster(disabled by default)");
      return;
    }
  }

  mtr_report(" - enabling ndbcluster");
  $ndbcluster_enabled= 1;
  # Add MySQL Cluster test suites
  $DEFAULT_SUITES.=",ndb,ndb_binlog,rpl_ndb,ndb_rpl,ndb_memcache";
  return;
}


sub ndbcluster_wait_started($$){
  my $cluster= shift;
  my $ndb_waiter_extra_opt= shift;
  my $path_waitlog= join('/', $opt_vardir, $cluster->name(), "ndb_waiter.log");

  my $args;
  mtr_init_args(\$args);
  mtr_add_arg($args, "--defaults-file=%s", $path_config_file);
  mtr_add_arg($args, "--defaults-group-suffix=%s", $cluster->suffix());
  mtr_add_arg($args, "--timeout=%d", $opt_start_timeout);

  if ($ndb_waiter_extra_opt)
  {
    mtr_add_arg($args, "$ndb_waiter_extra_opt");
  }

  # Start the ndb_waiter which will connect to the ndb_mgmd
  # and poll it for state of the ndbd's, will return when
  # all nodes in the cluster is started

  my $res= My::SafeProcess->run
    (
     name          => "ndb_waiter ".$cluster->name(),
     path          => $exe_ndb_waiter,
     args          => \$args,
     output        => $path_waitlog,
     error         => $path_waitlog,
     append        => 1,
    );

  # Check that ndb_mgmd(s) are still alive
  foreach my $ndb_mgmd ( in_cluster($cluster, ndb_mgmds()) )
  {
    my $proc= $ndb_mgmd->{proc};
    if ( ! $proc->wait_one(0) )
    {
      mtr_warning("$proc died");
      return 2;
    }
  }

  # Check that all started ndbd(s) are still alive
  foreach my $ndbd ( in_cluster($cluster, ndbds()) )
  {
    my $proc= $ndbd->{proc};
    next unless defined $proc;
    if ( ! $proc->wait_one(0) )
    {
      mtr_warning("$proc died");
      return 3;
    }
  }

  if ($res)
  {
    mtr_verbose("ndbcluster_wait_started failed");
    return 1;
  }
  return 0;
}


sub ndbcluster_dump($) {
  my ($cluster)= @_;

  print "\n== Dumping cluster log files\n\n";

  # ndb_mgmd(s)
  foreach my $ndb_mgmd ( in_cluster($cluster, ndb_mgmds()) )
  {
    my $datadir = $ndb_mgmd->value('DataDir');

    # Should find ndb_<nodeid>_cluster.log and ndb_mgmd.log
    foreach my $file ( glob("$datadir/ndb*.log") )
    {
      print "$file:\n";
      mtr_printfile("$file");
      print "\n";
    }
  }

  # ndb(s)
  foreach my $ndbd ( in_cluster($cluster, ndbds()) )
  {
    my $datadir = $ndbd->value('DataDir');

    # Should find ndbd.log
    foreach my $file ( glob("$datadir/ndbd.log") )
    {
      print "$file:\n";
      mtr_printfile("$file");
      print "\n";
    }
  }
}


sub ndb_mgmd_wait_started($) {
  my ($cluster)= @_;

  my $retries= 100;
  while ($retries)
  {
    my $result= ndbcluster_wait_started($cluster, "--no-contact");
    if ($result == 0)
    {
      # ndb_mgmd is started
      mtr_verbose("ndb_mgmd is started");
      return 0;
    }
    elsif ($result > 1)
    {
      mtr_warning("Cluster process failed while waiting for start");
      return $result;
    }

    mtr_milli_sleep(100);
    $retries--;
  }

  return 1;
}

sub ndb_mgmd_stop{
  my $ndb_mgmd= shift or die "usage: ndb_mgmd_stop(<ndb_mgmd>)";

  my $host=$ndb_mgmd->value('HostName');
  my $port=$ndb_mgmd->value('PortNumber');
  mtr_verbose("Stopping cluster '$host:$port'");

  my $args;
  mtr_init_args(\$args);
  mtr_add_arg($args, "--ndb-connectstring=%s:%s", $host,$port);
  mtr_add_arg($args, "-e");
  mtr_add_arg($args, "shutdown");

  My::SafeProcess->run
    (
     name          => "ndb_mgm shutdown $host:$port",
     path          => $exe_ndb_mgm,
     args          => \$args,
     output         => "/dev/null",
    );
}

sub ndb_mgmd_start ($$) {
  my ($cluster, $ndb_mgmd)= @_;

  mtr_verbose("ndb_mgmd_start");

  my $dir= $ndb_mgmd->value("DataDir");
  mkpath($dir) unless -d $dir;

  my $args;
  mtr_init_args(\$args);
  mtr_add_arg($args, "--defaults-file=%s", $path_config_file);
  mtr_add_arg($args, "--defaults-group-suffix=%s", $cluster->suffix());
  mtr_add_arg($args, "--mycnf");
  mtr_add_arg($args, "--nodaemon");
  mtr_add_arg($args, "--configdir=%s", "$dir"); # MCP_MTRPL

  my $path_ndb_mgmd_log= "$dir/ndb_mgmd.log";

  $ndb_mgmd->{'proc'}= My::SafeProcess->new
    (
     name          => $ndb_mgmd->after('cluster_config.'),
     path          => $exe_ndb_mgmd,
     args          => \$args,
     output        => $path_ndb_mgmd_log,
     error         => $path_ndb_mgmd_log,
     append        => 1,
     verbose       => $opt_verbose,
     shutdown      => sub { ndb_mgmd_stop($ndb_mgmd) },
    );
  mtr_verbose("Started $ndb_mgmd->{proc}");

  # FIXME Should not be needed
  # Unfortunately the cluster nodes will fail to start
  # if ndb_mgmd has not started properly
  if (ndb_mgmd_wait_started($cluster))
  {
    mtr_warning("Failed to wait for start of ndb_mgmd");
    return 1;
  }

  return 0;
}

sub ndbd_stop {
  # Intentionally left empty, ndbd nodes will be shutdown
  # by sending "shutdown" to ndb_mgmd
}

my $exe_ndbmtd_counter= 0;

sub ndbd_start {
  my ($cluster, $ndbd)= @_;

  mtr_verbose("ndbd_start");

  my $dir= $ndbd->value("DataDir");
  mkpath($dir) unless -d $dir;

  my $args;
  mtr_init_args(\$args);
  mtr_add_arg($args, "--defaults-file=%s", $path_config_file);
  mtr_add_arg($args, "--defaults-group-suffix=%s", $cluster->suffix());
  mtr_add_arg($args, "--nodaemon");

# > 5.0 { 'character-sets-dir' => \&fix_charset_dir },

  my $exe= $exe_ndbd;
<<<<<<< HEAD
  if ($exe_ndbmtd)
  { if ($ENV{MTR_NDBMTD})
    {
      # ndbmtd forced by env var MTR_NDBMTD
      $exe= $exe_ndbmtd;
    }
    if (($exe_ndbmtd_counter++ % 2) == 0)
    {
      # Use ndbmtd every other time
      $exe= $exe_ndbmtd;
    }
=======
  if ($exe_ndbmtd and ($exe_ndbmtd_counter++ % 2) == 0)
  {
    # Use ndbmtd every other time
    $exe= $exe_ndbmtd;
>>>>>>> 3607b4a9
  }

  my $path_ndbd_log= "$dir/ndbd.log";
  my $proc= My::SafeProcess->new
    (
     name          => $ndbd->after('cluster_config.'),
     path          => $exe,
     args          => \$args,
     output        => $path_ndbd_log,
     error         => $path_ndbd_log,
     append        => 1,
     verbose       => $opt_verbose,
     shutdown      => sub { ndbd_stop($ndbd) },
    );
  mtr_verbose("Started $proc");

  $ndbd->{proc}= $proc;

  return;
}


sub memcached_start {
  my ($cluster, $memcached) = @_;
  
  my $name = $memcached->name();
  mtr_verbose("memcached_start '$name'"); 
  
  my $found_perl_source = my_find_file($basedir, 
     ["storage/ndb/memcache",        # source
      "mysql-test/lib",              # install
      "share/mysql-test/lib"],       # install 
      "memcached_path.pl", NOT_REQUIRED);

  mtr_verbose("Found memcache script: '$found_perl_source'");
  $found_perl_source ne "" or return;
      
  my $found_so = my_find_file($bindir,
    ["storage/ndb/memcache",        # source or build
     "lib", "lib64"],               # install
    "ndb_engine.so"); 
  mtr_verbose("Found memcache plugin: '$found_so'");

  require "$found_perl_source";
  if(! memcached_is_available()) 
  {
    mtr_error("Memcached not available.");
  }
  my $exe = "";
  if(memcached_is_bundled())
  {
    $exe = my_find_bin($bindir,
    ["libexec", "sbin", "bin", "storage/ndb/memcache/extra/memcached"],
    "memcached", NOT_REQUIRED);
  }
  else 
  {
    $exe = get_memcached_exe_path();
  }
  $exe ne "" or mtr_error("Failed to find memcached.");
  
  my $args;
  mtr_init_args(\$args);
  # TCP port number to listen on
  mtr_add_arg($args, "-p %d", $memcached->value('port'));
  # Max simultaneous connections
  mtr_add_arg($args, "-c %d", $memcached->value('max_connections'));
  # Load engine as storage engine, ie. /path/ndb_engine.so
  mtr_add_arg($args, "-E");
  mtr_add_arg($args, $found_so);
  # Config options for loaded storage engine
  {
    my @opts;
    push(@opts, "connectstring=" . $memcached->value('ndb_connectstring'));
    push(@opts, $memcached->if_exist("options"));
    mtr_add_arg($args, "-e");
    mtr_add_arg($args, join(";", @opts));
  }

  if($opt_gdb)
  {
    gdb_arguments(\$args, \$exe, "memcached");
  }

  my $proc = My::SafeProcess->new 
  ( name     =>  $name,
    path     =>  $exe,
    args     => \$args,
    output   =>  "$opt_vardir/log/$name.out",
    error    =>  "$opt_vardir/log/$name.out",
    append   =>  1,
    verbose  => $opt_verbose,
  );
  mtr_verbose("Started $proc");
  
  $memcached->{proc} = $proc;
  
  return;  
}


sub memcached_load_metadata($) {
  my $cluster= shift;

  foreach my $mysqld (mysqlds())
  {
    if(-d $mysqld->value('datadir') . "/" . "ndbmemcache")
    {
      mtr_verbose("skipping memcache metadata (already stored)");
      return;
    }
  }
 
  my $sql_script= my_find_file($bindir,
                              ["share/mysql/memcache-api", # RPM install
                               "share/memcache-api",       # Other installs
                               "scripts"                   # Build tree
                              ],
                              "ndb_memcache_metadata.sql", NOT_REQUIRED);
  mtr_verbose("memcached_load_metadata: '$sql_script'");
  
  if (-f $sql_script )
  {
    my $args;
    mtr_init_args(\$args);
    mtr_add_arg($args, "--defaults-file=%s", $path_config_file);
    mtr_add_arg($args, "--defaults-group-suffix=%s", $cluster->suffix());
    mtr_add_arg($args, "--connect-timeout=20");
    if ( My::SafeProcess->run(
           name   => "ndbmemcache config loader",
           path   => $exe_mysql,
           args   => \$args,
           input  => $sql_script,
           output => "$opt_vardir/log/memcache_config.log",
           error  => "$opt_vardir/log/memcache_config.log"
       ) != 0)
    {
      mtr_error("Could not load ndb_memcache_metadata.sql file");      
    }
  }
}


sub ndbcluster_start ($) {
  my $cluster= shift;

  mtr_verbose("ndbcluster_start '".$cluster->name()."'");

  foreach my $ndb_mgmd ( in_cluster($cluster, ndb_mgmds()) )
  {
    next if started($ndb_mgmd);
    ndb_mgmd_start($cluster, $ndb_mgmd);
  }

  foreach my $ndbd ( in_cluster($cluster, ndbds()) )
  {
    next if started($ndbd);
    ndbd_start($cluster, $ndbd);
  }

  return 0;
}


sub create_config_file_for_extern {
  my %opts=
    (
     socket     => '/tmp/mysqld.sock',
     port       => 3306,
     user       => $opt_user,
     password   => '',
     @_
    );

  mtr_report("Creating my.cnf file for extern server...");
  my $F= IO::File->new($path_config_file, "w")
    or mtr_error("Can't write to $path_config_file: $!");

  print $F "[client]\n";
  while (my ($option, $value)= each( %opts )) {
    print $F "$option= $value\n";
    mtr_report(" $option= $value");
  }

  print $F <<EOF

# binlog reads from [client] and [mysqlbinlog]
[mysqlbinlog]
character-sets-dir= $path_charsetsdir
local-load= $opt_tmpdir

EOF
;

  $F= undef; # Close file
}


#
# Kill processes left from previous runs, normally
# there should be none so make sure to warn
# if there is one
#
sub kill_leftovers ($) {
  my $rundir= shift;
  return unless ( -d $rundir );

  mtr_report("Checking leftover processes...");

  # Scan the "run" directory for process id's to kill
  opendir(RUNDIR, $rundir)
    or mtr_error("kill_leftovers, can't open dir \"$rundir\": $!");
  while ( my $elem= readdir(RUNDIR) )
  {
    # Only read pid from files that end with .pid
    if ( $elem =~ /.*[.]pid$/ )
    {
      my $pidfile= "$rundir/$elem";
      next unless -f $pidfile;
      my $pid= mtr_fromfile($pidfile);
      unlink($pidfile);
      unless ($pid=~ /^(\d+)/){
	# The pid was not a valid number
	mtr_warning("Got invalid pid '$pid' from '$elem'");
	next;
      }
      mtr_report(" - found old pid $pid in '$elem', killing it...");

      my $ret= kill("KILL", $pid);
      if ($ret == 0) {
	mtr_report("   process did not exist!");
	next;
      }

      my $check_counter= 100;
      while ($ret > 0 and $check_counter--) {
	mtr_milli_sleep(100);
	$ret= kill(0, $pid);
      }
      mtr_report($check_counter ? "   ok!" : "   failed!");
    }
    else
    {
      mtr_warning("Found non pid file '$elem' in '$rundir'")
	if -f "$rundir/$elem";
    }
  }
  closedir(RUNDIR);
}

#
# Check that all the ports that are going to
# be used are free
#
sub check_ports_free ($)
{
  my $bthread= shift;
  my $portbase = $bthread * 10 + 10000;
  for ($portbase..$portbase+9){
    if (mtr_ping_port($_)){
      mtr_report(" - 'localhost:$_' was not free");
      return 0; # One port was not free
    }
  }

  return 1; # All ports free
}


sub initialize_servers {

  if ( using_extern() )
  {
    # Running against an already started server, if the specified
    # vardir does not already exist it should be created
    if ( ! -d $opt_vardir )
    {
      setup_vardir();
    }
    else
    {
      mtr_verbose("No need to create '$opt_vardir' it already exists");
    }
  }
  else
  {
    # Kill leftovers from previous run
    # using any pidfiles found in var/run
    kill_leftovers("$opt_vardir/run");

    if ( ! $opt_start_dirty )
    {
      remove_stale_vardir();
      setup_vardir();

      mysql_install_db(default_mysqld(), "$opt_vardir/install.db");
    }
  }
}


#
# Remove all newline characters expect after semicolon
#
sub sql_to_bootstrap {
  my ($sql) = @_;
  my @lines= split(/\n/, $sql);
  my $result= "\n";
  my $delimiter= ';';

  foreach my $line (@lines) {

    # Change current delimiter if line starts with "delimiter"
    if ( $line =~ /^delimiter (.*)/ ) {
      my $new= $1;
      # Remove old delimiter from end of new
      $new=~ s/\Q$delimiter\E$//;
      $delimiter = $new;
      mtr_debug("changed delimiter to $delimiter");
      # No need to add the delimiter to result
      next;
    }

    # Add newline if line ends with $delimiter
    # and convert the current delimiter to semicolon
    if ( $line =~ /\Q$delimiter\E$/ ){
      $line =~ s/\Q$delimiter\E$/;/;
      $result.= "$line\n";
      mtr_debug("Added default delimiter");
      next;
    }

    # Remove comments starting with --
    if ( $line =~ /^\s*--/ ) {
      mtr_debug("Discarded $line");
      next;
    }

    # Replace @HOSTNAME with localhost
    $line=~ s/\'\@HOSTNAME\@\'/localhost/;

    # Default, just add the line without newline
    # but with a space as separator
    $result.= "$line ";

  }
  return $result;
}


sub default_mysqld {
  # Generate new config file from template
  my $config= My::ConfigFactory->new_config
    ( {
       basedir         => $basedir,
       testdir         => $glob_mysql_test_dir,
       template_path   => "include/default_my.cnf",
       vardir          => $opt_vardir,
       tmpdir          => $opt_tmpdir,
       baseport        => 0,
       user            => $opt_user,
       password        => '',
      }
    );

  my $mysqld= $config->group('mysqld.1')
    or mtr_error("Couldn't find mysqld.1 in default config");
  return $mysqld;
}


sub mysql_install_db {
  my ($mysqld, $datadir)= @_;

  my $install_datadir= $datadir || $mysqld->value('datadir');
  my $install_basedir= $mysqld->value('basedir');
  my $install_lang= $mysqld->value('lc-messages-dir');
  my $install_chsdir= $mysqld->value('character-sets-dir');

  mtr_report("Installing system database...");

  my $args;
  mtr_init_args(\$args);
  mtr_add_arg($args, "--no-defaults");
  mtr_add_arg($args, "--bootstrap");
  mtr_add_arg($args, "--basedir=%s", $install_basedir);
  mtr_add_arg($args, "--datadir=%s", $install_datadir);
  mtr_add_arg($args, "--loose-skip-falcon");
  mtr_add_arg($args, "--loose-skip-ndbcluster");
  mtr_add_arg($args, "--tmpdir=%s", "$opt_vardir/tmp/");
  mtr_add_arg($args, "--core-file");

  if ( $opt_debug )
  {
    mtr_add_arg($args, "--debug=$debug_d:t:i:A,%s/log/bootstrap.trace",
		$path_vardir_trace);
  }

  mtr_add_arg($args, "--lc-messages-dir=%s", $install_lang);
  mtr_add_arg($args, "--character-sets-dir=%s", $install_chsdir);

  # On some old linux kernels, aio on tmpfs is not supported
  # Remove this if/when Bug #58421 fixes this in the server
  if ($^O eq "linux" && $opt_mem) {
    mtr_add_arg($args, "--loose-skip-innodb-use-native-aio");
  }

  # InnoDB arguments that affect file location and sizes may
  # need to be given to the bootstrap process as well as the
  # server process.
  foreach my $extra_opt ( @opt_extra_mysqld_opt ) {
    if ($extra_opt =~ /--innodb/) {
      mtr_add_arg($args, $extra_opt);
    }
  }

  # If DISABLE_GRANT_OPTIONS is defined when the server is compiled (e.g.,
  # configure --disable-grant-options), mysqld will not recognize the
  # --bootstrap or --skip-grant-tables options.  The user can set
  # MYSQLD_BOOTSTRAP to the full path to a mysqld which does accept
  # --bootstrap, to accommodate this.
  my $exe_mysqld_bootstrap =
    $ENV{'MYSQLD_BOOTSTRAP'} || find_mysqld($install_basedir);

  # ----------------------------------------------------------------------
  # export MYSQLD_BOOTSTRAP_CMD variable containing <path>/mysqld <args>
  # ----------------------------------------------------------------------
  $ENV{'MYSQLD_BOOTSTRAP_CMD'}= "$exe_mysqld_bootstrap " . join(" ", @$args);



  # ----------------------------------------------------------------------
  # Create the bootstrap.sql file
  # ----------------------------------------------------------------------
  my $bootstrap_sql_file= "$opt_vardir/tmp/bootstrap.sql";

  if ($opt_boot_gdb) {
    gdb_arguments(\$args, \$exe_mysqld_bootstrap, $mysqld->name(),
		  $bootstrap_sql_file);
  }
  if ($opt_boot_dbx) {
    dbx_arguments(\$args, \$exe_mysqld_bootstrap, $mysqld->name(),
		  $bootstrap_sql_file);
  }
  if ($opt_boot_ddd) {
    ddd_arguments(\$args, \$exe_mysqld_bootstrap, $mysqld->name(),
		  $bootstrap_sql_file);
  }

  my $path_sql= my_find_file($install_basedir,
			     ["mysql", "sql/share", "share/mysql",
			      "share", "scripts"],
			     "mysql_system_tables.sql",
			     NOT_REQUIRED);

  if (-f $path_sql )
  {
    my $sql_dir= dirname($path_sql);
    # Use the mysql database for system tables
    mtr_tofile($bootstrap_sql_file, "use mysql\n");

    # Add the offical mysql system tables
    # for a production system
    mtr_appendfile_to_file("$sql_dir/mysql_system_tables.sql",
			   $bootstrap_sql_file);

    # Add the mysql system tables initial data
    # for a production system
    mtr_appendfile_to_file("$sql_dir/mysql_system_tables_data.sql",
			   $bootstrap_sql_file);

    # Add test data for timezone - this is just a subset, on a real
    # system these tables will be populated either by mysql_tzinfo_to_sql
    # or by downloading the timezone table package from our website
    mtr_appendfile_to_file("$sql_dir/mysql_test_data_timezone.sql",
			   $bootstrap_sql_file);

    # Fill help tables, just an empty file when running from bk repo
    # but will be replaced by a real fill_help_tables.sql when
    # building the source dist
    mtr_appendfile_to_file("$sql_dir/fill_help_tables.sql",
			   $bootstrap_sql_file);

  }
  else
  {
    # Install db from init_db.sql that exist in early 5.1 and 5.0
    # versions of MySQL
    my $init_file= "$install_basedir/mysql-test/lib/init_db.sql";
    mtr_report(" - from '$init_file'");
    my $text= mtr_grab_file($init_file) or
      mtr_error("Can't open '$init_file': $!");

    mtr_tofile($bootstrap_sql_file,
	       sql_to_bootstrap($text));
  }

  # Remove anonymous users
  mtr_tofile($bootstrap_sql_file,
	     "DELETE FROM mysql.user where user= '';\n");

  # Create mtr database
  mtr_tofile($bootstrap_sql_file,
	     "CREATE DATABASE mtr;\n");

  # Add help tables and data for warning detection and supression
  mtr_tofile($bootstrap_sql_file,
             sql_to_bootstrap(mtr_grab_file("include/mtr_warnings.sql")));

  # Add procedures for checking server is restored after testcase
  mtr_tofile($bootstrap_sql_file,
             sql_to_bootstrap(mtr_grab_file("include/mtr_check.sql")));

  # Log bootstrap command
  my $path_bootstrap_log= "$opt_vardir/log/bootstrap.log";
  mtr_tofile($path_bootstrap_log,
	     "$exe_mysqld_bootstrap " . join(" ", @$args) . "\n");

  # Create directories mysql and test
  mkpath("$install_datadir/mysql");
  mkpath("$install_datadir/test");

  if ( My::SafeProcess->run
       (
	name          => "bootstrap",
	path          => $exe_mysqld_bootstrap,
	args          => \$args,
	input         => $bootstrap_sql_file,
	output        => $path_bootstrap_log,
	error         => $path_bootstrap_log,
	append        => 1,
	verbose       => $opt_verbose,
       ) != 0)
  {
    mtr_error("Error executing mysqld --bootstrap\n" .
              "Could not install system database from $bootstrap_sql_file\n" .
	      "see $path_bootstrap_log for errors");
  }
}


sub run_testcase_check_skip_test($)
{
  my ($tinfo)= @_;

  # ----------------------------------------------------------------------
  # If marked to skip, just print out and return.
  # Note that a test case not marked as 'skip' can still be
  # skipped later, because of the test case itself in cooperation
  # with the mysqltest program tells us so.
  # ----------------------------------------------------------------------

  if ( $tinfo->{'skip'} )
  {
    mtr_report_test_skipped($tinfo) unless $start_only;
    return 1;
  }

  return 0;
}


sub run_query {
  my ($tinfo, $mysqld, $query)= @_;

  my $args;
  mtr_init_args(\$args);
  mtr_add_arg($args, "--defaults-file=%s", $path_config_file);
  mtr_add_arg($args, "--defaults-group-suffix=%s", $mysqld->after('mysqld'));

  mtr_add_arg($args, "-e %s", $query);

  my $res= My::SafeProcess->run
    (
     name          => "run_query -> ".$mysqld->name(),
     path          => $exe_mysql,
     args          => \$args,
     output        => '/dev/null',
     error         => '/dev/null'
    );

  return $res
}


sub do_before_run_mysqltest($)
{
  my $tinfo= shift;

  # Remove old files produced by mysqltest
  my $base_file= mtr_match_extension($tinfo->{result_file},
				     "result"); # Trim extension
  if (defined $base_file ){
    unlink("$base_file.reject");
    unlink("$base_file.progress");
    unlink("$base_file.log");
    unlink("$base_file.warnings");
  }

  if ( $mysql_version_id < 50000 ) {
    # Set environment variable NDB_STATUS_OK to 1
    # if script decided to run mysqltest cluster _is_ installed ok
    $ENV{'NDB_STATUS_OK'} = "1";
  } elsif ( $mysql_version_id < 50100 ) {
    # Set environment variable NDB_STATUS_OK to YES
    # if script decided to run mysqltest cluster _is_ installed ok
    $ENV{'NDB_STATUS_OK'} = "YES";
  }
}


#
# Check all server for sideffects
#
# RETURN VALUE
#  0 ok
#  1 Check failed
#  >1 Fatal errro

sub check_testcase($$)
{
  my ($tinfo, $mode)= @_;
  my $tname= $tinfo->{name};

  # Start the mysqltest processes in parallel to save time
  # also makes it possible to wait for any process to exit during the check
  my %started;
  foreach my $mysqld ( mysqlds() )
  {
    # Skip if server has been restarted with additional options
    if ( defined $mysqld->{'proc'} && ! exists $mysqld->{'restart_opts'} )
    {
      my $proc= start_check_testcase($tinfo, $mode, $mysqld);
      $started{$proc->pid()}= $proc;
    }
  }

  # Return immediately if no check proceess was started
  return 0 unless ( keys %started );

  my $timeout= start_timer(check_timeout($tinfo));

  while (1){
    my $result;
    my $proc= My::SafeProcess->wait_any_timeout($timeout);
    mtr_report("Got $proc");

    if ( delete $started{$proc->pid()} ) {

      my $err_file= $proc->user_data();
      my $base_file= mtr_match_extension($err_file, "err"); # Trim extension

      # One check testcase process returned
      my $res= $proc->exit_status();

      if ( $res == 0){
	# Check completed without problem

	# Remove the .err file the check generated
	unlink($err_file);

	# Remove the .result file the check generated
	if ( $mode eq 'after' ){
	  unlink("$base_file.result");
	}

	if ( keys(%started) == 0){
	  # All checks completed
	  mark_time_used('check');
	  return 0;
	}
	# Wait for next process to exit
	next;
      }
      else
      {
	if ( $mode eq "after" and $res == 1 )
	{
	  # Test failed, grab the report mysqltest has created
	  my $report= mtr_grab_file($err_file);
	  $tinfo->{check}.=
	    "\nMTR's internal check of the test case '$tname' failed.
This means that the test case does not preserve the state that existed
before the test case was executed.  Most likely the test case did not
do a proper clean-up. It could also be caused by the previous test run
by this thread, if the server wasn't restarted.
This is the diff of the states of the servers before and after the
test case was executed:\n";
	  $tinfo->{check}.= $report;

	  # Check failed, mark the test case with that info
	  $tinfo->{'check_testcase_failed'}= 1;
	  $result= 1;
	}
	elsif ( $res )
	{
	  my $report= mtr_grab_file($err_file);
	  $tinfo->{comment}.=
	    "Could not execute 'check-testcase' $mode ".
	      "testcase '$tname' (res: $res):\n";
	  $tinfo->{comment}.= $report;

	  $result= 2;
	}

	# Remove the .result file the check generated
	unlink("$base_file.result");

      }
    }
    elsif ( $proc->{timeout} ) {
      $tinfo->{comment}.= "Timeout for 'check-testcase' expired after "
	.check_timeout($tinfo)." seconds";
      $result= 4;
    }
    else {
      # Unknown process returned, most likley a crash, abort everything
      $tinfo->{comment}=
	"The server $proc crashed while running ".
	"'check testcase $mode test'".
	get_log_from_proc($proc, $tinfo->{name});
      $result= 3;
    }

    # Kill any check processes still running
    map($_->kill(), values(%started));

    mtr_warning("Check-testcase failed, this could also be caused by the" .
		" previous test run by this worker thread")
      if $result > 1 && $mode eq "before";
    mark_time_used('check');

    return $result;
  }

  mtr_error("INTERNAL_ERROR: check_testcase");
}


# Start run mysqltest on one server
#
# RETURN VALUE
#  0 OK
#  1 Check failed
#
sub start_run_one ($$) {
  my ($mysqld, $run)= @_;

  my $name= "$run-".$mysqld->name();

  my $args;
  mtr_init_args(\$args);

  mtr_add_arg($args, "--defaults-file=%s", $path_config_file);
  mtr_add_arg($args, "--defaults-group-suffix=%s", $mysqld->after('mysqld'));

  mtr_add_arg($args, "--silent");
  mtr_add_arg($args, "--test-file=%s", "include/$run.test");

  my $errfile= "$opt_vardir/tmp/$name.err";
  my $proc= My::SafeProcess->new
    (
     name          => $name,
     path          => $exe_mysqltest,
     error         => $errfile,
     output        => $errfile,
     args          => \$args,
     user_data     => $errfile,
     verbose       => $opt_verbose,
    );
  mtr_verbose("Started $proc");
  return $proc;
}


#
# Run script on all servers, collect results
#
# RETURN VALUE
#  0 ok
#  1 Failure

sub run_on_all($$)
{
  my ($tinfo, $run)= @_;

  # Start the mysqltest processes in parallel to save time
  # also makes it possible to wait for any process to exit during the check
  # and to have a timeout process
  my %started;
  foreach my $mysqld ( mysqlds() )
  {
    if ( defined $mysqld->{'proc'} )
    {
      my $proc= start_run_one($mysqld, $run);
      $started{$proc->pid()}= $proc;
    }
  }

  # Return immediately if no check proceess was started
  return 0 unless ( keys %started );

  my $timeout= start_timer(check_timeout($tinfo));

  while (1){
    my $result;
    my $proc= My::SafeProcess->wait_any_timeout($timeout);
    mtr_report("Got $proc");

    if ( delete $started{$proc->pid()} ) {

      # One mysqltest process returned
      my $err_file= $proc->user_data();
      my $res= $proc->exit_status();

      # Append the report from .err file
      $tinfo->{comment}.= " == $err_file ==\n";
      $tinfo->{comment}.= mtr_grab_file($err_file);
      $tinfo->{comment}.= "\n";

      # Remove the .err file
      unlink($err_file);

      if ( keys(%started) == 0){
	# All completed
	return 0;
      }

      # Wait for next process to exit
      next;
    }
    elsif ($proc->{timeout}) {
      $tinfo->{comment}.= "Timeout for '$run' expired after "
	.check_timeout($tinfo)." seconds";
    }
    else {
      # Unknown process returned, most likley a crash, abort everything
      $tinfo->{comment}.=
	"The server $proc crashed while running '$run'".
	get_log_from_proc($proc, $tinfo->{name});
    }

    # Kill any check processes still running
    map($_->kill(), values(%started));

    return 1;
  }
  mtr_error("INTERNAL_ERROR: run_on_all");
}


sub mark_log {
  my ($log, $tinfo)= @_;
  my $log_msg= "CURRENT_TEST: $tinfo->{name}\n";
  mtr_tofile($log, $log_msg);
}


sub find_testcase_skipped_reason($)
{
  my ($tinfo)= @_;

  # Set default message
  $tinfo->{'comment'}= "Detected by testcase(no log file)";

  # Open the test log file
  my $F= IO::File->new($path_current_testlog)
    or return;
  my $reason;

  while ( my $line= <$F> )
  {
    # Look for "reason: <reason for skipping test>"
    if ( $line =~ /reason: (.*)/ )
    {
      $reason= $1;
    }
  }

  if ( ! $reason )
  {
    mtr_warning("Could not find reason for skipping test in $path_current_testlog");
    $reason= "Detected by testcase(reason unknown) ";
  }
  $tinfo->{'comment'}= $reason;
}


sub find_analyze_request
{
  # Open the test log file
  my $F= IO::File->new($path_current_testlog)
    or return;
  my $analyze;

  while ( my $line= <$F> )
  {
    # Look for "reason: <reason for skipping test>"
    if ( $line =~ /analyze: (.*)/ )
    {
      $analyze= $1;
    }
  }

  return $analyze;
}


# The test can leave a file in var/tmp/ to signal
# that all servers should be restarted
sub restart_forced_by_test($)
{
  my $file = shift;
  my $restart = 0;
  foreach my $mysqld ( mysqlds() )
  {
    my $datadir = $mysqld->value('datadir');
    my $force_restart_file = "$datadir/mtr/$file";
    if ( -f $force_restart_file )
    {
      mtr_verbose("Restart of servers forced by test");
      $restart = 1;
      last;
    }
  }
  return $restart;
}


# Return timezone value of tinfo or default value
sub timezone {
  my ($tinfo)= @_;
  return $tinfo->{timezone} || "GMT-3";
}


# Storage for changed environment variables
my %old_env;

sub resfile_report_test ($) {
  my $tinfo=  shift;

  resfile_new_test();

  resfile_test_info("name", $tinfo->{name});
  resfile_test_info("variation", $tinfo->{combination})
    if $tinfo->{combination};
  resfile_test_info("start_time", isotime time);
}


#
# Run a single test case
#
# RETURN VALUE
#  0 OK
#  > 0 failure
#

sub run_testcase ($) {
  my $tinfo=  shift;
  my $print_freq=20;

  mtr_verbose("Running test:", $tinfo->{name});
  resfile_report_test($tinfo) if $opt_resfile;

  # Allow only alpanumerics pluss _ - + . in combination names,
  # or anything beginning with -- (the latter comes from --combination)
  my $combination= $tinfo->{combination};
  if ($combination && $combination !~ /^\w[-\w\.\+]+$/
                   && $combination !~ /^--/)
  {
    mtr_error("Combination '$combination' contains illegal characters");
  }
  # -------------------------------------------------------
  # Init variables that can change between each test case
  # -------------------------------------------------------
  my $timezone= timezone($tinfo);
  $ENV{'TZ'}= $timezone;
  mtr_verbose("Setting timezone: $timezone");

  if ( ! using_extern() )
  {
    my @restart= servers_need_restart($tinfo);
    if ( @restart != 0) {
      stop_servers($tinfo, @restart );
    }

    if ( started(all_servers()) == 0 )
    {

      # Remove old datadirs
      clean_datadir() unless $opt_start_dirty;

      # Restore old ENV
      while (my ($option, $value)= each( %old_env )) {
	if (defined $value){
	  mtr_verbose("Restoring $option to $value");
	  $ENV{$option}= $value;

	} else {
	  mtr_verbose("Removing $option");
	  delete($ENV{$option});
	}
      }
      %old_env= ();

      mtr_verbose("Generating my.cnf from '$tinfo->{template_path}'");

      # Generate new config file from template
      $config= My::ConfigFactory->new_config
	( {
	   basedir         => $basedir,
	   testdir         => $glob_mysql_test_dir,
	   template_path   => $tinfo->{template_path},
	   extra_template_path => $tinfo->{extra_template_path},
	   vardir          => $opt_vardir,
	   tmpdir          => $opt_tmpdir,
	   baseport        => $baseport,
	   #hosts          => [ 'host1', 'host2' ],
	   user            => $opt_user,
	   password        => '',
	   ssl             => $opt_ssl_supported,
	   embedded        => $opt_embedded_server,
	  }
	);

      # Write the new my.cnf
      $config->save($path_config_file);

      # Remember current config so a restart can occur when a test need
      # to use a different one
      $current_config_name= $tinfo->{template_path};

      #
      # Set variables in the ENV section
      #
      foreach my $option ($config->options_in_group("ENV"))
      {
	# Save old value to restore it before next time
	$old_env{$option->name()}= $ENV{$option->name()};

	mtr_verbose($option->name(), "=",$option->value());
	$ENV{$option->name()}= $option->value();
      }
    }

    # Write start of testcase to log
    mark_log($path_current_testlog, $tinfo);

    if (start_servers($tinfo))
    {
      report_failure_and_restart($tinfo);
      return 1;
    }
  }
  mark_time_used('restart');

  # --------------------------------------------------------------------
  # If --start or --start-dirty given, stop here to let user manually
  # run tests
  # If --wait-all is also given, do the same, but don't die if one
  # server exits
  # ----------------------------------------------------------------------

  if ( $start_only )
  {
    mtr_print("\nStarted", started(all_servers()));
    mtr_print("Using config for test", $tinfo->{name});
    mtr_print("Port and socket path for server(s):");
    foreach my $mysqld ( mysqlds() )
    {
      mtr_print ($mysqld->name() . "  " . $mysqld->value('port') .
	      "  " . $mysqld->value('socket'));
    }
    if ( $opt_start_exit )
    {
      mtr_print("Server(s) started, not waiting for them to finish");
      if (IS_WINDOWS)
      {
	POSIX::_exit(0);	# exit hangs here in ActiveState Perl
      }
      else
      {
	exit(0);
      }
    }
    mtr_print("Waiting for server(s) to exit...");
    if ( $opt_wait_all ) {
      My::SafeProcess->wait_all();
      mtr_print( "All servers exited" );
      exit(1);
    }
    else {
      my $proc= My::SafeProcess->wait_any();
      if ( grep($proc eq $_, started(all_servers())) )
      {
        mtr_print("Server $proc died");
        exit(1);
      }
      mtr_print("Unknown process $proc died");
      exit(1);
    }
  }

  my $test_timeout= start_timer(testcase_timeout($tinfo));

  do_before_run_mysqltest($tinfo);

  mark_time_used('admin');

  if ( $opt_check_testcases and check_testcase($tinfo, "before") ){
    # Failed to record state of server or server crashed
    report_failure_and_restart($tinfo);

    return 1;
  }

  my $test= start_mysqltest($tinfo);
  # Set only when we have to keep waiting after expectedly died server
  my $keep_waiting_proc = 0;
  my $print_timeout= start_timer($print_freq * 60);

  while (1)
  {
    my $proc;
    if ($keep_waiting_proc)
    {
      # Any other process exited?
      $proc = My::SafeProcess->check_any();
      if ($proc)
      {
	mtr_verbose ("Found exited process $proc");
      }
      else
      {
	$proc = $keep_waiting_proc;
	# Also check if timer has expired, if so cancel waiting
	if ( has_expired($test_timeout) )
	{
	  $keep_waiting_proc = 0;
	}
      }
    }
    if (! $keep_waiting_proc)
    {
      if($test_timeout > $print_timeout)
      {
         $proc= My::SafeProcess->wait_any_timeout($print_timeout);
         if ( $proc->{timeout} )
         {
            #print out that the test is still on
            mtr_print("Test still running: $tinfo->{name}");
            #reset the timer
            $print_timeout= start_timer($print_freq * 60);
            next;
         }
      }
      else
      {
         $proc= My::SafeProcess->wait_any_timeout($test_timeout);
      }
    }

    # Will be restored if we need to keep waiting
    $keep_waiting_proc = 0;

    unless ( defined $proc )
    {
      mtr_error("wait_any failed");
    }
    mtr_verbose("Got $proc");

    mark_time_used('test');
    # ----------------------------------------------------
    # Was it the test program that exited
    # ----------------------------------------------------
    if ($proc eq $test)
    {
      my $res= $test->exit_status();

      if ($res == 0 and $opt_warnings and check_warnings($tinfo) )
      {
	# Test case suceeded, but it has produced unexpected
	# warnings, continue in $res == 1
	$res= 1;
	resfile_output($tinfo->{'warnings'}) if $opt_resfile;
      }

      if ( $res == 0 )
      {
	my $check_res;
	if ( restart_forced_by_test('force_restart') )
	{
	  stop_all_servers($opt_shutdown_timeout);
	}
	elsif ( $opt_check_testcases and
	     $check_res= check_testcase($tinfo, "after"))
	{
	  if ($check_res == 1) {
	    # Test case had sideeffects, not fatal error, just continue
	    stop_all_servers($opt_shutdown_timeout);
	    mtr_report("Resuming tests...\n");
	    resfile_output($tinfo->{'check'}) if $opt_resfile;
	  }
	  else {
	    # Test case check failed fatally, probably a server crashed
	    report_failure_and_restart($tinfo);
	    return 1;
	  }
	}
	mtr_report_test_passed($tinfo);
      }
      elsif ( $res == 62 )
      {
	# Testcase itself tell us to skip this one
	$tinfo->{skip_detected_by_test}= 1;
	# Try to get reason from test log file
	find_testcase_skipped_reason($tinfo);
	mtr_report_test_skipped($tinfo);
	# Restart if skipped due to missing perl, it may have had side effects
	if ( restart_forced_by_test('force_restart_if_skipped') ||
             $tinfo->{'comment'} =~ /^perl not found/ )
	{
	  stop_all_servers($opt_shutdown_timeout);
	}
      }
      elsif ( $res == 65 )
      {
	# Testprogram killed by signal
	$tinfo->{comment}=
	  "testprogram crashed(returned code $res)";
	report_failure_and_restart($tinfo);
      }
      elsif ( $res == 1 )
      {
	# Check if the test tool requests that
	# an analyze script should be run
	my $analyze= find_analyze_request();
	if ($analyze){
	  run_on_all($tinfo, "analyze-$analyze");
	}

	# Wait a bit and see if a server died, if so report that instead
	mtr_milli_sleep(100);
	my $srvproc= My::SafeProcess::check_any();
	if ($srvproc && grep($srvproc eq $_, started(all_servers()))) {
	  $proc= $srvproc;
	  goto SRVDIED;
	}

	# Test case failure reported by mysqltest
	report_failure_and_restart($tinfo);
      }
      else
      {
	# mysqltest failed, probably crashed
	$tinfo->{comment}=
	  "mysqltest failed with unexpected return code $res\n";
	report_failure_and_restart($tinfo);
      }

      # Save info from this testcase run to mysqltest.log
      if( -f $path_current_testlog)
      {
	if ($opt_resfile && $res && $res != 62) {
	  resfile_output_file($path_current_testlog);
	}
	mtr_appendfile_to_file($path_current_testlog, $path_testlog);
	unlink($path_current_testlog);
      }

      return ($res == 62) ? 0 : $res;

    }

    # ----------------------------------------------------
    # Check if it was an expected crash
    # ----------------------------------------------------
    my $check_crash = check_expected_crash_and_restart($proc);
    if ($check_crash)
    {
      # Keep waiting if it returned 2, if 1 don't wait or stop waiting.
      $keep_waiting_proc = 0 if $check_crash == 1;
      $keep_waiting_proc = $proc if $check_crash == 2;
      next;
    }

  SRVDIED:
    # ----------------------------------------------------
    # Stop the test case timer
    # ----------------------------------------------------
    $test_timeout= 0;

    # ----------------------------------------------------
    # Check if it was a server that died
    # ----------------------------------------------------
    if ( grep($proc eq $_, started(all_servers())) )
    {
      # Server failed, probably crashed
      $tinfo->{comment}=
	"Server $proc failed during test run" .
	get_log_from_proc($proc, $tinfo->{name});

      # ----------------------------------------------------
      # It's not mysqltest that has exited, kill it
      # ----------------------------------------------------
      $test->kill();

      report_failure_and_restart($tinfo);
      return 1;
    }

    # Try to dump core for mysqltest and all servers
    foreach my $proc ($test, started(all_servers())) 
    {
      mtr_print("Trying to dump core for $proc");
      if ($proc->dump_core())
      {
	$proc->wait_one(20);
      }
    }

    # ----------------------------------------------------
    # It's not mysqltest that has exited, kill it
    # ----------------------------------------------------
    $test->kill();

    # ----------------------------------------------------
    # Check if testcase timer expired
    # ----------------------------------------------------
    if ( $proc->{timeout} )
    {
      my $log_file_name= $opt_vardir."/log/".$tinfo->{shortname}.".log";
      $tinfo->{comment}=
        "Test case timeout after ".testcase_timeout($tinfo).
	  " seconds\n\n";
      # Add 20 last executed commands from test case log file
      if  (-e $log_file_name)
      {
        $tinfo->{comment}.=
	   "== $log_file_name == \n".
	     mtr_lastlinesfromfile($log_file_name, 20)."\n";
      }
      $tinfo->{'timeout'}= testcase_timeout($tinfo); # Mark as timeout
      run_on_all($tinfo, 'analyze-timeout');

      report_failure_and_restart($tinfo);
      return 1;
    }

    mtr_error("Unhandled process $proc exited");
  }
  mtr_error("Should never come here");
}


# Extract server log from after the last occurrence of named test
# Return as an array of lines
#

sub extract_server_log ($$) {
  my ($error_log, $tname) = @_;

  # Open the servers .err log file and read all lines
  # belonging to current tets into @lines
  my $Ferr = IO::File->new($error_log)
    or mtr_error("Could not open file '$error_log' for reading: $!");

  my @lines;
  my $found_test= 0;		# Set once we've found the log of this test
  while ( my $line = <$Ferr> )
  {
    if ($found_test)
    {
      # If test wasn't last after all, discard what we found, test again.
      if ( $line =~ /^CURRENT_TEST:/)
      {
	@lines= ();
	$found_test= $line =~ /^CURRENT_TEST: $tname/;
      }
      else
      {
	push(@lines, $line);
	if (scalar(@lines) > 1000000) {
	  $Ferr = undef;
	  mtr_warning("Too much log from test, bailing out from extracting");
	  return ();
	}
      }
    }
    else
    {
      # Search for beginning of test, until found
      $found_test= 1 if ($line =~ /^CURRENT_TEST: $tname/);
    }
  }
  $Ferr = undef; # Close error log file

  return @lines;
}

# Get log from server identified from its $proc object, from named test
# Return as a single string
#

sub get_log_from_proc ($$) {
  my ($proc, $name)= @_;
  my $srv_log= "";

  foreach my $mysqld (mysqlds()) {
    if ($mysqld->{proc} eq $proc) {
      my @srv_lines= extract_server_log($mysqld->value('#log-error'), $name);
      $srv_log= "\nServer log from this test:\n" .
	"----------SERVER LOG START-----------\n". join ("", @srv_lines) .
	"----------SERVER LOG END-------------\n";
      last;
    }
  }
  return $srv_log;
}

# Perform a rough examination of the servers
# error log and write all lines that look
# suspicious into $error_log.warnings
#
sub extract_warning_lines ($$) {
  my ($error_log, $tname) = @_;

  my @lines= extract_server_log($error_log, $tname);

# Write all suspicious lines to $error_log.warnings file
  my $warning_log = "$error_log.warnings";
  my $Fwarn = IO::File->new($warning_log, "w")
    or die("Could not open file '$warning_log' for writing: $!");
  print $Fwarn "Suspicious lines from $error_log\n";

  my @patterns =
    (
     qr/^Warning:|mysqld: Warning|\[Warning\]/,
     qr/^Error:|\[ERROR\]/,
     qr/^==\d+==\s+\S/, # valgrind errors
     qr/InnoDB: Warning|InnoDB: Error/,
     qr/^safe_mutex:|allocated at line/,
     qr/missing DBUG_RETURN/,
     qr/Attempting backtrace/,
     qr/Assertion .* failed/,
    );
  my $skip_valgrind= 0;

  my $last_pat= "";
  my $num_rep= 0;

  foreach my $line ( @lines )
  {
    if ($opt_valgrind_mysqld) {
      # Skip valgrind summary from tests where server has been restarted
      # Should this contain memory leaks, the final report will find it
      # Use a generic pattern for summaries
      $skip_valgrind= 1 if $line =~ /^==\d+== [A-Z ]+ SUMMARY:/;
      $skip_valgrind= 0 unless $line =~ /^==\d+==/;
      next if $skip_valgrind;
    }
    foreach my $pat ( @patterns )
    {
      if ( $line =~ /$pat/ )
      {
	# Remove initial timestamp and look for consecutive identical lines
	my $line_pat= $line;
<<<<<<< HEAD
	$line_pat =~ s/^[0-9: ]*//;
=======
	$line_pat =~ s/^[0-9:\-\+\.TZ ]*//;
>>>>>>> 3607b4a9
	if ($line_pat eq $last_pat) {
	  $num_rep++;
	} else {
	  # Previous line had been repeated, report that first
	  if ($num_rep) {
	    print $Fwarn ".... repeated $num_rep times: $last_pat";
	    $num_rep= 0;
	  }
	  $last_pat= $line_pat;
	  print $Fwarn $line;
	}
	last;
      }
    }
  }
  # Catch the case of last warning being repeated
  if ($num_rep) {
    print $Fwarn ".... repeated $num_rep times: $last_pat";
  }

  $Fwarn = undef; # Close file

}


# Run include/check-warnings.test
#
# RETURN VALUE
#  0 OK
#  1 Check failed
#
sub start_check_warnings ($$) {
  my $tinfo=    shift;
  my $mysqld=   shift;

  my $name= "warnings-".$mysqld->name();

  my $log_error= $mysqld->value('#log-error');
  # To be communicated to the test
  $ENV{MTR_LOG_ERROR}= $log_error;
  extract_warning_lines($log_error, $tinfo->{name});

  my $args;
  mtr_init_args(\$args);

  mtr_add_arg($args, "--defaults-file=%s", $path_config_file);
  mtr_add_arg($args, "--defaults-group-suffix=%s", $mysqld->after('mysqld'));
  mtr_add_arg($args, "--test-file=%s", "include/check-warnings.test");

  if ( $opt_embedded_server )
  {

    # Get the args needed for the embedded server
    # and append them to args prefixed
    # with --sever-arg=

    my $mysqld=  $config->group('embedded')
      or mtr_error("Could not get [embedded] section");

    my $mysqld_args;
    mtr_init_args(\$mysqld_args);
    my $extra_opts= get_extra_opts($mysqld, $tinfo);
    mysqld_arguments($mysqld_args, $mysqld, $extra_opts);
    mtr_add_arg($args, "--server-arg=%s", $_) for @$mysqld_args;
  }

  my $errfile= "$opt_vardir/tmp/$name.err";
  my $proc= My::SafeProcess->new
    (
     name          => $name,
     path          => $exe_mysqltest,
     error         => $errfile,
     output        => $errfile,
     args          => \$args,
     user_data     => $errfile,
     verbose       => $opt_verbose,
    );
  mtr_verbose("Started $proc");
  return $proc;
}


#
# Loop through our list of processes and check the error log
# for unexepcted errors and warnings
#
sub check_warnings ($) {
  my ($tinfo)= @_;
  my $res= 0;

  my $tname= $tinfo->{name};

  # Clear previous warnings
  delete($tinfo->{warnings});

  # Start the mysqltest processes in parallel to save time
  # also makes it possible to wait for any process to exit during the check
  my %started;
  foreach my $mysqld ( mysqlds() )
  {
    if ( defined $mysqld->{'proc'} )
    {
      my $proc= start_check_warnings($tinfo, $mysqld);
      $started{$proc->pid()}= $proc;
    }
  }

  # Return immediately if no check proceess was started
  return 0 unless ( keys %started );

  my $timeout= start_timer(check_timeout($tinfo));

  while (1){
    my $result= 0;
    my $proc= My::SafeProcess->wait_any_timeout($timeout);
    mtr_report("Got $proc");

    if ( delete $started{$proc->pid()} ) {
      # One check warning process returned
      my $res= $proc->exit_status();
      my $err_file= $proc->user_data();

      if ( $res == 0 or $res == 62 ){

	if ( $res == 0 ) {
	  # Check completed with problem
	  my $report= mtr_grab_file($err_file);
	  # Log to var/log/warnings file
	  mtr_tofile("$opt_vardir/log/warnings",
		     $tname."\n".$report);

	  $tinfo->{'warnings'}.= $report;
	  $result= 1;
	}

	if ( $res == 62 ) {
	  # Test case was ok and called "skip"
	  # Remove the .err file the check generated
	  unlink($err_file);
	}

	if ( keys(%started) == 0){
	  # All checks completed
	  mark_time_used('ch-warn');
	  return $result;
	}
	# Wait for next process to exit
	next;
      }
      else
      {
	my $report= mtr_grab_file($err_file);
	$tinfo->{comment}.=
	  "Could not execute 'check-warnings' for ".
	    "testcase '$tname' (res: $res):\n";
	$tinfo->{comment}.= $report;

	$result= 2;
      }
    }
    elsif ( $proc->{timeout} ) {
      $tinfo->{comment}.= "Timeout for 'check warnings' expired after "
	.check_timeout($tinfo)." seconds";
      $result= 4;
    }
    else {
      # Unknown process returned, most likley a crash, abort everything
      $tinfo->{comment}=
	"The server $proc crashed while running 'check warnings'".
	get_log_from_proc($proc, $tinfo->{name});
      $result= 3;
    }

    # Kill any check processes still running
    map($_->kill(), values(%started));

    mark_time_used('ch-warn');
    return $result;
  }

  mtr_error("INTERNAL_ERROR: check_warnings");
}


#
# Loop through our list of processes and look for and entry
# with the provided pid, if found check for the file indicating
# expected crash and restart it.
#
sub check_expected_crash_and_restart {
  my ($proc)= @_;

  foreach my $mysqld ( mysqlds() )
  {
    next unless ( $mysqld->{proc} and $mysqld->{proc} eq $proc );

    # Check if crash expected by looking at the .expect file
    # in var/tmp
    my $expect_file= "$opt_vardir/tmp/".$mysqld->name().".expect";
    if ( -f $expect_file )
    {
      mtr_verbose("Crash was expected, file '$expect_file' exists");

      for (my $waits = 0;  $waits < 50;  mtr_milli_sleep(100), $waits++)
      {
	# Race condition seen on Windows: try again until file not empty
	next if -z $expect_file;
	# If last line in expect file starts with "wait"
	# sleep a little and try again, thus allowing the
	# test script to control when the server should start
	# up again. Keep trying for up to 5s at a time.
	my $last_line= mtr_lastlinesfromfile($expect_file, 1);
	if ($last_line =~ /^wait/ )
	{
	  mtr_verbose("Test says wait before restart") if $waits == 0;
	  next;
	}

	# Ignore any partial or unknown command
	next unless $last_line =~ /^restart/;
	# If last line begins "restart:", the rest of the line is read as
        # extra command line options to add to the restarted mysqld.
        # Anything other than 'wait' or 'restart:' (with a colon) will
        # result in a restart with original mysqld options.
	if ($last_line =~ /restart:(.+)/) {
	  my @rest_opt= split(' ', $1);
	  $mysqld->{'restart_opts'}= \@rest_opt;
	} else {
	  delete $mysqld->{'restart_opts'};
	}
	unlink($expect_file);

	# Start server with same settings as last time
	mysqld_start($mysqld, $mysqld->{'started_opts'});

	return 1;
      }
      # Loop ran through: we should keep waiting after a re-check
      return 2;
    }
  }

  # Not an expected crash
  return 0;
}


# Remove all files and subdirectories of a directory
sub clean_dir {
  my ($dir)= @_;
  mtr_verbose("clean_dir: $dir");
  finddepth(
	  { no_chdir => 1,
	    wanted => sub {
	      if (-d $_){
		# A dir
		if ($_ eq $dir){
		  # The dir to clean
		  return;
		} else {
		  mtr_verbose("rmdir: '$_'");
		  rmdir($_) or mtr_warning("rmdir($_) failed: $!");
		}
	      } else {
		# Hopefully a file
		mtr_verbose("unlink: '$_'");
		unlink($_) or mtr_warning("unlink($_) failed: $!");
	      }
	    }
	  },
	    $dir);
}


sub clean_datadir {

  mtr_verbose("Cleaning datadirs...");

  if (started(all_servers()) != 0){
    mtr_error("Trying to clean datadir before all servers stopped");
  }

  foreach my $cluster ( clusters() )
  {
    my $cluster_dir= "$opt_vardir/".$cluster->{name};
    mtr_verbose(" - removing '$cluster_dir'");
    rmtree($cluster_dir);

  }

  foreach my $mysqld ( mysqlds() )
  {
    my $mysqld_dir= dirname($mysqld->value('datadir'));
    if (-d $mysqld_dir ) {
      mtr_verbose(" - removing '$mysqld_dir'");
      rmtree($mysqld_dir);
    }
  }

  # Remove all files in tmp and var/tmp
  clean_dir("$opt_vardir/tmp");
  if ($opt_tmpdir ne "$opt_vardir/tmp"){
    clean_dir($opt_tmpdir);
  }
}


#
# Save datadir before it's removed
#
sub save_datadir_after_failure($$) {
  my ($dir, $savedir)= @_;

  mtr_report(" - saving '$dir'");
  my $dir_name= basename($dir);
  rename("$dir", "$savedir/$dir_name");
}


sub remove_ndbfs_from_ndbd_datadir {
  my ($ndbd_datadir)= @_;
  # Remove the ndb_*_fs directory from ndbd.X/ dir
  foreach my $ndbfs_dir ( glob("$ndbd_datadir/ndb_*_fs") )
  {
    next unless -d $ndbfs_dir; # Skip if not a directory
    rmtree($ndbfs_dir);
  }
}


sub after_failure ($) {
  my ($tinfo)= @_;

  mtr_report("Saving datadirs...");

  my $save_dir= "$opt_vardir/log/";
  $save_dir.= $tinfo->{name};
  # Add combination name if any
  $save_dir.= "-$tinfo->{combination}"
    if defined $tinfo->{combination};

  # Save savedir  path for server
  $tinfo->{savedir}= $save_dir;

  mkpath($save_dir) if ! -d $save_dir;

  # Save the used my.cnf file
  copy($path_config_file, $save_dir);

  # Copy the tmp dir
  copytree("$opt_vardir/tmp/", "$save_dir/tmp/");

  if ( clusters() ) {
    foreach my $cluster ( clusters() ) {
      my $cluster_dir= "$opt_vardir/".$cluster->{name};

      # Remove the fileystem of each ndbd
      foreach my $ndbd ( in_cluster($cluster, ndbds()) )
      {
        my $ndbd_datadir= $ndbd->value("DataDir");
        remove_ndbfs_from_ndbd_datadir($ndbd_datadir);
      }

      save_datadir_after_failure($cluster_dir, $save_dir);
    }
  }
  else {
    foreach my $mysqld ( mysqlds() ) {
      my $data_dir= $mysqld->value('datadir');
      save_datadir_after_failure(dirname($data_dir), $save_dir);
    }
  }
}


sub report_failure_and_restart ($) {
  my $tinfo= shift;

  if ($opt_valgrind_mysqld && ($tinfo->{'warnings'} || $tinfo->{'timeout'})) {
    # In these cases we may want valgrind report from normal termination
    $tinfo->{'dont_kill_server'}= 1;
  }
  # Shotdown properly if not to be killed (for valgrind)
  stop_all_servers($tinfo->{'dont_kill_server'} ? $opt_shutdown_timeout : 0);

  $tinfo->{'result'}= 'MTR_RES_FAILED';

  my $test_failures= $tinfo->{'failures'} || 0;
  $tinfo->{'failures'}=  $test_failures + 1;


  if ( $tinfo->{comment} )
  {
    # The test failure has been detected by mysql-test-run.pl
    # when starting the servers or due to other error, the reason for
    # failing the test is saved in "comment"
    ;
  }

  if ( !defined $tinfo->{logfile} )
  {
    my $logfile= $path_current_testlog;
    if ( defined $logfile )
    {
      if ( -f $logfile )
      {
	# Test failure was detected by test tool and its report
	# about what failed has been saved to file. Save the report
	# in tinfo
	$tinfo->{logfile}= mtr_fromfile($logfile);
	# If no newlines in the test log:
	# (it will contain the CURRENT_TEST written by mtr, so is not empty)
	if ($tinfo->{logfile} !~ /\n/)
	{
	  # Show how far it got before suddenly failing
	  $tinfo->{comment}.= "mysqltest failed but provided no output\n";
	  my $log_file_name= $opt_vardir."/log/".$tinfo->{shortname}.".log";
	  if (-e $log_file_name) {
	    $tinfo->{comment}.=
	      "The result from queries just before the failure was:".
	      "\n< snip >\n".
	      mtr_lastlinesfromfile($log_file_name, 20)."\n";
	  }
	}
      }
      else
      {
	# The test tool report didn't exist, display an
	# error message
	$tinfo->{logfile}= "Could not open test tool report '$logfile'";
      }
    }
  }

  after_failure($tinfo);

  mtr_report_test($tinfo);

}


sub run_sh_script {
  my ($script)= @_;

  return 0 unless defined $script;

  mtr_verbose("Running '$script'");
  my $ret= system("/bin/sh $script") >> 8;
  return $ret;
}


sub mysqld_stop {
  my $mysqld= shift or die "usage: mysqld_stop(<mysqld>)";

  my $args;
  mtr_init_args(\$args);

  mtr_add_arg($args, "--no-defaults");
  mtr_add_arg($args, "--character-sets-dir=%s", $mysqld->value('character-sets-dir'));
  mtr_add_arg($args, "--user=%s", $opt_user);
  mtr_add_arg($args, "--password=");
  mtr_add_arg($args, "--port=%d", $mysqld->value('port'));
  mtr_add_arg($args, "--host=%s", $mysqld->value('#host'));
  mtr_add_arg($args, "--connect_timeout=20");
  mtr_add_arg($args, "--protocol=tcp");

  mtr_add_arg($args, "shutdown");

  My::SafeProcess->run
    (
     name          => "mysqladmin shutdown ".$mysqld->name(),
     path          => $exe_mysqladmin,
     args          => \$args,
     error         => "/dev/null",

    );
}


sub mysqld_arguments ($$$) {
  my $args=              shift;
  my $mysqld=            shift;
  my $extra_opts=        shift;

  my @defaults = grep(/^--defaults-file=/, @$extra_opts);
  if (@defaults > 0) {
    mtr_add_arg($args, pop(@defaults))
  }
  else {
    mtr_add_arg($args, "--defaults-file=%s",  $path_config_file);
  }

  # When mysqld is run by a root user(euid is 0), it will fail
  # to start unless we specify what user to run as, see BUG#30630
  my $euid= $>;
  if (!IS_WINDOWS and $euid == 0 and
      (grep(/^--user/, @$extra_opts)) == 0) {
    mtr_add_arg($args, "--user=root");
  }

  if ( $opt_valgrind_mysqld )
  {
    if ( $mysql_version_id < 50100 )
    {
      mtr_add_arg($args, "--skip-bdb");
    }
  }

  # On some old linux kernels, aio on tmpfs is not supported
  # Remove this if/when Bug #58421 fixes this in the server
  if ($^O eq "linux" && $opt_mem)
  {
    mtr_add_arg($args, "--loose-skip-innodb-use-native-aio");
  }

  if ( $mysql_version_id >= 50106 && !$opt_user_args)
  {
    # Turn on logging to file
    mtr_add_arg($args, "--log-output=file");
  }

  # Check if "extra_opt" contains skip-log-bin
  my $skip_binlog= grep(/^(--|--loose-)skip-log-bin/, @$extra_opts);

  # Indicate to mysqld it will be debugged in debugger
  if ( $glob_debugger )
  {
    mtr_add_arg($args, "--gdb");
  }

  my $found_skip_core= 0;
  foreach my $arg ( @$extra_opts )
  {
    # Skip --defaults-file option since it's handled above.
    next if $arg =~ /^--defaults-file/;

    # Allow --skip-core-file to be set in <testname>-[master|slave].opt file
    if ($arg eq "--skip-core-file")
    {
      $found_skip_core= 1;
    }
    elsif ($skip_binlog and mtr_match_prefix($arg, "--binlog-format"))
    {
      ; # Dont add --binlog-format when running without binlog
    }
    elsif ($arg eq "--loose-skip-log-bin" and
           $mysqld->option("log-slave-updates"))
    {
      ; # Dont add --skip-log-bin when mysqld have --log-slave-updates in config
    }
    elsif ($arg eq "")
    {
      # We can get an empty argument when  we set environment variables to ""
      # (e.g plugin not found). Just skip it.
    }
    else
    {
      mtr_add_arg($args, "%s", $arg);
    }
  }
  $opt_skip_core = $found_skip_core;
  if ( !$found_skip_core && !$opt_user_args )
  {
    mtr_add_arg($args, "%s", "--core-file");
  }

  # Enable the debug sync facility, set default wait timeout.
  # Facility stays disabled if timeout value is zero.
  mtr_add_arg($args, "--loose-debug-sync-timeout=%s",
              $opt_debug_sync_timeout) unless $opt_user_args;

  return $args;
}



sub mysqld_start ($$) {
  my $mysqld=            shift;
  my $extra_opts=        shift;

  mtr_verbose(My::Options::toStr("mysqld_start", @$extra_opts));

  my $exe= find_mysqld($mysqld->value('basedir'));
  my $wait_for_pid_file= 1;

  mtr_error("Internal error: mysqld should never be started for embedded")
    if $opt_embedded_server;

  my $args;
  mtr_init_args(\$args);
# implementation for strace-server
  if ( $opt_strace_server )
  {
    strace_server_arguments($args, \$exe, $mysqld->name());
  }


  if ( $opt_valgrind_mysqld )
  {
    valgrind_arguments($args, \$exe);
  }

  mtr_add_arg($args, "--defaults-group-suffix=%s", $mysqld->after('mysqld'));

  # Add any additional options from an in-test restart
  my @all_opts= @$extra_opts;
  if (exists $mysqld->{'restart_opts'}) {
    push (@all_opts, @{$mysqld->{'restart_opts'}});
    mtr_verbose(My::Options::toStr("mysqld_start restart",
				   @{$mysqld->{'restart_opts'}}));
  }
  mysqld_arguments($args,$mysqld,\@all_opts);

  if ( $opt_debug )
  {
    mtr_add_arg($args, "--debug=$debug_d:t:i:A,%s/log/%s.trace",
		$path_vardir_trace, $mysqld->name());
  }

  if (IS_WINDOWS)
  {
    # Trick the server to send output to stderr, with --console
    mtr_add_arg($args, "--console");
  }

  if ( $opt_gdb || $opt_manual_gdb )
  {
    gdb_arguments(\$args, \$exe, $mysqld->name());
  }
  elsif ( $opt_ddd || $opt_manual_ddd )
  {
    ddd_arguments(\$args, \$exe, $mysqld->name());
  }
  if ( $opt_dbx || $opt_manual_dbx ) {
    dbx_arguments(\$args, \$exe, $mysqld->name());
  }
  elsif ( $opt_debugger )
  {
    debugger_arguments(\$args, \$exe, $mysqld->name());
  }
  elsif ( $opt_manual_debug )
  {
     print "\nStart " .$mysqld->name()." in your debugger\n" .
           "dir: $glob_mysql_test_dir\n" .
           "exe: $exe\n" .
	   "args:  " . join(" ", @$args)  . "\n\n" .
	   "Waiting ....\n";

     # Indicate the exe should not be started
    $exe= undef;
  }
  else
  {
    # Default to not wait until pid file has been created
    $wait_for_pid_file= 0;
  }

  # Remove the old pidfile if any
  unlink($mysqld->value('pid-file'));

  my $output= $mysqld->value('#log-error');
  # Remember this log file for valgrind error report search
  $mysqld_logs{$output}= 1 if $opt_valgrind;
  # Remember data dir for gmon.out files if using gprof
  $gprof_dirs{$mysqld->value('datadir')}= 1 if $opt_gprof;

  if ( defined $exe )
  {
    $mysqld->{'proc'}= My::SafeProcess->new
      (
       name          => $mysqld->name(),
       path          => $exe,
       args          => \$args,
       output        => $output,
       error         => $output,
       append        => 1,
       verbose       => $opt_verbose,
       nocore        => $opt_skip_core,
       host          => undef,
       shutdown      => sub { mysqld_stop($mysqld) },
       envs          => \@opt_mysqld_envs,
      );
    mtr_verbose("Started $mysqld->{proc}");
  }

  if ( $wait_for_pid_file &&
       !sleep_until_file_created($mysqld->value('pid-file'),
				 $opt_start_timeout,
				 $mysqld->{'proc'}))
  {
    my $mname= $mysqld->name();
    mtr_error("Failed to start mysqld $mname with command $exe");
  }

  # Remember options used when starting
  $mysqld->{'started_opts'}= $extra_opts;

  return;
}


sub stop_all_servers () {
  my $shutdown_timeout = $_[0] or 0;

  mtr_verbose("Stopping all servers...");

  # Kill all started servers
  My::SafeProcess::shutdown($shutdown_timeout,
			    started(all_servers()));

  # Remove pidfiles
  foreach my $server ( all_servers() )
  {
    my $pid_file= $server->if_exist('pid-file');
    unlink($pid_file) if defined $pid_file;
  }

  # Mark servers as stopped
  map($_->{proc}= undef, all_servers());

}


# Find out if server should be restarted for this test
sub server_need_restart {
  my ($tinfo, $server)= @_;

  if ( using_extern() )
  {
    mtr_verbose_restart($server, "no restart for --extern server");
    return 0;
  }

  if ( $tinfo->{'force_restart'} ) {
    mtr_verbose_restart($server, "forced in .opt file");
    return 1;
  }

  if ( $opt_force_restart ) {
    mtr_verbose_restart($server, "forced restart turned on");
    return 1;
  }

  if ( $tinfo->{template_path} ne $current_config_name)
  {
    mtr_verbose_restart($server, "using different config file");
    return 1;
  }

  if ( $tinfo->{'master_sh'}  || $tinfo->{'slave_sh'} )
  {
    mtr_verbose_restart($server, "sh script to run");
    return 1;
  }

  if ( ! started($server) )
  {
    mtr_verbose_restart($server, "not started");
    return 1;
  }

  my $started_tinfo= $server->{'started_tinfo'};
  if ( defined $started_tinfo )
  {

    # Check if timezone of  test that server was started
    # with differs from timezone of next test
    if ( timezone($started_tinfo) ne timezone($tinfo) )
    {
      mtr_verbose_restart($server, "different timezone");
      return 1;
    }
  }

  my $is_mysqld= grep ($server eq $_, mysqlds());
  if ($is_mysqld)
  {

    # Check that running process was started with same options
    # as the current test requires
    my $extra_opts= get_extra_opts($server, $tinfo);
    my $started_opts= $server->{'started_opts'};

    # Also, always restart if server had been restarted with additional
    # options within test.
    if (!My::Options::same($started_opts, $extra_opts) ||
        exists $server->{'restart_opts'})
    {
      my $use_dynamic_option_switch= 0;
      if (!$use_dynamic_option_switch)
      {
	mtr_verbose_restart($server, "running with different options '" .
			    join(" ", @{$extra_opts}) . "' != '" .
			    join(" ", @{$started_opts}) . "'" );
	return 1;
      }

      mtr_verbose(My::Options::toStr("started_opts", @$started_opts));
      mtr_verbose(My::Options::toStr("extra_opts", @$extra_opts));

      # Get diff and check if dynamic switch is possible
      my @diff_opts= My::Options::diff($started_opts, $extra_opts);
      mtr_verbose(My::Options::toStr("diff_opts", @diff_opts));

      my $query= My::Options::toSQL(@diff_opts);
      mtr_verbose("Attempting dynamic switch '$query'");
      if (run_query($tinfo, $server, $query)){
	mtr_verbose("Restart: running with different options '" .
		    join(" ", @{$extra_opts}) . "' != '" .
		    join(" ", @{$started_opts}) . "'" );
	return 1;
      }

      # Remember the dynamically set options
      $server->{'started_opts'}= $extra_opts;
    }
  }

  # Default, no restart
  return 0;
}


sub servers_need_restart($) {
  my ($tinfo)= @_;
  return grep { server_need_restart($tinfo, $_); } all_servers();
}



#
# Return list of specific servers
#  - there is no servers in an empty config
#
sub _like   { return $config ? $config->like($_[0]) : (); }
sub mysqlds { return _like('mysqld.'); }
sub ndbds   { return _like('cluster_config.ndbd.');}
sub ndb_mgmds { return _like('cluster_config.ndb_mgmd.'); }
sub clusters  { return _like('mysql_cluster.'); }
sub memcacheds { return _like('memcached.'); }
sub all_servers { return ( mysqlds(), ndb_mgmds(), ndbds(), memcacheds() ); }

#
# Filter a list of servers and return only those that are part
# of the specified cluster
#
sub in_cluster {
  my ($cluster)= shift;
  # Return only processes for a specific cluster
  return grep { $_->suffix() eq $cluster->suffix() } @_;
}



#
# Filter a list of servers and return the SafeProcess
# for only those that are started or stopped
#
sub started { return grep(defined $_, map($_->{proc}, @_));  }
sub stopped { return grep(!defined $_, map($_->{proc}, @_)); }


sub envsubst {
  my $string= shift;

  if ( ! defined $ENV{$string} )
  {
    mtr_error(".opt file references '$string' which is not set");
  }

  return $ENV{$string};
}


sub get_extra_opts {
  # No extra options if --user-args
  return \@opt_extra_mysqld_opt if $opt_user_args;

  my ($mysqld, $tinfo)= @_;

  my $opts=
    $mysqld->option("#!use-slave-opt") ?
      $tinfo->{slave_opt} : $tinfo->{master_opt};

  # Expand environment variables
  foreach my $opt ( @$opts )
  {
    $opt =~ s/\$\{(\w+)\}/envsubst($1)/ge;
    $opt =~ s/\$(\w+)/envsubst($1)/ge;
  }
  return $opts;
}


sub stop_servers($$) {
  my ($tinfo, @servers)= @_;

  # Remember if we restarted for this test case (count restarts)
  $tinfo->{'restarted'}= 1;

  if ( join('|', @servers) eq join('|', all_servers()) )
  {
    # All servers are going down, use some kind of order to
    # avoid too many warnings in the log files

   mtr_report("Restarting all servers");

    #  mysqld processes
    My::SafeProcess::shutdown( $opt_shutdown_timeout, started(mysqlds()) );

    # cluster processes
    My::SafeProcess::shutdown( $opt_shutdown_timeout,
			       started(ndbds(), ndb_mgmds(), memcacheds()) );
  }
  else
  {
    mtr_report("Restarting ", started(@servers));

     # Stop only some servers
    My::SafeProcess::shutdown( $opt_shutdown_timeout,
			       started(@servers) );
  }

  foreach my $server (@servers)
  {
    # Mark server as stopped
    $server->{proc}= undef;

    # Forget history
    delete $server->{'started_tinfo'};
    delete $server->{'started_opts'};
    delete $server->{'started_cnf'};
  }
}


#
# start_servers
#
# Start servers not already started
#
# RETURN
#  0 OK
#  1 Start failed
#
sub start_servers($) {
  my ($tinfo)= @_;

  # Make sure the safe_process also exits from now on
  # Could not be done before, as we don't want this for the bootstrap
  if ($opt_start_exit) {
    My::SafeProcess->start_exit();
  }

  # Start clusters
  foreach my $cluster ( clusters() )
  {
    ndbcluster_start($cluster);
  }

  # Start mysqlds
  foreach my $mysqld ( mysqlds() )
  {
    if ( $mysqld->{proc} )
    {
      # Already started

      # Write start of testcase to log file
      mark_log($mysqld->value('#log-error'), $tinfo);

      next;
    }

    my $datadir= $mysqld->value('datadir');
    if ($opt_start_dirty)
    {
      # Don't delete anything if starting dirty
      ;
    }
    else
    {

      my @options= ('log-bin', 'relay-log');
      foreach my $option_name ( @options )  {
	next unless $mysqld->option($option_name);

	my $file_name= $mysqld->value($option_name);
	next unless
	  defined $file_name and
	    -e $file_name;

	mtr_debug(" -removing '$file_name'");
	unlink($file_name) or die ("unable to remove file '$file_name'");
      }

      if (-d $datadir ) {
	mtr_verbose(" - removing '$datadir'");
	rmtree($datadir);
      }
    }

    my $mysqld_basedir= $mysqld->value('basedir');
    if ( $basedir eq $mysqld_basedir )
    {
      if (! $opt_start_dirty)	# If dirty, keep possibly grown system db
      {
	# Copy datadir from installed system db
	for my $path ( "$opt_vardir", "$opt_vardir/..") {
	  my $install_db= "$path/install.db";
	  copytree($install_db, $datadir)
	    if -d $install_db;
	}
	mtr_error("Failed to copy system db to '$datadir'")
	  unless -d $datadir;
      }
    }
    else
    {
      mysql_install_db($mysqld); # For versional testing

      mtr_error("Failed to install system db to '$datadir'")
	unless -d $datadir;

    }

    # Create the servers tmpdir
    my $tmpdir= $mysqld->value('tmpdir');
    mkpath($tmpdir) unless -d $tmpdir;

    # Write start of testcase to log file
    mark_log($mysqld->value('#log-error'), $tinfo);

    # Run <tname>-master.sh
    if ($mysqld->option('#!run-master-sh') and
       run_sh_script($tinfo->{master_sh}) )
    {
      $tinfo->{'comment'}= "Failed to execute '$tinfo->{master_sh}'";
      return 1;
    }

    # Run <tname>-slave.sh
    if ($mysqld->option('#!run-slave-sh') and
	run_sh_script($tinfo->{slave_sh}))
    {
      $tinfo->{'comment'}= "Failed to execute '$tinfo->{slave_sh}'";
      return 1;
    }

    if (!$opt_embedded_server)
    {
      my $extra_opts= get_extra_opts($mysqld, $tinfo);
      mysqld_start($mysqld,$extra_opts);

      # Save this test case information, so next can examine it
      $mysqld->{'started_tinfo'}= $tinfo;
    }

  }

  # Wait for clusters to start
  foreach my $cluster ( clusters() )
  {
    if (ndbcluster_wait_started($cluster, ""))
    {
      # failed to start
      $tinfo->{'comment'}= "Start of '".$cluster->name()."' cluster failed";

      #
      # Dump cluster log files to log file to help analyze the
      # cause of the failed start
      #
      ndbcluster_dump($cluster);

      return 1;
    }
  }

  # Wait for mysqlds to start
  foreach my $mysqld ( mysqlds() )
  {
    next if !started($mysqld);

    if (sleep_until_file_created($mysqld->value('pid-file'),
				 $opt_start_timeout,
				 $mysqld->{'proc'}) == 0) {
      $tinfo->{comment}=
	"Failed to start ".$mysqld->name();

      my $logfile= $mysqld->value('#log-error');
      if ( defined $logfile and -f $logfile )
      {
        my @srv_lines= extract_server_log($logfile, $tinfo->{name});
	$tinfo->{logfile}= "Server log is:\n" . join ("", @srv_lines);
      }
      else
      {
	$tinfo->{logfile}= "Could not open server logfile: '$logfile'";
      }
      return 1;
    }
  }
  
  # Start memcached(s) for each cluster
  foreach my $cluster ( clusters() ) 
  { 
    next if !in_cluster($cluster, memcacheds());
    
    # Load the memcache metadata into this cluster
    memcached_load_metadata($cluster);

    # Start memcached(s)
    foreach my $memcached ( in_cluster($cluster, memcacheds()))
    {
      next if started($memcached); 
      memcached_start($cluster, $memcached);
    }
  }

  return 0;
}


#
# Run include/check-testcase.test
# Before a testcase, run in record mode and save result file to var/tmp
# After testcase, run and compare with the recorded file, they should be equal!
#
# RETURN VALUE
#  The newly started process
#
sub start_check_testcase ($$$) {
  my $tinfo=    shift;
  my $mode=     shift;
  my $mysqld=   shift;

  my $name= "check-".$mysqld->name();
  # Replace dots in name with underscore to avoid that mysqltest
  # misinterpret's what the filename extension is :(
  $name=~ s/\./_/g;

  my $args;
  mtr_init_args(\$args);

  mtr_add_arg($args, "--defaults-file=%s", $path_config_file);
  mtr_add_arg($args, "--defaults-group-suffix=%s", $mysqld->after('mysqld'));
  mtr_add_arg($args, "--result-file=%s", "$opt_vardir/tmp/$name.result");
  mtr_add_arg($args, "--test-file=%s", "include/check-testcase.test");
  mtr_add_arg($args, "--verbose");

  if ( $mode eq "before" )
  {
    mtr_add_arg($args, "--record");
  }
  my $errfile= "$opt_vardir/tmp/$name.err";
  my $proc= My::SafeProcess->new
    (
     name          => $name,
     path          => $exe_mysqltest,
     error         => $errfile,
     output        => $errfile,
     args          => \$args,
     user_data     => $errfile,
     verbose       => $opt_verbose,
    );

  mtr_report("Started $proc");
  return $proc;
}


sub run_mysqltest ($) {
  my $proc= start_mysqltest(@_);
  $proc->wait();
}


sub start_mysqltest ($) {
  my ($tinfo)= @_;
  my $exe= $exe_mysqltest;
  my $args;

  mark_time_used('admin');

  mtr_init_args(\$args);

  if ( $opt_strace_client )
  {
    $exe=  "strace";
    mtr_add_arg($args, "-o");
    mtr_add_arg($args, "%s/log/mysqltest.strace", $opt_vardir);
    mtr_add_arg($args, "$exe_mysqltest");
  }

  mtr_add_arg($args, "--defaults-file=%s", $path_config_file);
  mtr_add_arg($args, "--silent");
  mtr_add_arg($args, "--tmpdir=%s", $opt_tmpdir);
  mtr_add_arg($args, "--character-sets-dir=%s", $path_charsetsdir);
  mtr_add_arg($args, "--logdir=%s/log", $opt_vardir);
  if ($auth_plugin)
  {
    mtr_add_arg($args, "--plugin_dir=%s", dirname($auth_plugin));
  }

  # Log line number and time  for each line in .test file
  mtr_add_arg($args, "--mark-progress")
    if $opt_mark_progress;

  mtr_add_arg($args, "--database=test");

  if ( $opt_ps_protocol )
  {
    mtr_add_arg($args, "--ps-protocol");
  }

  if ( $opt_sp_protocol )
  {
    mtr_add_arg($args, "--sp-protocol");
  }

  if ( $opt_view_protocol )
  {
    mtr_add_arg($args, "--view-protocol");
  }

  if ( $opt_cursor_protocol )
  {
    mtr_add_arg($args, "--cursor-protocol");
  }


  mtr_add_arg($args, "--timer-file=%s/log/timer", $opt_vardir);

  if ( $opt_compress )
  {
    mtr_add_arg($args, "--compress");
  }

  if ( $opt_sleep )
  {
    mtr_add_arg($args, "--sleep=%d", $opt_sleep);
  }

  if ( $opt_ssl )
  {
    # Turn on SSL for _all_ test cases if option --ssl was used
    mtr_add_arg($args, "--ssl");
  }

  if ( $opt_max_connections ) {
    mtr_add_arg($args, "--max-connections=%d", $opt_max_connections);
  }

  if ( $opt_embedded_server )
  {

    # Get the args needed for the embedded server
    # and append them to args prefixed
    # with --sever-arg=

    my $mysqld=  $config->group('embedded')
      or mtr_error("Could not get [embedded] section");

    my $mysqld_args;
    mtr_init_args(\$mysqld_args);
    my $extra_opts= get_extra_opts($mysqld, $tinfo);
    mysqld_arguments($mysqld_args, $mysqld, $extra_opts);
    mtr_add_arg($args, "--server-arg=%s", $_) for @$mysqld_args;

    if (IS_WINDOWS)
    {
      # Trick the server to send output to stderr, with --console
      mtr_add_arg($args, "--server-arg=--console");
    }
  }

  # ----------------------------------------------------------------------
  # export MYSQL_TEST variable containing <path>/mysqltest <args>
  # ----------------------------------------------------------------------
  $ENV{'MYSQL_TEST'}= mtr_args2str($exe_mysqltest, @$args);

  # ----------------------------------------------------------------------
  # Add arguments that should not go into the MYSQL_TEST env var
  # ----------------------------------------------------------------------
  if ( $opt_valgrind_mysqltest )
  {
    # Prefix the Valgrind options to the argument list.
    # We do this here, since we do not want to Valgrind the nested invocations
    # of mysqltest; that would mess up the stderr output causing test failure.
    my @args_saved = @$args;
    mtr_init_args(\$args);
    valgrind_arguments($args, \$exe);
    mtr_add_arg($args, "%s", $_) for @args_saved;
  }

  mtr_add_arg($args, "--test-file=%s", $tinfo->{'path'});

  # Number of lines of resut to include in failure report
  mtr_add_arg($args, "--tail-lines=20");

  if ( defined $tinfo->{'result_file'} ) {
    mtr_add_arg($args, "--result-file=%s", $tinfo->{'result_file'});
  }

  client_debug_arg($args, "mysqltest");

  if ( $opt_record )
  {
    mtr_add_arg($args, "--record");

    # When recording to a non existing result file
    # the name of that file is in "record_file"
    if ( defined $tinfo->{'record_file'} ) {
      mtr_add_arg($args, "--result-file=%s", $tinfo->{record_file});
    }
  }

  if ( $opt_client_gdb )
  {
    gdb_arguments(\$args, \$exe, "client");
  }
  elsif ( $opt_client_ddd )
  {
    ddd_arguments(\$args, \$exe, "client");
  }
  if ( $opt_client_dbx ) {
    dbx_arguments(\$args, \$exe, "client");
  }
  elsif ( $opt_client_debugger )
  {
    debugger_arguments(\$args, \$exe, "client");
  }

  my $proc= My::SafeProcess->new
    (
     name          => "mysqltest",
     path          => $exe,
     args          => \$args,
     append        => 1,
     error         => $path_current_testlog,
     verbose       => $opt_verbose,
    );
  mtr_verbose("Started $proc");
  return $proc;
}


#
# Modify the exe and args so that program is run in gdb in xterm
#
sub gdb_arguments {
  my $args= shift;
  my $exe=  shift;
  my $type= shift;
  my $input= shift;

  my $gdb_init_file= "$opt_vardir/tmp/gdbinit.$type";

  # Remove the old gdbinit file
  unlink($gdb_init_file);

  # Put $args into a single string
  my $str= join(" ", @$$args);
  my $runline= $input ? "run $str < $input" : "run $str";

  # write init file for mysqld or client
  mtr_tofile($gdb_init_file,
	     "break main\n" .
	     $runline);

  if ( $opt_manual_gdb )
  {
     print "\nTo start gdb for $type, type in another window:\n";
     print "gdb -cd $glob_mysql_test_dir -x $gdb_init_file $$exe\n";

     # Indicate the exe should not be started
     $$exe= undef;
     return;
  }

  $$args= [];
  mtr_add_arg($$args, "-title");
  mtr_add_arg($$args, "$type");
  mtr_add_arg($$args, "-e");

  if ( $exe_libtool )
  {
    mtr_add_arg($$args, $exe_libtool);
    mtr_add_arg($$args, "--mode=execute");
  }

  mtr_add_arg($$args, "gdb");
  mtr_add_arg($$args, "-x");
  mtr_add_arg($$args, "$gdb_init_file");
  mtr_add_arg($$args, "$$exe");

  $$exe= "xterm";
}


#
# Modify the exe and args so that program is run in ddd
#
sub ddd_arguments {
  my $args= shift;
  my $exe=  shift;
  my $type= shift;
  my $input= shift;

  my $gdb_init_file= "$opt_vardir/tmp/gdbinit.$type";

  # Remove the old gdbinit file
  unlink($gdb_init_file);

  # Put $args into a single string
  my $str= join(" ", @$$args);
  my $runline= $input ? "run $str < $input" : "run $str";

  # write init file for mysqld or client
  mtr_tofile($gdb_init_file,
	     "file $$exe\n" .
	     "break main\n" .
	     $runline);

  if ( $opt_manual_ddd )
  {
     print "\nTo start ddd for $type, type in another window:\n";
     print "ddd -cd $glob_mysql_test_dir -x $gdb_init_file $$exe\n";

     # Indicate the exe should not be started
     $$exe= undef;
     return;
  }

  my $save_exe= $$exe;
  $$args= [];
  if ( $exe_libtool )
  {
    $$exe= $exe_libtool;
    mtr_add_arg($$args, "--mode=execute");
    mtr_add_arg($$args, "ddd");
  }
  else
  {
    $$exe= "ddd";
  }
  mtr_add_arg($$args, "--command=$gdb_init_file");
  mtr_add_arg($$args, "$save_exe");
}


#
# Modify the exe and args so that program is run in dbx in xterm
#
sub dbx_arguments {
  my $args= shift;
  my $exe=  shift;
  my $type= shift;
  my $input= shift;

  # Put $args into a single string
  my $str= join " ", @$$args;
  my $runline= $input ? "run $str < $input" : "run $str";

  if ( $opt_manual_dbx ) {
    print "\nTo start dbx for $type, type in another window:\n";
    print "cd $glob_mysql_test_dir; dbx -c \"stop in main; " .
          "$runline\" $$exe\n";

    # Indicate the exe should not be started
    $$exe= undef;
    return;
  }

  $$args= [];
  mtr_add_arg($$args, "-title");
  mtr_add_arg($$args, "$type");
  mtr_add_arg($$args, "-e");

  if ( $exe_libtool ) {
    mtr_add_arg($$args, $exe_libtool);
    mtr_add_arg($$args, "--mode=execute");
  }

  mtr_add_arg($$args, "dbx");
  mtr_add_arg($$args, "-c");
  mtr_add_arg($$args, "stop in main; $runline");
  mtr_add_arg($$args, "$$exe");

  $$exe= "xterm";
}


#
# Modify the exe and args so that program is run in the selected debugger
#
sub debugger_arguments {
  my $args= shift;
  my $exe=  shift;
  my $debugger= $opt_debugger || $opt_client_debugger;

  if ( $debugger =~ /vcexpress|vc|devenv/ )
  {
    # vc[express] /debugexe exe arg1 .. argn

    # Add name of the exe and /debugexe before args
    unshift(@$$args, "$$exe");
    unshift(@$$args, "/debugexe");

    # Set exe to debuggername
    $$exe= $debugger;

  }
  elsif ( $debugger =~ /windbg/ )
  {
    # windbg exe arg1 .. argn

    # Add name of the exe before args
    unshift(@$$args, "$$exe");

    # Set exe to debuggername
    $$exe= $debugger;

  }
  else
  {
    mtr_error("Unknown argument \"$debugger\" passed to --debugger");
  }
}

#
# Modify the exe and args so that program is run in strace 
#
sub strace_server_arguments {
  my $args= shift;
  my $exe=  shift;
  my $type= shift;

  mtr_add_arg($args, "-o");
  mtr_add_arg($args, "%s/log/%s.strace", $opt_vardir, $type);
  mtr_add_arg($args, $$exe);
  $$exe= "strace";
}

#
# Modify the exe and args so that program is run in valgrind
#
sub valgrind_arguments {
  my $args= shift;
  my $exe=  shift;

  if ( $opt_callgrind)
  {
    mtr_add_arg($args, "--tool=callgrind");
    mtr_add_arg($args, "--base=$opt_vardir/log");
  }
  else
  {
    mtr_add_arg($args, "--tool=memcheck"); # From >= 2.1.2 needs this option
    mtr_add_arg($args, "--leak-check=yes");
    mtr_add_arg($args, "--num-callers=16");
    mtr_add_arg($args, "--suppressions=%s/valgrind.supp", $glob_mysql_test_dir)
      if -f "$glob_mysql_test_dir/valgrind.supp";
  }

  # Add valgrind options, can be overriden by user
  mtr_add_arg($args, '%s', $_) for (@valgrind_args);

  mtr_add_arg($args, $$exe);

  $$exe= $opt_valgrind_path || "valgrind";

  if ($exe_libtool)
  {
    # Add "libtool --mode-execute" before the test to execute
    # if running in valgrind(to avoid valgrinding bash)
    unshift(@$args, "--mode=execute", $$exe);
    $$exe= $exe_libtool;
  }
}

#
# Search server logs for valgrind reports printed at mysqld termination
#

sub valgrind_exit_reports() {
  my $found_err= 0;

  foreach my $log_file (keys %mysqld_logs)
  {
    my @culprits= ();
    my $valgrind_rep= "";
    my $found_report= 0;
    my $err_in_report= 0;

    my $LOGF = IO::File->new($log_file)
      or mtr_error("Could not open file '$log_file' for reading: $!");

    while ( my $line = <$LOGF> )
    {
      if ($line =~ /^CURRENT_TEST: (.+)$/)
      {
        my $testname= $1;
        # If we have a report, report it if needed and start new list of tests
        if ($found_report)
        {
          if ($err_in_report)
          {
            mtr_print ("Valgrind report from $log_file after tests:\n",
                        @culprits);
            mtr_print_line();
            print ("$valgrind_rep\n");
            $found_err= 1;
            $err_in_report= 0;
          }
          # Make ready to collect new report
          @culprits= ();
          $found_report= 0;
          $valgrind_rep= "";
        }
        push (@culprits, $testname);
        next;
      }
      # This line marks the start of a valgrind report
      $found_report= 1 if $line =~ /^==\d+== .* SUMMARY:/;

      if ($found_report) {
        $line=~ s/^==\d+== //;
        $valgrind_rep .= $line;
        $err_in_report= 1 if $line =~ /ERROR SUMMARY: [1-9]/;
        $err_in_report= 1 if $line =~ /definitely lost: [1-9]/;
        $err_in_report= 1 if $line =~ /possibly lost: [1-9]/;
      }
    }

    $LOGF= undef;

    if ($err_in_report) {
      mtr_print ("Valgrind report from $log_file after tests:\n", @culprits);
      mtr_print_line();
      print ("$valgrind_rep\n");
      $found_err= 1;
    }
  }

  return $found_err;
}

sub run_ctest() {
  my $olddir= getcwd();
  chdir ($bindir) or die ("Could not chdir to $bindir");
  my $tinfo;
  my $no_ctest= (IS_WINDOWS) ? 256 : -1;
  my $ctest_vs= "";

  # Just ignore if not configured/built to run ctest
  if (! -f "CTestTestfile.cmake") {
    chdir($olddir);
    return;
  }

  # Add vs-config option if needed
  $ctest_vs= "-C $opt_vs_config" if $opt_vs_config;

  # Also silently ignore if we don't have ctest and didn't insist
  # Special override: also ignore in Pushbuild, some platforms may not have it
  # Now, run ctest and collect output
  my $ctest_out= `ctest $ctest_vs 2>&1`;
<<<<<<< HEAD
  if ($? == $no_ctest && $opt_ctest == -1 && ! defined $ENV{PB2WORKDIR}) {
=======
  if ($? == $no_ctest && ($opt_ctest == -1 || defined $ENV{PB2WORKDIR})) {
>>>>>>> 3607b4a9
    chdir($olddir);
    return;
  }

  # Create minimalistic "test" for the reporting
  $tinfo = My::Test->new
    (
     name           => 'unit_tests',
    );
  # Set dummy worker id to align report with normal tests
  $tinfo->{worker} = 0 if $opt_parallel > 1;

  my $ctfail= 0;		# Did ctest fail?
  if ($?) {
    $ctfail= 1;
    $tinfo->{result}= 'MTR_RES_FAILED';
    $tinfo->{comment}= "ctest failed with exit code $?, see result below";
    $ctest_out= "" unless $ctest_out;
  }
  my $ctfile= "$opt_vardir/ctest.log";
  my $ctres= 0;			# Did ctest produce report summary?

  open (CTEST, " > $ctfile") or die ("Could not open output file $ctfile");

  # Put ctest output in log file, while analyzing results
  for (split ('\n', $ctest_out)) {
    print CTEST "$_\n";
    if (/tests passed/) {
      $ctres= 1;
      $ctest_report .= "\nUnit tests: $_\n";
    }
    if ( /FAILED/ or /\(Failed\)/ ) {
      $ctfail= 1;
      $ctest_report .= "  $_\n";
    }
  }
  close CTEST;

  # Set needed 'attributes' for test reporting
  $tinfo->{comment}.= "\nctest did not pruduce report summary" if ! $ctres;
  $tinfo->{result}= ($ctres && !$ctfail)
    ? 'MTR_RES_PASSED' : 'MTR_RES_FAILED';
  $ctest_report .= "Report from unit tests in $ctfile";
  $tinfo->{failures}= ($tinfo->{result} eq 'MTR_RES_FAILED');

  mark_time_used('test');
  mtr_report_test($tinfo);
  chdir($olddir);
  return $tinfo;
}

#
# Usage
#
sub usage ($) {
  my ($message)= @_;

  if ( $message )
  {
    print STDERR "$message\n";
  }

  print <<HERE;

$0 [ OPTIONS ] [ TESTCASE ]

Options to control what engine/variation to run

  embedded-server       Use the embedded server, i.e. no mysqld daemons
  ps-protocol           Use the binary protocol between client and server
  cursor-protocol       Use the cursor protocol between client and server
                        (implies --ps-protocol)
  view-protocol         Create a view to execute all non updating queries
  sp-protocol           Create a stored procedure to execute all queries
  compress              Use the compressed protocol between client and server
  ssl                   Use ssl protocol between client and server
  skip-ssl              Dont start server with support for ssl connections
  vs-config             Visual Studio configuration used to create executables
                        (default: MTR_VS_CONFIG environment variable)

  defaults-file=<config template> Use fixed config template for all
                        tests
  defaults-extra-file=<config template> Extra config template to add to
                        all generated configs
  combination=<opt>     Use at least twice to run tests with specified 
                        options to mysqld
  skip-combinations     Ignore combination file (or options)

Options to control directories to use
  tmpdir=DIR            The directory where temporary files are stored
                        (default: ./var/tmp).
  vardir=DIR            The directory where files generated from the test run
                        is stored (default: ./var). Specifying a ramdisk or
                        tmpfs will speed up tests.
  mem                   Run testsuite in "memory" using tmpfs or ramdisk
                        Attempts to find a suitable location
                        using a builtin list of standard locations
                        for tmpfs (/dev/shm)
                        The option can also be set using environment
                        variable MTR_MEM=[DIR]
  clean-vardir          Clean vardir if tests were successful and if
                        running in "memory". Otherwise this option is ignored
  client-bindir=PATH    Path to the directory where client binaries are located
  client-libdir=PATH    Path to the directory where client libraries are located


Options to control what test suites or cases to run

  force                 Continue to run the suite after failure
  with-ndbcluster-only  Run only tests that include "ndb" in the filename
  skip-ndb[cluster]     Skip all tests that need cluster. Default.
  include-ndb[cluster]  Enable all tests that need cluster
  do-test=PREFIX or REGEX
                        Run test cases which name are prefixed with PREFIX
                        or fulfills REGEX
  skip-test=PREFIX or REGEX
                        Skip test cases which name are prefixed with PREFIX
                        or fulfills REGEX
  start-from=PREFIX     Run test cases starting test prefixed with PREFIX where
                        prefix may be suite.testname or just testname
  suite[s]=NAME1,..,NAMEN
                        Collect tests in suites from the comma separated
                        list of suite names.
                        The default is: "$DEFAULT_SUITES"
  skip-rpl              Skip the replication test cases.
  big-test              Also run tests marked as "big"
  enable-disabled       Run also tests marked as disabled
  print-testcases       Don't run the tests but print details about all the
                        selected tests, in the order they would be run.
  skip-test-list=FILE   Skip the tests listed in FILE. Each line in the file
                        is an entry and should be formatted as: 
                        <TESTNAME> : <COMMENT>

Options that specify ports

  mtr-port-base=#       Base for port numbers, ports from this number to
  port-base=#           number+9 are reserved. Should be divisible by 10;
                        if not it will be rounded down. May be set with
                        environment variable MTR_PORT_BASE. If this value is
                        set and is not "auto", it overrides build-thread.
  mtr-build-thread=#    Specify unique number to calculate port number(s) from.
  build-thread=#        Can be set in environment variable MTR_BUILD_THREAD.
                        Set  MTR_BUILD_THREAD="auto" to automatically aquire
                        a build thread id that is unique to current host

Options for test case authoring

  record TESTNAME       (Re)genereate the result file for TESTNAME
  check-testcases       Check testcases for sideeffects
  mark-progress         Log line number and elapsed time to <testname>.progress

Options that pass on options (these may be repeated)

  mysqld=ARGS           Specify additional arguments to "mysqld"
  mysqld-env=VAR=VAL    Specify additional environment settings for "mysqld"

Options to run test on running server

  extern option=value   Run only the tests against an already started server
                        the options to use for connection to the extern server
                        must be specified using name-value pair notation
                        For example:
                         ./$0 --extern socket=/tmp/mysqld.sock

Options for debugging the product

  boot-dbx              Start bootstrap server in dbx
  boot-ddd              Start bootstrap server in ddd
  boot-gdb              Start bootstrap server in gdb
  client-dbx            Start mysqltest client in dbx
  client-ddd            Start mysqltest client in ddd
  client-debugger=NAME  Start mysqltest in the selected debugger
  client-gdb            Start mysqltest client in gdb
  dbx                   Start the mysqld(s) in dbx
  ddd                   Start the mysqld(s) in ddd
  debug                 Dump trace output for all servers and client programs
  debug-common          Same as debug, but sets 'd' debug flags to
                        "query,info,error,enter,exit"
  debug-server          Use debug version of server, but without turning on
                        tracing
  debugger=NAME         Start mysqld in the selected debugger
  gdb                   Start the mysqld(s) in gdb
  manual-debug          Let user manually start mysqld in debugger, before
                        running test(s)
  manual-gdb            Let user manually start mysqld in gdb, before running
                        test(s)
  manual-ddd            Let user manually start mysqld in ddd, before running
                        test(s)
  manual-dbx            Let user manually start mysqld in dbx, before running
                        test(s)
  strace-client         Create strace output for mysqltest client, 
  strace-server         Create strace output for mysqltest server, 
  max-save-core         Limit the number of core files saved (to avoid filling
                        up disks for heavily crashing server). Defaults to
                        $opt_max_save_core, set to 0 for no limit. Set
                        it's default with MTR_MAX_SAVE_CORE
  max-save-datadir      Limit the number of datadir saved (to avoid filling
                        up disks for heavily crashing server). Defaults to
                        $opt_max_save_datadir, set to 0 for no limit. Set
                        it's default with MTR_MAX_SAVE_DATDIR
  max-test-fail         Limit the number of test failurs before aborting
                        the current test run. Defaults to
                        $opt_max_test_fail, set to 0 for no limit. Set
                        it's default with MTR_MAX_TEST_FAIL

Options for valgrind

  valgrind              Run the "mysqltest" and "mysqld" executables using
                        valgrind with default options
  valgrind-all          Synonym for --valgrind
  valgrind-mysqltest    Run the "mysqltest" and "mysql_client_test" executable
                        with valgrind
  valgrind-mysqld       Run the "mysqld" executable with valgrind
  valgrind-options=ARGS Deprecated, use --valgrind-option
  valgrind-option=ARGS  Option to give valgrind, replaces default option(s),
                        can be specified more then once
  valgrind-path=<EXE>   Path to the valgrind executable
  callgrind             Instruct valgrind to use callgrind

Misc options
  user=USER             User for connecting to mysqld(default: $opt_user)
  comment=STR           Write STR to the output
  timer                 Show test case execution time.
  verbose               More verbose output(use multiple times for even more)
  verbose-restart       Write when and why servers are restarted
  start                 Only initialize and start the servers, using the
                        startup settings for the first specified test case
                        Example:
                         $0 --start alias &
  start-and-exit        Same as --start, but mysql-test-run terminates and
                        leaves just the server running
  start-dirty           Only start the servers (without initialization) for
                        the first specified test case
  user-args             In combination with start* and no test name, drops
                        arguments to mysqld except those speficied with
                        --mysqld (if any)
  wait-all              If --start or --start-dirty option is used, wait for all
                        servers to exit before finishing the process
  fast                  Run as fast as possible, dont't wait for servers
                        to shutdown etc.
  force-restart         Always restart servers between tests
  parallel=N            Run tests in N parallel threads (default=1)
                        Use parallel=auto for auto-setting of N
  repeat=N              Run each test N number of times
  retry=N               Retry tests that fail N times, limit number of failures
                        to $opt_retry_failure
  retry-failure=N       Limit number of retries for a failed test
  reorder               Reorder tests to get fewer server restarts
  help                  Get this help text

  testcase-timeout=MINUTES Max test case run time (default $opt_testcase_timeout)
  suite-timeout=MINUTES Max test suite run time (default $opt_suite_timeout)
  shutdown-timeout=SECONDS Max number of seconds to wait for server shutdown
                        before killing servers (default $opt_shutdown_timeout)
  warnings              Scan the log files for warnings. Use --nowarnings
                        to turn off.

  sleep=SECONDS         Passed to mysqltest, will be used as fixed sleep time
  debug-sync-timeout=NUM Set default timeout for WAIT_FOR debug sync
                        actions. Disable facility with NUM=0.
  gcov                  Collect coverage information after the test.
                        The result is a gcov file per source and header file.
  gprof                 Collect profiling information using gprof.
  experimental=<file>   Refer to list of tests considered experimental;
                        failures will be marked exp-fail instead of fail.
  report-features       First run a "test" that reports mysql features
  timestamp             Print timestamp before each test report line
  timediff              With --timestamp, also print time passed since
                        *previous* test started
  max-connections=N     Max number of open connection to server in mysqltest
  default-myisam        Set default storage engine to MyISAM for non-innodb
                        tests. This is needed after switching default storage
                        engine to InnoDB.
  report-times          Report how much time has been spent on different
                        phases of test execution.
  nounit-tests          Do not run unit tests. Normally run if configured
                        and if not running named tests/suites
  unit-tests            Run unit tests even if they would otherwise not be run
  stress=ARGS           Run stress test, providing options to
                        mysql-stress-test.pl. Options are separated by comma.

Some options that control enabling a feature for normal test runs,
can be turned off by prepending 'no' to the option, e.g. --notimer.
This applies to reorder, timer, check-testcases and warnings.

HERE
  exit(1);

}

sub list_options ($) {
  my $hash= shift;

  for (keys %$hash) {
    s/([:=].*|[+!])$//;
    s/\|/\n--/g;
    print "--$_\n" unless /list-options/;
  }

  exit(1);
}
<|MERGE_RESOLUTION|>--- conflicted
+++ resolved
@@ -1705,15 +1705,6 @@
     $debug_d= "d,query,info,error,enter,exit";
   }
 
-<<<<<<< HEAD
-=======
-  if ($opt_debug_common)
-  {
-    $opt_debug= 1;
-    $debug_d= "d,query,info,error,enter,exit";
-  }
-
->>>>>>> 3607b4a9
   if ( $opt_strace_server && ($^O ne "linux") )
   {
     $opt_strace_server=0;
@@ -2367,7 +2358,6 @@
 		  ["storage/ndb/src/mgmclient", "bin"],
 		  "ndb_mgm");
 
-<<<<<<< HEAD
     $ENV{'NDB_WAITER'}= $exe_ndb_waiter;
 
     $ENV{'NDB_RESTORE'}=
@@ -2399,11 +2389,6 @@
       my_find_bin($bindir,
 		  ["storage/ndb/tools", "bin"],
 		  "ndb_show_tables");
-=======
-    $ENV{'NDB_TOOLS_DIR'}=
-      my_find_dir($bindir,
-		  ["storage/ndb/tools", "bin"]);
->>>>>>> 3607b4a9
 
     $ENV{'NDB_EXAMPLES_DIR'}=
       my_find_dir($basedir,
@@ -3086,7 +3071,6 @@
 # > 5.0 { 'character-sets-dir' => \&fix_charset_dir },
 
   my $exe= $exe_ndbd;
-<<<<<<< HEAD
   if ($exe_ndbmtd)
   { if ($ENV{MTR_NDBMTD})
     {
@@ -3098,12 +3082,6 @@
       # Use ndbmtd every other time
       $exe= $exe_ndbmtd;
     }
-=======
-  if ($exe_ndbmtd and ($exe_ndbmtd_counter++ % 2) == 0)
-  {
-    # Use ndbmtd every other time
-    $exe= $exe_ndbmtd;
->>>>>>> 3607b4a9
   }
 
   my $path_ndbd_log= "$dir/ndbd.log";
@@ -4573,11 +4551,7 @@
       {
 	# Remove initial timestamp and look for consecutive identical lines
 	my $line_pat= $line;
-<<<<<<< HEAD
-	$line_pat =~ s/^[0-9: ]*//;
-=======
 	$line_pat =~ s/^[0-9:\-\+\.TZ ]*//;
->>>>>>> 3607b4a9
 	if ($line_pat eq $last_pat) {
 	  $num_rep++;
 	} else {
@@ -6246,11 +6220,7 @@
   # Special override: also ignore in Pushbuild, some platforms may not have it
   # Now, run ctest and collect output
   my $ctest_out= `ctest $ctest_vs 2>&1`;
-<<<<<<< HEAD
-  if ($? == $no_ctest && $opt_ctest == -1 && ! defined $ENV{PB2WORKDIR}) {
-=======
   if ($? == $no_ctest && ($opt_ctest == -1 || defined $ENV{PB2WORKDIR})) {
->>>>>>> 3607b4a9
     chdir($olddir);
     return;
   }
