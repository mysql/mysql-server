--- conflicted
+++ resolved
@@ -43,6 +43,10 @@
 #include <algorithm>
 
 #include <mysql/components/services/log_builtins.h>
+#include <mysql/thread_pool_priv.h>
+#include "../sql/current_thd.h"
+#include "../sql/sql_class.h"
+#include "../sql/sql_thd_internal_api.h"
 #include "my_byteorder.h"
 #include "my_compiler.h"
 #include "my_dbug.h"
@@ -256,7 +260,7 @@
   @param check_buffer  Whether to check the socket buffer.
 */
 
-void net_clear(NET *net, bool check_buffer MY_ATTRIBUTE((unused))) {
+void net_clear(NET *net, bool check_buffer [[maybe_unused]]) {
   DBUG_TRACE;
 
   DBUG_EXECUTE_IF("simulate_bad_field_length_1", {
@@ -300,8 +304,7 @@
   @retval false   Operation should not be retried. Fatal error.
 */
 
-static bool net_should_retry(NET *net,
-                             uint *retry_count MY_ATTRIBUTE((unused))) {
+static bool net_should_retry(NET *net, uint *retry_count [[maybe_unused]]) {
   bool retry;
 
 #ifndef MYSQL_SERVER
@@ -805,7 +808,7 @@
         goto done;
       }
       net_async->async_operation = NET_ASYNC_OP_WRITING;
-      /* fallthrough */
+      [[fallthrough]];
     case NET_ASYNC_OP_WRITING:
       status = net_write_vector_nonblocking(net, &rc);
       if (status == NET_ASYNC_COMPLETE) {
@@ -1379,7 +1382,16 @@
     if (net->pkt_nr == 0 && vio_was_timeout(net->vio)) {
       net->last_errno = ER_CLIENT_INTERACTION_TIMEOUT;
       /* Socket should be closed after trying to write/send error. */
-      LogErr(INFORMATION_LEVEL, ER_NET_WAIT_ERROR);
+      THD *thd = current_thd;
+      if (thd) {
+        Security_context *sctx = thd->security_context();
+        std::string timeout{std::to_string(thd_get_net_wait_timeout(thd))};
+        Auth_id auth_id(sctx->priv_user(), sctx->priv_host());
+        LogErr(INFORMATION_LEVEL, ER_NET_WAIT_ERROR2, timeout.c_str(),
+               auth_id.auth_str().c_str());
+      } else {
+        LogErr(INFORMATION_LEVEL, ER_NET_WAIT_ERROR);
+      }
     }
     net->error = NET_ERROR_SOCKET_NOT_READABLE;
     /*
@@ -1568,7 +1580,7 @@
       net_async->async_bytes_wanted = count;
       net_async->async_operation = NET_ASYNC_OP_READING;
       net_async->cur_pos = net->buff + net->where_b;
-      /* fallthrough */
+      [[fallthrough]];
     case NET_ASYNC_OP_READING:
       rc = net_read_available(net, net_async->async_bytes_wanted);
       if (rc == packet_error) {
@@ -1585,7 +1597,7 @@
         return NET_ASYNC_NOT_READY;
       }
       net_async->async_operation = NET_ASYNC_OP_COMPLETE;
-      /* fallthrough */
+      [[fallthrough]];
     case NET_ASYNC_OP_COMPLETE:
       net_async->async_bytes_wanted = 0;
       net_async->async_operation = NET_ASYNC_OP_IDLE;
@@ -1663,17 +1675,14 @@
     case NET_ASYNC_PACKET_READ_IDLE:
       net_async->async_packet_read_state = NET_ASYNC_PACKET_READ_HEADER;
       net->reading_or_writing = 0;
-      /* fallthrough */
+      [[fallthrough]];
     case NET_ASYNC_PACKET_READ_HEADER:
-<<<<<<< HEAD
-=======
       /*
         We should reset compress_packet_nr even before reading the header
         because reading can fail and then the compressed packet number won't get
         reset.
       */
       net->compress_pkt_nr = net->pkt_nr;
->>>>>>> fbdaa4de
       if (net_read_packet_header_nonblocking(net, &err) ==
           NET_ASYNC_NOT_READY) {
         return NET_ASYNC_NOT_READY;
@@ -1716,7 +1725,7 @@
         goto error;
 
       net_async->async_packet_read_state = NET_ASYNC_PACKET_READ_BODY;
-      /* fallthrough */
+      [[fallthrough]];
     case NET_ASYNC_PACKET_READ_BODY:
       if (net_read_data_nonblocking(net, net_async->async_packet_length,
                                     &err) == NET_ASYNC_NOT_READY) {
@@ -1726,7 +1735,7 @@
       if (err) goto error;
 
       net_async->async_packet_read_state = NET_ASYNC_PACKET_READ_COMPLETE;
-      /* fallthrough */
+      [[fallthrough]];
 
     case NET_ASYNC_PACKET_READ_COMPLETE:
       net_async->async_packet_read_state = NET_ASYNC_PACKET_READ_IDLE;
@@ -2051,15 +2060,12 @@
 
   net->reading_or_writing = 1;
 
-<<<<<<< HEAD
-=======
   /*
     We should reset compress_packet_nr even before reading the header because
     reading can fail and then the compressed packet number won't get reset.
   */
   net->compress_pkt_nr = net->pkt_nr;
 
->>>>>>> fbdaa4de
   /* Retrieve packet length and number. */
   if (net_read_packet_header(net)) goto error;
 
