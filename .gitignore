--- conflicted
+++ resolved
@@ -19,9 +19,6 @@
 # Configuration files for Visual Studio Code
 .vscode/
 .idea/
-<<<<<<< HEAD
-=======
 
 # Build folder
->>>>>>> d8870e90
 build/